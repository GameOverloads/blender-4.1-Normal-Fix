/*
 * Adapted from code Copyright 2009-2010 NVIDIA Corporation,
 * and code copyright 2009-2012 Intel Corporation
 *
 * Modifications Copyright 2011-2013, Blender Foundation.
 *
 * Licensed under the Apache License, Version 2.0 (the "License");
 * you may not use this file except in compliance with the License.
 * You may obtain a copy of the License at
 *
 * http://www.apache.org/licenses/LICENSE-2.0
 *
 * Unless required by applicable law or agreed to in writing, software
 * distributed under the License is distributed on an "AS IS" BASIS,
 * WITHOUT WARRANTIES OR CONDITIONS OF ANY KIND, either express or implied.
 * See the License for the specific language governing permissions and
 * limitations under the License.
 */

#if BVH_FEATURE(BVH_HAIR)
#  define NODE_INTERSECT bvh_node_intersect
#else
#  define NODE_INTERSECT bvh_aligned_node_intersect
#endif

/* This is a template BVH traversal function, where various features can be
 * enabled/disabled. This way we can compile optimized versions for each case
 * without new features slowing things down.
 *
 * BVH_HAIR: hair curve rendering
 * BVH_POINTCLOUD: point cloud rendering
 * BVH_MOTION: motion blur rendering
 */

#ifndef __KERNEL_GPU__
ccl_device
#else
ccl_device_inline
#endif
    bool BVH_FUNCTION_FULL_NAME(BVH)(KernelGlobals kg,
                                     ccl_private const Ray *ray,
                                     IntegratorShadowState state,
                                     const uint visibility,
                                     const uint max_hits,
                                     ccl_private uint *num_recorded_hits,
                                     ccl_private float *throughput)
{
  /* todo:
   * - likely and unlikely for if() statements
   * - test restrict attribute for pointers
   */

  /* traversal stack in CUDA thread-local memory */
  int traversal_stack[BVH_STACK_SIZE];
  traversal_stack[0] = ENTRYPOINT_SENTINEL;

  /* traversal variables in registers */
  int stack_ptr = 0;
  int node_addr = kernel_data.bvh.root;

  /* ray parameters in registers */
  float3 P = ray->P;
  float3 dir = bvh_clamp_direction(ray->D);
  float3 idir = bvh_inverse_direction(dir);
  int object = OBJECT_NONE;
  uint num_hits = 0;

#if BVH_FEATURE(BVH_MOTION)
  Transform ob_itfm;
#endif

  /* Max distance in world space. May be dynamically reduced when max number of
   * recorded hits is exceeded and we no longer need to find hits beyond the max
   * distance found. */
  float t_max_world = ray->t;
  /* Equal to t_max_world when traversing top level BVH, transformed into local
   * space when entering instances. */
  float t_max_current = t_max_world;
  /* Conversion from world to local space for the current instance if any, 1.0
   * otherwise. */
  float t_world_to_instance = 1.0f;

  *num_recorded_hits = 0;
  *throughput = 1.0f;

  /* traversal loop */
  do {
    do {
      /* traverse internal nodes */
      while (node_addr >= 0 && node_addr != ENTRYPOINT_SENTINEL) {
        int node_addr_child1, traverse_mask;
        float dist[2];
        float4 cnodes = kernel_tex_fetch(__bvh_nodes, node_addr + 0);

        traverse_mask = NODE_INTERSECT(kg,
                                       P,
#if BVH_FEATURE(BVH_HAIR)
                                       dir,
#endif
                                       idir,
                                       t_max_current,
                                       node_addr,
                                       visibility,
                                       dist);

        node_addr = __float_as_int(cnodes.z);
        node_addr_child1 = __float_as_int(cnodes.w);

        if (traverse_mask == 3) {
          /* Both children were intersected, push the farther one. */
          bool is_closest_child1 = (dist[1] < dist[0]);
          if (is_closest_child1) {
            int tmp = node_addr;
            node_addr = node_addr_child1;
            node_addr_child1 = tmp;
          }

          ++stack_ptr;
          kernel_assert(stack_ptr < BVH_STACK_SIZE);
          traversal_stack[stack_ptr] = node_addr_child1;
        }
        else {
          /* One child was intersected. */
          if (traverse_mask == 2) {
            node_addr = node_addr_child1;
          }
          else if (traverse_mask == 0) {
            /* Neither child was intersected. */
            node_addr = traversal_stack[stack_ptr];
            --stack_ptr;
          }
        }
      }

      /* if node is leaf, fetch triangle list */
      if (node_addr < 0) {
        float4 leaf = kernel_tex_fetch(__bvh_leaf_nodes, (-node_addr - 1));
        int prim_addr = __float_as_int(leaf.x);

        if (prim_addr >= 0) {
          const int prim_addr2 = __float_as_int(leaf.y);
          const uint type = __float_as_int(leaf.w);

          /* pop */
          node_addr = traversal_stack[stack_ptr];
          --stack_ptr;

          /* primitive intersection */
          for (; prim_addr < prim_addr2; prim_addr++) {
            kernel_assert((kernel_tex_fetch(__prim_type, prim_addr) & PRIMITIVE_ALL) ==
                          (type & PRIMITIVE_ALL));
            bool hit;

            /* todo: specialized intersect functions which don't fill in
             * isect unless needed and check SD_HAS_TRANSPARENT_SHADOW?
             * might give a few % performance improvement */
            Intersection isect ccl_optional_struct_init;

            const int prim_object = (object == OBJECT_NONE) ?
                                        kernel_tex_fetch(__prim_object, prim_addr) :
                                        object;
            const int prim = kernel_tex_fetch(__prim_index, prim_addr);
<<<<<<< HEAD
=======
            if (intersection_skip_self_shadow(ray->self, prim_object, prim)) {
              continue;
            }
>>>>>>> ec2e9a43

            switch (type & PRIMITIVE_ALL) {
              case PRIMITIVE_TRIANGLE: {
                hit = triangle_intersect(
                    kg, &isect, P, dir, t_max_current, visibility, prim_object, prim, prim_addr);
                break;
              }
#if BVH_FEATURE(BVH_MOTION)
              case PRIMITIVE_MOTION_TRIANGLE: {
                hit = motion_triangle_intersect(kg,
                                                &isect,
                                                P,
                                                dir,
                                                t_max_current,
                                                ray->time,
                                                visibility,
                                                prim_object,
                                                prim,
                                                prim_addr);
                break;
              }
#endif
#if BVH_FEATURE(BVH_HAIR)
              case PRIMITIVE_CURVE_THICK:
              case PRIMITIVE_MOTION_CURVE_THICK:
              case PRIMITIVE_CURVE_RIBBON:
              case PRIMITIVE_MOTION_CURVE_RIBBON: {
                if ((type & PRIMITIVE_MOTION) && kernel_data.bvh.use_bvh_steps) {
                  const float2 prim_time = kernel_tex_fetch(__prim_time, prim_addr);
                  if (ray->time < prim_time.x || ray->time > prim_time.y) {
                    hit = false;
                    break;
                  }
                }

                const int curve_type = kernel_tex_fetch(__prim_type, prim_addr);
                hit = curve_intersect(
                    kg, &isect, P, dir, t_max_current, prim_object, prim, ray->time, curve_type);

                break;
              }
#endif
#if BVH_FEATURE(BVH_POINTCLOUD)
              case PRIMITIVE_POINT:
              case PRIMITIVE_MOTION_POINT: {
                if ((type & PRIMITIVE_MOTION) && kernel_data.bvh.use_bvh_steps) {
                  const float2 prim_time = kernel_tex_fetch(__prim_time, prim_addr);
                  if (ray->time < prim_time.x || ray->time > prim_time.y) {
                    hit = false;
                    break;
                  }
                }

                const int point_type = kernel_tex_fetch(__prim_type, prim_addr);
                hit = point_intersect(
                    kg, &isect, P, dir, t_max_current, prim_object, prim, ray->time, point_type);
                break;
              }
#endif /* BVH_FEATURE(BVH_POINTCLOUD) */
              default: {
                hit = false;
                break;
              }
            }

            /* shadow ray early termination */
            if (hit) {
              /* Convert intersection distance to world space. */
              isect.t /= t_world_to_instance;

              /* detect if this surface has a shader with transparent shadows */
              /* todo: optimize so primitive visibility flag indicates if
               * the primitive has a transparent shadow shader? */
              const int flags = intersection_get_shader_flags(kg, isect.prim, isect.type);

              if (!(flags & SD_HAS_TRANSPARENT_SHADOW) || num_hits >= max_hits) {
                /* If no transparent shadows, all light is blocked and we can
                 * stop immediately. */
                return true;
              }

              num_hits++;

              bool record_intersection = true;

              /* Always use baked shadow transparency for curves. */
              if (isect.type & PRIMITIVE_CURVE) {
                *throughput *= intersection_curve_shadow_transparency(
                    kg, isect.object, isect.prim, isect.u);

                if (*throughput < CURVE_SHADOW_TRANSPARENCY_CUTOFF) {
                  return true;
                }
                else {
                  record_intersection = false;
                }
              }

              if (record_intersection) {
                /* Increase the number of hits, possibly beyond max_hits, we will
                 * simply not record those and only keep the max_hits closest. */
                uint record_index = (*num_recorded_hits)++;

                const uint max_record_hits = min(max_hits, INTEGRATOR_SHADOW_ISECT_SIZE);
                if (record_index >= max_record_hits - 1) {
                  /* If maximum number of hits reached, find the intersection with
                   * the largest distance to potentially replace when another hit
                   * is found. */
                  const int num_recorded_hits = min(max_record_hits, record_index);
                  float max_recorded_t = INTEGRATOR_STATE_ARRAY(state, shadow_isect, 0, t);
                  int max_recorded_hit = 0;

                  for (int i = 1; i < num_recorded_hits; i++) {
                    const float isect_t = INTEGRATOR_STATE_ARRAY(state, shadow_isect, i, t);
                    if (isect_t > max_recorded_t) {
                      max_recorded_t = isect_t;
                      max_recorded_hit = i;
                    }
                  }

                  if (record_index >= max_record_hits) {
                    record_index = max_recorded_hit;
                  }

                  /* Limit the ray distance and stop counting hits beyond this. */
                  t_max_world = max(max_recorded_t, isect.t);
                  t_max_current = t_max_world * t_world_to_instance;
                }

                integrator_state_write_shadow_isect(state, &isect, record_index);
              }
            }
          }
        }
        else {
          /* instance push */
          object = kernel_tex_fetch(__prim_object, -prim_addr - 1);

#if BVH_FEATURE(BVH_MOTION)
          t_world_to_instance = bvh_instance_motion_push(
              kg, object, ray, &P, &dir, &idir, &ob_itfm);
#else
          t_world_to_instance = bvh_instance_push(kg, object, ray, &P, &dir, &idir);
#endif

          /* Convert intersection to object space. */
          t_max_current *= t_world_to_instance;

          ++stack_ptr;
          kernel_assert(stack_ptr < BVH_STACK_SIZE);
          traversal_stack[stack_ptr] = ENTRYPOINT_SENTINEL;

          node_addr = kernel_tex_fetch(__object_node, object);
        }
      }
    } while (node_addr != ENTRYPOINT_SENTINEL);

    if (stack_ptr >= 0) {
      kernel_assert(object != OBJECT_NONE);

      /* Instance pop. */
#if BVH_FEATURE(BVH_MOTION)
      bvh_instance_motion_pop(kg, object, ray, &P, &dir, &idir, FLT_MAX, &ob_itfm);
#else
      bvh_instance_pop(kg, object, ray, &P, &dir, &idir, FLT_MAX);
#endif

      /* Restore world space ray length. */
      t_max_current = t_max_world;

      object = OBJECT_NONE;
      t_world_to_instance = 1.0f;
      node_addr = traversal_stack[stack_ptr];
      --stack_ptr;
    }
  } while (node_addr != ENTRYPOINT_SENTINEL);

  return false;
}

ccl_device_inline bool BVH_FUNCTION_NAME(KernelGlobals kg,
                                         ccl_private const Ray *ray,
                                         IntegratorShadowState state,
                                         const uint visibility,
                                         const uint max_hits,
                                         ccl_private uint *num_recorded_hits,
                                         ccl_private float *throughput)
{
  return BVH_FUNCTION_FULL_NAME(BVH)(
      kg, ray, state, visibility, max_hits, num_recorded_hits, throughput);
}

#undef BVH_FUNCTION_NAME
#undef BVH_FUNCTION_FEATURES
#undef NODE_INTERSECT<|MERGE_RESOLUTION|>--- conflicted
+++ resolved
@@ -160,12 +160,9 @@
                                         kernel_tex_fetch(__prim_object, prim_addr) :
                                         object;
             const int prim = kernel_tex_fetch(__prim_index, prim_addr);
-<<<<<<< HEAD
-=======
             if (intersection_skip_self_shadow(ray->self, prim_object, prim)) {
               continue;
             }
->>>>>>> ec2e9a43
 
             switch (type & PRIMITIVE_ALL) {
               case PRIMITIVE_TRIANGLE: {
