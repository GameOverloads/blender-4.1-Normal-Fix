# SPDX-License-Identifier: GPL-2.0-or-later
# Copyright 2006 Blender Foundation. All rights reserved.

# add_subdirectory(atomic)  # header only
add_subdirectory(atomic)
add_subdirectory(clog)
add_subdirectory(ghost)
add_subdirectory(guardedalloc)
add_subdirectory(libmv)
add_subdirectory(memutil)
add_subdirectory(opencolorio)
add_subdirectory(opensubdiv)
add_subdirectory(mikktspace)
add_subdirectory(glew-mx)
add_subdirectory(eigen)
add_subdirectory(sky)

if(WITH_AUDASPACE)
  add_subdirectory(audaspace)
endif()

if(WITH_MOD_REMESH)
  add_subdirectory(dualcon)
endif()

if(WITH_IK_SOLVER)
  add_subdirectory(iksolver)
endif()

if(WITH_IK_ITASC)
  add_subdirectory(itasc)
endif()

if(WITH_CYCLES)
  add_subdirectory(cycles)
endif()

if(WITH_INTERNATIONAL)
  add_subdirectory(locale)
endif()

if(WITH_BULLET)
  add_subdirectory(rigidbody)
endif()

# only windows needs utf16 converter
if(WIN32)
  add_subdirectory(utfconv)
endif()

if(WITH_MOD_FLUID)
  add_subdirectory(mantaflow)
endif()

if(WITH_OPENVDB)
  add_subdirectory(openvdb)
endif()

if(WITH_QUADRIFLOW)
  add_subdirectory(quadriflow)
endif()

if(WITH_CODEC_FFMPEG)
  add_subdirectory(ffmpeg)
endif()

if(UNIX AND NOT APPLE)
  add_subdirectory(libc_compat)
endif()

<<<<<<< HEAD
if(WITH_INSTANT_MESHES)
  add_subdirectory(instant-meshes)
=======
if(UNIX AND NOT APPLE)
  # Important this comes after "ghost" as it uses includes defined by GHOST's CMake.
  if(WITH_GHOST_WAYLAND AND WITH_GHOST_WAYLAND_DYNLOAD)
    add_subdirectory(wayland_dynload)
  endif()
>>>>>>> e6b1e97d
endif()<|MERGE_RESOLUTION|>--- conflicted
+++ resolved
@@ -68,14 +68,13 @@
   add_subdirectory(libc_compat)
 endif()
 
-<<<<<<< HEAD
 if(WITH_INSTANT_MESHES)
   add_subdirectory(instant-meshes)
-=======
+endif()
+
 if(UNIX AND NOT APPLE)
   # Important this comes after "ghost" as it uses includes defined by GHOST's CMake.
   if(WITH_GHOST_WAYLAND AND WITH_GHOST_WAYLAND_DYNLOAD)
     add_subdirectory(wayland_dynload)
   endif()
->>>>>>> e6b1e97d
 endif()