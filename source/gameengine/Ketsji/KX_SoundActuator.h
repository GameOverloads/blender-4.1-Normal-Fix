/**
 * KX_SoundActuator.h
 *
 * $Id$
 *
 * ***** BEGIN GPL LICENSE BLOCK *****
 *
 * This program is free software; you can redistribute it and/or
 * modify it under the terms of the GNU General Public License
 * as published by the Free Software Foundation; either version 2
 * of the License, or (at your option) any later version.
 *
 * This program is distributed in the hope that it will be useful,
 * but WITHOUT ANY WARRANTY; without even the implied warranty of
 * MERCHANTABILITY or FITNESS FOR A PARTICULAR PURPOSE.  See the
 * GNU General Public License for more details.
 *
 * You should have received a copy of the GNU General Public License
 * along with this program; if not, write to the Free Software Foundation,
 * Inc., 59 Temple Place - Suite 330, Boston, MA  02111-1307, USA.
 *
 * The Original Code is Copyright (C) 2001-2002 by NaN Holding BV.
 * All rights reserved.
 *
 * The Original Code is: all of this file.
 *
 * Contributor(s): none yet.
 *
 * ***** END GPL LICENSE BLOCK *****
 */

#ifndef __KX_SOUNDACTUATOR
#define __KX_SOUNDACTUATOR

#include "SCA_IActuator.h"

#include "AUD_C-API.h"
#include "BKE_sound.h"

typedef struct KX_3DSoundSettings
{
	float min_gain;
	float max_gain;
	float reference_distance;
	float max_distance;
	float rolloff_factor;
	float cone_inner_angle;
	float cone_outer_angle;
	float cone_outer_gain;
} KX_3DSoundSettings;

class KX_SoundActuator : public SCA_IActuator
{
        Py_Header;
        bool					m_isplaying;
	AUD_Sound*				m_sound;
	float					m_volume;
	float					m_pitch;
	bool					m_is3d;
	KX_3DSoundSettings		m_3d;
        AUD_Handle*				m_handle;

	void play();

public:

	enum KX_SOUNDACT_TYPE
	{
			KX_SOUNDACT_NODEF = 0,
			KX_SOUNDACT_PLAYSTOP,
			KX_SOUNDACT_PLAYEND,
			KX_SOUNDACT_LOOPSTOP,
			KX_SOUNDACT_LOOPEND,
			KX_SOUNDACT_LOOPBIDIRECTIONAL,
			KX_SOUNDACT_LOOPBIDIRECTIONAL_STOP,
			KX_SOUNDACT_MAX
	};

	KX_SOUNDACT_TYPE		m_type;

	KX_SoundActuator(SCA_IObject* gameobj,
					 AUD_Sound* sound,
					 float volume,
					 float pitch,
					 bool is3d,
					 KX_3DSoundSettings settings,
					 KX_SOUNDACT_TYPE type);

	~KX_SoundActuator();

	virtual bool Update(double curtime, bool frame);

	CValue* GetReplica();
	void ProcessReplica();

#ifndef DISABLE_PYTHON

	/* -------------------------------------------------------------------- */
	/* Python interface --------------------------------------------------- */
	/* -------------------------------------------------------------------- */

	KX_PYMETHOD_DOC_NOARGS(KX_SoundActuator, startSound);
	KX_PYMETHOD_DOC_NOARGS(KX_SoundActuator, pauseSound);
	KX_PYMETHOD_DOC_NOARGS(KX_SoundActuator, stopSound);

	static int pyattr_set_gain(void *self, const struct KX_PYATTRIBUTE_DEF *attrdef, PyObject *value);
	static int pyattr_set_pitch(void *self, const struct KX_PYATTRIBUTE_DEF *attrdef, PyObject *value);
	static int pyattr_set_rollOffFactor(void *self, const struct KX_PYATTRIBUTE_DEF *attrdef, PyObject *value);
	static int pyattr_set_type(void *self, const struct KX_PYATTRIBUTE_DEF *attrdef, PyObject *value);

	static PyObject* pyattr_get_gain(void *self, const struct KX_PYATTRIBUTE_DEF *attrdef);
	static PyObject* pyattr_get_pitch(void *self, const struct KX_PYATTRIBUTE_DEF *attrdef);
	static PyObject* pyattr_get_rollOffFactor(void *self, const struct KX_PYATTRIBUTE_DEF *attrdef);
	static PyObject* pyattr_get_type(void *self, const struct KX_PYATTRIBUTE_DEF *attrdef);
<<<<<<< HEAD
=======

#endif // DISABLE_PYTHON

>>>>>>> 16c1a294
};

#endif //__KX_SOUNDACTUATOR
<|MERGE_RESOLUTION|>--- conflicted
+++ resolved
@@ -112,12 +112,9 @@
 	static PyObject* pyattr_get_pitch(void *self, const struct KX_PYATTRIBUTE_DEF *attrdef);
 	static PyObject* pyattr_get_rollOffFactor(void *self, const struct KX_PYATTRIBUTE_DEF *attrdef);
 	static PyObject* pyattr_get_type(void *self, const struct KX_PYATTRIBUTE_DEF *attrdef);
-<<<<<<< HEAD
-=======
 
 #endif // DISABLE_PYTHON
 
->>>>>>> 16c1a294
 };
 
 #endif //__KX_SOUNDACTUATOR
