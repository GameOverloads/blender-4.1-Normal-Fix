/**
 * $Id$
 * ***** BEGIN GPL LICENSE BLOCK *****
 *
 * This program is free software; you can redistribute it and/or
 * modify it under the terms of the GNU General Public License
 * as published by the Free Software Foundation; either version 2
 * of the License, or (at your option) any later version.
 *
 * This program is distributed in the hope that it will be useful,
 * but WITHOUT ANY WARRANTY; without even the implied warranty of
 * MERCHANTABILITY or FITNESS FOR A PARTICULAR PURPOSE.  See the
 * GNU General Public License for more details.
 *
 * You should have received a copy of the GNU General Public License
 * along with this program; if not, write to the Free Software Foundation,
 * Inc., 59 Temple Place - Suite 330, Boston, MA  02111-1307, USA.
 *
 * The Original Code is Copyright (C) 2001-2002 by NaN Holding BV.
 * All rights reserved.
 *
 * The Original Code is: all of this file.
 *
 * Contributor(s): none yet.
 *
 * ***** END GPL LICENSE BLOCK *****
 */

#ifdef HAVE_CONFIG_H
#include <config.h>
#endif

#include "KX_PolyProxy.h"
#include "KX_MeshProxy.h"
#include "RAS_MeshObject.h"
#include "KX_BlenderMaterial.h"
#include "KX_PolygonMaterial.h"

#include "KX_PyMath.h"

PyTypeObject KX_PolyProxy::Type = {
<<<<<<< HEAD
	PyObject_HEAD_INIT(NULL)
	0,
=======
#if (PY_VERSION_HEX >= 0x02060000)
	PyVarObject_HEAD_INIT(NULL, 0)
#else
	/* python 2.5 and below */
	PyObject_HEAD_INIT( NULL )  /* required py macro */
	0,                          /* ob_size */
#endif
>>>>>>> fba6a993
	"KX_PolyProxy",
	sizeof(PyObjectPlus_Proxy),
	0,
	py_base_dealloc,
	0,
	0,
	0,
	0,
	py_base_repr,
	0,0,0,0,0,0,
	py_base_getattro,
	py_base_setattro,
	0,0,0,0,0,0,0,0,0,
	Methods
};

PyParentObject KX_PolyProxy::Parents[] = {
	&KX_PolyProxy::Type,
	&CValue::Type,
	&PyObjectPlus::Type,
	NULL
};

PyMethodDef KX_PolyProxy::Methods[] = {
	KX_PYMETHODTABLE_NOARGS(KX_PolyProxy,getMaterialIndex),
	KX_PYMETHODTABLE_NOARGS(KX_PolyProxy,getNumVertex),
	KX_PYMETHODTABLE_NOARGS(KX_PolyProxy,isVisible),
	KX_PYMETHODTABLE_NOARGS(KX_PolyProxy,isCollider),
	KX_PYMETHODTABLE_NOARGS(KX_PolyProxy,getMaterialName),
	KX_PYMETHODTABLE_NOARGS(KX_PolyProxy,getTextureName),
	KX_PYMETHODTABLE(KX_PolyProxy,getVertexIndex),
	KX_PYMETHODTABLE_NOARGS(KX_PolyProxy,getMesh),
	KX_PYMETHODTABLE_NOARGS(KX_PolyProxy,getMaterial),
	{NULL,NULL} //Sentinel
};

PyAttributeDef KX_PolyProxy::Attributes[] = {
	/* All dummy's so they come up in a dir() */
<<<<<<< HEAD
=======
	//KX_PYATTRIBUTE_TODO("DummyProps"),
>>>>>>> fba6a993
	KX_PYATTRIBUTE_DUMMY("matname"),
	KX_PYATTRIBUTE_DUMMY("texture"),
	KX_PYATTRIBUTE_DUMMY("material"),
	KX_PYATTRIBUTE_DUMMY("matid"),
	KX_PYATTRIBUTE_DUMMY("v1"),
	KX_PYATTRIBUTE_DUMMY("v2"),
	KX_PYATTRIBUTE_DUMMY("v3"),
	KX_PYATTRIBUTE_DUMMY("v4"),
	KX_PYATTRIBUTE_DUMMY("visible"),
	KX_PYATTRIBUTE_DUMMY("collide"),
	{ NULL }	//Sentinel
};

PyObject* KX_PolyProxy::py_getattro(PyObject *attr)
{
	char *attr_str= PyString_AsString(attr);
	if (!strcmp(attr_str, "matname"))
	{
		return PyString_FromString(m_polygon->GetMaterial()->GetPolyMaterial()->GetMaterialName());
	}
	if (!strcmp(attr_str, "texture"))
	{
		return PyString_FromString(m_polygon->GetMaterial()->GetPolyMaterial()->GetTextureName());
	}
	if (!strcmp(attr_str, "material"))
	{
		RAS_IPolyMaterial *polymat = m_polygon->GetMaterial()->GetPolyMaterial();
		if(polymat->GetFlag() & RAS_BLENDERMAT)
		{
			KX_BlenderMaterial* mat = static_cast<KX_BlenderMaterial*>(polymat);
			return mat->GetProxy();
		}
		else
		{
			KX_PolygonMaterial* mat = static_cast<KX_PolygonMaterial*>(polymat);
			return mat->GetProxy();
		}
	}
	if (!strcmp(attr_str, "matid"))
	{
		// we'll have to scan through the material bucket of the mes and compare with 
		// the one of the polygon
		RAS_MaterialBucket* polyBucket = m_polygon->GetMaterial();
		unsigned int matid;
		for (matid=0; matid<(unsigned int)m_mesh->NumMaterials(); matid++)
		{
			RAS_MeshMaterial* meshMat = m_mesh->GetMeshMaterial(matid);
			if (meshMat->m_bucket == polyBucket)
				// found it
				break;
		}
		return PyInt_FromLong(matid);
	}
	if (!strcmp(attr_str, "v1"))
	{
		return PyInt_FromLong(m_polygon->GetVertexOffset(0));
	}
	if (!strcmp(attr_str, "v2"))
	{
		return PyInt_FromLong(m_polygon->GetVertexOffset(1));
	}
	if (!strcmp(attr_str, "v3"))
	{
		return PyInt_FromLong(m_polygon->GetVertexOffset(2));
	}
	if (!strcmp(attr_str, "v4"))
	{
		return PyInt_FromLong(((m_polygon->VertexCount()>3)?m_polygon->GetVertexOffset(3):0));
	}
	if (!strcmp(attr_str, "visible"))
	{
		return PyInt_FromLong(m_polygon->IsVisible());
	}
	if (!strcmp(attr_str, "collide"))
	{
		return PyInt_FromLong(m_polygon->IsCollider());
	}
<<<<<<< HEAD
	py_getattro_up(SCA_IObject);
=======
	py_getattro_up(CValue);
}

PyObject* KX_PolyProxy::py_getattro_dict() {
	py_getattro_dict_up(CValue);
>>>>>>> fba6a993
}

KX_PolyProxy::KX_PolyProxy(const RAS_MeshObject*mesh, RAS_Polygon* polygon)
:	m_polygon(polygon),
	m_mesh((RAS_MeshObject*)mesh)
{
}

KX_PolyProxy::~KX_PolyProxy()
{
}


// stuff for cvalue related things
CValue*		KX_PolyProxy::Calc(VALUE_OPERATOR, CValue *) { return NULL;}
CValue*		KX_PolyProxy::CalcFinal(VALUE_DATA_TYPE, VALUE_OPERATOR, CValue *) { return NULL;}	
STR_String	sPolyName="polygone";
const STR_String &	KX_PolyProxy::GetText() {return sPolyName;};
double		KX_PolyProxy::GetNumber() { return -1;}
<<<<<<< HEAD
STR_String	KX_PolyProxy::GetName() { return sPolyName;}
void		KX_PolyProxy::SetName(STR_String) { };
=======
STR_String&	KX_PolyProxy::GetName() { return sPolyName;}
void		KX_PolyProxy::SetName(const char *) { };
>>>>>>> fba6a993
CValue*		KX_PolyProxy::GetReplica() { return NULL;}

// stuff for python integration

KX_PYMETHODDEF_DOC_NOARGS(KX_PolyProxy, getMaterialIndex, 
"getMaterialIndex() : return the material index of the polygon in the mesh\n")
{
	RAS_MaterialBucket* polyBucket = m_polygon->GetMaterial();
	unsigned int matid;
	for (matid=0; matid<(unsigned int)m_mesh->NumMaterials(); matid++)
	{
		RAS_MeshMaterial* meshMat = m_mesh->GetMeshMaterial(matid);
		if (meshMat->m_bucket == polyBucket)
			// found it
			break;
	}
	return PyInt_FromLong(matid);
}

KX_PYMETHODDEF_DOC_NOARGS(KX_PolyProxy, getNumVertex,
"getNumVertex() : returns the number of vertex of the polygon, 3 or 4\n")
{
	return PyInt_FromLong(m_polygon->VertexCount());
}

KX_PYMETHODDEF_DOC_NOARGS(KX_PolyProxy, isVisible,
"isVisible() : returns whether the polygon is visible or not\n")
{
	return PyInt_FromLong(m_polygon->IsVisible());
}

KX_PYMETHODDEF_DOC_NOARGS(KX_PolyProxy, isCollider,
"isCollider() : returns whether the polygon is receives collision or not\n")
{
	return PyInt_FromLong(m_polygon->IsCollider());
}

KX_PYMETHODDEF_DOC_NOARGS(KX_PolyProxy, getMaterialName,
"getMaterialName() : returns the polygon material name, \"NoMaterial\" if no material\n")
{
	return PyString_FromString(m_polygon->GetMaterial()->GetPolyMaterial()->GetMaterialName());
}

KX_PYMETHODDEF_DOC_NOARGS(KX_PolyProxy, getTextureName,
"getTexturelName() : returns the polygon texture name, \"NULL\" if no texture\n")
{
	return PyString_FromString(m_polygon->GetMaterial()->GetPolyMaterial()->GetTextureName());
}

KX_PYMETHODDEF_DOC(KX_PolyProxy, getVertexIndex,
"getVertexIndex(vertex) : returns the mesh vertex index of a polygon vertex\n"
"vertex: index of the vertex in the polygon: 0->3\n"
"return value can be used to retrieve the vertex details through mesh proxy\n"
"Note: getVertexIndex(3) on a triangle polygon returns 0\n")
{
	int index;
	if (!PyArg_ParseTuple(args,"i:getVertexIndex",&index))
	{
		return NULL;
	}
	if (index < 0 || index > 3)
	{
		PyErr_SetString(PyExc_AttributeError, "poly.getVertexIndex(int): KX_PolyProxy, expected an index between 0-3");
		return NULL;
	}
	if (index < m_polygon->VertexCount())
	{
		return PyInt_FromLong(m_polygon->GetVertexOffset(index));
	}
	return PyInt_FromLong(0);
}

KX_PYMETHODDEF_DOC_NOARGS(KX_PolyProxy, getMesh,
"getMesh() : returns a mesh proxy\n")
{
	KX_MeshProxy* meshproxy = new KX_MeshProxy((RAS_MeshObject*)m_mesh);
	return meshproxy->NewProxy(true);
}

KX_PYMETHODDEF_DOC_NOARGS(KX_PolyProxy, getMaterial,
"getMaterial() : returns a material\n")
{
	RAS_IPolyMaterial *polymat = m_polygon->GetMaterial()->GetPolyMaterial();
	if(polymat->GetFlag() & RAS_BLENDERMAT)
	{
		KX_BlenderMaterial* mat = static_cast<KX_BlenderMaterial*>(polymat);
		return mat->GetProxy();
	}
	else
	{
		KX_PolygonMaterial* mat = static_cast<KX_PolygonMaterial*>(polymat);
		return mat->GetProxy();
	}
}<|MERGE_RESOLUTION|>--- conflicted
+++ resolved
@@ -39,10 +39,6 @@
 #include "KX_PyMath.h"
 
 PyTypeObject KX_PolyProxy::Type = {
-<<<<<<< HEAD
-	PyObject_HEAD_INIT(NULL)
-	0,
-=======
 #if (PY_VERSION_HEX >= 0x02060000)
 	PyVarObject_HEAD_INIT(NULL, 0)
 #else
@@ -50,7 +46,6 @@
 	PyObject_HEAD_INIT( NULL )  /* required py macro */
 	0,                          /* ob_size */
 #endif
->>>>>>> fba6a993
 	"KX_PolyProxy",
 	sizeof(PyObjectPlus_Proxy),
 	0,
@@ -89,10 +84,7 @@
 
 PyAttributeDef KX_PolyProxy::Attributes[] = {
 	/* All dummy's so they come up in a dir() */
-<<<<<<< HEAD
-=======
 	//KX_PYATTRIBUTE_TODO("DummyProps"),
->>>>>>> fba6a993
 	KX_PYATTRIBUTE_DUMMY("matname"),
 	KX_PYATTRIBUTE_DUMMY("texture"),
 	KX_PYATTRIBUTE_DUMMY("material"),
@@ -170,15 +162,11 @@
 	{
 		return PyInt_FromLong(m_polygon->IsCollider());
 	}
-<<<<<<< HEAD
-	py_getattro_up(SCA_IObject);
-=======
 	py_getattro_up(CValue);
 }
 
 PyObject* KX_PolyProxy::py_getattro_dict() {
 	py_getattro_dict_up(CValue);
->>>>>>> fba6a993
 }
 
 KX_PolyProxy::KX_PolyProxy(const RAS_MeshObject*mesh, RAS_Polygon* polygon)
@@ -198,13 +186,8 @@
 STR_String	sPolyName="polygone";
 const STR_String &	KX_PolyProxy::GetText() {return sPolyName;};
 double		KX_PolyProxy::GetNumber() { return -1;}
-<<<<<<< HEAD
-STR_String	KX_PolyProxy::GetName() { return sPolyName;}
-void		KX_PolyProxy::SetName(STR_String) { };
-=======
 STR_String&	KX_PolyProxy::GetName() { return sPolyName;}
 void		KX_PolyProxy::SetName(const char *) { };
->>>>>>> fba6a993
 CValue*		KX_PolyProxy::GetReplica() { return NULL;}
 
 // stuff for python integration
