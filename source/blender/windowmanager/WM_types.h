/*
 * ***** BEGIN GPL LICENSE BLOCK *****
 *
 * This program is free software; you can redistribute it and/or
 * modify it under the terms of the GNU General Public License
 * as published by the Free Software Foundation; either version 2
 * of the License, or (at your option) any later version. 
 *
 * This program is distributed in the hope that it will be useful,
 * but WITHOUT ANY WARRANTY; without even the implied warranty of
 * MERCHANTABILITY or FITNESS FOR A PARTICULAR PURPOSE.  See the
 * GNU General Public License for more details.
 *
 * You should have received a copy of the GNU General Public License
 * along with this program; if not, write to the Free Software Foundation,
 * Inc., 51 Franklin Street, Fifth Floor, Boston, MA 02110-1301, USA.
 *
 * The Original Code is Copyright (C) 2007 Blender Foundation.
 * All rights reserved.
 *
 * 
 * Contributor(s): Blender Foundation
 *
 * ***** END GPL LICENSE BLOCK *****
 */

/** \file blender/windowmanager/WM_types.h
 *  \ingroup wm
 */

#ifndef __WM_TYPES_H__
#define __WM_TYPES_H__

#ifdef __cplusplus
extern "C" {
#endif

struct bContext;
struct wmEvent;
struct wmWindowManager;
struct uiLayout;
struct wmOperator;
struct ImBuf;

#include "RNA_types.h"
#include "DNA_listBase.h"
#include "BKE_utildefines.h" /* FILE_MAX */

/* exported types for WM */
#include "wm_cursors.h"
#include "wm_event_types.h"

/* ************** wmOperatorType ************************ */

/* flag */
#define OPTYPE_REGISTER		1	/* register operators in stack after finishing */
#define OPTYPE_UNDO			2	/* do undo push after after */
#define OPTYPE_BLOCKING		4	/* let blender grab all input from the WM (X11) */
#define OPTYPE_MACRO		8
#define OPTYPE_GRAB_POINTER	16	/* */
#define OPTYPE_PRESET		32	/* show preset menu */
#define OPTYPE_INTERNAL		64	/* some operators are mainly for internal use
								 * and don't make sense to be accessed from the
								 * search menu, even if poll() returns TRUE.
								 * currently only used for the search toolbox */

/* context to call operator in for WM_operator_name_call */
/* rna_ui.c contains EnumPropertyItem's of these, keep in sync */
enum {
	/* if there's invoke, call it, otherwise exec */
	WM_OP_INVOKE_DEFAULT,
	WM_OP_INVOKE_REGION_WIN,
	WM_OP_INVOKE_REGION_CHANNELS,
	WM_OP_INVOKE_REGION_PREVIEW,
	WM_OP_INVOKE_AREA,
	WM_OP_INVOKE_SCREEN,
	/* only call exec */
	WM_OP_EXEC_DEFAULT,
	WM_OP_EXEC_REGION_WIN,
	WM_OP_EXEC_REGION_CHANNELS,
	WM_OP_EXEC_REGION_PREVIEW,
	WM_OP_EXEC_AREA,
	WM_OP_EXEC_SCREEN
};

/* ************** wmKeyMap ************************ */

/* modifier */
#define KM_SHIFT	1
#define KM_CTRL		2
#define KM_ALT		4
#define KM_OSKEY	8
	/* means modifier should be pressed 2nd */
#define KM_SHIFT2	16
#define KM_CTRL2	32
#define KM_ALT2		64
#define KM_OSKEY2	128

/* KM_MOD_ flags for wmKeyMapItem and wmEvent.alt/shift/oskey/ctrl  */
/* note that KM_ANY and FALSE are used with these defines too */
#define KM_MOD_FIRST  1
#define KM_MOD_SECOND 2

/* type: defined in wm_event_types.c */
#define KM_TEXTINPUT	-2

/* val */
#define KM_ANY		-1
#define KM_NOTHING	0
#define KM_PRESS	1
#define KM_RELEASE	2
#define KM_CLICK	3
#define KM_DBL_CLICK	4


/* ************** UI Handler ***************** */

#define WM_UI_HANDLER_CONTINUE	0
#define WM_UI_HANDLER_BREAK		1

typedef int (*wmUIHandlerFunc)(struct bContext *C, struct wmEvent *event, void *userdata);
typedef void (*wmUIHandlerRemoveFunc)(struct bContext *C, void *userdata);

/* ************** Notifiers ****************** */

typedef struct wmNotifier {
	struct wmNotifier *next, *prev;
	
	struct wmWindowManager *wm;
	struct wmWindow *window;
	
	int swinid;			/* can't rely on this, notifiers can be added without context, swinid of 0 */
	unsigned int category, data, subtype, action;
	
	void *reference;
	
} wmNotifier;


/* 4 levels
 *
 * 0xFF000000; category
 * 0x00FF0000; data
 * 0x0000FF00; data subtype (unused?)
 * 0x000000FF; action
 */

/* category */
#define NOTE_CATEGORY		0xFF000000
#define	NC_WM				(1<<24)
#define	NC_WINDOW			(2<<24)
#define	NC_SCREEN			(3<<24)
#define	NC_SCENE			(4<<24)
#define	NC_OBJECT			(5<<24)
#define	NC_MATERIAL			(6<<24)
#define	NC_TEXTURE			(7<<24)
#define	NC_LAMP				(8<<24)
#define	NC_GROUP			(9<<24)
#define	NC_IMAGE			(10<<24)
#define	NC_BRUSH			(11<<24)
#define	NC_TEXT				(12<<24)
#define NC_WORLD			(13<<24)
#define NC_ANIMATION		(14<<24)
#define NC_SPACE			(15<<24)
#define	NC_GEOM				(16<<24)
#define NC_NODE				(17<<24)
#define NC_ID				(18<<24)
#define NC_LOGIC			(19<<24)
#define NC_MOVIECLIP			(20<<24)
<<<<<<< HEAD
#define NC_LINESTYLE			(21<<24)
=======
#define NC_MASK				(21<<24)
>>>>>>> 298feff3

/* data type, 256 entries is enough, it can overlap */
#define NOTE_DATA			0x00FF0000

	/* NC_WM windowmanager */
#define ND_FILEREAD			(1<<16)
#define ND_FILESAVE			(2<<16)
#define ND_DATACHANGED		(3<<16)
#define ND_HISTORY			(4<<16)
#define ND_JOB				(5<<16)

	/* NC_SCREEN screen */
#define ND_SCREENBROWSE		(1<<16)
#define ND_SCREENDELETE		(2<<16)
#define ND_SCREENCAST		(3<<16)
#define ND_ANIMPLAY			(4<<16)
#define ND_GPENCIL			(5<<16)
#define ND_EDITOR_CHANGED	(6<<16) /*sent to new editors after switching to them*/
#define ND_SCREENSET		(7<<16)
#define ND_SKETCH			(8<<16)
#define ND_SUBWINACTIVE		(9<<16)

	/* NC_SCENE Scene */
#define ND_SCENEBROWSE		(1<<16)
#define	ND_MARKERS			(2<<16)
#define	ND_FRAME			(3<<16)
#define	ND_RENDER_OPTIONS	(4<<16)
#define	ND_NODES			(5<<16)
#define	ND_SEQUENCER		(6<<16)
#define ND_OB_ACTIVE		(7<<16)
#define ND_OB_SELECT		(8<<16)
#define ND_OB_VISIBLE		(9<<16)
#define ND_OB_RENDER		(10<<16)
#define ND_MODE				(11<<16)
#define ND_RENDER_RESULT	(12<<16)
#define ND_COMPO_RESULT		(13<<16)
#define ND_KEYINGSET		(14<<16)
#define ND_TOOLSETTINGS		(15<<16)
#define ND_LAYER			(16<<16)
#define ND_FRAME_RANGE		(17<<16)
#define ND_TRANSFORM_DONE	(18<<16)
#define ND_WORLD			(92<<16)
#define ND_LAYER_CONTENT	(101<<16)

	/* NC_OBJECT Object */
#define	ND_TRANSFORM		(18<<16)
#define ND_OB_SHADING		(19<<16)
#define ND_POSE				(20<<16)
#define ND_BONE_ACTIVE		(21<<16)
#define ND_BONE_SELECT		(22<<16)
#define ND_DRAW				(23<<16)
#define ND_MODIFIER			(24<<16)
#define ND_KEYS				(25<<16)
#define ND_CONSTRAINT		(26<<16)
#define ND_PARTICLE			(27<<16)
#define ND_POINTCACHE		(28<<16)
#define ND_PARENT			(29<<16)

	/* NC_MATERIAL Material */
#define	ND_SHADING			(30<<16)
#define	ND_SHADING_DRAW		(31<<16)

	/* NC_LAMP Lamp */
#define	ND_LIGHTING			(40<<16)
#define	ND_LIGHTING_DRAW	(41<<16)
#define ND_SKY				(42<<16)

	/* NC_WORLD World */
#define	ND_WORLD_DRAW		(45<<16)
#define	ND_WORLD_STARS		(46<<16)

	/* NC_TEXT Text */
#define ND_CURSOR			(50<<16)
#define ND_DISPLAY			(51<<16)
	
	/* NC_ANIMATION Animato */
#define ND_KEYFRAME			(70<<16)
#define ND_KEYFRAME_PROP	(71<<16)
#define ND_ANIMCHAN			(72<<16)
#define ND_NLA				(73<<16)
#define ND_NLA_ACTCHANGE	(74<<16)
#define ND_FCURVES_ORDER	(75<<16)

	/* NC_GEOM Geometry */
	/* Mesh, Curve, MetaBall, Armature, .. */
#define ND_SELECT			(90<<16)
#define ND_DATA				(91<<16)

	/* NC_NODE Nodes */

	/* NC_SPACE */
#define ND_SPACE_CONSOLE		(1<<16) /* general redraw */
#define ND_SPACE_INFO_REPORT	(2<<16) /* update for reports, could specify type */
#define ND_SPACE_INFO			(3<<16)
#define ND_SPACE_IMAGE			(4<<16)
#define ND_SPACE_FILE_PARAMS	(5<<16)
#define ND_SPACE_FILE_LIST		(6<<16)
#define ND_SPACE_NODE			(7<<16)
#define ND_SPACE_OUTLINER		(8<<16)
#define ND_SPACE_VIEW3D			(9<<16)
#define ND_SPACE_PROPERTIES		(10<<16)
#define ND_SPACE_TEXT			(11<<16)
#define ND_SPACE_TIME			(12<<16)
#define ND_SPACE_GRAPH			(13<<16)
#define ND_SPACE_DOPESHEET		(14<<16)
#define ND_SPACE_NLA			(15<<16)
#define ND_SPACE_SEQUENCER		(16<<16)
#define ND_SPACE_NODE_VIEW		(17<<16)
#define ND_SPACE_CHANGED		(18<<16) /*sent to a new editor type after it's replaced an old one*/
#define ND_SPACE_CLIP			(19<<16)

/* subtype, 256 entries too */
#define NOTE_SUBTYPE		0x0000FF00

/* subtype scene mode */
#define NS_MODE_OBJECT			(1<<8)

#define NS_EDITMODE_MESH		(2<<8)
#define NS_EDITMODE_CURVE		(3<<8)
#define NS_EDITMODE_SURFACE		(4<<8)
#define NS_EDITMODE_TEXT		(5<<8)
#define NS_EDITMODE_MBALL		(6<<8)
#define NS_EDITMODE_LATTICE		(7<<8)
#define NS_EDITMODE_ARMATURE	(8<<8)
#define NS_MODE_POSE			(9<<8)
#define NS_MODE_PARTICLE		(10<<8)

/* subtype 3d view editing */
#define NS_VIEW3D_GPU			(16<<8)

/* action classification */
#define NOTE_ACTION			(0x000000FF)
#define NA_EDITED			1
#define NA_EVALUATED		2
#define NA_ADDED			3
#define NA_REMOVED			4
#define NA_RENAME			5
#define NA_SELECTED			6

/* ************** Gesture Manager data ************** */

/* wmGesture->type */
#define WM_GESTURE_TWEAK		0
#define WM_GESTURE_LINES		1
#define WM_GESTURE_RECT			2
#define WM_GESTURE_CROSS_RECT	3
#define WM_GESTURE_LASSO		4
#define WM_GESTURE_CIRCLE		5
#define WM_GESTURE_STRAIGHTLINE	6

/* wmGesture is registered to window listbase, handled by operator callbacks */
/* tweak gesture is builtin feature */
typedef struct wmGesture {
	struct wmGesture *next, *prev;
	int event_type;	/* event->type */
	int mode;		/* for modal callback */
	int type;		/* gesture type define */
	int swinid;		/* initial subwindow id where it started */
	int points;		/* optional, amount of points stored */
	int size;		/* optional, maximum amount of points stored */
	
	void *customdata;
	/* customdata for border is a recti */
	/* customdata for circle is recti, (xmin, ymin) is center, xmax radius */
	/* customdata for lasso is short array */
	/* customdata for straight line is a recti: (xmin,ymin) is start, (xmax, ymax) is end */
} wmGesture;

/* ************** wmEvent ************************ */

/* each event should have full modifier state */
/* event comes from eventmanager and from keymap */
typedef struct wmEvent {
	struct wmEvent *next, *prev;
	
	short type;			/* event code itself (short, is also in keymap) */
	short val;			/* press, release, scrollvalue */
	int x, y;			/* mouse pointer position, screen coord */
	int mval[2];		/* region mouse position, name convention pre 2.5 :) */
	char utf8_buf[6];	/* from, ghost if utf8 is enabled for the platform,
						 * BLI_str_utf8_size() must _always_ be valid, check
						 * when assigning s we don't need to check on every access after */
	char ascii;			/* from ghost, fallback if utf8 isn't set */
	char pad;

	/* previous state */
	short prevtype;
	short prevval;
	int prevx, prevy;
	double prevclicktime;
	int prevclickx, prevclicky;
	
	/* modifier states */
	short shift, ctrl, alt, oskey;	/* oskey is apple or windowskey, value denotes order of pressed */
	short keymodifier;				/* rawkey modifier */
	
	short pad1;
	
	/* keymap item, set by handler (weak?) */
	const char *keymap_idname;
	
	/* custom data */
	short custom;		/* custom data type, stylus, 6dof, see wm_event_types.h */
	short customdatafree;
	int pad2;
	void *customdata;	/* ascii, unicode, mouse coords, angles, vectors, dragdrop info */
	
} wmEvent;

/* ************** custom wmEvent data ************** */
typedef struct wmTabletData {
	int Active;			/* 0=EVT_TABLET_NONE, 1=EVT_TABLET_STYLUS, 2=EVT_TABLET_ERASER */
	float Pressure;		/* range 0.0 (not touching) to 1.0 (full pressure) */
	float Xtilt;		/* range 0.0 (upright) to 1.0 (tilted fully against the tablet surface) */
	float Ytilt;		/* as above */
} wmTabletData;

typedef enum {  /* motion progress, for modal handlers */
	P_NOT_STARTED,
	P_STARTING,    // <--
	P_IN_PROGRESS, // <-- only these are sent for NDOF motion
	P_FINISHING,   // <--
	P_FINISHED
	} wmProgress;

typedef struct wmNDOFMotionData {
	/* awfully similar to GHOST_TEventNDOFMotionData... */
	// Each component normally ranges from -1 to +1, but can exceed that.
	// These use blender standard view coordinates, with positive rotations being CCW about the axis.
	union {
		float tvec[3]; // translation
		struct { float tx, ty, tz; };
		};
	union {
		float rvec[3]; // rotation:
		struct { float rx, ry, rz; };
		};
		// axis = (rx,ry,rz).normalized
		// amount = (rx,ry,rz).magnitude [in revolutions, 1.0 = 360 deg]
	float dt; // time since previous NDOF Motion event
	wmProgress progress; // is this the first event, the last, or one of many in between?
} wmNDOFMotionData;

typedef struct wmTimer {
	struct wmTimer *next, *prev;
	
	struct wmWindow *win;	/* window this timer is attached to (optional) */

	double timestep;		/* set by timer user */
	int event_type;			/* set by timer user, goes to event system */
	void *customdata;		/* set by timer user, to allow custom values */
	
	double duration;		/* total running time in seconds */
	double delta;			/* time since previous step in seconds */
	
	double ltime;			/* internal, last time timer was activated */
	double ntime;			/* internal, next time we want to activate the timer */
	double stime;			/* internal, when the timer started */
	int sleep;				/* internal, put timers to sleep when needed */
} wmTimer;

typedef struct wmOperatorType {
	const char *name;		/* text for ui, undo */
	const char *idname;		/* unique identifier */
	const char *description;	/* tooltips and python docs */

	/* this callback executes the operator without any interactive input,
	 * parameters may be provided through operator properties. cannot use
	 * any interface code or input device state.
	 * - see defines below for return values */
	int (*exec)(struct bContext *, struct wmOperator *);
	
	/* this callback executes on a running operator whenever as property
	 * is changed. It can correct its own properties or report errors for
	 * invalid settings in exceptional cases.
	 * Boolean return value, True denotes a change has been made and to redraw */
	int (*check)(struct bContext *, struct wmOperator *);

	/* for modal temporary operators, initially invoke is called. then
	 * any further events are handled in modal. if the operation is
	 * canceled due to some external reason, cancel is called
	 * - see defines below for return values */
	int (*invoke)(struct bContext *, struct wmOperator *, struct wmEvent *);
	int (*cancel)(struct bContext *, struct wmOperator *);
	int (*modal)(struct bContext *, struct wmOperator *, struct wmEvent *);

	/* verify if the operator can be executed in the current context, note
	 * that the operator might still fail to execute even if this return true */
	int (*poll)(struct bContext *);

	/* optional panel for redo and repeat, autogenerated if not set */
	void (*ui)(struct bContext *, struct wmOperator *);

	/* rna for properties */
	struct StructRNA *srna;

	/* previous settings - for initializing on re-use */
	struct IDProperty *last_properties;

	/* rna property to use for generic invoke functions.
	 * menus, enum search... etc */
	PropertyRNA *prop;

	/* struct wmOperatorTypeMacro */
	ListBase macro;

	/* pointer to modal keymap, do not free! */
	struct wmKeyMap *modalkeymap;

	/* only used for operators defined with python
	 * use to store pointers to python functions */
	void *pyop_data;
	int (*pyop_poll)(struct bContext *, struct wmOperatorType *ot);

	/* RNA integration */
	ExtensionRNA ext;

	/* Flag last for padding */
	short flag;

} wmOperatorType;

/* **************** Paint Cursor ******************* */

typedef void (*wmPaintCursorDraw)(struct bContext *C, int, int, void *customdata);


/* ****************** Messages ********************* */

enum {
	WM_LOG_DEBUG				= 0,
	WM_LOG_INFO					= 1000,
	WM_LOG_WARNING				= 2000,
	WM_ERROR_UNDEFINED			= 3000,
	WM_ERROR_INVALID_INPUT		= 3001,
	WM_ERROR_INVALID_CONTEXT	= 3002,
	WM_ERROR_OUT_OF_MEMORY		= 3003
};

typedef struct wmReport {
	struct wmReport *next, *prev;
	const char *typestr;
	char *message;
	int type;
} wmReport;

/* *************** Drag and drop *************** */

#define WM_DRAG_ID		0
#define WM_DRAG_RNA		1
#define WM_DRAG_PATH	2
#define WM_DRAG_NAME	3
#define WM_DRAG_VALUE	4

/* note: structs need not exported? */

typedef struct wmDrag {
	struct wmDrag *next, *prev;
	
	int icon, type;					/* type, see WM_DRAG defines above */
	void *poin;
	char path[1024]; /* FILE_MAX */
	double value;
	
	struct ImBuf *imb;						/* if no icon but imbuf should be drawn around cursor */
	float scale;
	int sx, sy;
	
	char opname[200]; /* if set, draws operator name*/
} wmDrag;

/* dropboxes are like keymaps, part of the screen/area/region definition */
/* allocation and free is on startup and exit */
typedef struct wmDropBox {
	struct wmDropBox *next, *prev;
	
	/* test if the dropbox is active, then can print optype name */
	int (*poll)(struct bContext *, struct wmDrag *, wmEvent *);

	/* before exec, this copies drag info to wmDrop properties */
	void (*copy)(struct wmDrag *, struct wmDropBox *);
	
	/* if poll survives, operator is called */
	wmOperatorType *ot;				/* not saved in file, so can be pointer */

	struct IDProperty *properties;	/* operator properties, assigned to ptr->data and can be written to a file */
	struct PointerRNA *ptr;			/* rna pointer to access properties */

	short opcontext;				/* default invoke */

} wmDropBox;

/* *************** migrated stuff, clean later? ************** */

typedef struct RecentFile {
	struct RecentFile *next, *prev;
	char *filepath;
} RecentFile;


#ifdef __cplusplus
}
#endif

#endif /* __WM_TYPES_H__ */
<|MERGE_RESOLUTION|>--- conflicted
+++ resolved
@@ -167,11 +167,8 @@
 #define NC_ID				(18<<24)
 #define NC_LOGIC			(19<<24)
 #define NC_MOVIECLIP			(20<<24)
-<<<<<<< HEAD
-#define NC_LINESTYLE			(21<<24)
-=======
 #define NC_MASK				(21<<24)
->>>>>>> 298feff3
+#define NC_LINESTYLE			(22<<24)
 
 /* data type, 256 entries is enough, it can overlap */
 #define NOTE_DATA			0x00FF0000
