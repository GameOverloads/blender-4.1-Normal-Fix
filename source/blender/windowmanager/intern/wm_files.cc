/* SPDX-FileCopyrightText: 2001-2002 NaN Holding BV. All rights reserved.
 *
 * SPDX-License-Identifier: GPL-2.0-or-later */

/** \file
 * \ingroup wm
 *
 * User level access for blend file read/write, file-history and user-preferences
 * (including relevant operators).
 */

/* Placed up here because of crappy WINSOCK stuff. */
#include <cerrno>
#include <cstddef>
#include <cstring>
#include <fcntl.h> /* For open flags (#O_BINARY, #O_RDONLY). */

#ifdef WIN32
/* Need to include windows.h so _WIN32_IE is defined. */
#  include <windows.h>
#  ifndef _WIN32_IE
/* Minimal requirements for SHGetSpecialFolderPath on MINGW MSVC has this defined already. */
#    define _WIN32_IE 0x0400
#  endif
/* For SHGetSpecialFolderPath, has to be done before BLI_winstuff
 * because 'near' is disabled through BLI_windstuff */
#  include "BLI_winstuff.h"
#  include <shlobj.h>
#endif

#include <fmt/format.h>

#include "MEM_CacheLimiterC-Api.h"
#include "MEM_guardedalloc.h"

#include "BLI_blenlib.h"
#include "BLI_fileops_types.h"
#include "BLI_filereader.h"
#include "BLI_linklist.h"
#include "BLI_math_time.h"
#include "BLI_system.h"
#include "BLI_threads.h"
#include "BLI_time.h"
#include "BLI_timer.h"
#include "BLI_utildefines.h"
#include BLI_SYSTEM_PID_H

#include "BLO_readfile.hh"
#include "BLT_translation.hh"

#include "BLF_api.hh"

#include "DNA_object_types.h"
#include "DNA_scene_types.h"
#include "DNA_screen_types.h"
#include "DNA_sequence_types.h"
#include "DNA_space_types.h"
#include "DNA_userdef_types.h"
#include "DNA_windowmanager_types.h"
#include "DNA_workspace_types.h"

#include "AS_asset_library.hh"

#include "BKE_addon.h"
#include "BKE_appdir.hh"
#include "BKE_autoexec.hh"
#include "BKE_blender.hh"
#include "BKE_blender_version.h"
#include "BKE_blendfile.hh"
#include "BKE_callbacks.hh"
#include "BKE_context.hh"
#include "BKE_global.hh"
#include "BKE_idprop.h"
#include "BKE_lib_id.hh"
#include "BKE_lib_override.hh"
#include "BKE_lib_remap.hh"
#include "BKE_main.hh"
#include "BKE_main_namemap.hh"
#include "BKE_packedFile.h"
#include "BKE_report.hh"
#include "BKE_scene.hh"
#include "BKE_screen.hh"
#include "BKE_sound.h"
#include "BKE_undo_system.hh"
#include "BKE_workspace.h"

#include "BLO_undofile.hh" /* to save from an undo memfile */
#include "BLO_writefile.hh"

#include "RNA_access.hh"
#include "RNA_define.hh"

#include "IMB_imbuf.hh"
#include "IMB_imbuf_types.hh"
#include "IMB_metadata.hh"
#include "IMB_thumbs.hh"

#include "ED_asset.hh"
#include "ED_datafiles.h"
#include "ED_fileselect.hh"
#include "ED_image.hh"
#include "ED_outliner.hh"
#include "ED_render.hh"
#include "ED_screen.hh"
#include "ED_undo.hh"
#include "ED_util.hh"
#include "ED_view3d.hh"
#include "ED_view3d_offscreen.hh"

#include "GHOST_C-api.h"
#include "GHOST_Path-api.hh"

#include "GPU_context.h"

#include "UI_interface.hh"
#include "UI_resources.hh"
#include "UI_view2d.hh"

/* only to report a missing engine */
#include "RE_engine.h"

#ifdef WITH_PYTHON
#  include "BPY_extern_python.h"
#  include "BPY_extern_run.h"
#endif

#include "DEG_depsgraph.hh"

#include "WM_api.hh"
#include "WM_message.hh"
#include "WM_toolsystem.hh"
#include "WM_types.hh"

#include "wm.hh"
#include "wm_event_system.hh"
#include "wm_files.hh"
#include "wm_window.hh"

#include "CLG_log.h"

static RecentFile *wm_file_history_find(const char *filepath);
static void wm_history_file_free(RecentFile *recent);
static void wm_history_files_free();
static void wm_history_file_update();
static void wm_history_file_write();

static void wm_test_autorun_revert_action_exec(bContext *C);

static CLG_LogRef LOG = {"wm.files"};

/* -------------------------------------------------------------------- */
/** \name Misc Utility Functions
 * \{ */

void WM_file_tag_modified()
{
  wmWindowManager *wm = static_cast<wmWindowManager *>(G_MAIN->wm.first);
  if (wm->file_saved) {
    wm->file_saved = 0;
    /* notifier that data changed, for save-over warning or header */
    WM_main_add_notifier(NC_WM | ND_DATACHANGED, nullptr);
  }
}

bool wm_file_or_session_data_has_unsaved_changes(const Main *bmain, const wmWindowManager *wm)
{
  return !wm->file_saved || ED_image_should_save_modified(bmain) ||
         AS_asset_library_has_any_unsaved_catalogs();
}

/** \} */

/* -------------------------------------------------------------------- */
/** \name Window Matching for File Reading
 * \{ */

/**
 * To be able to read files without windows closing, opening, moving
 * we try to prepare for worst case:
 * - active window gets active screen from file
 * - restoring the screens from non-active windows
 * Best case is all screens match, in that case they get assigned to proper window.
 */

/**
 * Clear several WM/UI runtime data that would make later complex WM handling impossible.
 *
 * Return data should be cleared by #wm_file_read_setup_wm_finalize. */
static BlendFileReadWMSetupData *wm_file_read_setup_wm_init(bContext *C,
                                                            Main *bmain,
                                                            const bool is_read_homefile)
{
  using namespace blender;
  BLI_assert(BLI_listbase_count_at_most(&bmain->wm, 2) <= 1);
  wmWindowManager *wm = static_cast<wmWindowManager *>(bmain->wm.first);
  BlendFileReadWMSetupData *wm_setup_data = MEM_cnew<BlendFileReadWMSetupData>(__func__);
  wm_setup_data->is_read_homefile = is_read_homefile;
  /* This info is not always known yet when this function is called. */
  wm_setup_data->is_factory_startup = false;

  if (wm == nullptr) {
    return wm_setup_data;
  }

  /* First wrap up running stuff.
   *
   * Code copied from wm_init_exit.cc */
  WM_jobs_kill_all(wm);

  wmWindow *active_win = CTX_wm_window(C);
  LISTBASE_FOREACH (wmWindow *, win, &wm->windows) {
    CTX_wm_window_set(C, win); /* Needed by operator close callbacks. */
    WM_event_remove_handlers(C, &win->handlers);
    WM_event_remove_handlers(C, &win->modalhandlers);
    ED_screen_exit(C, win, WM_window_get_active_screen(win));
  }
  /* Reset active window. */
  CTX_wm_window_set(C, active_win);

  /* NOTE(@ideasman42): Clear the message bus so it's always cleared on file load.
   * Otherwise it's cleared when "Load UI" is set (see #USER_FILENOUI and #wm_close_and_free).
   * However it's _not_ cleared when the UI is kept. This complicates use from add-ons
   * which can re-register subscribers on file-load. To support this use case,
   * it's best to have predictable behavior - always clear. */
  if (wm->message_bus != nullptr) {
    WM_msgbus_destroy(wm->message_bus);
    wm->message_bus = nullptr;
  }

  /* XXX Hack! We have to clear context menu here, because removing all modalhandlers
   * above frees the active menu (at least, in the 'startup splash' case),
   * causing use-after-free error in later handling of the button callbacks in UI code
   * (see ui_apply_but_funcs_after()).
   * Tried solving this by always nullptr-ing context's menu when setting wm/win/etc.,
   * but it broke popups refreshing (see #47632),
   * so for now just handling this specific case here. */
  CTX_wm_menu_set(C, nullptr);

  ED_editors_exit(bmain, true);

  /* Asset loading is done by the UI/editors and they keep pointers into it. So make sure to clear
   * it after UI/editors. */
  ed::asset::list::storage_exit();
  AS_asset_libraries_exit();

  /* NOTE: `wm_setup_data->old_wm` cannot be set here, as this pointer may be swapped with the
   * newly read one in `setup_app_data` process (See #swap_wm_data_for_blendfile). */

  return wm_setup_data;
}

static void wm_file_read_setup_wm_substitute_old_window(wmWindowManager *oldwm,
                                                        wmWindowManager *wm,
                                                        wmWindow *oldwin,
                                                        wmWindow *win)
{
  win->ghostwin = oldwin->ghostwin;
  win->gpuctx = oldwin->gpuctx;
  win->active = oldwin->active;
  if (win->active) {
    wm->winactive = win;
  }
  if (oldwm->windrawable == oldwin) {
    oldwm->windrawable = nullptr;
    wm->windrawable = win;
  }

  /* File loading in background mode still calls this. */
  if (!G.background) {
    /* Pointer back. */
    GHOST_SetWindowUserData(static_cast<GHOST_WindowHandle>(win->ghostwin), win);
  }

  oldwin->ghostwin = nullptr;
  oldwin->gpuctx = nullptr;

  win->eventstate = oldwin->eventstate;
  win->event_last_handled = oldwin->event_last_handled;
  oldwin->eventstate = nullptr;
  oldwin->event_last_handled = nullptr;

  /* Ensure proper screen re-scaling. */
  win->sizex = oldwin->sizex;
  win->sizey = oldwin->sizey;
  win->posx = oldwin->posx;
  win->posy = oldwin->posy;
}

/**
 * Support loading older files without multiple windows (pre 2.5),
 * in this case the #bScreen from the users file should be used but the current
 * windows (from `current_wm_list` are kept).
 *
 * As the original file did not have multiple windows, duplicate the layout into each window.
 * An alternative solution could also be to close all windows except the first however this is
 * enough of a corner case that it's the current behavior is acceptable.
 */
static void wm_file_read_setup_wm_keep_old(const bContext *C,
                                           Main *bmain,
                                           BlendFileReadWMSetupData *wm_setup_data,
                                           wmWindowManager *wm,
                                           const bool load_ui)
{
  /* This data is not needed here, besides detecting that old WM has been kept (in caller code).
   * Since `old_wm` is kept, do not free it, just clear the pointer as clean-up. */
  wm_setup_data->old_wm = nullptr;

  if (!load_ui) {
    /* When loading without UI (i.e. keeping existing UI), no matching needed.
     *
     * The other UI data (workspaces, layouts, screens) has also been re-used from old Main, and
     * newly read one from file has already been discarded in #setup_app_data. */
    return;
  }

  /* Old WM is being reused, but other UI data (workspaces, layouts, screens) comes from the new
   * file, so the WM needs to be updated to use these. */
  bScreen *screen = CTX_wm_screen(C);
  if (screen != nullptr) {
    LISTBASE_FOREACH (wmWindow *, win, &wm->windows) {
      WorkSpace *workspace;

      WorkSpaceLayout *layout_ref = BKE_workspace_layout_find_global(bmain, screen, &workspace);
      BKE_workspace_active_set(win->workspace_hook, workspace);
      win->scene = CTX_data_scene(C);

      /* All windows get active screen from file. */
      if (screen->winid == 0) {
        WM_window_set_active_screen(win, workspace, screen);
      }
      else {
#if 0
        /* NOTE(@ideasman42): The screen referenced from the window has been freed,
         * see: #107525. */
        WorkSpaceLayout *layout_ref = WM_window_get_active_layout(win);
#endif
        WorkSpaceLayout *layout_new = ED_workspace_layout_duplicate(
            bmain, workspace, layout_ref, win);

        WM_window_set_active_layout(win, workspace, layout_new);
      }

      bScreen *win_screen = WM_window_get_active_screen(win);
      win_screen->winid = win->winid;
    }
  }
}

static void wm_file_read_setup_wm_use_new(bContext *C,
                                          Main * /*bmain*/,
                                          BlendFileReadWMSetupData *wm_setup_data,
                                          wmWindowManager *wm)
{
  wmWindowManager *old_wm = wm_setup_data->old_wm;

  wm->op_undo_depth = old_wm->op_undo_depth;

  /* Move existing key configurations into the new WM. */
  wm->keyconfigs = old_wm->keyconfigs;
  wm->addonconf = old_wm->addonconf;
  wm->defaultconf = old_wm->defaultconf;
  wm->userconf = old_wm->userconf;

  BLI_listbase_clear(&old_wm->keyconfigs);
  old_wm->addonconf = nullptr;
  old_wm->defaultconf = nullptr;
  old_wm->userconf = nullptr;

  /* Ensure new keymaps are made, and space types are set. */
  wm->init_flag = 0;
  wm->winactive = nullptr;

  /* Clearing drawable of old WM before deleting any context to avoid clearing the wrong wm. */
  wm_window_clear_drawable(old_wm);

  bool has_match = false;
  LISTBASE_FOREACH (wmWindow *, win, &wm->windows) {
    LISTBASE_FOREACH (wmWindow *, old_win, &old_wm->windows) {
      if (old_win->winid == win->winid) {
        has_match = true;

        wm_file_read_setup_wm_substitute_old_window(old_wm, wm, old_win, win);
      }
    }
  }
  /* Ensure that at least one window is kept open so we don't lose the context, see #42303. */
  if (!has_match) {
    wm_file_read_setup_wm_substitute_old_window(old_wm,
                                                wm,
                                                static_cast<wmWindow *>(old_wm->windows.first),
                                                static_cast<wmWindow *>(wm->windows.first));
  }

  wm_setup_data->old_wm = nullptr;
  wm_close_and_free(C, old_wm);
  /* Don't handle user counts as this is only ever called once #G_MAIN has already been freed via
   * #BKE_main_free so any access to ID's referenced by the window-manager (from ID properties)
   * will crash. See: #100703. */
  BKE_libblock_free_data(&old_wm->id, false);
  BKE_libblock_free_data_py(&old_wm->id);
  MEM_freeN(old_wm);
}

/**
 * Finalize setting up the WM for the newly read file, transferring GHOST windows from the old WM
 * if needed, updating other UI data, etc. And free the old WM if any.
 *
 * Counterpart of #wm_file_read_setup_wm_init.
 */
static void wm_file_read_setup_wm_finalize(bContext *C,
                                           Main *bmain,
                                           BlendFileReadWMSetupData *wm_setup_data)
{
  BLI_assert(BLI_listbase_count_at_most(&bmain->wm, 2) <= 1);
  BLI_assert(wm_setup_data != nullptr);
  wmWindowManager *wm = static_cast<wmWindowManager *>(bmain->wm.first);

  /* If reading factory startup file, and there was no previous WM, clear the size of the windows
   * in newly read WM so that they get resized to occupy the whole available space on current
   * monitor.
   */
  if (wm_setup_data->is_read_homefile && wm_setup_data->is_factory_startup &&
      wm_setup_data->old_wm == nullptr)
  {
    wm_clear_default_size(C);
  }

  if (wm == nullptr) {
    /* Add a default WM in case none exists in newly read main (should only happen when opening
     * an old pre-2.5 .blend file at startup). */
    wm_add_default(bmain, C);
  }
  else if (wm_setup_data->old_wm != nullptr) {
    if (wm_setup_data->old_wm == wm) {
      /* Old WM was kept, update it with new workspaces/layouts/screens read from file.
       *
       * Happens when not loading UI, or when the newly read file has no WM (pre-2.5 files). */
      wm_file_read_setup_wm_keep_old(
          C, bmain, wm_setup_data, wm, (G.fileflags & G_FILE_NO_UI) == 0);
    }
    else {
      /* Using new WM from read file, try to keep current GHOST windows, transfer keymaps, etc.,
       * from old WM.
       *
       * Also takes care of clearing old WM data (temporarily stored in `wm_setup_data->old_wm`).
       */
      wm_file_read_setup_wm_use_new(C, bmain, wm_setup_data, wm);
    }
  }
  /* Else just using the new WM read from file, nothing to do. */
  BLI_assert(wm_setup_data->old_wm == nullptr);
  MEM_delete(wm_setup_data);
}

/** \} */

/* -------------------------------------------------------------------- */
/** \name Preferences Initialization & Versioning
 * \{ */

static void wm_gpu_backend_override_from_userdef()
{
  /* Check if GPU backend is already set from the command line arguments. The command line
   * arguments have higher priority than user preferences. */
  if (GPU_backend_type_selection_is_overridden()) {
    return;
  }

  GPU_backend_type_selection_set_override(eGPUBackendType(U.gpu_backend));
}

/**
 * In case #UserDef was read, re-initialize values that depend on it.
 */
static void wm_init_userdef(Main *bmain)
{
  /* Not versioning, just avoid errors. */
#ifndef WITH_CYCLES
  BKE_addon_remove_safe(&U.addons, "cycles");
#endif

  UI_init_userdef();

  /* needed so loading a file from the command line respects user-pref #26156. */
  SET_FLAG_FROM_TEST(G.fileflags, U.flag & USER_FILENOUI, G_FILE_NO_UI);

  /* set the python auto-execute setting from user prefs */
  /* enabled by default, unless explicitly enabled in the command line which overrides */
  if ((G.f & G_FLAG_SCRIPT_OVERRIDE_PREF) == 0) {
    SET_FLAG_FROM_TEST(G.f, (U.flag & USER_SCRIPT_AUTOEXEC_DISABLE) == 0, G_FLAG_SCRIPT_AUTOEXEC);
  }

  MEM_CacheLimiter_set_maximum(size_t(U.memcachelimit) * 1024 * 1024);
  BKE_sound_init(bmain);

  /* Update the temporary directory from the preferences or fallback to the system default. */
  BKE_tempdir_init(U.tempdir);

  /* Update input device preference. */
  WM_init_input_devices();

  BLO_sanitize_experimental_features_userpref_blend(&U);

  wm_gpu_backend_override_from_userdef();
  GPU_backend_type_selection_detect();
}

/* return codes */
#define BKE_READ_EXOTIC_FAIL_PATH -3   /* file format is not supported */
#define BKE_READ_EXOTIC_FAIL_FORMAT -2 /* file format is not supported */
#define BKE_READ_EXOTIC_FAIL_OPEN -1   /* Can't open the file */
#define BKE_READ_EXOTIC_OK_BLEND 0     /* .blend file */
#if 0
#  define BKE_READ_EXOTIC_OK_OTHER 1 /* other supported formats */
#endif

/** \} */

/* -------------------------------------------------------------------- */
/** \name Read Exotic File Formats
 *
 * Currently only supports `.blend` files,
 * we could support registering other file formats and their loaders.
 * \{ */

/* intended to check for non-blender formats but for now it only reads blends */
static int wm_read_exotic(const char *filepath)
{
  /* make sure we're not trying to read a directory.... */

  int filepath_len = strlen(filepath);
  if (filepath_len > 0 && ELEM(filepath[filepath_len - 1], '/', '\\')) {
    return BKE_READ_EXOTIC_FAIL_PATH;
  }

  /* open the file. */
  const int filedes = BLI_open(filepath, O_BINARY | O_RDONLY, 0);
  if (filedes == -1) {
    return BKE_READ_EXOTIC_FAIL_OPEN;
  }

  FileReader *rawfile = BLI_filereader_new_file(filedes);
  if (rawfile == nullptr) {
    return BKE_READ_EXOTIC_FAIL_OPEN;
  }

  /* read the header (7 bytes are enough to identify all known types). */
  char header[7];
  if (rawfile->read(rawfile, header, sizeof(header)) != sizeof(header)) {
    rawfile->close(rawfile);
    return BKE_READ_EXOTIC_FAIL_FORMAT;
  }
  rawfile->seek(rawfile, 0, SEEK_SET);

  /* check for uncompressed .blend */
  if (STREQLEN(header, "BLENDER", 7)) {
    rawfile->close(rawfile);
    return BKE_READ_EXOTIC_OK_BLEND;
  }

  /* check for compressed .blend */
  FileReader *compressed_file = nullptr;
  if (BLI_file_magic_is_gzip(header)) {
    /* In earlier versions of Blender (before 3.0), compressed files used `Gzip` instead of `Zstd`.
     * While these files will no longer be written, there still needs to be reading support. */
    compressed_file = BLI_filereader_new_gzip(rawfile);
  }
  else if (BLI_file_magic_is_zstd(header)) {
    compressed_file = BLI_filereader_new_zstd(rawfile);
  }

  /* If a compression signature matches, try decompressing the start and check if it's a .blend */
  if (compressed_file != nullptr) {
    size_t len = compressed_file->read(compressed_file, header, sizeof(header));
    compressed_file->close(compressed_file);
    if (len == sizeof(header) && STREQLEN(header, "BLENDER", 7)) {
      return BKE_READ_EXOTIC_OK_BLEND;
    }
  }
  else {
    rawfile->close(rawfile);
  }

  /* Add check for future file formats here. */

  return BKE_READ_EXOTIC_FAIL_FORMAT;
}

/** \} */

/* -------------------------------------------------------------------- */
/** \name Read Blend-File Shared Utilities
 * \{ */

void WM_file_autoexec_init(const char *filepath)
{
  if (G.f & G_FLAG_SCRIPT_OVERRIDE_PREF) {
    return;
  }

  if (G.f & G_FLAG_SCRIPT_AUTOEXEC) {
    char dirpath[FILE_MAX];
    BLI_path_split_dir_part(filepath, dirpath, sizeof(dirpath));
    if (BKE_autoexec_match(dirpath)) {
      G.f &= ~G_FLAG_SCRIPT_AUTOEXEC;
    }
  }
}

void wm_file_read_report(Main *bmain, wmWindow *win)
{
  wmWindowManager *wm = static_cast<wmWindowManager *>(bmain->wm.first);
  ReportList *reports = &wm->runtime->reports;
  bool found = false;
  LISTBASE_FOREACH (Scene *, scene, &bmain->scenes) {
    if (scene->r.engine[0] &&
        BLI_findstring(&R_engines, scene->r.engine, offsetof(RenderEngineType, idname)) == nullptr)
    {
      BKE_reportf(reports,
                  RPT_ERROR,
                  "Engine '%s' not available for scene '%s' (an add-on may need to be installed "
                  "or enabled)",
                  scene->r.engine,
                  scene->id.name + 2);
      found = true;
    }
  }

  if (found) {
    if (!G.background) {
      WM_report_banner_show(wm, win);
    }
  }
}

/**
 * Logic shared between #WM_file_read & #wm_homefile_read,
 * call before loading a file.
 * \note In the case of #WM_file_read the file may fail to load.
 * Change here shouldn't cause user-visible changes in that case.
 */
static void wm_file_read_pre(bool use_data, bool /*use_userdef*/)
{
  if (use_data) {
    BLI_timer_on_file_load();
  }

  /* Always do this as both startup and preferences may have loaded in many font's
   * at a different zoom level to the file being loaded. */
  UI_view2d_zoom_cache_reset();

  ED_preview_restart_queue_free();
}

/**
 * Parameters for #wm_file_read_post, also used for deferred initialization.
 */
struct wmFileReadPost_Params {
  uint use_data : 1;
  uint use_userdef : 1;

  uint is_startup_file : 1;
  uint is_factory_startup : 1;
  uint reset_app_template : 1;

  /* Used by #wm_homefile_read_post */
  uint success : 1;
  uint is_alloc : 1;
};

/**
 * Logic shared between #WM_file_read & #wm_homefile_read,
 * updates to make after reading a file.
 */
static void wm_file_read_post(bContext *C,
                              const char *filepath,
                              const wmFileReadPost_Params *params)
{
  wmWindowManager *wm = CTX_wm_manager(C);

  const bool use_data = params->use_data;
  const bool use_userdef = params->use_userdef;
  const bool is_startup_file = params->is_startup_file;
  const bool is_factory_startup = params->is_factory_startup;
  const bool reset_app_template = params->reset_app_template;

  bool addons_loaded = false;

  if (use_data) {
    if (!G.background) {
      /* remove windows which failed to be added via WM_check */
      wm_window_ghostwindows_remove_invalid(C, wm);
    }
    CTX_wm_window_set(C, static_cast<wmWindow *>(wm->windows.first));
  }

#ifdef WITH_PYTHON
  if (is_startup_file) {
    /* On startup (by default), Python won't have been initialized.
     *
     * The following block handles data & preferences being reloaded
     * which requires resetting some internal variables. */
    if (CTX_py_init_get(C)) {
      bool reset_all = use_userdef;
      if (use_userdef || reset_app_template) {
        /* Only run when we have a template path found. */
        if (BKE_appdir_app_template_any()) {
          const char *imports[] = {"bl_app_template_utils", nullptr};
          BPY_run_string_eval(C, imports, "bl_app_template_utils.reset()");
          reset_all = true;
        }
      }
      if (reset_all) {
        const char *imports[] = {"bpy", "addon_utils", nullptr};
        BPY_run_string_exec(
            C,
            imports,
            /* Refresh scripts as the preferences may have changed the user-scripts path.
             *
             * This is needed when loading settings from the previous version,
             * otherwise the script path stored in the preferences would be ignored. */
            "bpy.utils.refresh_script_paths()\n"
            /* Sync add-ons, these may have changed from the defaults. */
            "addon_utils.reset_all()");
      }
      if (use_data) {
        BPY_python_reset(C);
      }
      addons_loaded = true;
    }
  }
  else {
    /* run any texts that were loaded in and flagged as modules */
    if (use_data) {
      BPY_python_reset(C);
    }
    addons_loaded = true;
  }
#else
  UNUSED_VARS(is_startup_file, reset_app_template);
#endif /* WITH_PYTHON */

  Main *bmain = CTX_data_main(C);

  if (use_userdef) {
    if (is_factory_startup) {
      BKE_callback_exec_null(bmain, BKE_CB_EVT_LOAD_FACTORY_USERDEF_POST);
    }
  }

  if (is_factory_startup && BLT_translate_new_dataname()) {
    /* Translate workspace names */
    LISTBASE_FOREACH_MUTABLE (WorkSpace *, workspace, &bmain->workspaces) {
      BKE_libblock_rename(
          bmain, &workspace->id, CTX_DATA_(BLT_I18NCONTEXT_ID_WORKSPACE, workspace->id.name + 2));
    }
  }

  if (use_data) {
    /* Important to do before nulling the context. */
    BKE_callback_exec_null(bmain, BKE_CB_EVT_VERSION_UPDATE);

    /* Load-post must run before evaluating drivers & depsgraph, see: #109720.
     * On failure, the caller handles #BKE_CB_EVT_LOAD_POST_FAIL. */
    if (params->success) {
      BKE_callback_exec_string(bmain, BKE_CB_EVT_LOAD_POST, filepath);
    }

    if (is_factory_startup) {
      BKE_callback_exec_null(bmain, BKE_CB_EVT_LOAD_FACTORY_STARTUP_POST);
    }
  }

  if (use_data) {
    WM_operatortype_last_properties_clear_all();

    /* After load post, so for example the driver namespace can be filled
     * before evaluating the depsgraph. */
    wm_event_do_depsgraph(C, true);

    ED_editors_init(C);

#if 1
    WM_event_add_notifier(C, NC_WM | ND_FILEREAD, nullptr);
#else
    WM_msg_publish_static(CTX_wm_message_bus(C), WM_MSG_STATICTYPE_FILE_READ);
#endif
  }

  /* report any errors.
   * currently disabled if addons aren't yet loaded */
  if (addons_loaded) {
    wm_file_read_report(bmain, static_cast<wmWindow *>(wm->windows.first));
  }

  if (use_data) {
    if (!G.background) {
      if (wm->undo_stack == nullptr) {
        wm->undo_stack = BKE_undosys_stack_create();
      }
      else {
        BKE_undosys_stack_clear(wm->undo_stack);
      }
      BKE_undosys_stack_init_from_main(wm->undo_stack, bmain);
      BKE_undosys_stack_init_from_context(wm->undo_stack, C);
    }
  }

  if (use_data) {
    if (!G.background) {
      /* in background mode this makes it hard to load
       * a blend file and do anything since the screen
       * won't be set to a valid value again */
      CTX_wm_window_set(C, nullptr); /* exits queues */

      /* Ensure auto-run action is not used from a previous blend file load. */
      wm_test_autorun_revert_action_set(nullptr, nullptr);

      /* Ensure tools are registered. */
      WM_toolsystem_init(C);
    }
  }
}

static void wm_read_callback_pre_wrapper(bContext *C, const char *filepath)
{
  /* NOTE: either #BKE_CB_EVT_LOAD_POST or #BKE_CB_EVT_LOAD_POST_FAIL must run.
   * Runs at the end of this function, don't return beforehand. */
  BKE_callback_exec_string(CTX_data_main(C), BKE_CB_EVT_LOAD_PRE, filepath);
}

static void wm_read_callback_post_wrapper(bContext *C, const char *filepath, const bool success)
{
  Main *bmain = CTX_data_main(C);
  /* Temporarily set the window context as this was once supported, see: #107759.
   * If the window is already set, don't change it. */
  bool has_window = CTX_wm_window(C) != nullptr;
  if (!has_window) {
    wmWindowManager *wm = static_cast<wmWindowManager *>(bmain->wm.first);
    wmWindow *win = static_cast<wmWindow *>(wm->windows.first);
    CTX_wm_window_set(C, win);
  }

  /* On success: #BKE_CB_EVT_LOAD_POST runs from #wm_file_read_post. */
  if (success == false) {
    BKE_callback_exec_string(bmain, BKE_CB_EVT_LOAD_POST_FAIL, filepath);
  }

  /* This function should leave the window null when the function entered. */
  if (!has_window) {
    CTX_wm_window_set(C, nullptr);
  }
}

/** \} */

/* -------------------------------------------------------------------- */
/** \name Read Main Blend-File API
 * \{ */

static void file_read_reports_finalize(BlendFileReadReport *bf_reports)
{
  double duration_whole_minutes, duration_whole_seconds;
  double duration_libraries_minutes, duration_libraries_seconds;
  double duration_lib_override_minutes, duration_lib_override_seconds;
  double duration_lib_override_resync_minutes, duration_lib_override_resync_seconds;
  double duration_lib_override_recursive_resync_minutes,
      duration_lib_override_recursive_resync_seconds;

  BLI_math_time_seconds_decompose(bf_reports->duration.whole,
                                  nullptr,
                                  nullptr,
                                  &duration_whole_minutes,
                                  &duration_whole_seconds,
                                  nullptr);
  BLI_math_time_seconds_decompose(bf_reports->duration.libraries,
                                  nullptr,
                                  nullptr,
                                  &duration_libraries_minutes,
                                  &duration_libraries_seconds,
                                  nullptr);
  BLI_math_time_seconds_decompose(bf_reports->duration.lib_overrides,
                                  nullptr,
                                  nullptr,
                                  &duration_lib_override_minutes,
                                  &duration_lib_override_seconds,
                                  nullptr);
  BLI_math_time_seconds_decompose(bf_reports->duration.lib_overrides_resync,
                                  nullptr,
                                  nullptr,
                                  &duration_lib_override_resync_minutes,
                                  &duration_lib_override_resync_seconds,
                                  nullptr);
  BLI_math_time_seconds_decompose(bf_reports->duration.lib_overrides_recursive_resync,
                                  nullptr,
                                  nullptr,
                                  &duration_lib_override_recursive_resync_minutes,
                                  &duration_lib_override_recursive_resync_seconds,
                                  nullptr);

  CLOG_INFO(
      &LOG, 0, "Blender file read in %.0fm%.2fs", duration_whole_minutes, duration_whole_seconds);
  CLOG_INFO(&LOG,
            0,
            " * Loading libraries: %.0fm%.2fs",
            duration_libraries_minutes,
            duration_libraries_seconds);
  CLOG_INFO(&LOG,
            0,
            " * Applying overrides: %.0fm%.2fs",
            duration_lib_override_minutes,
            duration_lib_override_seconds);
  CLOG_INFO(&LOG,
            0,
            " * Resyncing overrides: %.0fm%.2fs (%d root overrides), including recursive "
            "resyncs: %.0fm%.2fs)",
            duration_lib_override_resync_minutes,
            duration_lib_override_resync_seconds,
            bf_reports->count.resynced_lib_overrides,
            duration_lib_override_recursive_resync_minutes,
            duration_lib_override_recursive_resync_seconds);

  if (bf_reports->resynced_lib_overrides_libraries_count != 0) {
    for (LinkNode *node_lib = bf_reports->resynced_lib_overrides_libraries; node_lib != nullptr;
         node_lib = node_lib->next)
    {
      Library *library = static_cast<Library *>(node_lib->link);
      BKE_reportf(bf_reports->reports,
                  RPT_INFO,
                  "Library \"%s\" needs overrides resync",
                  library->filepath);
    }
  }

  if (bf_reports->count.missing_libraries != 0 || bf_reports->count.missing_linked_id != 0) {
    BKE_reportf(bf_reports->reports,
                RPT_WARNING,
                "%d libraries and %d linked data-blocks are missing (including %d ObjectData and "
                "%d Proxies), please check the Info and Outliner editors for details",
                bf_reports->count.missing_libraries,
                bf_reports->count.missing_linked_id,
                bf_reports->count.missing_obdata,
                bf_reports->count.missing_obproxies);
  }
  else {
    if (bf_reports->count.missing_obdata != 0 || bf_reports->count.missing_obproxies != 0) {
      CLOG_ERROR(&LOG,
                 "%d local ObjectData and %d local Object proxies are reported to be missing, "
                 "this should never happen",
                 bf_reports->count.missing_obdata,
                 bf_reports->count.missing_obproxies);
    }
  }

  if (bf_reports->resynced_lib_overrides_libraries_count != 0) {
    BKE_reportf(bf_reports->reports,
                RPT_WARNING,
                "%d libraries have overrides needing resync (auto resynced in %.0fm%.2fs),  "
                "please check the Info editor for details",
                bf_reports->resynced_lib_overrides_libraries_count,
                duration_lib_override_recursive_resync_minutes,
                duration_lib_override_recursive_resync_seconds);
  }

  if (bf_reports->count.proxies_to_lib_overrides_success != 0 ||
      bf_reports->count.proxies_to_lib_overrides_failures != 0)
  {
    BKE_reportf(bf_reports->reports,
                RPT_WARNING,
                "Proxies have been removed from Blender (%d proxies were automatically converted "
                "to library overrides, %d proxies could not be converted and were cleared). "
                "Consider re-saving any library .blend file with the newest Blender version",
                bf_reports->count.proxies_to_lib_overrides_success,
                bf_reports->count.proxies_to_lib_overrides_failures);
  }

  if (bf_reports->count.sequence_strips_skipped != 0) {
    BKE_reportf(bf_reports->reports,
                RPT_ERROR,
                "%d sequence strips were not read because they were in a channel larger than %d",
                bf_reports->count.sequence_strips_skipped,
                MAXSEQ);
  }

  BLI_linklist_free(bf_reports->resynced_lib_overrides_libraries, nullptr);
  bf_reports->resynced_lib_overrides_libraries = nullptr;
}

bool WM_file_read(bContext *C, const char *filepath, ReportList *reports)
{
  /* assume automated tasks with background, don't write recent file list */
  const bool do_history_file_update = (G.background == false) &&
                                      (CTX_wm_manager(C)->op_undo_depth == 0);
  bool success = false;

  const bool use_data = true;
  const bool use_userdef = false;

  /* NOTE: a matching #wm_read_callback_post_wrapper must be called. */
  wm_read_callback_pre_wrapper(C, filepath);

  Main *bmain = CTX_data_main(C);

  /* so we can get the error message */
  errno = 0;

  WM_cursor_wait(true);

  /* first try to append data from exotic file formats... */
  /* it throws error box when file doesn't exist and returns -1 */
  /* NOTE(ton): it should set some error message somewhere. */
  const int retval = wm_read_exotic(filepath);

  /* we didn't succeed, now try to read Blender file */
  if (retval == BKE_READ_EXOTIC_OK_BLEND) {
    BlendFileReadParams params{};
    params.is_startup = false;
    /* Loading preferences when the user intended to load a regular file is a security
     * risk, because the excluded path list is also loaded. Further it's just confusing
     * if a user loads a file and various preferences change. */
    params.skip_flags = BLO_READ_SKIP_USERDEF;

    BlendFileReadReport bf_reports{};
    bf_reports.reports = reports;
    bf_reports.duration.whole = BLI_time_now_seconds();
    BlendFileData *bfd = BKE_blendfile_read(filepath, &params, &bf_reports);
    if (bfd != nullptr) {
      wm_file_read_pre(use_data, use_userdef);

      /* Close any user-loaded fonts. */
      BLF_reset_fonts();

      /* Put WM into a stable state for post-readfile processes (kill jobs, removes event handlers,
       * message bus, and so on). */
      BlendFileReadWMSetupData *wm_setup_data = wm_file_read_setup_wm_init(C, bmain, false);

      /* This flag is initialized by the operator but overwritten on read.
       * need to re-enable it here else drivers and registered scripts won't work. */
      const int G_f_orig = G.f;

      /* Frees the current main and replaces it with the new one read from file. */
      BKE_blendfile_read_setup_readfile(
          C, bfd, &params, wm_setup_data, &bf_reports, false, nullptr);
      bmain = CTX_data_main(C);

      /* Finalize handling of WM, using the read WM and/or the current WM depending on things like
       * whether the UI is loaded from the .blend file or not, etc. */
      wm_file_read_setup_wm_finalize(C, bmain, wm_setup_data);

      if (G.f != G_f_orig) {
        const int flags_keep = G_FLAG_ALL_RUNTIME;
        G.f &= G_FLAG_ALL_READFILE;
        G.f = (G.f & ~flags_keep) | (G_f_orig & flags_keep);
      }

      WM_check(C); /* opens window(s), checks keymaps */

      if (do_history_file_update) {
        wm_history_file_update();
      }

      wmFileReadPost_Params read_file_post_params{};
      read_file_post_params.use_data = use_data;
      read_file_post_params.use_userdef = use_userdef;
      read_file_post_params.is_startup_file = false;
      read_file_post_params.is_factory_startup = false;
      read_file_post_params.reset_app_template = false;
      read_file_post_params.success = true;
      read_file_post_params.is_alloc = false;
      wm_file_read_post(C, filepath, &read_file_post_params);

      bf_reports.duration.whole = BLI_time_now_seconds() - bf_reports.duration.whole;
      file_read_reports_finalize(&bf_reports);

      success = true;
    }
  }
#if 0
  else if (retval == BKE_READ_EXOTIC_OK_OTHER) {
    BKE_undo_write(C, "Import file");
  }
#endif
  else if (retval == BKE_READ_EXOTIC_FAIL_OPEN) {
    BKE_reportf(reports,
                RPT_ERROR,
                "Cannot read file \"%s\": %s",
                filepath,
                errno ? strerror(errno) : RPT_("unable to open the file"));
  }
  else if (retval == BKE_READ_EXOTIC_FAIL_FORMAT) {
    BKE_reportf(reports, RPT_ERROR, "File format is not supported in file \"%s\"", filepath);
  }
  else if (retval == BKE_READ_EXOTIC_FAIL_PATH) {
    BKE_reportf(reports, RPT_ERROR, "File path \"%s\" invalid", filepath);
  }
  else {
    BKE_reportf(reports, RPT_ERROR, "Unknown error loading \"%s\"", filepath);
    BLI_assert_msg(0, "invalid 'retval'");
  }

  if (success == false) {
    /* remove from recent files list */
    if (do_history_file_update) {
      RecentFile *recent = wm_file_history_find(filepath);
      if (recent) {
        wm_history_file_free(recent);
        wm_history_file_write();
      }
    }
  }

  WM_cursor_wait(false);

  wm_read_callback_post_wrapper(C, filepath, success);

  BLI_assert(BKE_main_namemap_validate(CTX_data_main(C)));

  return success;
}

static struct {
  char app_template[64];
  bool override;
} wm_init_state_app_template = {{0}};

void WM_init_state_app_template_set(const char *app_template)
{
  if (app_template) {
    STRNCPY(wm_init_state_app_template.app_template, app_template);
    wm_init_state_app_template.override = true;
  }
  else {
    wm_init_state_app_template.app_template[0] = '\0';
    wm_init_state_app_template.override = false;
  }
}

const char *WM_init_state_app_template_get()
{
  return wm_init_state_app_template.override ? wm_init_state_app_template.app_template : nullptr;
}

/** \} */

/* -------------------------------------------------------------------- */
/** \name Read Startup & Preferences Blend-File API
 * \{ */

void wm_homefile_read_ex(bContext *C,
                         const wmHomeFileRead_Params *params_homefile,
                         ReportList *reports,
                         wmFileReadPost_Params **r_params_file_read_post)
{
  /* NOTE: unlike #WM_file_read, don't set the wait cursor when reading the home-file.
   * While technically both are reading a file and could use the wait cursor,
   * avoid doing so for the following reasons.
   *
   * - When loading blend with a file (command line or external file browser)
   *   the home-file is read before the file being loaded.
   *   Toggling the wait cursor twice causes the cursor to flicker which looks like a glitch.
   * - In practice it's not that useful as users tend not to set scenes with slow loading times
   *   as their startup.
   */

/* UNUSED, keep as this may be needed later & the comment below isn't self evident. */
#if 0
  /* Context does not always have valid main pointer here. */
  Main *bmain = G_MAIN;
#endif
  bool success = false;

  /* May be enabled, when the user configuration doesn't exist. */
  const bool use_data = params_homefile->use_data;
  const bool use_userdef = params_homefile->use_userdef;
  bool use_factory_settings = params_homefile->use_factory_settings;
  /* Currently this only impacts preferences as it doesn't make much sense to keep the default
   * startup open in the case the app-template doesn't happen to define its own startup.
   * Unlike preferences where we might want to only reset the app-template part of the preferences
   * so as not to reset the preferences for all other Blender instances, see: #96427. */
  const bool use_factory_settings_app_template_only =
      params_homefile->use_factory_settings_app_template_only;
  const bool use_empty_data = params_homefile->use_empty_data;
  const char *filepath_startup_override = params_homefile->filepath_startup_override;
  const char *app_template_override = params_homefile->app_template_override;

  bool filepath_startup_is_factory = true;
  char filepath_startup[FILE_MAX];
  char filepath_userdef[FILE_MAX];

  /* When 'app_template' is set:
   * '{BLENDER_USER_CONFIG}/{app_template}' */
  char app_template_system[FILE_MAX];
  /* When 'app_template' is set:
   * '{BLENDER_SYSTEM_SCRIPTS}/startup/bl_app_templates_system/{app_template}' */
  char app_template_config[FILE_MAX];

  eBLOReadSkip skip_flags = eBLOReadSkip(0);

  if (use_data == false) {
    skip_flags |= BLO_READ_SKIP_DATA;
  }
  if (use_userdef == false) {
    skip_flags |= BLO_READ_SKIP_USERDEF;
  }

  /* True if we load startup.blend from memory
   * or use app-template startup.blend which the user hasn't saved. */
  bool is_factory_startup = true;

  const char *app_template = nullptr;
  bool update_defaults = false;

  /* Current Main is not always available in context here. */
  Main *bmain = G_MAIN;

  if (filepath_startup_override != nullptr) {
    /* pass */
  }
  else if (app_template_override) {
    /* This may be clearing the current template by setting to an empty string. */
    app_template = app_template_override;
  }
  else if (!use_factory_settings && U.app_template[0]) {
    app_template = U.app_template;
  }

  const bool reset_app_template = ((!app_template && U.app_template[0]) ||
                                   (app_template && !STREQ(app_template, U.app_template)));

  /* Options exclude each other. */
  BLI_assert((use_factory_settings && filepath_startup_override) == 0);

  if ((G.f & G_FLAG_SCRIPT_OVERRIDE_PREF) == 0) {
    SET_FLAG_FROM_TEST(G.f, (U.flag & USER_SCRIPT_AUTOEXEC_DISABLE) == 0, G_FLAG_SCRIPT_AUTOEXEC);
  }

  if (use_data) {
    if (reset_app_template) {
      /* Always load UI when switching to another template. */
      G.fileflags &= ~G_FILE_NO_UI;
    }
  }

  if (use_userdef || reset_app_template) {
#ifdef WITH_PYTHON
    /* This only runs once Blender has already started. */
    if (CTX_py_init_get(C)) {
      /* This is restored by 'wm_file_read_post', disable before loading any preferences
       * so an add-on can read their own preferences when un-registering,
       * and use new preferences if/when re-registering, see #67577.
       *
       * Note that this fits into 'wm_file_read_pre' function but gets messy
       * since we need to know if 'reset_app_template' is true. */
      const char *imports[] = {"addon_utils", nullptr};
      BPY_run_string_eval(C, imports, "addon_utils.disable_all()");
    }
#endif /* WITH_PYTHON */
  }

  if (use_data) {
    /* NOTE: a matching #wm_read_callback_post_wrapper must be called.
     * This runs from #wm_homefile_read_post. */
    wm_read_callback_pre_wrapper(C, "");
  }

  /* For regular file loading this only runs after the file is successfully read.
   * In the case of the startup file, the in-memory startup file is used as a fallback
   * so we know this will work if all else fails. */
  wm_file_read_pre(use_data, use_userdef);

  BlendFileReadWMSetupData *wm_setup_data = nullptr;
  if (use_data) {
    /* Put WM into a stable state for post-readfile processes (kill jobs, removes event handlers,
     * message bus, and so on). */
    wm_setup_data = wm_file_read_setup_wm_init(C, bmain, true);
  }

  filepath_startup[0] = '\0';
  filepath_userdef[0] = '\0';
  app_template_system[0] = '\0';
  app_template_config[0] = '\0';

  const std::optional<std::string> cfgdir = BKE_appdir_folder_id(BLENDER_USER_CONFIG, nullptr);
  if (!use_factory_settings) {
    if (cfgdir.has_value()) {
      BLI_path_join(
          filepath_startup, sizeof(filepath_startup), cfgdir->c_str(), BLENDER_STARTUP_FILE);
      filepath_startup_is_factory = false;
      if (use_userdef) {
        BLI_path_join(
            filepath_userdef, sizeof(filepath_startup), cfgdir->c_str(), BLENDER_USERPREF_FILE);
      }
    }
    else {
      use_factory_settings = true;
    }

    if (filepath_startup_override) {
      STRNCPY(filepath_startup, filepath_startup_override);
      filepath_startup_is_factory = false;
    }
  }

  /* load preferences before startup.blend */
  if (use_userdef) {
    if (use_factory_settings_app_template_only) {
      /* Use the current preferences as-is (only load in the app_template preferences). */
      skip_flags |= BLO_READ_SKIP_USERDEF;
    }
    else if (!use_factory_settings && BLI_exists(filepath_userdef)) {
      UserDef *userdef = BKE_blendfile_userdef_read(filepath_userdef, nullptr);
      if (userdef != nullptr) {
        BKE_blender_userdef_data_set_and_free(userdef);
        userdef = nullptr;

        skip_flags |= BLO_READ_SKIP_USERDEF;
        printf("Read prefs: \"%s\"\n", filepath_userdef);
      }
    }
  }

  if ((app_template != nullptr) && (app_template[0] != '\0')) {
    if (!BKE_appdir_app_template_id_search(
            app_template, app_template_system, sizeof(app_template_system)))
    {
      /* Can safely continue with code below, just warn it's not found. */
      BKE_reportf(reports, RPT_WARNING, "Application Template \"%s\" not found", app_template);
    }

    /* Insert template name into startup file. */

    /* note that the path is being set even when 'use_factory_settings == true'
     * this is done so we can load a templates factory-settings */
    if (!use_factory_settings && cfgdir.has_value()) {
      BLI_path_join(
          app_template_config, sizeof(app_template_config), cfgdir->c_str(), app_template);
      BLI_path_join(
          filepath_startup, sizeof(filepath_startup), app_template_config, BLENDER_STARTUP_FILE);
      filepath_startup_is_factory = false;
      if (BLI_access(filepath_startup, R_OK) != 0) {
        filepath_startup[0] = '\0';
      }
    }
    else {
      filepath_startup[0] = '\0';
    }

    if (filepath_startup[0] == '\0') {
      BLI_path_join(
          filepath_startup, sizeof(filepath_startup), app_template_system, BLENDER_STARTUP_FILE);
      filepath_startup_is_factory = true;

      /* Update defaults only for system templates. */
      update_defaults = true;
    }
  }

  if (!use_factory_settings || (filepath_startup[0] != '\0')) {
    if (BLI_access(filepath_startup, R_OK) == 0) {
      BlendFileReadParams params{};
      params.is_startup = true;
      params.skip_flags = skip_flags | BLO_READ_SKIP_USERDEF;
      BlendFileReadReport bf_reports{};
      bf_reports.reports = reports;
      BlendFileData *bfd = BKE_blendfile_read(filepath_startup, &params, &bf_reports);

      if (bfd != nullptr) {
        /* Frees the current main and replaces it with the new one read from file. */
        BKE_blendfile_read_setup_readfile(C,
                                          bfd,
                                          &params,
                                          wm_setup_data,
                                          &bf_reports,
                                          update_defaults && use_data,
                                          app_template);
        success = true;
        bmain = CTX_data_main(C);
      }
    }
    if (success) {
      is_factory_startup = filepath_startup_is_factory;
    }
  }

  if (use_userdef) {
    if ((skip_flags & BLO_READ_SKIP_USERDEF) == 0) {
      UserDef *userdef_default = BKE_blendfile_userdef_from_defaults();
      BKE_blender_userdef_data_set_and_free(userdef_default);
      skip_flags |= BLO_READ_SKIP_USERDEF;
    }
  }

  if (success == false && filepath_startup_override && reports) {
    /* We can not return from here because wm is already reset */
    BKE_reportf(reports, RPT_ERROR, "Could not read \"%s\"", filepath_startup_override);
  }

  bool loaded_factory_settings = false;
  if (success == false) {
    BlendFileReadParams read_file_params{};
    read_file_params.is_startup = true;
    read_file_params.skip_flags = skip_flags;
    BlendFileData *bfd = BKE_blendfile_read_from_memory(
        datatoc_startup_blend, datatoc_startup_blend_size, &read_file_params, nullptr);
    if (bfd != nullptr) {
      BlendFileReadReport read_report{};
      /* Frees the current main and replaces it with the new one read from file. */
      BKE_blendfile_read_setup_readfile(
          C, bfd, &read_file_params, wm_setup_data, &read_report, true, nullptr);
      success = true;
      loaded_factory_settings = true;
      bmain = CTX_data_main(C);
    }
  }

  if (use_empty_data) {
    BKE_blendfile_read_make_empty(C);
  }

  /* Load template preferences,
   * unlike regular preferences we only use some of the settings,
   * see: BKE_blender_userdef_set_app_template */
  if (app_template_system[0] != '\0') {
    char temp_path[FILE_MAX];
    temp_path[0] = '\0';
    if (!use_factory_settings) {
      BLI_path_join(temp_path, sizeof(temp_path), app_template_config, BLENDER_USERPREF_FILE);
      if (BLI_access(temp_path, R_OK) != 0) {
        temp_path[0] = '\0';
      }
    }

    if (temp_path[0] == '\0') {
      BLI_path_join(temp_path, sizeof(temp_path), app_template_system, BLENDER_USERPREF_FILE);
    }

    if (use_userdef) {
      UserDef *userdef_template = nullptr;
      /* just avoids missing file warning */
      if (BLI_exists(temp_path)) {
        userdef_template = BKE_blendfile_userdef_read(temp_path, nullptr);
      }
      if (userdef_template == nullptr) {
        /* we need to have preferences load to overwrite preferences from previous template */
        userdef_template = BKE_blendfile_userdef_from_defaults();
      }
      if (userdef_template) {
        BKE_blender_userdef_app_template_data_set_and_free(userdef_template);
        userdef_template = nullptr;
      }
    }
  }

  if (app_template_override) {
    STRNCPY(U.app_template, app_template_override);
  }

  if (use_userdef) {
    /* check userdef before open window, keymaps etc */
    wm_init_userdef(bmain);
  }

  if (use_data) {
    /* Finalize handling of WM, using the read WM and/or the current WM depending on things like
     * whether the UI is loaded from the .blend file or not, etc. */
    wm_setup_data->is_factory_startup = loaded_factory_settings;
    wm_file_read_setup_wm_finalize(C, bmain, wm_setup_data);
  }

  if (use_userdef) {
    /* Clear keymaps because the current default keymap may have been initialized
     * from user preferences, which have been reset. */
    LISTBASE_FOREACH (wmWindowManager *, wm, &bmain->wm) {
      if (wm->defaultconf) {
        wm->defaultconf->flag &= ~KEYCONF_INIT_DEFAULT;
      }
    }
  }

  if (use_data) {
    WM_check(C); /* opens window(s), checks keymaps */

    bmain->filepath[0] = '\0';
  }

  {
    wmFileReadPost_Params params_file_read_post{};
    params_file_read_post.use_data = use_data;
    params_file_read_post.use_userdef = use_userdef;
    params_file_read_post.is_startup_file = true;
    params_file_read_post.is_factory_startup = is_factory_startup;
    params_file_read_post.reset_app_template = reset_app_template;

    params_file_read_post.success = success;
    params_file_read_post.is_alloc = false;

    if (r_params_file_read_post == nullptr) {
      wm_homefile_read_post(C, &params_file_read_post);
    }
    else {
      params_file_read_post.is_alloc = true;
      *r_params_file_read_post = static_cast<wmFileReadPost_Params *>(
          MEM_mallocN(sizeof(wmFileReadPost_Params), __func__));
      **r_params_file_read_post = params_file_read_post;

      /* Match #wm_file_read_post which leaves the window cleared too. */
      CTX_wm_window_set(C, nullptr);
    }
  }
}

void wm_homefile_read(bContext *C,
                      const wmHomeFileRead_Params *params_homefile,
                      ReportList *reports)
{
  wm_homefile_read_ex(C, params_homefile, reports, nullptr);
}

void wm_homefile_read_post(bContext *C, const wmFileReadPost_Params *params_file_read_post)
{
  const char *filepath = "";
  wm_file_read_post(C, filepath, params_file_read_post);

  if (params_file_read_post->use_data) {
    wm_read_callback_post_wrapper(C, filepath, params_file_read_post->success);
  }

  if (params_file_read_post->is_alloc) {
    MEM_freeN((void *)params_file_read_post);
  }
}

/** \} */

/* -------------------------------------------------------------------- */
/** \name Blend-File History API
 * \{ */

void wm_history_file_read()
{
  const std::optional<std::string> cfgdir = BKE_appdir_folder_id(BLENDER_USER_CONFIG, nullptr);
  if (!cfgdir.has_value()) {
    return;
  }

  char filepath[FILE_MAX];
  LinkNode *l;
  int num;

  BLI_path_join(filepath, sizeof(filepath), cfgdir->c_str(), BLENDER_HISTORY_FILE);

  LinkNode *lines = BLI_file_read_as_lines(filepath);

  wm_history_files_free();

  /* Read list of recent opened files from #BLENDER_HISTORY_FILE to memory. */
  for (l = lines, num = 0; l && (num < U.recent_files); l = l->next) {
    const char *line = static_cast<const char *>(l->link);
    /* don't check if files exist, causes slow startup for remote/external drives */
    if (line[0]) {
      RecentFile *recent = (RecentFile *)MEM_mallocN(sizeof(RecentFile), "RecentFile");
      BLI_addtail(&(G.recent_files), recent);
      recent->filepath = BLI_strdup(line);
      num++;
    }
  }

  BLI_file_free_lines(lines);
}

static RecentFile *wm_history_file_new(const char *filepath)
{
  RecentFile *recent = static_cast<RecentFile *>(MEM_mallocN(sizeof(RecentFile), "RecentFile"));
  recent->filepath = BLI_strdup(filepath);
  return recent;
}

static void wm_history_file_free(RecentFile *recent)
{
  BLI_assert(BLI_findindex(&G.recent_files, recent) != -1);
  MEM_freeN(recent->filepath);
  BLI_freelinkN(&G.recent_files, recent);
}

static void wm_history_files_free()
{
  LISTBASE_FOREACH_MUTABLE (RecentFile *, recent, &G.recent_files) {
    wm_history_file_free(recent);
  }
}

static RecentFile *wm_file_history_find(const char *filepath)
{
  return static_cast<RecentFile *>(
      BLI_findstring_ptr(&G.recent_files, filepath, offsetof(RecentFile, filepath)));
}

/**
 * Write #BLENDER_HISTORY_FILE as-is, without checking the environment
 * (that's handled by #wm_history_file_update).
 */
static void wm_history_file_write()
{
  char filepath[FILE_MAX];
  FILE *fp;

  /* will be nullptr in background mode */
  const std::optional<std::string> user_config_dir = BKE_appdir_folder_id_create(
      BLENDER_USER_CONFIG, nullptr);
  if (!user_config_dir.has_value()) {
    return;
  }

  BLI_path_join(filepath, sizeof(filepath), user_config_dir->c_str(), BLENDER_HISTORY_FILE);

  fp = BLI_fopen(filepath, "w");
  if (fp) {
    LISTBASE_FOREACH (RecentFile *, recent, &G.recent_files) {
      fprintf(fp, "%s\n", recent->filepath);
    }
    fclose(fp);
  }
}

/**
 * Run after saving a file to refresh the #BLENDER_HISTORY_FILE list.
 */
static void wm_history_file_update()
{
  RecentFile *recent;
  const char *blendfile_path = BKE_main_blendfile_path_from_global();

  /* No write history for recovered startup files. */
  if (blendfile_path[0] == '\0') {
    return;
  }

  recent = static_cast<RecentFile *>(G.recent_files.first);
  /* Refresh #BLENDER_HISTORY_FILE of recent opened files, when current file was changed. */
  if (!(recent) || (BLI_path_cmp(recent->filepath, blendfile_path) != 0)) {

    recent = wm_file_history_find(blendfile_path);
    if (recent) {
      BLI_remlink(&G.recent_files, recent);
    }
    else {
      RecentFile *recent_next;
      for (recent = static_cast<RecentFile *>(BLI_findlink(&G.recent_files, U.recent_files - 1));
           recent;
           recent = recent_next)
      {
        recent_next = recent->next;
        wm_history_file_free(recent);
      }
      recent = wm_history_file_new(blendfile_path);
    }

    /* add current file to the beginning of list */
    BLI_addhead(&(G.recent_files), recent);

    /* Write current file to #BLENDER_HISTORY_FILE. */
    wm_history_file_write();

    /* Also update most recent files on system. */
    GHOST_addToSystemRecentFiles(blendfile_path);
  }
}

/** \} */

/* -------------------------------------------------------------------- */
/** \name Thumbnail Generation: Screen-Shot / Camera View
 *
 * Thumbnail Sizes
 * ===============
 *
 * - `PREVIEW_RENDER_LARGE_HEIGHT * 2` is used to render a large thumbnail,
 *   giving some over-sampling when scaled down:
 *
 * - There are two outputs for this thumbnail:
 *
 *   - An image is saved to the thumbnail cache, sized at #PREVIEW_RENDER_LARGE_HEIGHT.
 *
 *   - A smaller thumbnail is stored in the `.blend` file itself, sized at #BLEN_THUMB_SIZE.
 *     The size is kept small to prevent thumbnails bloating the size of `.blend` files.
 *
 *     The this thumbnail will be extracted if the file is shared or the local thumbnail cache
 *     is cleared. see: `blendthumb_extract.cc` for logic that extracts the thumbnail.
 *
 * \{ */

/**
 * Screen-shot the active window.
 */
static ImBuf *blend_file_thumb_from_screenshot(bContext *C, BlendThumbnail **r_thumb)
{
  *r_thumb = nullptr;

  wmWindow *win = CTX_wm_window(C);
  if (G.background || (win == nullptr)) {
    return nullptr;
  }

  /* The window to capture should be a main window (without parent). */
  while (win && win->parent) {
    win = win->parent;
  }

  wmWindowManager *wm = CTX_wm_manager(C);
  int win_size[2];
  /* NOTE: always read from front-buffer as drawing a window can cause problems while saving,
   * even if this means the thumbnail from the screen-shot fails to be created, see: #98462. */
  uint8_t *buffer = WM_window_pixels_read_from_frontbuffer(wm, win, win_size);
  ImBuf *ibuf = IMB_allocFromBufferOwn(buffer, nullptr, win_size[0], win_size[1], 24);

  if (ibuf) {
    int ex, ey;
    if (ibuf->x > ibuf->y) {
      ex = BLEN_THUMB_SIZE;
      ey = max_ii(1, int((float(ibuf->y) / float(ibuf->x)) * BLEN_THUMB_SIZE));
    }
    else {
      ex = max_ii(1, int((float(ibuf->x) / float(ibuf->y)) * BLEN_THUMB_SIZE));
      ey = BLEN_THUMB_SIZE;
    }

    /* File-system thumbnail image can be 256x256. */
    IMB_scaleImBuf(ibuf, ex * 2, ey * 2);

    /* Save metadata for quick access. */
    char version_st[10] = {0};
    SNPRINTF(version_st, "%d.%01d", BLENDER_VERSION / 100, BLENDER_VERSION % 100);
    IMB_metadata_ensure(&ibuf->metadata);
    IMB_metadata_set_field(ibuf->metadata, "Thumb::Blender::Version", version_st);

    /* Thumbnail inside blend should be 128x128. */
    ImBuf *thumb_ibuf = IMB_dupImBuf(ibuf);
    IMB_scaleImBuf(thumb_ibuf, ex, ey);

    BlendThumbnail *thumb = BKE_main_thumbnail_from_imbuf(nullptr, thumb_ibuf);
    IMB_freeImBuf(thumb_ibuf);
    *r_thumb = thumb;
  }

  /* Must be freed by caller. */
  return ibuf;
}

/**
 * Render the current scene with the active camera.
 *
 * \param screen: can be nullptr.
 */
static ImBuf *blend_file_thumb_from_camera(const bContext *C,
                                           Scene *scene,
                                           bScreen *screen,
                                           BlendThumbnail **r_thumb)
{
  *r_thumb = nullptr;

  /* Scene can be nullptr if running a script at startup and calling the save operator. */
  if (G.background || scene == nullptr) {
    return nullptr;
  }

  /* will be scaled down, but gives some nice oversampling */
  ImBuf *ibuf;
  BlendThumbnail *thumb;
  wmWindowManager *wm = CTX_wm_manager(C);
  const float pixelsize_old = U.pixelsize;
  wmWindow *windrawable_old = wm->windrawable;
  char err_out[256] = "unknown";

  /* screen if no camera found */
  ScrArea *area = nullptr;
  ARegion *region = nullptr;
  View3D *v3d = nullptr;

  if (screen != nullptr) {
    area = BKE_screen_find_big_area(screen, SPACE_VIEW3D, 0);
    if (area) {
      v3d = static_cast<View3D *>(area->spacedata.first);
      region = BKE_area_find_region_type(area, RGN_TYPE_WINDOW);
    }
  }

  if (scene->camera == nullptr && v3d == nullptr) {
    return nullptr;
  }

  Depsgraph *depsgraph = CTX_data_ensure_evaluated_depsgraph(C);

  /* Note that with scaling, this ends up being 0.5,
   * as it's a thumbnail, we don't need object centers and friends to be 1:1 size. */
  U.pixelsize = 1.0f;

  if (scene->camera) {
    ibuf = ED_view3d_draw_offscreen_imbuf_simple(depsgraph,
                                                 scene,
                                                 (v3d) ? &v3d->shading : nullptr,
                                                 (v3d) ? eDrawType(v3d->shading.type) : OB_SOLID,
                                                 scene->camera,
                                                 PREVIEW_RENDER_LARGE_HEIGHT * 2,
                                                 PREVIEW_RENDER_LARGE_HEIGHT * 2,
                                                 IB_rect,
                                                 (v3d) ? V3D_OFSDRAW_OVERRIDE_SCENE_SETTINGS :
                                                         V3D_OFSDRAW_NONE,
                                                 R_ALPHAPREMUL,
                                                 nullptr,
                                                 nullptr,
                                                 nullptr,
                                                 err_out);
  }
  else {
    ibuf = ED_view3d_draw_offscreen_imbuf(depsgraph,
                                          scene,
                                          OB_SOLID,
                                          v3d,
                                          region,
                                          PREVIEW_RENDER_LARGE_HEIGHT * 2,
                                          PREVIEW_RENDER_LARGE_HEIGHT * 2,
                                          IB_rect,
                                          R_ALPHAPREMUL,
                                          nullptr,
                                          true,
                                          nullptr,
                                          nullptr,
                                          err_out);
  }

  U.pixelsize = pixelsize_old;

  /* Reset to old drawable. */
  if (windrawable_old) {
    wm_window_make_drawable(wm, windrawable_old);
  }
  else {
    wm_window_clear_drawable(wm);
  }

  if (ibuf) {
    /* dirty oversampling */
    ImBuf *thumb_ibuf;
    thumb_ibuf = IMB_dupImBuf(ibuf);

    /* Save metadata for quick access. */
    char version_st[10] = {0};
    SNPRINTF(version_st, "%d.%01d", BLENDER_VERSION / 100, BLENDER_VERSION % 100);
    IMB_metadata_ensure(&ibuf->metadata);
    IMB_metadata_set_field(ibuf->metadata, "Thumb::Blender::Version", version_st);

    /* BLEN_THUMB_SIZE is size of thumbnail inside blend file: 128x128. */
    IMB_scaleImBuf(thumb_ibuf, BLEN_THUMB_SIZE, BLEN_THUMB_SIZE);
    thumb = BKE_main_thumbnail_from_imbuf(nullptr, thumb_ibuf);
    IMB_freeImBuf(thumb_ibuf);
    /* Thumbnail saved to file-system should be 256x256. */
    IMB_scaleImBuf(ibuf, PREVIEW_RENDER_LARGE_HEIGHT, PREVIEW_RENDER_LARGE_HEIGHT);
  }
  else {
    /* '*r_thumb' needs to stay nullptr to prevent a bad thumbnail from being handled. */
    CLOG_WARN(&LOG, "failed to create thumbnail: %s", err_out);
    thumb = nullptr;
  }

  /* must be freed by caller */
  *r_thumb = thumb;

  return ibuf;
}

/** \} */

/* -------------------------------------------------------------------- */
/** \name Write Main Blend-File (internal)
 * \{ */

bool write_crash_blend()
{
  char filepath[FILE_MAX];

  STRNCPY(filepath, BKE_main_blendfile_path_from_global());
  BLI_path_extension_replace(filepath, sizeof(filepath), "_crash.blend");
  BlendFileWriteParams params{};
  const bool success = BLO_write_file(G_MAIN, filepath, G.fileflags, &params, nullptr);
  printf("%s: \"%s\"\n", success ? "written" : "failed", filepath);
  return success;
}

/**
 * Helper to check if file `filepath` can be written.
 * \return true if it can, otherwise report an error and return false.
 */
static bool wm_file_write_check_with_report_on_failure(Main *bmain,
                                                       const char *filepath,
                                                       ReportList *reports)
{
  const int filepath_len = strlen(filepath);
  if (filepath_len == 0) {
    BKE_report(reports, RPT_ERROR, "Path is empty, cannot save");
    return false;
  }

  if (filepath_len >= FILE_MAX) {
    BKE_report(reports, RPT_ERROR, "Path too long, cannot save");
    return false;
  }

  LISTBASE_FOREACH (Library *, li, &bmain->libraries) {
    if (BLI_path_cmp(li->filepath_abs, filepath) == 0) {
      BKE_reportf(reports, RPT_ERROR, "Cannot overwrite used library '%.240s'", filepath);
      return false;
    }
  }

  return true;
}

/**
 * \see #wm_homefile_write_exec wraps #BLO_write_file in a similar way.
 */
static bool wm_file_write(bContext *C,
                          const char *filepath,
                          int fileflags,
                          eBLO_WritePathRemap remap_mode,
                          bool use_save_as_copy,
                          ReportList *reports)
{
  Main *bmain = CTX_data_main(C);
  BlendThumbnail *thumb = nullptr, *main_thumb = nullptr;
  ImBuf *ibuf_thumb = nullptr;

  /* NOTE: used to replace the file extension (to ensure `.blend`),
   * no need to now because the operator ensures,
   * its handy for scripts to save to a predefined name without blender editing it */

  if (!wm_file_write_check_with_report_on_failure(bmain, filepath, reports)) {
    return false;
  }

  /* Call pre-save callbacks before writing preview,
   * that way you can generate custom file thumbnail. */

  /* NOTE: either #BKE_CB_EVT_SAVE_POST or #BKE_CB_EVT_SAVE_POST_FAIL must run.
   * Runs at the end of this function, don't return beforehand. */
  BKE_callback_exec_string(bmain, BKE_CB_EVT_SAVE_PRE, filepath);

  /* Check if file write permission is OK. */
  if (BLI_exists(filepath) && !BLI_file_is_writable(filepath)) {
    BKE_reportf(
        reports, RPT_ERROR, "Cannot save blend file, path \"%s\" is not writable", filepath);

    BKE_callback_exec_string(bmain, BKE_CB_EVT_SAVE_POST_FAIL, filepath);
    return false;
  }

  blender::ed::asset::pre_save_assets(bmain);

  /* Enforce full override check/generation on file save. */
  BKE_lib_override_library_main_operations_create(bmain, true, nullptr);

  /* NOTE: Ideally we would call `WM_redraw_windows` here to remove any open menus.
   * But we can crash if saving from a script, see #92704 & #97627.
   * Just checking `!G.background && BLI_thread_is_main()` is not sufficient to fix this.
   * Additionally some EGL configurations don't support reading the front-buffer
   * immediately after drawing, see: #98462. In that case off-screen drawing is necessary. */

  /* don't forget not to return without! */
  WM_cursor_wait(true);

  if (U.file_preview_type != USER_FILE_PREVIEW_NONE) {
    /* Blend file thumbnail.
     *
     * - Save before exiting edit-mode, otherwise evaluated-mesh for shared data gets corrupted.
     *   See #27765.
     * - Main can store a `.blend` thumbnail,
     *   useful for background-mode or thumbnail customization.
     */
    main_thumb = thumb = bmain->blen_thumb;
    if (thumb != nullptr) {
      /* In case we are given a valid thumbnail data, just generate image from it. */
      ibuf_thumb = BKE_main_thumbnail_to_imbuf(nullptr, thumb);
    }
    else if (BLI_thread_is_main()) {
      int file_preview_type = U.file_preview_type;

      if (file_preview_type == USER_FILE_PREVIEW_AUTO) {
        Scene *scene = CTX_data_scene(C);
        bScreen *screen = CTX_wm_screen(C);
        bool do_render = (scene != nullptr && scene->camera != nullptr && screen != nullptr &&
                          (BKE_screen_find_big_area(screen, SPACE_VIEW3D, 0) != nullptr));
        file_preview_type = do_render ? USER_FILE_PREVIEW_CAMERA : USER_FILE_PREVIEW_SCREENSHOT;
      }

      switch (file_preview_type) {
        case USER_FILE_PREVIEW_SCREENSHOT: {
          ibuf_thumb = blend_file_thumb_from_screenshot(C, &thumb);
          break;
        }
        case USER_FILE_PREVIEW_CAMERA: {
          ibuf_thumb = blend_file_thumb_from_camera(
              C, CTX_data_scene(C), CTX_wm_screen(C), &thumb);
          break;
        }
        default:
          BLI_assert_unreachable();
      }
    }
  }

  /* operator now handles overwrite checks */

  if (G.fileflags & G_FILE_AUTOPACK) {
    BKE_packedfile_pack_all(bmain, reports, false);
  }

  ED_editors_flush_edits(bmain);

  /* XXX(ton): temp solution to solve bug, real fix coming. */
  bmain->recovered = false;

  BlendFileWriteParams blend_write_params{};
  blend_write_params.remap_mode = remap_mode;
  blend_write_params.use_save_versions = true;
  blend_write_params.use_save_as_copy = use_save_as_copy;
  blend_write_params.thumb = thumb;

  const bool success = BLO_write_file(bmain, filepath, fileflags, &blend_write_params, reports);

  if (success) {
    const bool do_history_file_update = (G.background == false) &&
                                        (CTX_wm_manager(C)->op_undo_depth == 0);

    if (use_save_as_copy == false) {
      STRNCPY(bmain->filepath, filepath); /* is guaranteed current file */
    }

    SET_FLAG_FROM_TEST(G.fileflags, fileflags & G_FILE_COMPRESS, G_FILE_COMPRESS);

    /* prevent background mode scripts from clobbering history */
    if (do_history_file_update) {
      wm_history_file_update();
    }

    /* run this function after because the file can't be written before the blend is */
    if (ibuf_thumb) {
      IMB_thumb_delete(filepath, THB_FAIL); /* without this a failed thumb overrides */
      ibuf_thumb = IMB_thumb_create(filepath, THB_LARGE, THB_SOURCE_BLEND, ibuf_thumb);
    }

    /* Without this there is no feedback the file was saved. */
    BKE_reportf(reports, RPT_INFO, "Saved \"%s\"", BLI_path_basename(filepath));
  }

  BKE_callback_exec_string(
      bmain, success ? BKE_CB_EVT_SAVE_POST : BKE_CB_EVT_SAVE_POST_FAIL, filepath);

  if (ibuf_thumb) {
    IMB_freeImBuf(ibuf_thumb);
  }
  if (thumb && thumb != main_thumb) {
    MEM_freeN(thumb);
  }

  WM_cursor_wait(false);

  return success;
}

/** \} */

/* -------------------------------------------------------------------- */
/** \name Auto-Save API
 * \{ */

static void wm_autosave_location(char filepath[FILE_MAX])
{
  const int pid = abs(getpid());
  char filename[1024];

  /* Normally there is no need to check for this to be nullptr,
   * however this runs on exit when it may be cleared. */
  Main *bmain = G_MAIN;
  const char *blendfile_path = bmain ? BKE_main_blendfile_path(bmain) : nullptr;

  if (blendfile_path && (blendfile_path[0] != '\0')) {
    const char *basename = BLI_path_basename(blendfile_path);
    int len = strlen(basename) - 6;
    SNPRINTF(filename, "%.*s_%d_autosave.blend", len, basename, pid);
  }
  else {
    SNPRINTF(filename, "%d_autosave.blend", pid);
  }

  const char *tempdir_base = BKE_tempdir_base();
  /* NOTE(@ideasman42): It's strange that this is only used on WIN32.
   * From reading commits it seems accessing the temporary directory used to be less reliable.
   * If this is still the case on WIN32 - other features such as copy-paste will also fail.
   * We could support #BLENDER_USER_AUTOSAVE on all platforms or remove it entirely. */
#ifdef WIN32
  std::optional<std::string> savedir;
  if (!BLI_exists(tempdir_base)) {
    savedir = BKE_appdir_folder_id_create(BLENDER_USER_AUTOSAVE, nullptr);
    if (savedir.has_value()) {
      tempdir_base = savedir->c_str();
    }
  }
#endif

  BLI_path_join(filepath, FILE_MAX, tempdir_base, filename);
}

static bool wm_autosave_write_try(Main *bmain, wmWindowManager *wm)
{
  char filepath[FILE_MAX];

  wm_autosave_location(filepath);

  /* Technically, we could always just save here, but that would cause performance regressions
   * compared to when the #MemFile undo step was used for saving undo-steps. So for now just skip
   * auto-save when we are in a mode where auto-save wouldn't have worked previously anyway. This
   * check can be removed once the performance regressions have been solved. */
  if (ED_undosys_stack_memfile_get_if_active(wm->undo_stack) != nullptr) {
    WM_autosave_write(wm, bmain);
    return true;
  }
  if ((U.uiflag & USER_GLOBALUNDO) == 0) {
    WM_autosave_write(wm, bmain);
    return true;
  }
  /* Can't auto-save with MemFile right now, try again later. */
  return false;
}

bool WM_autosave_is_scheduled(wmWindowManager *wm)
{
  return wm->autosave_scheduled;
}

void WM_autosave_write(wmWindowManager *wm, Main *bmain)
{
  ED_editors_flush_edits(bmain);

  char filepath[FILE_MAX];
  wm_autosave_location(filepath);
  /* Save as regular blend file with recovery information. */
  const int fileflags = (G.fileflags & ~G_FILE_COMPRESS) | G_FILE_RECOVER_WRITE;

  /* Error reporting into console. */
  BlendFileWriteParams params{};
  BLO_write_file(bmain, filepath, fileflags, &params, nullptr);

  /* Restart auto-save timer. */
  wm_autosave_timer_end(wm);
  wm_autosave_timer_begin(wm);

  wm->autosave_scheduled = false;
}

static void wm_autosave_timer_begin_ex(wmWindowManager *wm, double timestep)
{
  wm_autosave_timer_end(wm);

  if (U.flag & USER_AUTOSAVE) {
    wm->autosavetimer = WM_event_timer_add(wm, nullptr, TIMERAUTOSAVE, timestep);
  }
}

void wm_autosave_timer_begin(wmWindowManager *wm)
{
  wm_autosave_timer_begin_ex(wm, U.savetime * 60.0);
}

void wm_autosave_timer_end(wmWindowManager *wm)
{
  if (wm->autosavetimer) {
    WM_event_timer_remove(wm, nullptr, wm->autosavetimer);
    wm->autosavetimer = nullptr;
  }
}

void WM_file_autosave_init(wmWindowManager *wm)
{
  wm_autosave_timer_begin(wm);
}

void wm_autosave_timer(Main *bmain, wmWindowManager *wm, wmTimer * /*wt*/)
{
  wm_autosave_timer_end(wm);

  /* If a modal operator is running, don't autosave because we might not be in
   * a valid state to save. But try again in 10ms. */
  LISTBASE_FOREACH (wmWindow *, win, &wm->windows) {
    LISTBASE_FOREACH (wmEventHandler *, handler_base, &win->modalhandlers) {
      if (handler_base->type == WM_HANDLER_TYPE_OP) {
        wmEventHandler_Op *handler = (wmEventHandler_Op *)handler_base;
        if (handler->op) {
          wm_autosave_timer_begin_ex(wm, 0.01);
          return;
        }
      }
    }
  }

  wm->autosave_scheduled = false;
  if (!wm_autosave_write_try(bmain, wm)) {
    wm->autosave_scheduled = true;
  }
  /* Restart the timer after file write, just in case file write takes a long time. */
  wm_autosave_timer_begin(wm);
}

void wm_autosave_delete()
{
  char filepath[FILE_MAX];

  wm_autosave_location(filepath);

  if (BLI_exists(filepath)) {
    char filepath_quit[FILE_MAX];
    BLI_path_join(filepath_quit, sizeof(filepath_quit), BKE_tempdir_base(), BLENDER_QUIT_FILE);

    /* For global undo; remove temporarily saved file, otherwise rename. */
    if (U.uiflag & USER_GLOBALUNDO) {
      BLI_delete(filepath, false, false);
    }
    else {
      BLI_rename_overwrite(filepath, filepath_quit);
    }
  }
}

/** \} */

/* -------------------------------------------------------------------- */
/** \name Shared Operator Properties
 * \{ */

/** Use for loading factory startup & preferences. */
static void read_factory_reset_props(wmOperatorType *ot)
{
  PropertyRNA *prop;

  /* So it's possible to reset app-template settings without resetting other defaults. */
  prop = RNA_def_boolean(ot->srna,
                         "use_factory_startup_app_template_only",
                         false,
                         "Factory Startup App-Template Only",
                         "");
  RNA_def_property_flag(prop, PropertyFlag(PROP_HIDDEN | PROP_SKIP_SAVE));
}

/** \} */

/* -------------------------------------------------------------------- */
/** \name Initialize `WM_OT_open_*` Properties
 *
 * Check if load_ui was set by the caller.
 * Fall back to user preference when file flags not specified.
 *
 * \{ */

void wm_open_init_load_ui(wmOperator *op, bool use_prefs)
{
  PropertyRNA *prop = RNA_struct_find_property(op->ptr, "load_ui");
  if (!RNA_property_is_set(op->ptr, prop)) {
    bool value = use_prefs ? ((U.flag & USER_FILENOUI) == 0) : ((G.fileflags & G_FILE_NO_UI) == 0);

    RNA_property_boolean_set(op->ptr, prop, value);
  }
}

void wm_open_init_use_scripts(wmOperator *op, bool use_prefs)
{
  PropertyRNA *prop = RNA_struct_find_property(op->ptr, "use_scripts");
  if (!RNA_property_is_set(op->ptr, prop)) {
    /* use G_FLAG_SCRIPT_AUTOEXEC rather than the userpref because this means if
     * the flag has been disabled from the command line, then opening
     * from the menu won't enable this setting. */
    bool value = use_prefs ? ((U.flag & USER_SCRIPT_AUTOEXEC_DISABLE) == 0) :
                             ((G.f & G_FLAG_SCRIPT_AUTOEXEC) != 0);

    RNA_property_boolean_set(op->ptr, prop, value);
  }
}

/** \} */

/* -------------------------------------------------------------------- */
/** \name Startup File Save Operator
 * \{ */

/**
 * \see #wm_file_write wraps #BLO_write_file in a similar way.
 * \return success.
 */
static int wm_homefile_write_exec(bContext *C, wmOperator *op)
{
  Main *bmain = CTX_data_main(C);
  wmWindowManager *wm = CTX_wm_manager(C);
  wmWindow *win = CTX_wm_window(C);
  char filepath[FILE_MAX];
  int fileflags;

  const char *app_template = U.app_template[0] ? U.app_template : nullptr;
  const std::optional<std::string> cfgdir = BKE_appdir_folder_id_create(BLENDER_USER_CONFIG,
                                                                        app_template);
  if (!cfgdir.has_value()) {
    BKE_report(op->reports, RPT_ERROR, "Unable to create user config path");
    return OPERATOR_CANCELLED;
  }

  /* NOTE: either #BKE_CB_EVT_SAVE_POST or #BKE_CB_EVT_SAVE_POST_FAIL must run.
   * Runs at the end of this function, don't return beforehand. */
  BKE_callback_exec_string(bmain, BKE_CB_EVT_SAVE_PRE, "");
  blender::ed::asset::pre_save_assets(bmain);

  /* check current window and close it if temp */
  if (win && WM_window_is_temp_screen(win)) {
    wm_window_close(C, wm, win);
  }

  /* update keymaps in user preferences */
  WM_keyconfig_update(wm);

  BLI_path_join(filepath, sizeof(filepath), cfgdir->c_str(), BLENDER_STARTUP_FILE);

  printf("Writing homefile: \"%s\" ", filepath);

  ED_editors_flush_edits(bmain);

  /* Force save as regular blend file. */
  fileflags = G.fileflags & ~G_FILE_COMPRESS;

  BlendFileWriteParams blend_write_params{};
  /* Make all paths absolute when saving the startup file.
   * On load the `G.main->filepath` will be empty so the paths
   * won't have a base for resolving the relative paths. */
  blend_write_params.remap_mode = BLO_WRITE_PATH_REMAP_ABSOLUTE;
  /* Don't apply any path changes to the current blend file. */
  blend_write_params.use_save_as_copy = true;

  const bool success = BLO_write_file(
      bmain, filepath, fileflags, &blend_write_params, op->reports);

  BKE_callback_exec_string(bmain, success ? BKE_CB_EVT_SAVE_POST : BKE_CB_EVT_SAVE_POST_FAIL, "");

  if (success) {
    printf("ok\n");
    BKE_report(op->reports, RPT_INFO, "Startup file saved");
    return OPERATOR_FINISHED;
  }
  printf("fail\n");
  return OPERATOR_CANCELLED;
}

void WM_OT_save_homefile(wmOperatorType *ot)
{
  ot->name = "Save Startup File";
  ot->idname = "WM_OT_save_homefile";
  ot->description = "Make the current file the default .blend file";

  ot->invoke = WM_operator_confirm;
  ot->exec = wm_homefile_write_exec;
}

/** \} */

/* -------------------------------------------------------------------- */
/** \name Write Preferences Operator
 * \{ */

/* Only save the prefs block. operator entry */
static int wm_userpref_write_exec(bContext *C, wmOperator *op)
{
  wmWindowManager *wm = CTX_wm_manager(C);

  /* Update keymaps in user preferences. */
  WM_keyconfig_update(wm);

  const bool success = BKE_blendfile_userdef_write_all(op->reports);

  return success ? OPERATOR_FINISHED : OPERATOR_CANCELLED;
}

void WM_OT_save_userpref(wmOperatorType *ot)
{
  ot->name = "Save Preferences";
  ot->idname = "WM_OT_save_userpref";
  ot->description = "Make the current preferences default";

  ot->invoke = WM_operator_confirm;
  ot->exec = wm_userpref_write_exec;
}

/** \} */

/* -------------------------------------------------------------------- */
/** \name Read Preferences Operator
 * \{ */

/**
 * When reading preferences, there are some exceptions for values which are reset.
 */
static void wm_userpref_read_exceptions(UserDef *userdef_curr, const UserDef *userdef_prev)
{
#define USERDEF_RESTORE(member) \
  { \
    userdef_curr->member = userdef_prev->member; \
  } \
  ((void)0)

  /* Current visible preferences category. */
  USERDEF_RESTORE(space_data.section_active);

#undef USERDEF_RESTORE
}

static void rna_struct_update_when_changed(bContext *C,
                                           Main *bmain,
                                           PointerRNA *ptr_a,
                                           PointerRNA *ptr_b)
{
  CollectionPropertyIterator iter;
  PropertyRNA *iterprop = RNA_struct_iterator_property(ptr_a->type);
  BLI_assert(ptr_a->type == ptr_b->type);
  RNA_property_collection_begin(ptr_a, iterprop, &iter);
  for (; iter.valid; RNA_property_collection_next(&iter)) {
    PropertyRNA *prop = static_cast<PropertyRNA *>(iter.ptr.data);
    if (STREQ(RNA_property_identifier(prop), "rna_type")) {
      continue;
    }
    switch (RNA_property_type(prop)) {
      case PROP_POINTER: {
        PointerRNA ptr_sub_a = RNA_property_pointer_get(ptr_a, prop);
        PointerRNA ptr_sub_b = RNA_property_pointer_get(ptr_b, prop);
        rna_struct_update_when_changed(C, bmain, &ptr_sub_a, &ptr_sub_b);
        break;
      }
      case PROP_COLLECTION:
        /* Don't handle collections. */
        break;
      default: {
        if (!RNA_property_equals(bmain, ptr_a, ptr_b, prop, RNA_EQ_STRICT)) {
          RNA_property_update(C, ptr_b, prop);
        }
      }
    }
  }
  RNA_property_collection_end(&iter);
}

static void wm_userpref_update_when_changed(bContext *C,
                                            Main *bmain,
                                            UserDef *userdef_prev,
                                            UserDef *userdef_curr)
{
  PointerRNA ptr_a = RNA_pointer_create(nullptr, &RNA_Preferences, userdef_prev);
  PointerRNA ptr_b = RNA_pointer_create(nullptr, &RNA_Preferences, userdef_curr);
  const bool is_dirty = userdef_curr->runtime.is_dirty;

  rna_struct_update_when_changed(C, bmain, &ptr_a, &ptr_b);

  WM_reinit_gizmomap_all(bmain);
  WM_keyconfig_reload(C);

  userdef_curr->runtime.is_dirty = is_dirty;
}

static int wm_userpref_read_exec(bContext *C, wmOperator *op)
{
  Main *bmain = CTX_data_main(C);
  const bool use_data = false;
  const bool use_userdef = true;
  const bool use_factory_settings = STREQ(op->type->idname, "WM_OT_read_factory_userpref");
  const bool use_factory_settings_app_template_only =
      (use_factory_settings && RNA_boolean_get(op->ptr, "use_factory_startup_app_template_only"));

  BKE_callback_exec_null(bmain, BKE_CB_EVT_EXTENSION_REPOS_UPDATE_PRE);

  UserDef U_backup = blender::dna::shallow_copy(U);

  wmHomeFileRead_Params read_homefile_params{};
  read_homefile_params.use_data = use_data;
  read_homefile_params.use_userdef = use_userdef;
  read_homefile_params.use_factory_settings = use_factory_settings;
  read_homefile_params.use_factory_settings_app_template_only =
      use_factory_settings_app_template_only;
  read_homefile_params.use_empty_data = false;
  read_homefile_params.filepath_startup_override = nullptr;
  read_homefile_params.app_template_override = WM_init_state_app_template_get();
  wm_homefile_read(C, &read_homefile_params, op->reports);

  wm_userpref_read_exceptions(&U, &U_backup);
  SET_FLAG_FROM_TEST(G.f, use_factory_settings, G_FLAG_USERPREF_NO_SAVE_ON_EXIT);

  wm_userpref_update_when_changed(C, bmain, &U_backup, &U);

  if (use_factory_settings) {
    U.runtime.is_dirty = true;
  }

  /* Ensure the correct icon textures are loaded. When the current theme didn't had an
   * #icon_border_intensity, but the loaded theme has, the icon with border intensity needs to be
   * loaded. */
  UI_icons_reload_internal_textures();

  BKE_callback_exec_null(bmain, BKE_CB_EVT_EXTENSION_REPOS_UPDATE_POST);

  /* Needed to recalculate UI scaling values (eg, #UserDef.inv_dpi_fac). */
  wm_window_clear_drawable(static_cast<wmWindowManager *>(bmain->wm.first));

  WM_event_add_notifier(C, NC_WINDOW, nullptr);

  return OPERATOR_FINISHED;
}

void WM_OT_read_userpref(wmOperatorType *ot)
{
  ot->name = "Load Preferences";
  ot->idname = "WM_OT_read_userpref";
  ot->description = "Load last saved preferences";

  ot->invoke = WM_operator_confirm;
  ot->exec = wm_userpref_read_exec;
}

void WM_OT_read_factory_userpref(wmOperatorType *ot)
{
  ot->name = "Load Factory Preferences";
  ot->idname = "WM_OT_read_factory_userpref";
  ot->description =
      "Load factory default preferences. "
      "To make changes to preferences permanent, use \"Save Preferences\"";

  ot->invoke = WM_operator_confirm;
  ot->exec = wm_userpref_read_exec;

  read_factory_reset_props(ot);
}

/** \} */

/* -------------------------------------------------------------------- */
/** \name Read File History Operator
 * \{ */

static int wm_history_file_read_exec(bContext * /*C*/, wmOperator * /*op*/)
{
  ED_file_read_bookmarks();
  wm_history_file_read();
  return OPERATOR_FINISHED;
}

void WM_OT_read_history(wmOperatorType *ot)
{
  ot->name = "Reload History File";
  ot->idname = "WM_OT_read_history";
  ot->description = "Reloads history and bookmarks";

  ot->invoke = WM_operator_confirm;
  ot->exec = wm_history_file_read_exec;

  /* this operator is only used for loading settings from a previous blender install */
  ot->flag = OPTYPE_INTERNAL;
}

/** \} */

/* -------------------------------------------------------------------- */
/** \name Read Startup & Preferences Operator
 *
 * Both #WM_OT_read_homefile & #WM_OT_read_factory_settings.
 * \{ */

static int wm_homefile_read_exec(bContext *C, wmOperator *op)
{
  const bool use_factory_startup_and_userdef = STREQ(op->type->idname,
                                                     "WM_OT_read_factory_settings");
  const bool use_factory_settings = use_factory_startup_and_userdef ||
                                    RNA_boolean_get(op->ptr, "use_factory_startup");
  const bool use_factory_settings_app_template_only =
      (use_factory_startup_and_userdef &&
       RNA_boolean_get(op->ptr, "use_factory_startup_app_template_only"));

  bool use_userdef = false;
  char filepath_buf[FILE_MAX];
  const char *filepath = nullptr;
  UserDef U_backup = blender::dna::shallow_copy(U);

  if (!use_factory_settings) {
    PropertyRNA *prop = RNA_struct_find_property(op->ptr, "filepath");

    /* This can be used when loading of a start-up file should only change
     * the scene content but keep the blender UI as it is. */
    wm_open_init_load_ui(op, true);
    SET_FLAG_FROM_TEST(G.fileflags, !RNA_boolean_get(op->ptr, "load_ui"), G_FILE_NO_UI);

    if (RNA_property_is_set(op->ptr, prop)) {
      RNA_property_string_get(op->ptr, prop, filepath_buf);
      filepath = filepath_buf;
      if (BLI_access(filepath, R_OK)) {
        BKE_reportf(
            op->reports, RPT_ERROR, "Can't read alternative start-up file: \"%s\"", filepath);
        return OPERATOR_CANCELLED;
      }
    }
  }
  else {
    if (use_factory_startup_and_userdef) {
      /* always load UI for factory settings (prefs will re-init) */
      G.fileflags &= ~G_FILE_NO_UI;
      /* Always load preferences with factory settings. */
      use_userdef = true;
    }
  }

  /* Close any user-loaded fonts. */
  BLF_reset_fonts();

  char app_template_buf[sizeof(U.app_template)];
  const char *app_template;
  PropertyRNA *prop_app_template = RNA_struct_find_property(op->ptr, "app_template");
  const bool use_splash = !use_factory_settings && RNA_boolean_get(op->ptr, "use_splash");
  const bool use_empty_data = RNA_boolean_get(op->ptr, "use_empty");

  if (prop_app_template && RNA_property_is_set(op->ptr, prop_app_template)) {
    RNA_property_string_get(op->ptr, prop_app_template, app_template_buf);
    app_template = app_template_buf;

    if (!use_factory_settings) {
      /* Always load preferences when switching templates with own preferences. */
      use_userdef = BKE_appdir_app_template_has_userpref(app_template) ||
                    BKE_appdir_app_template_has_userpref(U.app_template);
    }

    /* Turn override off, since we're explicitly loading a different app-template. */
    WM_init_state_app_template_set(nullptr);
  }
  else {
    /* Normally nullptr, only set when overriding from the command-line. */
    app_template = WM_init_state_app_template_get();
  }

  if (use_userdef) {
    BKE_callback_exec_null(CTX_data_main(C), BKE_CB_EVT_EXTENSION_REPOS_UPDATE_PRE);
  }

  wmHomeFileRead_Params read_homefile_params{};
  read_homefile_params.use_data = true;
  read_homefile_params.use_userdef = use_userdef;
  read_homefile_params.use_factory_settings = use_factory_settings;
  read_homefile_params.use_factory_settings_app_template_only =
      use_factory_settings_app_template_only;
  read_homefile_params.use_empty_data = use_empty_data;
  read_homefile_params.filepath_startup_override = filepath;
  read_homefile_params.app_template_override = app_template;
  wm_homefile_read(C, &read_homefile_params, op->reports);

  if (use_splash) {
    WM_init_splash(C);
  }

  if (use_userdef) {
    wm_userpref_read_exceptions(&U, &U_backup);
    SET_FLAG_FROM_TEST(G.f, use_factory_settings, G_FLAG_USERPREF_NO_SAVE_ON_EXIT);

    if (use_factory_settings) {
      U.runtime.is_dirty = true;
    }
  }

  if (use_userdef) {
    BKE_callback_exec_null(CTX_data_main(C), BKE_CB_EVT_EXTENSION_REPOS_UPDATE_POST);
  }

  if (G.fileflags & G_FILE_NO_UI) {
    ED_outliner_select_sync_from_all_tag(C);
  }

  return OPERATOR_FINISHED;
}

static void wm_homefile_read_after_dialog_callback(bContext *C, void *user_data)
{
  WM_operator_name_call_with_properties(
      C, "WM_OT_read_homefile", WM_OP_EXEC_DEFAULT, (IDProperty *)user_data, nullptr);
}

static int wm_homefile_read_invoke(bContext *C, wmOperator *op, const wmEvent * /*event*/)
{
  if (wm_operator_close_file_dialog_if_needed(C, op, wm_homefile_read_after_dialog_callback)) {
    return OPERATOR_INTERFACE;
  }
  return wm_homefile_read_exec(C, op);
}

static void read_homefile_props(wmOperatorType *ot)
{
  PropertyRNA *prop;

  prop = RNA_def_string(ot->srna, "app_template", "Template", sizeof(U.app_template), "", "");
  RNA_def_property_flag(prop, PropertyFlag(PROP_HIDDEN | PROP_SKIP_SAVE));

  prop = RNA_def_boolean(
      ot->srna,
      "use_empty",
      false,
      "Empty",
      "After loading, remove everything except scenes, windows, and workspaces. This makes it "
      "possible to load the startup file with its scene configuration and window layout intact, "
      "but no objects, materials, animations, ...");
  RNA_def_property_flag(prop, PropertyFlag(PROP_HIDDEN | PROP_SKIP_SAVE));
}

void WM_OT_read_homefile(wmOperatorType *ot)
{
  PropertyRNA *prop;
  ot->name = "Reload Start-Up File";
  ot->idname = "WM_OT_read_homefile";
  ot->description = "Open the default file";

  ot->invoke = wm_homefile_read_invoke;
  ot->exec = wm_homefile_read_exec;

  prop = RNA_def_string_file_path(ot->srna,
                                  "filepath",
                                  nullptr,
                                  FILE_MAX,
                                  "File Path",
                                  "Path to an alternative start-up file");
  RNA_def_property_flag(prop, PROP_HIDDEN);

  /* So scripts can use an alternative start-up file without the UI */
  prop = RNA_def_boolean(
      ot->srna, "load_ui", true, "Load UI", "Load user interface setup from the .blend file");
  RNA_def_property_flag(prop, PropertyFlag(PROP_HIDDEN | PROP_SKIP_SAVE));

  /* So the splash can be kept open after loading a file (for templates). */
  prop = RNA_def_boolean(ot->srna, "use_splash", false, "Splash", "");
  RNA_def_property_flag(prop, PropertyFlag(PROP_HIDDEN | PROP_SKIP_SAVE));

  /* So scripts can load factory-startup without resetting preferences
   * (which has other implications such as reloading all add-ons).
   * Match naming for `--factory-startup` command line argument. */
  prop = RNA_def_boolean(ot->srna,
                         "use_factory_startup",
                         false,
                         "Factory Startup",
                         "Load the default ('factory startup') blend file. This is independent of "
                         "the normal start-up file that the user can save");
  RNA_def_property_flag(prop, PropertyFlag(PROP_HIDDEN | PROP_SKIP_SAVE));
  read_factory_reset_props(ot);

  read_homefile_props(ot);

  /* omit poll to run in background mode */
}

void WM_OT_read_factory_settings(wmOperatorType *ot)
{
  ot->name = "Load Factory Settings";
  ot->idname = "WM_OT_read_factory_settings";
  ot->description =
      "Load factory default startup file and preferences. "
      "To make changes permanent, use \"Save Startup File\" and \"Save Preferences\"";

  ot->invoke = WM_operator_confirm;
  ot->exec = wm_homefile_read_exec;
  /* Omit poll to run in background mode. */

  read_factory_reset_props(ot);

  read_homefile_props(ot);
}

/** \} */

/* -------------------------------------------------------------------- */
/** \name Open Main .blend File Utilities
 * \{ */

/**
 * Wrap #WM_file_read, shared by file reading operators.
 */
static bool wm_file_read_opwrap(bContext *C, const char *filepath, ReportList *reports)
{
  /* XXX wm in context is not set correctly after WM_file_read -> crash */
  /* do it before for now, but is this correct with multiple windows? */
  WM_event_add_notifier(C, NC_WINDOW, nullptr);

  /* Set by the "use_scripts" property on file load. */
  if ((G.f & G_FLAG_SCRIPT_AUTOEXEC) == 0) {
    WM_file_autoexec_init(filepath);
  }

  const bool success = WM_file_read(C, filepath, reports);

  return success;
}

/* Generic operator state utilities */

static void create_operator_state(wmOperatorType *ot, int first_state)
{
  PropertyRNA *prop = RNA_def_int(
      ot->srna, "state", first_state, INT32_MIN, INT32_MAX, "State", "", INT32_MIN, INT32_MAX);
  RNA_def_property_flag(prop, PROP_SKIP_SAVE);
  RNA_def_property_flag(prop, PROP_HIDDEN);
}

static int get_operator_state(wmOperator *op)
{
  return RNA_int_get(op->ptr, "state");
}

static void set_next_operator_state(wmOperator *op, int state)
{
  RNA_int_set(op->ptr, "state", state);
}

struct OperatorDispatchTarget {
  int state;
  int (*run)(bContext *C, wmOperator *op);
};

static int operator_state_dispatch(bContext *C, wmOperator *op, OperatorDispatchTarget *targets)
{
  int state = get_operator_state(op);
  for (int i = 0; targets[i].run; i++) {
    OperatorDispatchTarget target = targets[i];
    if (target.state == state) {
      return target.run(C, op);
    }
  }
  BLI_assert_unreachable();
  return OPERATOR_CANCELLED;
}

/** \} */

/* -------------------------------------------------------------------- */
/** \name Open Main .blend File Operator
 * \{ */

enum {
  OPEN_MAINFILE_STATE_DISCARD_CHANGES,
  OPEN_MAINFILE_STATE_SELECT_FILE_PATH,
  OPEN_MAINFILE_STATE_OPEN,
};

static int wm_open_mainfile_dispatch(bContext *C, wmOperator *op);

static void wm_open_mainfile_after_dialog_callback(bContext *C, void *user_data)
{
  WM_operator_name_call_with_properties(
      C, "WM_OT_open_mainfile", WM_OP_INVOKE_DEFAULT, (IDProperty *)user_data, nullptr);
}

static int wm_open_mainfile__discard_changes(bContext *C, wmOperator *op)
{
  if (RNA_boolean_get(op->ptr, "display_file_selector")) {
    set_next_operator_state(op, OPEN_MAINFILE_STATE_SELECT_FILE_PATH);
  }
  else {
    set_next_operator_state(op, OPEN_MAINFILE_STATE_OPEN);
  }

  if (wm_operator_close_file_dialog_if_needed(C, op, wm_open_mainfile_after_dialog_callback)) {
    return OPERATOR_INTERFACE;
  }
  return wm_open_mainfile_dispatch(C, op);
}

static int wm_open_mainfile__select_file_path(bContext *C, wmOperator *op)
{
  set_next_operator_state(op, OPEN_MAINFILE_STATE_OPEN);

  Main *bmain = CTX_data_main(C);
  const char *blendfile_path = BKE_main_blendfile_path(bmain);

  if (CTX_wm_window(C) == nullptr) {
    /* in rare cases this could happen, when trying to invoke in background
     * mode on load for example. Don't use poll for this because exec()
     * can still run without a window */
    BKE_report(op->reports, RPT_ERROR, "Context window not set");
    return OPERATOR_CANCELLED;
  }

  /* if possible, get the name of the most recently used .blend file */
  if (G.recent_files.first) {
    RecentFile *recent = static_cast<RecentFile *>(G.recent_files.first);
    blendfile_path = recent->filepath;
  }

  RNA_string_set(op->ptr, "filepath", blendfile_path);
  wm_open_init_load_ui(op, true);
  wm_open_init_use_scripts(op, true);
  op->customdata = nullptr;

  WM_event_add_fileselect(C, op);

  return OPERATOR_RUNNING_MODAL;
}

static int wm_open_mainfile__open(bContext *C, wmOperator *op)
{
  char filepath[FILE_MAX];
  bool success;

  RNA_string_get(op->ptr, "filepath", filepath);
  BLI_path_canonicalize_native(filepath, sizeof(filepath));

  /* For file opening, also print in console for warnings, not only errors. */
  BKE_report_print_level_set(op->reports, RPT_WARNING);

  /* re-use last loaded setting so we can reload a file without changing */
  wm_open_init_load_ui(op, false);
  wm_open_init_use_scripts(op, false);

  SET_FLAG_FROM_TEST(G.fileflags, !RNA_boolean_get(op->ptr, "load_ui"), G_FILE_NO_UI);
  SET_FLAG_FROM_TEST(G.f, RNA_boolean_get(op->ptr, "use_scripts"), G_FLAG_SCRIPT_AUTOEXEC);
  success = wm_file_read_opwrap(C, filepath, op->reports);

  if (success) {
    if (G.fileflags & G_FILE_NO_UI) {
      ED_outliner_select_sync_from_all_tag(C);
    }
    ED_view3d_local_collections_reset(C, (G.fileflags & G_FILE_NO_UI) != 0);
    return OPERATOR_FINISHED;
  }
  return OPERATOR_CANCELLED;
}

static OperatorDispatchTarget wm_open_mainfile_dispatch_targets[] = {
    {OPEN_MAINFILE_STATE_DISCARD_CHANGES, wm_open_mainfile__discard_changes},
    {OPEN_MAINFILE_STATE_SELECT_FILE_PATH, wm_open_mainfile__select_file_path},
    {OPEN_MAINFILE_STATE_OPEN, wm_open_mainfile__open},
    {0, nullptr},
};

static int wm_open_mainfile_dispatch(bContext *C, wmOperator *op)
{
  return operator_state_dispatch(C, op, wm_open_mainfile_dispatch_targets);
}

static int wm_open_mainfile_invoke(bContext *C, wmOperator *op, const wmEvent * /*event*/)
{
  return wm_open_mainfile_dispatch(C, op);
}

static int wm_open_mainfile_exec(bContext *C, wmOperator *op)
{
  return wm_open_mainfile__open(C, op);
}

static std::string wm_open_mainfile_description(bContext * /*C*/,
                                                wmOperatorType * /*ot*/,
                                                PointerRNA *params)
{
  if (!RNA_struct_property_is_set(params, "filepath")) {
    return "";
  }

  char filepath[FILE_MAX];
  RNA_string_get(params, "filepath", filepath);

  BLI_stat_t stats;
  if (BLI_stat(filepath, &stats) == -1) {
    return fmt::format("{}\n\n{}", filepath, TIP_("File Not Found"));
  }

  /* Date. */
  char date_st[FILELIST_DIRENTRY_DATE_LEN];
  char time_st[FILELIST_DIRENTRY_TIME_LEN];
  bool is_today, is_yesterday;
  BLI_filelist_entry_datetime_to_string(
      nullptr, int64_t(stats.st_mtime), false, time_st, date_st, &is_today, &is_yesterday);
  if (is_today || is_yesterday) {
    STRNCPY(date_st, is_today ? TIP_("Today") : TIP_("Yesterday"));
  }

  /* Size. */
  char size_str[FILELIST_DIRENTRY_SIZE_LEN];
  BLI_filelist_entry_size_to_string(nullptr, uint64_t(stats.st_size), false, size_str);

  return fmt::format("{}\n\n{}: {} {}\n{}: {}",
                     filepath,
                     TIP_("Modified"),
                     date_st,
                     time_st,
                     TIP_("Size"),
                     size_str);
}

/* currently fits in a pointer */
struct FileRuntime {
  bool is_untrusted;
};
BLI_STATIC_ASSERT(sizeof(FileRuntime) <= sizeof(void *), "Struct must not exceed pointer size");

static bool wm_open_mainfile_check(bContext * /*C*/, wmOperator *op)
{
  FileRuntime *file_info = (FileRuntime *)&op->customdata;
  PropertyRNA *prop = RNA_struct_find_property(op->ptr, "use_scripts");
  bool is_untrusted = false;
  char filepath[FILE_MAX];
  char *lslash;

  RNA_string_get(op->ptr, "filepath", filepath);

  /* get the dir */
  lslash = (char *)BLI_path_slash_rfind(filepath);
  if (lslash) {
    *(lslash + 1) = '\0';
  }

  if ((U.flag & USER_SCRIPT_AUTOEXEC_DISABLE) == 0) {
    if (BKE_autoexec_match(filepath) == true) {
      RNA_property_boolean_set(op->ptr, prop, false);
      is_untrusted = true;
    }
  }

  if (file_info) {
    file_info->is_untrusted = is_untrusted;
  }

  return is_untrusted;
}

static void wm_open_mainfile_ui(bContext * /*C*/, wmOperator *op)
{
  FileRuntime *file_info = (FileRuntime *)&op->customdata;
  uiLayout *layout = op->layout;
  const char *autoexec_text;

  uiItemR(layout, op->ptr, "load_ui", UI_ITEM_NONE, nullptr, ICON_NONE);

  uiLayout *col = uiLayoutColumn(layout, false);
  if (file_info->is_untrusted) {
    autoexec_text = IFACE_("Trusted Source [Untrusted Path]");
    uiLayoutSetActive(col, false);
    uiLayoutSetEnabled(col, false);
  }
  else {
    autoexec_text = IFACE_("Trusted Source");
  }

  uiItemR(col, op->ptr, "use_scripts", UI_ITEM_NONE, autoexec_text, ICON_NONE);
}

static void wm_open_mainfile_def_property_use_scripts(wmOperatorType *ot)
{
  RNA_def_boolean(ot->srna,
                  "use_scripts",
                  true,
                  "Trusted Source",
                  "Allow .blend file to execute scripts automatically, default available from "
                  "system preferences");
}

void WM_OT_open_mainfile(wmOperatorType *ot)
{
  ot->name = "Open";
  ot->idname = "WM_OT_open_mainfile";
  ot->description = "Open a Blender file";
  ot->get_description = wm_open_mainfile_description;

  ot->invoke = wm_open_mainfile_invoke;
  ot->exec = wm_open_mainfile_exec;
  ot->check = wm_open_mainfile_check;
  ot->ui = wm_open_mainfile_ui;
  /* omit window poll so this can work in background mode */

  WM_operator_properties_filesel(ot,
                                 FILE_TYPE_FOLDER | FILE_TYPE_BLENDER,
                                 FILE_BLENDER,
                                 FILE_OPENFILE,
                                 WM_FILESEL_FILEPATH,
                                 FILE_DEFAULTDISPLAY,
                                 FILE_SORT_DEFAULT);

  RNA_def_boolean(
      ot->srna, "load_ui", true, "Load UI", "Load user interface setup in the .blend file");

  wm_open_mainfile_def_property_use_scripts(ot);

  PropertyRNA *prop = RNA_def_boolean(
      ot->srna, "display_file_selector", true, "Display File Selector", "");
  RNA_def_property_flag(prop, PROP_SKIP_SAVE);

  create_operator_state(ot, OPEN_MAINFILE_STATE_DISCARD_CHANGES);
}

/** \} */

/* -------------------------------------------------------------------- */
/** \name Reload (revert) Main .blend File Operator
 * \{ */

static int wm_revert_mainfile_exec(bContext *C, wmOperator *op)
{
  Main *bmain = CTX_data_main(C);
  bool success;
  char filepath[FILE_MAX];

  wm_open_init_use_scripts(op, false);

  SET_FLAG_FROM_TEST(G.f, RNA_boolean_get(op->ptr, "use_scripts"), G_FLAG_SCRIPT_AUTOEXEC);

  STRNCPY(filepath, BKE_main_blendfile_path(bmain));
  success = wm_file_read_opwrap(C, filepath, op->reports);

  if (success) {
    return OPERATOR_FINISHED;
  }
  return OPERATOR_CANCELLED;
}

static bool wm_revert_mainfile_poll(bContext * /*C*/)
{
  const char *blendfile_path = BKE_main_blendfile_path_from_global();
  return (blendfile_path[0] != '\0');
}

void WM_OT_revert_mainfile(wmOperatorType *ot)
{
  ot->name = "Revert";
  ot->idname = "WM_OT_revert_mainfile";
  ot->description = "Reload the saved file";

  ot->invoke = WM_operator_confirm;
  ot->exec = wm_revert_mainfile_exec;
  ot->poll = wm_revert_mainfile_poll;

  wm_open_mainfile_def_property_use_scripts(ot);
}

/** \} */

/* -------------------------------------------------------------------- */
/** \name Recover Last Session Operator
 * \{ */

bool WM_file_recover_last_session(bContext *C, ReportList *reports)
{
  char filepath[FILE_MAX];
  BLI_path_join(filepath, sizeof(filepath), BKE_tempdir_base(), BLENDER_QUIT_FILE);
  G.fileflags |= G_FILE_RECOVER_READ;
  const bool success = wm_file_read_opwrap(C, filepath, reports);
  G.fileflags &= ~G_FILE_RECOVER_READ;
  return success;
}

static int wm_recover_last_session_exec(bContext *C, wmOperator *op)
{
  wm_open_init_use_scripts(op, true);
  SET_FLAG_FROM_TEST(G.f, RNA_boolean_get(op->ptr, "use_scripts"), G_FLAG_SCRIPT_AUTOEXEC);
  if (WM_file_recover_last_session(C, op->reports)) {
    if (!G.background) {
      wmOperatorType *ot = op->type;
      PointerRNA *props_ptr = MEM_cnew<PointerRNA>(__func__);
      WM_operator_properties_create_ptr(props_ptr, ot);
      RNA_boolean_set(props_ptr, "use_scripts", true);
      wm_test_autorun_revert_action_set(ot, props_ptr);
    }
    return OPERATOR_FINISHED;
  }
  return OPERATOR_CANCELLED;
}

static void wm_recover_last_session_after_dialog_callback(bContext *C, void *user_data)
{
  WM_operator_name_call_with_properties(
      C, "WM_OT_recover_last_session", WM_OP_EXEC_DEFAULT, (IDProperty *)user_data, nullptr);
}

static int wm_recover_last_session_invoke(bContext *C, wmOperator *op, const wmEvent * /*event*/)
{
  /* Keep the current setting instead of using the preferences since a file selector
   * doesn't give us the option to change the setting. */
  wm_open_init_use_scripts(op, false);

  if (wm_operator_close_file_dialog_if_needed(
          C, op, wm_recover_last_session_after_dialog_callback))
  {
    return OPERATOR_INTERFACE;
  }
  return wm_recover_last_session_exec(C, op);
}

void WM_OT_recover_last_session(wmOperatorType *ot)
{
  ot->name = "Recover Last Session";
  ot->idname = "WM_OT_recover_last_session";
  ot->description = "Open the last closed file (\"" BLENDER_QUIT_FILE "\")";

  ot->invoke = wm_recover_last_session_invoke;
  ot->exec = wm_recover_last_session_exec;

  wm_open_mainfile_def_property_use_scripts(ot);
}

/** \} */

/* -------------------------------------------------------------------- */
/** \name Auto-Save Main .blend File Operator
 * \{ */

static int wm_recover_auto_save_exec(bContext *C, wmOperator *op)
{
  char filepath[FILE_MAX];
  bool success;

  RNA_string_get(op->ptr, "filepath", filepath);
  BLI_path_canonicalize_native(filepath, sizeof(filepath));

  wm_open_init_use_scripts(op, true);
  SET_FLAG_FROM_TEST(G.f, RNA_boolean_get(op->ptr, "use_scripts"), G_FLAG_SCRIPT_AUTOEXEC);

  G.fileflags |= G_FILE_RECOVER_READ;

  success = wm_file_read_opwrap(C, filepath, op->reports);

  G.fileflags &= ~G_FILE_RECOVER_READ;

  if (success) {
    if (!G.background) {
      wmOperatorType *ot = op->type;
      PointerRNA *props_ptr = MEM_cnew<PointerRNA>(__func__);
      WM_operator_properties_create_ptr(props_ptr, ot);
      RNA_boolean_set(props_ptr, "use_scripts", true);
      wm_test_autorun_revert_action_set(ot, props_ptr);
    }
    return OPERATOR_FINISHED;
  }
  return OPERATOR_CANCELLED;
}

static int wm_recover_auto_save_invoke(bContext *C, wmOperator *op, const wmEvent * /*event*/)
{
  char filepath[FILE_MAX];

  wm_autosave_location(filepath);
  RNA_string_set(op->ptr, "filepath", filepath);
  wm_open_init_use_scripts(op, true);
  WM_event_add_fileselect(C, op);

  return OPERATOR_RUNNING_MODAL;
}

void WM_OT_recover_auto_save(wmOperatorType *ot)
{
  ot->name = "Recover Auto Save";
  ot->idname = "WM_OT_recover_auto_save";
  ot->description = "Open an automatically saved file to recover it";

  ot->invoke = wm_recover_auto_save_invoke;
  ot->exec = wm_recover_auto_save_exec;

  WM_operator_properties_filesel(ot,
                                 FILE_TYPE_BLENDER,
                                 FILE_BLENDER,
                                 FILE_OPENFILE,
                                 WM_FILESEL_FILEPATH,
                                 FILE_VERTICALDISPLAY,
                                 FILE_SORT_TIME);

  wm_open_mainfile_def_property_use_scripts(ot);
}

/** \} */

/* -------------------------------------------------------------------- */
/** \name Save Main .blend File Operator
 *
 * Both #WM_OT_save_as_mainfile & #WM_OT_save_mainfile.
 * \{ */

static void wm_filepath_default(const Main *bmain, char *filepath)
{
  if (bmain->filepath[0] == '\0') {
    char filename_untitled[FILE_MAXFILE];
    SNPRINTF(filename_untitled, "%s.blend", DATA_("untitled"));
    BLI_path_filename_ensure(filepath, FILE_MAX, filename_untitled);
  }
}

static void save_set_compress(wmOperator *op)
{
  PropertyRNA *prop;

  prop = RNA_struct_find_property(op->ptr, "compress");
  if (!RNA_property_is_set(op->ptr, prop)) {
    const char *blendfile_path = BKE_main_blendfile_path_from_global();
    if (blendfile_path[0] != '\0') { /* Keep flag for existing file. */
      RNA_property_boolean_set(op->ptr, prop, (G.fileflags & G_FILE_COMPRESS) != 0);
    }
    else { /* use userdef for new file */
      RNA_property_boolean_set(op->ptr, prop, (U.flag & USER_FILECOMPRESS) != 0);
    }
  }
}

static void save_set_filepath(bContext *C, wmOperator *op)
{
  Main *bmain = CTX_data_main(C);
  PropertyRNA *prop;
  char filepath[FILE_MAX];

  prop = RNA_struct_find_property(op->ptr, "filepath");
  if (!RNA_property_is_set(op->ptr, prop)) {
    const char *blendfile_path = BKE_main_blendfile_path(bmain);
    /* if not saved before, get the name of the most recently used .blend file */
    if ((blendfile_path[0] == '\0') && G.recent_files.first) {
      RecentFile *recent = static_cast<RecentFile *>(G.recent_files.first);
      STRNCPY(filepath, recent->filepath);
    }
    else {
      STRNCPY(filepath, blendfile_path);
    }

    wm_filepath_default(bmain, filepath);
    RNA_property_string_set(op->ptr, prop, filepath);
  }
}

static int wm_save_as_mainfile_invoke(bContext *C, wmOperator *op, const wmEvent * /*event*/)
{

  save_set_compress(op);
  save_set_filepath(C, op);

  PropertyRNA *prop = RNA_struct_find_property(op->ptr, "relative_remap");
  if (!RNA_property_is_set(op->ptr, prop)) {
    RNA_property_boolean_set(op->ptr, prop, (U.flag & USER_RELPATHS));
  }

  WM_event_add_fileselect(C, op);

  return OPERATOR_RUNNING_MODAL;
}

/* Function used for #WM_OT_save_mainfile too. */
static int wm_save_as_mainfile_exec(bContext *C, wmOperator *op)
{
  Main *bmain = CTX_data_main(C);
  char filepath[FILE_MAX];
  const bool is_save_as = (op->type->invoke == wm_save_as_mainfile_invoke);
  const bool use_save_as_copy = is_save_as && RNA_boolean_get(op->ptr, "copy");

  /* We could expose all options to the users however in most cases remapping
   * existing relative paths is a good default.
   * Users can manually make their paths relative & absolute if they wish. */
  const eBLO_WritePathRemap remap_mode = RNA_boolean_get(op->ptr, "relative_remap") ?
                                             BLO_WRITE_PATH_REMAP_RELATIVE :
                                             BLO_WRITE_PATH_REMAP_NONE;
  save_set_compress(op);

  const bool is_filepath_set = RNA_struct_property_is_set(op->ptr, "filepath");
  if (is_filepath_set) {
    RNA_string_get(op->ptr, "filepath", filepath);
    BLI_path_canonicalize_native(filepath, sizeof(filepath));
  }
  else {
    STRNCPY(filepath, BKE_main_blendfile_path(bmain));
  }

  if (filepath[0] == '\0') {
    BKE_report(op->reports,
               RPT_ERROR,
               "Unable to save an unsaved file with an empty or unset \"filepath\" property");
    return OPERATOR_CANCELLED;
  }

  if ((is_save_as == false) && RNA_boolean_get(op->ptr, "incremental")) {
    char head[FILE_MAXFILE], tail[FILE_MAXFILE];
    ushort digits;
    int num = BLI_path_sequence_decode(filepath, head, sizeof(head), tail, sizeof(tail), &digits);
    /* Numbers greater than INT_MAX return 0, resulting in always appending "1" to the name. */
    if (num == 0 && digits == 0) {
      /* This does nothing if there are no numbers at the end of the head. */
      BLI_str_rstrip_digits(head);
    }

    const int tries_limit = 1000;
    int tries = 0;
    bool in_use = true;
    do {
      num++;
      tries++;
      BLI_path_sequence_encode(filepath, sizeof(filepath), head, tail, digits, num);
      in_use = BLI_exists(filepath);
    } while (in_use && tries < tries_limit && num < INT_MAX);
    if (in_use) {
      BKE_report(op->reports, RPT_ERROR, "Unable to find an available incremented file name");
      return OPERATOR_CANCELLED;
    }
  }

  const int fileflags_orig = G.fileflags;
  int fileflags = G.fileflags;

  /* set compression flag */
  SET_FLAG_FROM_TEST(fileflags, RNA_boolean_get(op->ptr, "compress"), G_FILE_COMPRESS);

  const bool success = wm_file_write(
      C, filepath, fileflags, remap_mode, use_save_as_copy, op->reports);

  if ((op->flag & OP_IS_INVOKE) == 0) {
    /* OP_IS_INVOKE is set when the operator is called from the GUI.
     * If it is not set, the operator is called from a script and
     * shouldn't influence G.fileflags. */
    G.fileflags = fileflags_orig;
  }

  if (success == false) {
    return OPERATOR_CANCELLED;
  }

  if (!is_save_as) {
    /* If saved as current file, there are technically no more compatibility issues, the file on
     * disk now matches the currently opened data version-wise. */
    bmain->has_forward_compatibility_issues = false;
  }

  WM_event_add_notifier(C, NC_WM | ND_FILESAVE, nullptr);
  if (wmWindowManager *wm = CTX_wm_manager(C)) {
    /* Restart auto-save timer to avoid unnecessary unexpected freezing (because of auto-save) when
     * often saving manually. */
    wm_autosave_timer_end(wm);
    wm_autosave_timer_begin(wm);
    wm->autosave_scheduled = false;
  }

  if (!is_save_as && RNA_boolean_get(op->ptr, "exit")) {
    wm_exit_schedule_delayed(C);
  }

  return OPERATOR_FINISHED;
}

static bool wm_save_mainfile_check(bContext * /*C*/, wmOperator *op)
{
  char filepath[FILE_MAX];
  RNA_string_get(op->ptr, "filepath", filepath);
  if (!BKE_blendfile_extension_check(filepath)) {
    /* NOTE(@ideasman42): some users would prefer #BLI_path_extension_replace(),
     * we have had some nitpicking bug reports about this.
     * Always adding the extension as users may use '.' as part of the file-name. */
    BLI_path_extension_ensure(filepath, FILE_MAX, ".blend");
    RNA_string_set(op->ptr, "filepath", filepath);
    return true;
  }
  return false;
}

static std::string wm_save_as_mainfile_get_name(wmOperatorType *ot, PointerRNA *ptr)
{
  if (RNA_boolean_get(ptr, "copy")) {
    return CTX_IFACE_(ot->translation_context, "Save Copy");
  }
  return "";
}

static std::string wm_save_as_mainfile_get_description(bContext * /*C*/,
                                                       wmOperatorType * /*ot*/,
                                                       PointerRNA *ptr)
{
  if (RNA_boolean_get(ptr, "copy")) {
    return BLI_strdup(TIP_(
        "Save the current file in the desired location but do not make the saved file active"));
  }
  return "";
}

void WM_OT_save_as_mainfile(wmOperatorType *ot)
{
  PropertyRNA *prop;

  ot->name = "Save As";
  ot->idname = "WM_OT_save_as_mainfile";
  ot->description = "Save the current file in the desired location";

  ot->invoke = wm_save_as_mainfile_invoke;
  ot->exec = wm_save_as_mainfile_exec;
  ot->get_name = wm_save_as_mainfile_get_name;
  ot->get_description = wm_save_as_mainfile_get_description;
  ot->check = wm_save_mainfile_check;
  /* omit window poll so this can work in background mode */

  WM_operator_properties_filesel(ot,
                                 FILE_TYPE_FOLDER | FILE_TYPE_BLENDER,
                                 FILE_BLENDER,
                                 FILE_SAVE,
                                 WM_FILESEL_FILEPATH,
                                 FILE_DEFAULTDISPLAY,
                                 FILE_SORT_DEFAULT);
  RNA_def_boolean(ot->srna, "compress", false, "Compress", "Write compressed .blend file");
  RNA_def_boolean(ot->srna,
                  "relative_remap",
                  true,
                  "Remap Relative",
                  "Remap relative paths when saving to a different directory");
  prop = RNA_def_boolean(
      ot->srna,
      "copy",
      false,
      "Save Copy",
      "Save a copy of the actual working state but does not make saved file active");
  RNA_def_property_flag(prop, PROP_SKIP_SAVE);
}

static int wm_save_mainfile_invoke(bContext *C, wmOperator *op, const wmEvent * /*event*/)
{
  int ret;

  /* cancel if no active window */
  if (CTX_wm_window(C) == nullptr) {
    return OPERATOR_CANCELLED;
  }

  save_set_compress(op);
  save_set_filepath(C, op);

  /* if we're saving for the first time and prefer relative paths -
   * any existing paths will be absolute,
   * enable the option to remap paths to avoid confusion #37240. */
  const char *blendfile_path = BKE_main_blendfile_path_from_global();
  if ((blendfile_path[0] == '\0') && (U.flag & USER_RELPATHS)) {
    PropertyRNA *prop = RNA_struct_find_property(op->ptr, "relative_remap");
    if (!RNA_property_is_set(op->ptr, prop)) {
      RNA_property_boolean_set(op->ptr, prop, true);
    }
  }

  if (blendfile_path[0] != '\0') {
    if (BKE_main_needs_overwrite_confirm(CTX_data_main(C))) {
      wm_save_file_overwrite_dialog(C, op);
      ret = OPERATOR_INTERFACE;
    }
    else {
      ret = wm_save_as_mainfile_exec(C, op);
    }
  }
  else {
    WM_event_add_fileselect(C, op);
    ret = OPERATOR_RUNNING_MODAL;
  }

  return ret;
}

static std::string wm_save_mainfile_get_description(bContext * /*C*/,
                                                    wmOperatorType * /*ot*/,
                                                    PointerRNA *ptr)
{
  if (RNA_boolean_get(ptr, "incremental")) {
    return TIP_(
        "Save the current Blender file with a numerically incremented name that does not "
        "overwrite any existing files");
  }
  return "";
}

void WM_OT_save_mainfile(wmOperatorType *ot)
{
  ot->name = "Save Blender File";
  ot->idname = "WM_OT_save_mainfile";
  ot->description = "Save the current Blender file";

  ot->invoke = wm_save_mainfile_invoke;
  ot->exec = wm_save_as_mainfile_exec;
  ot->check = wm_save_mainfile_check;
  ot->get_description = wm_save_mainfile_get_description;
  /* Omit window poll so this can work in background mode. */

  PropertyRNA *prop;
  WM_operator_properties_filesel(ot,
                                 FILE_TYPE_FOLDER | FILE_TYPE_BLENDER,
                                 FILE_BLENDER,
                                 FILE_SAVE,
                                 WM_FILESEL_FILEPATH,
                                 FILE_DEFAULTDISPLAY,
                                 FILE_SORT_DEFAULT);
  RNA_def_boolean(ot->srna, "compress", false, "Compress", "Write compressed .blend file");
  RNA_def_boolean(ot->srna,
                  "relative_remap",
                  false,
                  "Remap Relative",
                  "Remap relative paths when saving to a different directory");

  prop = RNA_def_boolean(ot->srna, "exit", false, "Exit", "Exit Blender after saving");
  RNA_def_property_flag(prop, PropertyFlag(PROP_HIDDEN | PROP_SKIP_SAVE));

  prop = RNA_def_boolean(ot->srna,
                         "incremental",
                         false,
                         "Incremental",
                         "Save the current Blender file with a numerically incremented name that "
                         "does not overwrite any existing files");
  RNA_def_property_flag(prop, PropertyFlag(PROP_HIDDEN | PROP_SKIP_SAVE));
}

/** \} */

/* -------------------------------------------------------------------- */
/** \name Clear Recent Files List Operator
 * \{ */

static int wm_clear_recent_files_invoke(bContext *C, wmOperator *op, const wmEvent * /*event*/)
{
  return WM_operator_confirm_ex(C,
                                op,
                                nullptr,
                                IFACE_("Remove all items from the recent files list"),
                                IFACE_("Remove All"),
                                ALERT_ICON_WARNING,
                                false);
}

static int wm_clear_recent_files_exec(bContext * /*C*/, wmOperator * /*op*/)
{
  wm_history_files_free();
  wm_history_file_write();

  return OPERATOR_FINISHED;
}

void WM_OT_clear_recent_files(wmOperatorType *ot)
{
  ot->name = "Clear Recent Files List";
  ot->idname = "WM_OT_clear_recent_files";
  ot->description = "Clear the recent files list";

  ot->invoke = wm_clear_recent_files_invoke;
  ot->exec = wm_clear_recent_files_exec;
}

/** \} */

/* -------------------------------------------------------------------- */
/** \name Auto Script Execution Warning Dialog
 * \{ */

static void wm_block_autorun_warning_ignore(bContext *C, void *arg_block, void * /*arg*/)
{
  wmWindow *win = CTX_wm_window(C);
  UI_popup_block_close(C, win, static_cast<uiBlock *>(arg_block));

  /* Free the data as it's no longer needed. */
  wm_test_autorun_revert_action_set(nullptr, nullptr);
}

static void wm_block_autorun_warning_reload_with_scripts(bContext *C, uiBlock *block)
{
  wmWindow *win = CTX_wm_window(C);

  UI_popup_block_close(C, win, block);

  /* Save user preferences for permanent execution. */
  if ((U.flag & USER_SCRIPT_AUTOEXEC_DISABLE) == 0) {
    WM_operator_name_call(C, "WM_OT_save_userpref", WM_OP_EXEC_DEFAULT, nullptr, nullptr);
  }

  /* Load file again with scripts enabled.
   * The reload is necessary to allow scripts to run when the files loads. */
  wm_test_autorun_revert_action_exec(C);
}

static void wm_block_autorun_warning_enable_scripts(bContext *C, uiBlock *block)
{
  wmWindow *win = CTX_wm_window(C);
  Main *bmain = CTX_data_main(C);

  UI_popup_block_close(C, win, block);

  /* Save user preferences for permanent execution. */
  if ((U.flag & USER_SCRIPT_AUTOEXEC_DISABLE) == 0) {
    WM_operator_name_call(C, "WM_OT_save_userpref", WM_OP_EXEC_DEFAULT, nullptr, nullptr);
  }

  /* Force a full refresh, but without reloading the file. */
  LISTBASE_FOREACH (Scene *, scene, &bmain->scenes) {
    BKE_scene_free_depsgraph_hash(scene);
  }
}

/* Build the autorun warning dialog UI */
static uiBlock *block_create_autorun_warning(bContext *C, ARegion *region, void * /*arg1*/)
{
  const char *blendfile_path = BKE_main_blendfile_path_from_global();
  wmWindowManager *wm = CTX_wm_manager(C);

  uiBlock *block = UI_block_begin(C, region, "autorun_warning_popup", UI_EMBOSS);
  UI_block_flag_enable(
      block, UI_BLOCK_KEEP_OPEN | UI_BLOCK_LOOP | UI_BLOCK_NO_WIN_CLIP | UI_BLOCK_NUMSELECT);
  UI_block_theme_style_set(block, UI_BLOCK_THEME_STYLE_POPUP);
  UI_block_emboss_set(block, UI_EMBOSS);

  uiLayout *layout = uiItemsAlertBox(block, 44, ALERT_ICON_ERROR);

  /* Title and explanation text. */
  uiLayout *col = uiLayoutColumn(layout, true);
  uiItemL_ex(col,
             RPT_("For security reasons, automatic execution of Python scripts "
                  "in this file was disabled:"),
             ICON_NONE,
             true,
             false);
  uiItemL_ex(col, G.autoexec_fail, ICON_NONE, false, true);
  uiItemL(col, RPT_("This may lead to unexpected behavior"), ICON_NONE);

  uiItemS(layout);

  PointerRNA pref_ptr = RNA_pointer_create(nullptr, &RNA_PreferencesFilePaths, &U);
  uiItemR(layout,
          &pref_ptr,
          "use_scripts_auto_execute",
          UI_ITEM_NONE,
          RPT_("Permanently allow execution of scripts"),
          ICON_NONE);

  uiItemS_ex(layout, 3.0f);

  /* Buttons */
  uiBut *but;
  uiLayout *split = uiLayoutSplit(layout, 0.0f, true);
  uiLayoutSetScaleY(split, 1.2f);

  /* empty space */
  col = uiLayoutColumn(split, false);
  uiItemS(col);

  col = uiLayoutColumn(split, false);

  /* Allow reload if we have a saved file.
   * Otherwise just enable scripts and reset the depsgraphs. */
  if ((blendfile_path[0] != '\0') && wm->file_saved) {
    but = uiDefIconTextBut(block,
                           UI_BTYPE_BUT,
                           0,
                           ICON_NONE,
                           IFACE_("Allow Execution"),
                           0,
                           0,
                           50,
                           UI_UNIT_Y,
                           nullptr,
                           0,
                           0,
                           TIP_("Reload file with execution of Python scripts enabled"));
    UI_but_func_set(
        but, [block](bContext &C) { wm_block_autorun_warning_reload_with_scripts(&C, block); });
  }
  else {
    but = uiDefIconTextBut(block,
                           UI_BTYPE_BUT,
                           0,
                           ICON_NONE,
                           IFACE_("Allow Execution"),
                           0,
                           0,
                           50,
                           UI_UNIT_Y,
                           nullptr,
                           0,
                           0,
                           TIP_("Enable scripts"));
    UI_but_func_set(but,
                    [block](bContext &C) { wm_block_autorun_warning_enable_scripts(&C, block); });
  }
  UI_but_drawflag_disable(but, UI_BUT_TEXT_LEFT);

  col = uiLayoutColumn(split, false);
  but = uiDefIconTextBut(block,
                         UI_BTYPE_BUT,
                         0,
                         ICON_NONE,
                         IFACE_("Ignore"),
                         0,
                         0,
                         50,
                         UI_UNIT_Y,
                         nullptr,
                         0,
                         0,
                         TIP_("Continue using file without Python scripts"));
  UI_but_func_set(but, wm_block_autorun_warning_ignore, block, nullptr);
  UI_but_drawflag_disable(but, UI_BUT_TEXT_LEFT);
  UI_but_flag_enable(but, UI_BUT_ACTIVE_DEFAULT);

  UI_block_bounds_set_centered(block, 14 * UI_SCALE_FAC);

  return block;
}

/**
 * Store the action needed if the user needs to reload the file with Python scripts enabled.
 *
 * When left to nullptr, this is simply revert.
 * When loading files through the recover auto-save or session,
 * we need to revert using other operators.
 */
static struct {
  wmOperatorType *ot;
  PointerRNA *ptr;
} wm_test_autorun_revert_action_data = {nullptr, nullptr};

void wm_test_autorun_revert_action_set(wmOperatorType *ot, PointerRNA *ptr)
{
  BLI_assert(!G.background);
  wm_test_autorun_revert_action_data.ot = nullptr;
  if (wm_test_autorun_revert_action_data.ptr != nullptr) {
    WM_operator_properties_free(wm_test_autorun_revert_action_data.ptr);
    MEM_freeN(wm_test_autorun_revert_action_data.ptr);
    wm_test_autorun_revert_action_data.ptr = nullptr;
  }
  wm_test_autorun_revert_action_data.ot = ot;
  wm_test_autorun_revert_action_data.ptr = ptr;
}

void wm_test_autorun_revert_action_exec(bContext *C)
{
  wmOperatorType *ot = wm_test_autorun_revert_action_data.ot;
  PointerRNA *ptr = wm_test_autorun_revert_action_data.ptr;

  /* Use regular revert. */
  if (ot == nullptr) {
    ot = WM_operatortype_find("WM_OT_revert_mainfile", false);
    ptr = MEM_cnew<PointerRNA>(__func__);
    WM_operator_properties_create_ptr(ptr, ot);
    RNA_boolean_set(ptr, "use_scripts", true);

    /* Set state, so it's freed correctly */
    wm_test_autorun_revert_action_set(ot, ptr);
  }

  WM_operator_name_call_ptr(C, ot, WM_OP_EXEC_DEFAULT, ptr, nullptr);
  wm_test_autorun_revert_action_set(nullptr, nullptr);
}

void wm_test_autorun_warning(bContext *C)
{
  /* Test if any auto-execution of scripts failed. */
  if ((G.f & G_FLAG_SCRIPT_AUTOEXEC_FAIL) == 0) {
    return;
  }

  /* Only show the warning once. */
  if (G.f & G_FLAG_SCRIPT_AUTOEXEC_FAIL_QUIET) {
    return;
  }

  G.f |= G_FLAG_SCRIPT_AUTOEXEC_FAIL_QUIET;

  wmWindowManager *wm = CTX_wm_manager(C);
  wmWindow *win = (wm->winactive) ? wm->winactive : static_cast<wmWindow *>(wm->windows.first);

  if (win) {
    /* We want this warning on the Main window, not a child window even if active. See #118765. */
    if (win->parent) {
      win = win->parent;
    }

    wmWindow *prevwin = CTX_wm_window(C);
    CTX_wm_window_set(C, win);
    UI_popup_block_invoke(C, block_create_autorun_warning, nullptr, nullptr);
    CTX_wm_window_set(C, prevwin);
  }
}

/** \} */

/* -------------------------------------------------------------------- */
/** \name Save File Forward Compatibility Dialog
 * \{ */

static void free_post_file_close_action(void *arg)
{
  wmGenericCallback *action = (wmGenericCallback *)arg;
  WM_generic_callback_free(action);
}

static void wm_free_operator_properties_callback(void *user_data)
{
  IDProperty *properties = (IDProperty *)user_data;
  IDP_FreeProperty(properties);
}

static const char *save_file_overwrite_dialog_name = "save_file_overwrite_popup";

static void file_overwrite_detailed_info_show(uiLayout *parent_layout, Main *bmain)
{
  uiLayout *layout = uiLayoutColumn(parent_layout, true);
  /* Trick to make both lines of text below close enough to look like they are part of a same
   * block. */
  uiLayoutSetScaleY(layout, 0.70f);

  if (bmain->has_forward_compatibility_issues) {
    char writer_ver_str[16];
    char current_ver_str[16];
    if (bmain->versionfile == BLENDER_VERSION) {
      BKE_blender_version_blendfile_string_from_values(
          writer_ver_str, sizeof(writer_ver_str), bmain->versionfile, bmain->subversionfile);
      BKE_blender_version_blendfile_string_from_values(
          current_ver_str, sizeof(current_ver_str), BLENDER_FILE_VERSION, BLENDER_FILE_SUBVERSION);
    }
    else {
      BKE_blender_version_blendfile_string_from_values(
          writer_ver_str, sizeof(writer_ver_str), bmain->versionfile, -1);
      BKE_blender_version_blendfile_string_from_values(
          current_ver_str, sizeof(current_ver_str), BLENDER_VERSION, -1);
    }

    char message_line1[256];
    char message_line2[256];
    SNPRINTF(message_line1,
             RPT_("This file was saved by a newer version of Blender (%s)"),
             writer_ver_str);
    SNPRINTF(message_line2,
             RPT_("Saving it with this Blender (%s) may cause loss of data"),
             current_ver_str);
    uiItemL(layout, message_line1, ICON_NONE);
    uiItemL(layout, message_line2, ICON_NONE);
  }

  if (bmain->is_asset_repository) {
    if (bmain->has_forward_compatibility_issues) {
      uiItemS_ex(layout, 1.4f);
    }

    uiItemL(layout, RPT_("This file is managed by the Blender asset system"), ICON_NONE);
    uiItemL(
        layout, RPT_("By overwriting it as a regular blend file, it will no longer "), ICON_NONE);
    uiItemL(layout, RPT_("be possible to update its assets through the asset browser"), ICON_NONE);
  }
}

static void save_file_overwrite_cancel(bContext *C, void *arg_block, void * /*arg_data*/)
{
  wmWindow *win = CTX_wm_window(C);
  UI_popup_block_close(C, win, static_cast<uiBlock *>(arg_block));
}

static void save_file_overwrite_cancel_button(uiBlock *block, wmGenericCallback *post_action)
{
<<<<<<< HEAD
  uiBut *but = uiDefIconTextBut(block,
                                UI_BTYPE_BUT,
                                0,
                                ICON_NONE,
                                IFACE_("Cancel"),
                                0,
                                0,
                                0,
                                UI_UNIT_Y,
                                nullptr,
                                0,
                                0,
                                0,
                                0,
                                "");
  UI_but_func_set(but, save_file_overwrite_cancel, block, post_action);
=======
  uiBut *but = uiDefIconTextBut(
      block, UI_BTYPE_BUT, 0, ICON_NONE, IFACE_("Cancel"), 0, 0, 0, UI_UNIT_Y, nullptr, 0, 0, "");
  UI_but_func_set(but, save_file_forwardcompat_cancel, block, post_action);
>>>>>>> 82240c12
  UI_but_drawflag_disable(but, UI_BUT_TEXT_LEFT);
}

static void save_file_overwrite_confirm(bContext *C, void *arg_block, void *arg_data)
{
  wmWindow *win = CTX_wm_window(C);

  /* Re-use operator properties as defined for the initial 'save' operator, which triggered this
   * 'forward compat' popup. */
  wmGenericCallback *callback = WM_generic_callback_steal(
      static_cast<wmGenericCallback *>(arg_data));

  /* Needs to be done after stealing the callback data above, otherwise it would cause a
   * use-after-free. */
  UI_popup_block_close(C, win, static_cast<uiBlock *>(arg_block));

  PointerRNA operator_propptr = {};
  PointerRNA *operator_propptr_p = &operator_propptr;
  IDProperty *operator_idproperties = static_cast<IDProperty *>(callback->user_data);
  WM_operator_properties_alloc(&operator_propptr_p, &operator_idproperties, "WM_OT_save_mainfile");

  WM_operator_name_call(C, "WM_OT_save_mainfile", WM_OP_EXEC_DEFAULT, operator_propptr_p, nullptr);

  WM_generic_callback_free(callback);
}

static void save_file_overwrite_confirm_button(uiBlock *block, wmGenericCallback *post_action)
{
  uiBut *but = uiDefIconTextBut(block,
                                UI_BTYPE_BUT,
                                0,
                                ICON_NONE,
                                IFACE_("Overwrite"),
                                0,
                                0,
                                0,
                                UI_UNIT_Y,
                                nullptr,
                                0,
                                0,
                                "");
  UI_but_func_set(but, save_file_overwrite_confirm, block, post_action);
  UI_but_drawflag_disable(but, UI_BUT_TEXT_LEFT);
  UI_but_flag_enable(but, UI_BUT_REDALERT);
}

static void save_file_overwrite_saveas(bContext *C, void *arg_block, void * /*arg_data*/)
{
  Main *bmain = CTX_data_main(C);
  wmWindow *win = CTX_wm_window(C);
  UI_popup_block_close(C, win, static_cast<uiBlock *>(arg_block));

  PointerRNA props_ptr;
  wmOperatorType *ot = WM_operatortype_find("WM_OT_save_as_mainfile", false);
  WM_operator_properties_create_ptr(&props_ptr, ot);

  if (bmain->is_asset_repository) {
    /* If needed, substitute the 'proposed' Save As filepath by replacing the `.asset.blend` part
     * of it by just `.blend`. */
    std::string filepath = BKE_main_blendfile_path(bmain);
    if (blender::StringRef(filepath).endswith(BLENDER_ASSET_FILE_SUFFIX)) {
      filepath.replace(
          filepath.rfind(BLENDER_ASSET_FILE_SUFFIX), strlen(BLENDER_ASSET_FILE_SUFFIX), ".blend");
      RNA_string_set(&props_ptr, "filepath", filepath.c_str());
    }
  }

  WM_operator_name_call_ptr(C, ot, WM_OP_INVOKE_DEFAULT, &props_ptr, nullptr);
  WM_operator_properties_free(&props_ptr);
}

static void save_file_overwrite_saveas_button(uiBlock *block, wmGenericCallback *post_action)
{
  uiBut *but = uiDefIconTextBut(block,
                                UI_BTYPE_BUT,
                                0,
                                ICON_NONE,
                                IFACE_("Save As..."),
                                0,
                                0,
                                0,
                                UI_UNIT_Y,
                                nullptr,
                                0,
                                0,
                                "");
  UI_but_func_set(but, save_file_overwrite_saveas, block, post_action);
  UI_but_drawflag_disable(but, UI_BUT_TEXT_LEFT);
  UI_but_flag_enable(but, UI_BUT_ACTIVE_DEFAULT);
}

static uiBlock *block_create_save_file_overwrite_dialog(bContext *C, ARegion *region, void *arg1)
{
  wmGenericCallback *post_action = static_cast<wmGenericCallback *>(arg1);
  Main *bmain = CTX_data_main(C);

  uiBlock *block = UI_block_begin(C, region, save_file_overwrite_dialog_name, UI_EMBOSS);
  UI_block_flag_enable(
      block, UI_BLOCK_KEEP_OPEN | UI_BLOCK_LOOP | UI_BLOCK_NO_WIN_CLIP | UI_BLOCK_NUMSELECT);
  UI_block_theme_style_set(block, UI_BLOCK_THEME_STYLE_POPUP);

  uiLayout *layout = uiItemsAlertBox(block, 34, ALERT_ICON_WARNING);

  /* Title. */
  if (bmain->has_forward_compatibility_issues) {
    if (bmain->is_asset_repository) {
      uiItemL_ex(
          layout,
          RPT_("Convert asset blend file to regular blend file with an older Blender version?"),
          ICON_NONE,
          true,
          false);
    }
    else {
      uiItemL_ex(
          layout, RPT_("Overwrite file with an older Blender version?"), ICON_NONE, true, false);
    }
  }
  else if (bmain->is_asset_repository) {
    uiItemL_ex(
        layout, RPT_("Convert asset blend file to regular blend file?"), ICON_NONE, true, false);
  }
  else {
    BLI_assert_unreachable();
  }

  /* Filename. */
  const char *blendfile_path = BKE_main_blendfile_path(CTX_data_main(C));
  char filename[FILE_MAX];
  if (blendfile_path[0] != '\0') {
    BLI_path_split_file_part(blendfile_path, filename, sizeof(filename));
  }
  else {
    SNPRINTF(filename, "%s.blend", DATA_("untitled"));
    /* Since this dialog should only be shown when re-saving an existing file, current filepath
     * should never be empty. */
    BLI_assert_unreachable();
  }
  uiItemL(layout, filename, ICON_NONE);

  /* Detailed message info. */
  file_overwrite_detailed_info_show(layout, bmain);

  uiItemS_ex(layout, 4.0f);

  /* Buttons. */

  uiLayout *split = uiLayoutSplit(layout, 0.3f, true);
  uiLayoutSetScaleY(split, 1.2f);

  uiLayoutColumn(split, false);
  save_file_overwrite_confirm_button(block, post_action);

  uiLayout *split_right = uiLayoutSplit(split, 0.1f, true);

  uiLayoutColumn(split_right, false);
  /* Empty space. */

  uiLayoutColumn(split_right, false);
  save_file_overwrite_cancel_button(block, post_action);

  uiLayoutColumn(split_right, false);
  save_file_overwrite_saveas_button(block, post_action);

  UI_block_bounds_set_centered(block, 14 * UI_SCALE_FAC);
  return block;
}

void wm_save_file_overwrite_dialog(bContext *C, wmOperator *op)
{
  if (!UI_popup_block_name_exists(CTX_wm_screen(C), save_file_overwrite_dialog_name)) {
    wmGenericCallback *callback = MEM_cnew<wmGenericCallback>(__func__);
    callback->exec = nullptr;
    callback->user_data = IDP_CopyProperty(op->properties);
    callback->free_user_data = wm_free_operator_properties_callback;

    UI_popup_block_invoke(
        C, block_create_save_file_overwrite_dialog, callback, free_post_file_close_action);
  }
}

/** \} */

/* -------------------------------------------------------------------- */
/** \name Close File Dialog
 * \{ */

static char save_images_when_file_is_closed = true;

static void wm_block_file_close_cancel(bContext *C, void *arg_block, void * /*arg_data*/)
{
  wmWindow *win = CTX_wm_window(C);
  UI_popup_block_close(C, win, static_cast<uiBlock *>(arg_block));
}

static void wm_block_file_close_discard(bContext *C, void *arg_block, void *arg_data)
{
  wmGenericCallback *callback = WM_generic_callback_steal((wmGenericCallback *)arg_data);

  /* Close the popup before executing the callback. Otherwise
   * the popup might be closed by the callback, which will lead
   * to a crash. */
  wmWindow *win = CTX_wm_window(C);
  UI_popup_block_close(C, win, static_cast<uiBlock *>(arg_block));

  callback->exec(C, callback->user_data);
  WM_generic_callback_free(callback);
}

static void wm_block_file_close_save(bContext *C, void *arg_block, void *arg_data)
{
  const Main *bmain = CTX_data_main(C);
  wmWindowManager *wm = static_cast<wmWindowManager *>(bmain->wm.first);
  wmGenericCallback *callback = WM_generic_callback_steal((wmGenericCallback *)arg_data);
  bool execute_callback = true;

  wmWindow *win = CTX_wm_window(C);
  UI_popup_block_close(C, win, static_cast<uiBlock *>(arg_block));

  int modified_images_count = ED_image_save_all_modified_info(CTX_data_main(C), nullptr);
  if (modified_images_count > 0 && save_images_when_file_is_closed) {
    if (ED_image_should_save_modified(bmain)) {
      ReportList *reports = CTX_wm_reports(C);
      ED_image_save_all_modified(C, reports);
      WM_report_banner_show(wm, win);
    }
    else {
      execute_callback = false;
    }
  }

  bool file_has_been_saved_before = BKE_main_blendfile_path(bmain)[0] != '\0';

  if (file_has_been_saved_before) {
    if (bmain->has_forward_compatibility_issues) {
      /* Need to invoke to get the file-browser and choose where to save the new file.
       * This also makes it impossible to keep on going with current operation, which is why
       * callback cannot be executed anymore.
       *
       * This is the same situation as what happens when the file has never been saved before
       * (outer `else` statement, below). */
      WM_operator_name_call(C, "WM_OT_save_as_mainfile", WM_OP_INVOKE_DEFAULT, nullptr, nullptr);
      execute_callback = false;
    }
    else {
      if (WM_operator_name_call(C, "WM_OT_save_mainfile", WM_OP_EXEC_DEFAULT, nullptr, nullptr) &
          OPERATOR_CANCELLED)
      {
        execute_callback = false;
      }
    }
  }
  else {
    WM_operator_name_call(C, "WM_OT_save_mainfile", WM_OP_INVOKE_DEFAULT, nullptr, nullptr);
    execute_callback = false;
  }

  if (execute_callback) {
    callback->exec(C, callback->user_data);
  }
  WM_generic_callback_free(callback);
}

static void wm_block_file_close_cancel_button(uiBlock *block, wmGenericCallback *post_action)
{
  uiBut *but = uiDefIconTextBut(
      block, UI_BTYPE_BUT, 0, ICON_NONE, IFACE_("Cancel"), 0, 0, 0, UI_UNIT_Y, nullptr, 0, 0, "");
  UI_but_func_set(but, wm_block_file_close_cancel, block, post_action);
  UI_but_drawflag_disable(but, UI_BUT_TEXT_LEFT);
}

static void wm_block_file_close_discard_button(uiBlock *block, wmGenericCallback *post_action)
{
  uiBut *but = uiDefIconTextBut(block,
                                UI_BTYPE_BUT,
                                0,
                                ICON_NONE,
                                IFACE_("Don't Save"),
                                0,
                                0,
                                0,
                                UI_UNIT_Y,
                                nullptr,
                                0,
                                0,
                                "");
  UI_but_func_set(but, wm_block_file_close_discard, block, post_action);
  UI_but_drawflag_disable(but, UI_BUT_TEXT_LEFT);
}

static void wm_block_file_close_save_button(uiBlock *block,
                                            wmGenericCallback *post_action,
                                            const bool needs_overwrite_confirm)
{
  uiBut *but = uiDefIconTextBut(
      block,
      UI_BTYPE_BUT,
      0,
      ICON_NONE,
      /* Forward compatibility issues force using 'save as' operator instead of 'save' one. */
      needs_overwrite_confirm ? IFACE_("Save As...") : IFACE_("Save"),
      0,
      0,
      0,
      UI_UNIT_Y,
      nullptr,
      0,
      0,
      "");
  UI_but_func_set(but, wm_block_file_close_save, block, post_action);
  UI_but_drawflag_disable(but, UI_BUT_TEXT_LEFT);
  UI_but_flag_enable(but, UI_BUT_ACTIVE_DEFAULT);
}

static const char *close_file_dialog_name = "file_close_popup";

static void save_catalogs_when_file_is_closed_set_fn(bContext * /*C*/, void *arg1, void * /*arg2*/)
{
  char *save_catalogs_when_file_is_closed = static_cast<char *>(arg1);
  blender::ed::asset::catalogs_set_save_catalogs_when_file_is_saved(
      *save_catalogs_when_file_is_closed != 0);
}

static uiBlock *block_create__close_file_dialog(bContext *C, ARegion *region, void *arg1)
{
  using namespace blender;
  wmGenericCallback *post_action = (wmGenericCallback *)arg1;
  Main *bmain = CTX_data_main(C);

  uiBlock *block = UI_block_begin(C, region, close_file_dialog_name, UI_EMBOSS);
  UI_block_flag_enable(
      block, UI_BLOCK_KEEP_OPEN | UI_BLOCK_LOOP | UI_BLOCK_NO_WIN_CLIP | UI_BLOCK_NUMSELECT);
  UI_block_theme_style_set(block, UI_BLOCK_THEME_STYLE_POPUP);

  uiLayout *layout = uiItemsAlertBox(block, 34, ALERT_ICON_QUESTION);

  const bool needs_overwrite_confirm = BKE_main_needs_overwrite_confirm(bmain);

  /* Title. */
  uiItemL_ex(layout, RPT_("Save changes before closing?"), ICON_NONE, true, false);

  /* Filename. */
  const char *blendfile_path = BKE_main_blendfile_path(CTX_data_main(C));
  char filename[FILE_MAX];
  if (blendfile_path[0] != '\0') {
    BLI_path_split_file_part(blendfile_path, filename, sizeof(filename));
  }
  else {
    SNPRINTF(filename, "%s.blend", DATA_("untitled"));
  }
  uiItemL(layout, filename, ICON_NONE);

  /* Potential forward compatibility issues message. */
  if (needs_overwrite_confirm) {
    file_overwrite_detailed_info_show(layout, bmain);
  }

  /* Image Saving Warnings. */
  ReportList reports;
  BKE_reports_init(&reports, RPT_STORE);
  uint modified_images_count = ED_image_save_all_modified_info(bmain, &reports);

  LISTBASE_FOREACH (Report *, report, &reports.list) {
    uiLayout *row = uiLayoutColumn(layout, false);
    uiLayoutSetScaleY(row, 0.6f);
    uiItemS(row);

    /* Error messages created in ED_image_save_all_modified_info() can be long,
     * but are made to separate into two parts at first colon between text and paths.
     */
    char *message = BLI_strdupn(report->message, report->len);
    char *path_info = strstr(message, ": ");
    if (path_info) {
      /* Terminate message string at colon. */
      path_info[1] = '\0';
      /* Skip over the ": " */
      path_info += 2;
    }
    uiItemL_ex(row, message, ICON_NONE, false, true);
    if (path_info) {
      uiItemL_ex(row, path_info, ICON_NONE, false, true);
    }
    MEM_freeN(message);
  }

  /* Used to determine if extra separators are needed. */
  bool has_extra_checkboxes = false;

  /* Modified Images Checkbox. */
  if (modified_images_count > 0) {
    char message[64];
    SNPRINTF(message, "Save %u modified image(s)", modified_images_count);
    /* Only the first checkbox should get extra separation. */
    if (!has_extra_checkboxes) {
      uiItemS(layout);
    }
    uiDefButBitC(block,
                 UI_BTYPE_CHECKBOX,
                 1,
                 0,
                 message,
                 0,
                 0,
                 0,
                 UI_UNIT_Y,
                 &save_images_when_file_is_closed,
                 0,
                 0,
                 "");
    has_extra_checkboxes = true;
  }

  if (AS_asset_library_has_any_unsaved_catalogs()) {
    static char save_catalogs_when_file_is_closed;

    save_catalogs_when_file_is_closed = ed::asset::catalogs_get_save_catalogs_when_file_is_saved();

    /* Only the first checkbox should get extra separation. */
    if (!has_extra_checkboxes) {
      uiItemS(layout);
    }
    uiBut *but = uiDefButBitC(block,
                              UI_BTYPE_CHECKBOX,
                              1,
                              0,
                              "Save modified asset catalogs",
                              0,
                              0,
                              0,
                              UI_UNIT_Y,
                              &save_catalogs_when_file_is_closed,
                              0,
                              0,
                              "");
    UI_but_func_set(but,
                    save_catalogs_when_file_is_closed_set_fn,
                    &save_catalogs_when_file_is_closed,
                    nullptr);
    has_extra_checkboxes = true;
  }

  BKE_reports_free(&reports);

  uiItemS_ex(layout, has_extra_checkboxes ? 2.0f : 4.0f);

  /* Buttons. */
#ifdef _WIN32
  const bool windows_layout = true;
#else
  const bool windows_layout = false;
#endif

  if (windows_layout) {
    /* Windows standard layout. */

    uiLayout *split = uiLayoutSplit(layout, 0.0f, true);
    uiLayoutSetScaleY(split, 1.2f);

    uiLayoutColumn(split, false);
    wm_block_file_close_save_button(block, post_action, needs_overwrite_confirm);

    uiLayoutColumn(split, false);
    wm_block_file_close_discard_button(block, post_action);

    uiLayoutColumn(split, false);
    wm_block_file_close_cancel_button(block, post_action);
  }
  else {
    /* Non-Windows layout (macOS and Linux). */

    uiLayout *split = uiLayoutSplit(layout, 0.3f, true);
    uiLayoutSetScaleY(split, 1.2f);

    uiLayoutColumn(split, false);
    wm_block_file_close_discard_button(block, post_action);

    uiLayout *split_right = uiLayoutSplit(split, 0.1f, true);

    uiLayoutColumn(split_right, false);
    /* Empty space. */

    uiLayoutColumn(split_right, false);
    wm_block_file_close_cancel_button(block, post_action);

    uiLayoutColumn(split_right, false);
    wm_block_file_close_save_button(block, post_action, needs_overwrite_confirm);
  }

  UI_block_bounds_set_centered(block, 14 * UI_SCALE_FAC);
  return block;
}

void wm_close_file_dialog(bContext *C, wmGenericCallback *post_action)
{
  if (!UI_popup_block_name_exists(CTX_wm_screen(C), close_file_dialog_name)) {
    UI_popup_block_invoke(
        C, block_create__close_file_dialog, post_action, free_post_file_close_action);
  }
  else {
    WM_generic_callback_free(post_action);
  }
}

bool wm_operator_close_file_dialog_if_needed(bContext *C,
                                             wmOperator *op,
                                             wmGenericCallbackFn post_action_fn)
{
  if (U.uiflag & USER_SAVE_PROMPT &&
      wm_file_or_session_data_has_unsaved_changes(CTX_data_main(C), CTX_wm_manager(C)))
  {
    wmGenericCallback *callback = MEM_cnew<wmGenericCallback>(__func__);
    callback->exec = post_action_fn;
    callback->user_data = IDP_CopyProperty(op->properties);
    callback->free_user_data = wm_free_operator_properties_callback;
    wm_close_file_dialog(C, callback);
    return true;
  }

  return false;
}

/** \} */<|MERGE_RESOLUTION|>--- conflicted
+++ resolved
@@ -3945,28 +3945,9 @@
 
 static void save_file_overwrite_cancel_button(uiBlock *block, wmGenericCallback *post_action)
 {
-<<<<<<< HEAD
-  uiBut *but = uiDefIconTextBut(block,
-                                UI_BTYPE_BUT,
-                                0,
-                                ICON_NONE,
-                                IFACE_("Cancel"),
-                                0,
-                                0,
-                                0,
-                                UI_UNIT_Y,
-                                nullptr,
-                                0,
-                                0,
-                                0,
-                                0,
-                                "");
-  UI_but_func_set(but, save_file_overwrite_cancel, block, post_action);
-=======
   uiBut *but = uiDefIconTextBut(
       block, UI_BTYPE_BUT, 0, ICON_NONE, IFACE_("Cancel"), 0, 0, 0, UI_UNIT_Y, nullptr, 0, 0, "");
-  UI_but_func_set(but, save_file_forwardcompat_cancel, block, post_action);
->>>>>>> 82240c12
+  UI_but_func_set(but, save_file_overwrite_cancel, block, post_action);
   UI_but_drawflag_disable(but, UI_BUT_TEXT_LEFT);
 }
 
