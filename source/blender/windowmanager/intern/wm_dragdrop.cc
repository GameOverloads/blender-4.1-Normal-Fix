--- conflicted
+++ resolved
@@ -215,11 +215,7 @@
       LISTBASE_FOREACH (const CollectionPointerLink *, link, &asset_file_links) {
         const FileDirEntry *asset_file = static_cast<const FileDirEntry *>(link->ptr.data);
         const AssetHandle asset_handle = {asset_file};
-<<<<<<< HEAD
-        WM_drag_add_asset_list_item(drag, &asset_handle, C);
-=======
-        WM_drag_add_asset_list_item(drag, ED_asset_handle_get_representation(&asset_handle));
->>>>>>> 26bad3b1
+        WM_drag_add_asset_list_item(drag, ED_asset_handle_get_representation(&asset_handle), C);
       }
       BLI_freelistN(&asset_file_links);
       break;
@@ -573,29 +569,18 @@
   return WM_drag_get_local_ID(drag, idcode) || WM_drag_get_asset_data(drag, idcode);
 }
 
-<<<<<<< HEAD
-wmDragAsset *WM_drag_create_asset_data(const AssetHandle *asset,
-                                       const char *path,
-                                       int import_type,
-                                       bContext *evil_C)
-=======
-wmDragAsset *WM_drag_create_asset_data(const AssetRepresentation *asset, int import_type)
->>>>>>> 26bad3b1
+wmDragAsset *WM_drag_create_asset_data(const AssetRepresentation *asset, int import_type, bContext *evil_C)
 {
   wmDragAsset *asset_drag = MEM_new<wmDragAsset>(__func__);
 
   asset_drag->asset = asset;
   asset_drag->import_method = import_type;
-<<<<<<< HEAD
-  asset_drag->use_relative_path = ED_asset_handle_get_use_relative_path(asset);
   /* FIXME: This is temporary evil solution to get scene/view-layer/etc in the copy callback of the
    * #wmDropBox.
    * TODO: Handle link/append in operator called at the end of the drop process, and NOT in its
    * copy callback.
    * */
   asset_drag->evil_C = static_cast<bContext *>(evil_C);
-=======
->>>>>>> 26bad3b1
 
   return asset_drag;
 }
@@ -751,11 +736,7 @@
   return static_cast<wmDragAssetCatalog *>(drag->poin);
 }
 
-<<<<<<< HEAD
-void WM_drag_add_asset_list_item(wmDrag *drag, const AssetHandle *asset, bContext *evil_C)
-=======
-void WM_drag_add_asset_list_item(wmDrag *drag, const AssetRepresentation *asset)
->>>>>>> 26bad3b1
+void WM_drag_add_asset_list_item(wmDrag *drag, const AssetRepresentation *asset, bContext *evil_C)
 {
   BLI_assert(drag->type == WM_DRAG_ASSET_LIST);
 
@@ -770,12 +751,7 @@
   }
   else {
     drag_asset->is_external = true;
-<<<<<<< HEAD
-    drag_asset->asset_data.external_info = WM_drag_create_asset_data(
-        asset, BLI_strdup(asset_blend_path), ASSET_IMPORT_APPEND, evil_C);
-=======
-    drag_asset->asset_data.external_info = WM_drag_create_asset_data(asset, ASSET_IMPORT_APPEND);
->>>>>>> 26bad3b1
+    drag_asset->asset_data.external_info = WM_drag_create_asset_data(asset, ASSET_IMPORT_APPEND, evil_C);
   }
   BLI_addtail(&drag->asset_items, drag_asset);
 }
