/* SPDX-License-Identifier: GPL-2.0-or-later
 * Copyright 2005 Blender Foundation. All rights reserved. */

/** \file
 * \ingroup modifiers
 *
 * Method of smoothing deformation, also known as 'delta-mush'.
 */

#include "BLI_utildefines.h"

#include "BLI_math.h"

#include "BLT_translation.h"

#include "DNA_defaults.h"
#include "DNA_mesh_types.h"
#include "DNA_meshdata_types.h"
#include "DNA_object_types.h"
#include "DNA_scene_types.h"
#include "DNA_screen_types.h"

#include "MEM_guardedalloc.h"

#include "BKE_context.h"
#include "BKE_deform.h"
#include "BKE_editmesh.h"
#include "BKE_lib_id.h"
#include "BKE_mesh.h"
#include "BKE_mesh_wrapper.h"
#include "BKE_screen.h"

#include "UI_interface.h"
#include "UI_resources.h"

#include "RNA_access.h"
#include "RNA_prototypes.h"

#include "MOD_modifiertypes.h"
#include "MOD_ui_common.h"
#include "MOD_util.h"

#include "BLO_read_write.h"

#include "DEG_depsgraph_query.h"

// #define DEBUG_TIME

#include "PIL_time.h"
#ifdef DEBUG_TIME
#  include "PIL_time_utildefines.h"

#endif

#include "BLI_strict_flags.h"

static void initData(ModifierData *md)
{
  CorrectiveSmoothModifierData *csmd = (CorrectiveSmoothModifierData *)md;

  BLI_assert(MEMCMP_STRUCT_AFTER_IS_ZERO(csmd, modifier));

  MEMCPY_STRUCT_AFTER(csmd, DNA_struct_default_get(CorrectiveSmoothModifierData), modifier);

  csmd->delta_cache.deltas = NULL;
}

static void copyData(const ModifierData *md, ModifierData *target, const int flag)
{
  const CorrectiveSmoothModifierData *csmd = (const CorrectiveSmoothModifierData *)md;
  CorrectiveSmoothModifierData *tcsmd = (CorrectiveSmoothModifierData *)target;

  BKE_modifier_copydata_generic(md, target, flag);

  if (csmd->bind_coords) {
    tcsmd->bind_coords = MEM_dupallocN(csmd->bind_coords);
  }

  tcsmd->delta_cache.deltas = NULL;
  tcsmd->delta_cache.deltas_num = 0;
}

static void freeBind(CorrectiveSmoothModifierData *csmd)
{
  MEM_SAFE_FREE(csmd->bind_coords);
  MEM_SAFE_FREE(csmd->delta_cache.deltas);

  csmd->bind_coords_num = 0;
}

static void freeData(ModifierData *md)
{
  CorrectiveSmoothModifierData *csmd = (CorrectiveSmoothModifierData *)md;
  freeBind(csmd);
}

static void requiredDataMask(ModifierData *md, CustomData_MeshMasks *r_cddata_masks)
{
  CorrectiveSmoothModifierData *csmd = (CorrectiveSmoothModifierData *)md;

  /* ask for vertex groups if we need them */
  if (csmd->defgrp_name[0] != '\0') {
    r_cddata_masks->vmask |= CD_MASK_MDEFORMVERT;
  }
}

/* check individual weights for changes and cache values */
static void mesh_get_weights(const MDeformVert *dvert,
                             const int defgrp_index,
                             const uint verts_num,
                             const bool use_invert_vgroup,
                             float *smooth_weights)
{
  uint i;

  for (i = 0; i < verts_num; i++, dvert++) {
    const float w = BKE_defvert_find_weight(dvert, defgrp_index);

    if (use_invert_vgroup == false) {
      smooth_weights[i] = w;
    }
    else {
      smooth_weights[i] = 1.0f - w;
    }
  }
}

static void mesh_get_boundaries(Mesh *mesh, float *smooth_weights)
{
  const MEdge *medge = BKE_mesh_edges(mesh);
  const MPoly *mpoly = BKE_mesh_polys(mesh);
  const MLoop *mloop = BKE_mesh_loops(mesh);

  const uint mpoly_num = (uint)mesh->totpoly;
  const uint medge_num = (uint)mesh->totedge;

  /* Flag boundary edges so only boundaries are set to 1. */
  uint8_t *boundaries = MEM_calloc_arrayN(medge_num, sizeof(*boundaries), __func__);

  for (uint i = 0; i < mpoly_num; i++) {
    const MPoly *p = &mpoly[i];
    const int totloop = p->totloop;
    int j;
    for (j = 0; j < totloop; j++) {
      uint8_t *e_value = &boundaries[mloop[p->loopstart + j].e];
      *e_value |= (uint8_t)((*e_value) + 1);
    }
  }

  for (uint i = 0; i < medge_num; i++) {
    if (boundaries[i] == 1) {
      smooth_weights[medge[i].v1] = 0.0f;
      smooth_weights[medge[i].v2] = 0.0f;
    }
  }

  MEM_freeN(boundaries);
}

/* -------------------------------------------------------------------- */
/* Simple Weighted Smoothing
 *
 * (average of surrounding verts)
 */
static void smooth_iter__simple(CorrectiveSmoothModifierData *csmd,
                                Mesh *mesh,
                                float (*vertexCos)[3],
                                uint verts_num,
                                const float *smooth_weights,
                                uint iterations)
{
  const float lambda = csmd->lambda;
  uint i;

  const float projection = csmd->projection;
  const uint edges_num = (uint)mesh->totedge;
<<<<<<< HEAD
  const MEdge *edges = mesh->medge;
  const MVert *verts = mesh->mvert;
=======
  const MEdge *edges = BKE_mesh_edges(mesh);
>>>>>>> b37954d0
  float *vertex_edge_count_div;

  const float(*vertexNos)[3] = BKE_mesh_vertex_normals_ensure(mesh);

  struct SmoothingData_Simple {
    float delta[3];
  } *smooth_data = MEM_calloc_arrayN(verts_num, sizeof(*smooth_data), __func__);

  vertex_edge_count_div = MEM_calloc_arrayN(verts_num, sizeof(float), __func__);

  /* calculate as floats to avoid int->float conversion in #smooth_iter */
  for (i = 0; i < edges_num; i++) {
    vertex_edge_count_div[edges[i].v1] += 1.0f;
    vertex_edge_count_div[edges[i].v2] += 1.0f;
  }

  /* a little confusing, but we can include 'lambda' and smoothing weight
   * here to avoid multiplying for every iteration */
  if (smooth_weights == NULL) {
    for (i = 0; i < verts_num; i++) {
      vertex_edge_count_div[i] = lambda * (vertex_edge_count_div[i] ?
                                               (1.0f / vertex_edge_count_div[i]) :
                                               1.0f);
    }
  }
  else {
    for (i = 0; i < verts_num; i++) {
      vertex_edge_count_div[i] = smooth_weights[i] * lambda *
                                 (vertex_edge_count_div[i] ? (1.0f / vertex_edge_count_div[i]) :
                                                             1.0f);
    }
  }

  /* -------------------------------------------------------------------- */
  /* Main Smoothing Loop */

  while (iterations--) {
    for (i = 0; i < edges_num; i++) {
      struct SmoothingData_Simple *sd_v1;
      struct SmoothingData_Simple *sd_v2;
      float edge_dir[3];

      sub_v3_v3v3(edge_dir, vertexCos[edges[i].v2], vertexCos[edges[i].v1]);

      sd_v1 = &smooth_data[edges[i].v1];
      sd_v2 = &smooth_data[edges[i].v2];

      if (projection > 0.0f) {
        float edge_dir2[3];
        float no[3];

        copy_v3_v3(no, vertexNos[edges[i].v1]);
        madd_v3_v3v3fl(edge_dir2, edge_dir, no, -dot_v3v3(edge_dir, no) * projection);
        add_v3_v3(sd_v1->delta, edge_dir2);

        negate_v3(edge_dir);

        copy_v3_v3(no, vertexNos[edges[i].v2]);
        madd_v3_v3v3fl(edge_dir2, edge_dir, no, -dot_v3v3(edge_dir, no) * projection);
        add_v3_v3(sd_v2->delta, edge_dir2);
      }
      else {
        add_v3_v3(sd_v1->delta, edge_dir);
        sub_v3_v3(sd_v2->delta, edge_dir);
      }
    }

    for (i = 0; i < verts_num; i++) {
      struct SmoothingData_Simple *sd = &smooth_data[i];
      madd_v3_v3fl(vertexCos[i], sd->delta, vertex_edge_count_div[i]);
      /* zero for the next iteration (saves memset on entire array) */
      memset(sd, 0, sizeof(*sd));
    }
  }

  MEM_freeN(vertex_edge_count_div);
  MEM_freeN(smooth_data);
}

/* -------------------------------------------------------------------- */
/* Edge-Length Weighted Smoothing
 */
static void smooth_iter__length_weight(CorrectiveSmoothModifierData *csmd,
                                       Mesh *mesh,
                                       float (*vertexCos)[3],
                                       uint verts_num,
                                       const float *smooth_weights,
                                       uint iterations)
{
  const float eps = FLT_EPSILON * 10.0f;
  const uint edges_num = (uint)mesh->totedge;
  /* NOTE: the way this smoothing method works, its approx half as strong as the simple-smooth,
   * and 2.0 rarely spikes, double the value for consistent behavior. */
  const float lambda = csmd->lambda * 2.0f;
<<<<<<< HEAD
  const float projection = csmd->projection;
  const MEdge *edges = mesh->medge;
  const MVert *verts = mesh->mvert;
=======
  const MEdge *edges = BKE_mesh_edges(mesh);
>>>>>>> b37954d0
  float *vertex_edge_count;
  uint i;

  struct SmoothingData_Weighted {
    float delta[3];
    float edge_length_sum;
  } *smooth_data = MEM_calloc_arrayN(verts_num, sizeof(*smooth_data), __func__);

  /* calculate as floats to avoid int->float conversion in #smooth_iter */
  vertex_edge_count = MEM_calloc_arrayN(verts_num, sizeof(float), __func__);
  for (i = 0; i < edges_num; i++) {
    vertex_edge_count[edges[i].v1] += 1.0f;
    vertex_edge_count[edges[i].v2] += 1.0f;
  }

  /* -------------------------------------------------------------------- */
  /* Main Smoothing Loop */

  const float(*vertexNos)[3] = BKE_mesh_vertex_normals_ensure(mesh);

  while (iterations--) {
    for (i = 0; i < edges_num; i++) {
      struct SmoothingData_Weighted *sd_v1;
      struct SmoothingData_Weighted *sd_v2;
      float edge_dir[3];
      float edge_dist;

      sub_v3_v3v3(edge_dir, vertexCos[edges[i].v2], vertexCos[edges[i].v1]);
      edge_dist = len_v3(edge_dir);

      /* weight by distance */
      mul_v3_fl(edge_dir, edge_dist);

      sd_v1 = &smooth_data[edges[i].v1];
      sd_v2 = &smooth_data[edges[i].v2];

      if (projection > 0.0f) {
        float edge_dir2[3];
        float no[3];

        copy_v3_v3(no, vertexNos[edges[i].v1]);
        madd_v3_v3v3fl(edge_dir2, edge_dir, no, -dot_v3v3(edge_dir, no) * projection);
        add_v3_v3(sd_v1->delta, edge_dir2);

        negate_v3(edge_dir);

        copy_v3_v3(no, vertexNos[edges[i].v2]);
        madd_v3_v3v3fl(edge_dir2, edge_dir, no, -dot_v3v3(edge_dir, no) * projection);
        add_v3_v3(sd_v2->delta, edge_dir2);
      }
      else {
        add_v3_v3(sd_v1->delta, edge_dir);
        sub_v3_v3(sd_v2->delta, edge_dir);
      }

      sd_v1->edge_length_sum += edge_dist;
      sd_v2->edge_length_sum += edge_dist;
    }

    if (smooth_weights == NULL) {
      /* fast-path */
      for (i = 0; i < verts_num; i++) {
        struct SmoothingData_Weighted *sd = &smooth_data[i];
        /* Divide by sum of all neighbor distances (weighted) and amount of neighbors,
         * (mean average). */
        const float div = sd->edge_length_sum * vertex_edge_count[i];
        if (div > eps) {
#if 0
          /* first calculate the new location */
          mul_v3_fl(sd->delta, 1.0f / div);
          /* then interpolate */
          madd_v3_v3fl(vertexCos[i], sd->delta, lambda);
#else
          /* do this in one step */
          madd_v3_v3fl(vertexCos[i], sd->delta, lambda / div);
#endif
        }
        /* zero for the next iteration (saves memset on entire array) */
        memset(sd, 0, sizeof(*sd));
      }
    }
    else {
      for (i = 0; i < verts_num; i++) {
        struct SmoothingData_Weighted *sd = &smooth_data[i];
        const float div = sd->edge_length_sum * vertex_edge_count[i];
        if (div > eps) {
          const float lambda_w = lambda * smooth_weights[i];
          madd_v3_v3fl(vertexCos[i], sd->delta, lambda_w / div);
        }

        memset(sd, 0, sizeof(*sd));
      }
    }
  }

  MEM_freeN(vertex_edge_count);
  MEM_freeN(smooth_data);
}

static void smooth_iter(CorrectiveSmoothModifierData *csmd,
                        Mesh *mesh,
                        float (*vertexCos)[3],
                        uint verts_num,
                        const float *smooth_weights,
                        uint iterations)
{
  switch (csmd->smooth_type) {
    case MOD_CORRECTIVESMOOTH_SMOOTH_LENGTH_WEIGHT:
      smooth_iter__length_weight(csmd, mesh, vertexCos, verts_num, smooth_weights, iterations);
      break;

    /* case MOD_CORRECTIVESMOOTH_SMOOTH_SIMPLE: */
    default:
      smooth_iter__simple(csmd, mesh, vertexCos, verts_num, smooth_weights, iterations);
      break;
  }
}

static void smooth_verts(CorrectiveSmoothModifierData *csmd,
                         Mesh *mesh,
                         const MDeformVert *dvert,
                         const int defgrp_index,
                         float (*vertexCos)[3],
                         uint verts_num)
{
  float *smooth_weights = NULL;

  if (dvert || (csmd->flag & MOD_CORRECTIVESMOOTH_PIN_BOUNDARY)) {

    smooth_weights = MEM_malloc_arrayN(verts_num, sizeof(float), __func__);

    if (dvert) {
      mesh_get_weights(dvert,
                       defgrp_index,
                       verts_num,
                       (csmd->flag & MOD_CORRECTIVESMOOTH_INVERT_VGROUP) != 0,
                       smooth_weights);
    }
    else {
      copy_vn_fl(smooth_weights, (int)verts_num, 1.0f);
    }

    if (csmd->flag & MOD_CORRECTIVESMOOTH_PIN_BOUNDARY) {
      mesh_get_boundaries(mesh, smooth_weights);
    }
  }

  smooth_iter(csmd, mesh, vertexCos, verts_num, smooth_weights, (uint)csmd->repeat);

  if (smooth_weights) {
    MEM_freeN(smooth_weights);
  }
}

/**
 * Calculate an orthogonal 3x3 matrix from 2 edge vectors.
 * \return false if this loop should be ignored (have zero influence).
 */
static bool calc_tangent_loop(const float v_dir_prev[3],
                              const float v_dir_next[3],
                              float r_tspace[3][3])
{
  if (UNLIKELY(compare_v3v3(v_dir_prev, v_dir_next, FLT_EPSILON * 10.0f))) {
    /* As there are no weights, the value doesn't matter just initialize it. */
    unit_m3(r_tspace);
    return false;
  }

  copy_v3_v3(r_tspace[0], v_dir_prev);
  copy_v3_v3(r_tspace[1], v_dir_next);

  cross_v3_v3v3(r_tspace[2], v_dir_prev, v_dir_next);
  normalize_v3(r_tspace[2]);

  /* Make orthogonal using `r_tspace[2]` as a basis.
   *
   * NOTE: while it seems more logical to use `v_dir_prev` & `v_dir_next` as separate X/Y axis
   * (instead of combining them as is done here). It's not necessary as the directions of the
   * axis aren't important as long as the difference between tangent matrices is equivalent.
   * Some computations can be skipped by combining the two directions,
   * using the cross product for the 3rd axes. */
  add_v3_v3(r_tspace[0], r_tspace[1]);
  normalize_v3(r_tspace[0]);
  cross_v3_v3v3(r_tspace[1], r_tspace[2], r_tspace[0]);

  return true;
}

/**
 * \param r_tangent_spaces: Loop aligned array of tangents.
 * \param r_tangent_weights: Loop aligned array of weights (may be NULL).
 * \param r_tangent_weights_per_vertex: Vertex aligned array, accumulating weights for each loop
 * (may be NULL).
 */
static void calc_tangent_spaces(const Mesh *mesh,
                                const float (*vertexCos)[3],
                                float (*r_tangent_spaces)[3][3],
                                float *r_tangent_weights,
                                float *r_tangent_weights_per_vertex)
{
  const uint mpoly_num = (uint)mesh->totpoly;
  const uint mvert_num = (uint)mesh->totvert;
  const MPoly *mpoly = BKE_mesh_polys(mesh);
  const MLoop *mloop = BKE_mesh_loops(mesh);
  uint i;

  if (r_tangent_weights_per_vertex != NULL) {
    copy_vn_fl(r_tangent_weights_per_vertex, (int)mvert_num, 0.0f);
  }

  for (i = 0; i < mpoly_num; i++) {
    const MPoly *mp = &mpoly[i];
    const MLoop *l_next = &mloop[mp->loopstart];
    const MLoop *l_term = l_next + mp->totloop;
    const MLoop *l_prev = l_term - 2;
    const MLoop *l_curr = l_term - 1;

    /* loop directions */
    float v_dir_prev[3], v_dir_next[3];

    /* needed entering the loop */
    sub_v3_v3v3(v_dir_prev, vertexCos[l_prev->v], vertexCos[l_curr->v]);
    normalize_v3(v_dir_prev);

    for (; l_next != l_term; l_prev = l_curr, l_curr = l_next, l_next++) {
      uint l_index = (uint)(l_curr - mloop);
      float(*ts)[3] = r_tangent_spaces[l_index];

      /* re-use the previous value */
#if 0
      sub_v3_v3v3(v_dir_prev, vertexCos[l_prev->v], vertexCos[l_curr->v]);
      normalize_v3(v_dir_prev);
#endif
      sub_v3_v3v3(v_dir_next, vertexCos[l_curr->v], vertexCos[l_next->v]);
      normalize_v3(v_dir_next);

      if (calc_tangent_loop(v_dir_prev, v_dir_next, ts)) {
        if (r_tangent_weights != NULL) {
          const float weight = fabsf(acosf(dot_v3v3(v_dir_next, v_dir_prev)));
          r_tangent_weights[l_index] = weight;
          r_tangent_weights_per_vertex[l_curr->v] += weight;
        }
      }
      else {
        if (r_tangent_weights != NULL) {
          r_tangent_weights[l_index] = 0;
        }
      }

      copy_v3_v3(v_dir_prev, v_dir_next);
    }
  }
}

static void store_cache_settings(CorrectiveSmoothModifierData *csmd)
{
  csmd->delta_cache.lambda = csmd->lambda;
  csmd->delta_cache.repeat = csmd->repeat;
  csmd->delta_cache.flag = csmd->flag;
  csmd->delta_cache.smooth_type = csmd->smooth_type;
  csmd->delta_cache.rest_source = csmd->rest_source;
}

static bool cache_settings_equal(CorrectiveSmoothModifierData *csmd)
{
  return (csmd->delta_cache.lambda == csmd->lambda && csmd->delta_cache.repeat == csmd->repeat &&
          csmd->delta_cache.flag == csmd->flag &&
          csmd->delta_cache.smooth_type == csmd->smooth_type &&
          csmd->delta_cache.rest_source == csmd->rest_source);
}

/**
 * This calculates #CorrectiveSmoothModifierData.delta_cache
 * It's not run on every update (during animation for example).
 */
static void calc_deltas(CorrectiveSmoothModifierData *csmd,
                        Mesh *mesh,
                        const MDeformVert *dvert,
                        const int defgrp_index,
                        const float (*rest_coords)[3],
                        uint verts_num)
{
  const MLoop *mloop = BKE_mesh_loops(mesh);
  const uint loops_num = (uint)mesh->totloop;

  float(*smooth_vertex_coords)[3] = MEM_dupallocN(rest_coords);
  float(*tangent_spaces)[3][3];

  uint l_index;

  tangent_spaces = MEM_malloc_arrayN(loops_num, sizeof(float[3][3]), __func__);

  if (csmd->delta_cache.deltas_num != loops_num) {
    MEM_SAFE_FREE(csmd->delta_cache.deltas);
  }

  /* allocate deltas if they have not yet been allocated, otherwise we will just write over them */
  if (!csmd->delta_cache.deltas) {
    csmd->delta_cache.deltas_num = loops_num;
    csmd->delta_cache.deltas = MEM_malloc_arrayN(loops_num, sizeof(float[3]), __func__);
  }

  smooth_verts(csmd, mesh, dvert, defgrp_index, smooth_vertex_coords, verts_num);

  calc_tangent_spaces(mesh, smooth_vertex_coords, tangent_spaces, NULL, NULL);

  copy_vn_fl(&csmd->delta_cache.deltas[0][0], (int)loops_num * 3, 0.0f);

  for (l_index = 0; l_index < loops_num; l_index++) {
    const int v_index = (int)mloop[l_index].v;
    float delta[3];
    sub_v3_v3v3(delta, rest_coords[v_index], smooth_vertex_coords[v_index]);

    float imat[3][3];
    if (UNLIKELY(!invert_m3_m3(imat, tangent_spaces[l_index]))) {
      transpose_m3_m3(imat, tangent_spaces[l_index]);
    }
    mul_v3_m3v3(csmd->delta_cache.deltas[l_index], imat, delta);
  }

  MEM_freeN(tangent_spaces);
  MEM_freeN(smooth_vertex_coords);
}

static void correctivesmooth_modifier_do(ModifierData *md,
                                         Depsgraph *depsgraph,
                                         Object *ob,
                                         Mesh *mesh,
                                         float (*vertexCos)[3],
                                         uint verts_num,
                                         struct BMEditMesh *em)
{
  CorrectiveSmoothModifierData *csmd = (CorrectiveSmoothModifierData *)md;

  const bool force_delta_cache_update =
      /* XXX, take care! if mesh data itself changes we need to forcefully recalculate deltas */
      !cache_settings_equal(csmd) ||
      ((csmd->rest_source == MOD_CORRECTIVESMOOTH_RESTSOURCE_ORCO) &&
       (((ID *)ob->data)->recalc & ID_RECALC_ALL));

  const MLoop *mloop = BKE_mesh_loops(mesh);
  const uint loops_num = (uint)mesh->totloop;

  bool use_only_smooth = (csmd->flag & MOD_CORRECTIVESMOOTH_ONLY_SMOOTH) != 0;
  const MDeformVert *dvert = NULL;
  int defgrp_index;

  MOD_get_vgroup(ob, mesh, csmd->defgrp_name, &dvert, &defgrp_index);

  /* if rest bind_coords not are defined, set them (only run during bind) */
  if ((csmd->rest_source == MOD_CORRECTIVESMOOTH_RESTSOURCE_BIND) &&
      /* signal to recalculate, whoever sets MUST also free bind coords */
      (csmd->bind_coords_num == (uint)-1)) {
    if (DEG_is_active(depsgraph)) {
      BLI_assert(csmd->bind_coords == NULL);
      csmd->bind_coords = MEM_dupallocN(vertexCos);
      csmd->bind_coords_num = verts_num;
      BLI_assert(csmd->bind_coords != NULL);
      /* Copy bound data to the original modifier. */
      CorrectiveSmoothModifierData *csmd_orig = (CorrectiveSmoothModifierData *)
          BKE_modifier_get_original(ob, &csmd->modifier);
      csmd_orig->bind_coords = MEM_dupallocN(csmd->bind_coords);
      csmd_orig->bind_coords_num = csmd->bind_coords_num;
    }
    else {
      BKE_modifier_set_error(ob, md, "Attempt to bind from inactive dependency graph");
    }
  }

  if (UNLIKELY(use_only_smooth)) {
    smooth_verts(csmd, mesh, dvert, defgrp_index, vertexCos, verts_num);
    return;
  }

  if ((csmd->rest_source == MOD_CORRECTIVESMOOTH_RESTSOURCE_BIND) && (csmd->bind_coords == NULL)) {
    BKE_modifier_set_error(ob, md, "Bind data required");
    goto error;
  }

  /* If the number of verts has changed, the bind is invalid, so we do nothing */
  if (csmd->rest_source == MOD_CORRECTIVESMOOTH_RESTSOURCE_BIND) {
    if (csmd->bind_coords_num != verts_num) {
      BKE_modifier_set_error(
          ob, md, "Bind vertex count mismatch: %u to %u", csmd->bind_coords_num, verts_num);
      goto error;
    }
  }
  else {
    /* MOD_CORRECTIVESMOOTH_RESTSOURCE_ORCO */
    if (ob->type != OB_MESH) {
      BKE_modifier_set_error(ob, md, "Object is not a mesh");
      goto error;
    }
    else {
      uint me_numVerts = (uint)((em) ? em->bm->totvert : ((Mesh *)ob->data)->totvert);

      if (me_numVerts != verts_num) {
        BKE_modifier_set_error(
            ob, md, "Original vertex count mismatch: %u to %u", me_numVerts, verts_num);
        goto error;
      }
    }
  }

  /* check to see if our deltas are still valid */
  if (!csmd->delta_cache.deltas || (csmd->delta_cache.deltas_num != loops_num) ||
      force_delta_cache_update) {
    const float(*rest_coords)[3];
    bool is_rest_coords_alloc = false;

    store_cache_settings(csmd);

    if (csmd->rest_source == MOD_CORRECTIVESMOOTH_RESTSOURCE_BIND) {
      /* caller needs to do sanity check here */
      csmd->bind_coords_num = verts_num;
      rest_coords = csmd->bind_coords;
    }
    else {
      int me_numVerts;
      rest_coords = em ? BKE_editmesh_vert_coords_alloc_orco(em, &me_numVerts) :
                         BKE_mesh_vert_coords_alloc(ob->data, &me_numVerts);

      BLI_assert((uint)me_numVerts == verts_num);
      is_rest_coords_alloc = true;
    }

#ifdef DEBUG_TIME
    TIMEIT_START(corrective_smooth_deltas);
#endif

    calc_deltas(csmd, mesh, dvert, defgrp_index, rest_coords, verts_num);

#ifdef DEBUG_TIME
    TIMEIT_END(corrective_smooth_deltas);
#endif
    if (is_rest_coords_alloc) {
      MEM_freeN((void *)rest_coords);
    }
  }

  if (csmd->rest_source == MOD_CORRECTIVESMOOTH_RESTSOURCE_BIND) {
    /* this could be a check, but at this point it _must_ be valid */
    BLI_assert(csmd->bind_coords_num == verts_num && csmd->delta_cache.deltas);
  }

#ifdef DEBUG_TIME
  TIMEIT_START(corrective_smooth);
#endif

  /* do the actual delta mush */
  smooth_verts(csmd, mesh, dvert, defgrp_index, vertexCos, verts_num);

  {
    uint l_index;

    float(*tangent_spaces)[3][3];
    float *tangent_weights;

    float *tangent_weights_per_vertex;
    const float scale = csmd->scale;

    tangent_spaces = MEM_malloc_arrayN(loops_num, sizeof(float[3][3]), __func__);
    tangent_weights = MEM_malloc_arrayN(loops_num, sizeof(float), __func__);
    tangent_weights_per_vertex = MEM_malloc_arrayN(verts_num, sizeof(float), __func__);

    calc_tangent_spaces(
        mesh, vertexCos, tangent_spaces, tangent_weights, tangent_weights_per_vertex);

    for (l_index = 0; l_index < loops_num; l_index++) {
      const uint v_index = mloop[l_index].v;
      const float weight = tangent_weights[l_index] / tangent_weights_per_vertex[v_index];
      if (UNLIKELY(!(weight > 0.0f))) {
        /* Catches zero & divide by zero. */
        continue;
      }

      float delta[3];
      mul_v3_m3v3(delta, tangent_spaces[l_index], csmd->delta_cache.deltas[l_index]);
      mul_v3_fl(delta, weight);
      madd_v3_v3fl(vertexCos[v_index], delta, scale);
    }

    MEM_freeN(tangent_spaces);
    MEM_freeN(tangent_weights);
    MEM_freeN(tangent_weights_per_vertex);
  }

#ifdef DEBUG_TIME
  TIMEIT_END(corrective_smooth);
#endif

  return;

  /* when the modifier fails to execute */
error:
  MEM_SAFE_FREE(csmd->delta_cache.deltas);
  csmd->delta_cache.deltas_num = 0;
}

static void deformVerts(ModifierData *md,
                        const ModifierEvalContext *ctx,
                        Mesh *mesh,
                        float (*vertexCos)[3],
                        int verts_num)
{
  Mesh *mesh_src = MOD_deform_mesh_eval_get(ctx->object, NULL, mesh, NULL, verts_num, false);

  correctivesmooth_modifier_do(
      md, ctx->depsgraph, ctx->object, mesh_src, vertexCos, (uint)verts_num, NULL);

  if (!ELEM(mesh_src, NULL, mesh)) {
    BKE_id_free(NULL, mesh_src);
  }
}

static void deformVertsEM(ModifierData *md,
                          const ModifierEvalContext *ctx,
                          struct BMEditMesh *editData,
                          Mesh *mesh,
                          float (*vertexCos)[3],
                          int verts_num)
{
  Mesh *mesh_src = MOD_deform_mesh_eval_get(ctx->object, editData, mesh, NULL, verts_num, false);

  /* TODO(@campbellbarton): use edit-mode data only (remove this line). */
  if (mesh_src != NULL) {
    BKE_mesh_wrapper_ensure_mdata(mesh_src);
  }

  correctivesmooth_modifier_do(
      md, ctx->depsgraph, ctx->object, mesh_src, vertexCos, (uint)verts_num, editData);

  if (!ELEM(mesh_src, NULL, mesh)) {
    BKE_id_free(NULL, mesh_src);
  }
}

static void panel_draw(const bContext *UNUSED(C), Panel *panel)
{
  uiLayout *layout = panel->layout;

  PointerRNA ob_ptr;
  PointerRNA *ptr = modifier_panel_get_property_pointers(panel, &ob_ptr);

  uiLayoutSetPropSep(layout, true);

  uiItemR(layout, ptr, "factor", 0, IFACE_("Factor"), ICON_NONE);
  uiItemR(layout, ptr, "projection", 0, IFACE_("Projection"), ICON_NONE);
  uiItemR(layout, ptr, "iterations", 0, NULL, ICON_NONE);
  uiItemR(layout, ptr, "scale", 0, NULL, ICON_NONE);
  uiItemR(layout, ptr, "smooth_type", 0, NULL, ICON_NONE);

  modifier_vgroup_ui(layout, ptr, &ob_ptr, "vertex_group", "invert_vertex_group", NULL);

  uiItemR(layout, ptr, "use_only_smooth", 0, NULL, ICON_NONE);
  uiItemR(layout, ptr, "use_pin_boundary", 0, NULL, ICON_NONE);

  uiItemR(layout, ptr, "rest_source", 0, NULL, ICON_NONE);
  if (RNA_enum_get(ptr, "rest_source") == MOD_CORRECTIVESMOOTH_RESTSOURCE_BIND) {
    uiItemO(layout,
            (RNA_boolean_get(ptr, "is_bind") ? IFACE_("Unbind") : IFACE_("Bind")),
            ICON_NONE,
            "OBJECT_OT_correctivesmooth_bind");
  }

  modifier_panel_end(layout, ptr);
}

static void panelRegister(ARegionType *region_type)
{
  modifier_panel_register(region_type, eModifierType_CorrectiveSmooth, panel_draw);
}

static void blendWrite(BlendWriter *writer, const ID *id_owner, const ModifierData *md)
{
  CorrectiveSmoothModifierData csmd = *(const CorrectiveSmoothModifierData *)md;
  const bool is_undo = BLO_write_is_undo(writer);

  if (ID_IS_OVERRIDE_LIBRARY(id_owner) && !is_undo) {
    BLI_assert(!ID_IS_LINKED(id_owner));
    const bool is_local = (md->flag & eModifierFlag_OverrideLibrary_Local) != 0;
    if (!is_local) {
      /* Modifier coming from linked data cannot be bound from an override, so we can remove all
       * binding data, can save a significant amount of memory. */
      csmd.bind_coords_num = 0;
      csmd.bind_coords = NULL;
    }
  }

  BLO_write_struct_at_address(writer, CorrectiveSmoothModifierData, md, &csmd);

  if (csmd.bind_coords != NULL) {
    BLO_write_float3_array(writer, csmd.bind_coords_num, (float *)csmd.bind_coords);
  }
}

bool dependsOnNormals(ModifierData *md)
{
  CorrectiveSmoothModifierData *csmd = (CorrectiveSmoothModifierData *)md;

  return csmd->projection > 0.0f;
}

static void blendRead(BlendDataReader *reader, ModifierData *md)
{
  CorrectiveSmoothModifierData *csmd = (CorrectiveSmoothModifierData *)md;

  if (csmd->bind_coords) {
    BLO_read_float3_array(reader, (int)csmd->bind_coords_num, (float **)&csmd->bind_coords);
  }

  /* runtime only */
  csmd->delta_cache.deltas = NULL;
  csmd->delta_cache.deltas_num = 0;
}

ModifierTypeInfo modifierType_CorrectiveSmooth = {
    /* name */ N_("CorrectiveSmooth"),
    /* structName */ "CorrectiveSmoothModifierData",
    /* structSize */ sizeof(CorrectiveSmoothModifierData),
    /* srna */ &RNA_CorrectiveSmoothModifier,
    /* type */ eModifierTypeType_OnlyDeform,
    /* flags */ eModifierTypeFlag_AcceptsMesh | eModifierTypeFlag_SupportsEditmode,
    /* icon */ ICON_MOD_SMOOTH,

    /* copyData */ copyData,

    /* deformVerts */ deformVerts,
    /* deformMatrices */ NULL,
    /* deformVertsEM */ deformVertsEM,
    /* deformMatricesEM */ NULL,
    /* modifyMesh */ NULL,
    /* modifyGeometrySet */ NULL,

    /* initData */ initData,
    /* requiredDataMask */ requiredDataMask,
    /* freeData */ freeData,
    /* isDisabled */ NULL,
    /* updateDepsgraph */ NULL,
    /* dependsOnTime */ NULL,
    /* dependsOnNormals */ dependsOnNormals,
    /* foreachIDLink */ NULL,
    /* foreachTexLink */ NULL,
    /* freeRuntimeData */ NULL,
    /* panelRegister */ panelRegister,
    /* blendWrite */ blendWrite,
    /* blendRead */ blendRead,
};<|MERGE_RESOLUTION|>--- conflicted
+++ resolved
@@ -174,12 +174,8 @@
 
   const float projection = csmd->projection;
   const uint edges_num = (uint)mesh->totedge;
-<<<<<<< HEAD
-  const MEdge *edges = mesh->medge;
-  const MVert *verts = mesh->mvert;
-=======
   const MEdge *edges = BKE_mesh_edges(mesh);
->>>>>>> b37954d0
+  const MVert *verts = BKE_mesh_verts(mesh);
   float *vertex_edge_count_div;
 
   const float(*vertexNos)[3] = BKE_mesh_vertex_normals_ensure(mesh);
@@ -274,13 +270,9 @@
   /* NOTE: the way this smoothing method works, its approx half as strong as the simple-smooth,
    * and 2.0 rarely spikes, double the value for consistent behavior. */
   const float lambda = csmd->lambda * 2.0f;
-<<<<<<< HEAD
   const float projection = csmd->projection;
-  const MEdge *edges = mesh->medge;
-  const MVert *verts = mesh->mvert;
-=======
   const MEdge *edges = BKE_mesh_edges(mesh);
->>>>>>> b37954d0
+  const MVert *verts = BKE_mesh_verts(mesh);
   float *vertex_edge_count;
   uint i;
 
@@ -619,7 +611,7 @@
       /* XXX, take care! if mesh data itself changes we need to forcefully recalculate deltas */
       !cache_settings_equal(csmd) ||
       ((csmd->rest_source == MOD_CORRECTIVESMOOTH_RESTSOURCE_ORCO) &&
-       (((ID *)ob->data)->recalc & ID_RECALC_ALL));
+       (((ID *)ob->data)->recalc & (unsigned int)ID_RECALC_ALL));
 
   const MLoop *mloop = BKE_mesh_loops(mesh);
   const uint loops_num = (uint)mesh->totloop;
