--- conflicted
+++ resolved
@@ -193,13 +193,8 @@
 		if (projectors[i].ob->type == OB_CAMERA) {
 			
 			cam = (Camera *)projectors[i].ob->data;
-<<<<<<< HEAD
 			if (cam->flag & CAM_PANORAMA) {
-				projectors[i].uci= BLI_uvproject_camera_info(projectors[i].ob, NULL, aspx, aspy);
-=======
-			if (cam->type == CAM_PANO) {
 				projectors[i].uci = BLI_uvproject_camera_info(projectors[i].ob, NULL, aspx, aspy);
->>>>>>> fbf06d0f
 				BLI_uvproject_camera_info_scale(projectors[i].uci, scax, scay);
 				free_uci = 1;
 			}
