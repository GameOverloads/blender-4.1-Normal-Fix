--- conflicted
+++ resolved
@@ -59,12 +59,7 @@
                                                struct Object *object,
                                                const char *bonename,
                                                const char *description);
-<<<<<<< HEAD
-#ifdef _cplusplus
-};
-=======
 
 #ifdef __cplusplus
 }
->>>>>>> 8d9d5da1
 #endif