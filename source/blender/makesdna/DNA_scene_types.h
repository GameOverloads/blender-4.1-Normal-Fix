/* SPDX-FileCopyrightText: 2001-2002 NaN Holding BV. All rights reserved.
 *
 * SPDX-License-Identifier: GPL-2.0-or-later */

/** \file
 * \ingroup DNA
 */

#pragma once

#include "DNA_defs.h"

/* XXX(@ideasman42): temp feature. */
#define DURIAN_CAMERA_SWITCH

/**
 * Check for cyclic set-scene.
 * Libraries can cause this case which is normally prevented, see (#42009).
 */
#define USE_SETSCENE_CHECK

#include "DNA_ID.h"
#include "DNA_brush_types.h"      /* DynTopoSettings */
#include "DNA_color_types.h"      /* color management */
#include "DNA_customdata_types.h" /* Scene's runtime custom-data masks. */
#include "DNA_layer_types.h"
#include "DNA_listBase.h"
#include "DNA_scene_enums.h"
#include "DNA_vec_types.h"
#include "DNA_view3d_types.h"

#ifdef __cplusplus
extern "C" {
#endif

struct AnimData;
struct Brush;
struct Collection;
struct ColorSpace;
struct CurveMapping;
struct CurveProfile;
struct CustomData_MeshMasks;
struct Editing;
struct Image;
struct MovieClip;
struct Object;
struct Scene;
struct World;
struct bGPdata;
struct bNodeTree;

/* -------------------------------------------------------------------- */
/** \name FFMPEG
 * \{ */

typedef struct AviCodecData {
  /** Save format. */
  void *lpFormat;
  /** Compressor options. */
  void *lpParms;
  /** Size of lpFormat buffer. */
  unsigned int cbFormat;
  /** Size of lpParms buffer. */
  unsigned int cbParms;

  /** Stream type, for consistency. */
  unsigned int fccType;
  /** Compressor. */
  unsigned int fccHandler;
  /** Keyframe rate. */
  unsigned int dwKeyFrameEvery;
  /** Compress quality 0-10,000. */
  unsigned int dwQuality;
  /** Bytes per second. */
  unsigned int dwBytesPerSecond;
  /** Flags... see below. */
  unsigned int dwFlags;
  /** For non-video streams only. */
  unsigned int dwInterleaveEvery;
  char _pad[4];

  char avicodecname[128];
} AviCodecData;

typedef enum eFFMpegPreset {
  FFM_PRESET_NONE = 0,

#ifdef DNA_DEPRECATED_ALLOW
  /* Previously used by h.264 to control encoding speed vs. file size. */
  FFM_PRESET_ULTRAFAST = 1, /* DEPRECATED */
  FFM_PRESET_SUPERFAST = 2, /* DEPRECATED */
  FFM_PRESET_VERYFAST = 3,  /* DEPRECATED */
  FFM_PRESET_FASTER = 4,    /* DEPRECATED */
  FFM_PRESET_FAST = 5,      /* DEPRECATED */
  FFM_PRESET_MEDIUM = 6,    /* DEPRECATED */
  FFM_PRESET_SLOW = 7,      /* DEPRECATED */
  FFM_PRESET_SLOWER = 8,    /* DEPRECATED */
  FFM_PRESET_VERYSLOW = 9,  /* DEPRECATED */
#endif

  /* Used by WEBM/VP9 and h.264 to control encoding speed vs. file size.
   * WEBM/VP9 use these values directly, whereas h.264 map those to
   * respectively the MEDIUM, SLOWER, and SUPERFAST presets. */

  /** The default and recommended for most applications. */
  FFM_PRESET_GOOD = 10,
  /** Recommended if you have lots of time and want the best compression efficiency. */
  FFM_PRESET_BEST = 11,
  /** Recommended for live / fast encoding. */
  FFM_PRESET_REALTIME = 12,
} eFFMpegPreset;

/**
 * Mapping from easily-understandable descriptions to CRF values.
 * Assumes we output 8-bit video. Needs to be remapped if 10-bit
 * is output.
 * We use a slightly wider than "subjectively sane range" according
 * to https://trac.ffmpeg.org/wiki/Encode/H.264#a1.ChooseaCRFvalue
 */
typedef enum eFFMpegCrf {
  FFM_CRF_NONE = -1,
  FFM_CRF_LOSSLESS = 0,
  FFM_CRF_PERC_LOSSLESS = 17,
  FFM_CRF_HIGH = 20,
  FFM_CRF_MEDIUM = 23,
  FFM_CRF_LOW = 26,
  FFM_CRF_VERYLOW = 29,
  FFM_CRF_LOWEST = 32,
} eFFMpegCrf;

typedef enum eFFMpegAudioChannels {
  FFM_CHANNELS_MONO = 1,
  FFM_CHANNELS_STEREO = 2,
  FFM_CHANNELS_SURROUND4 = 4,
  FFM_CHANNELS_SURROUND51 = 6,
  FFM_CHANNELS_SURROUND71 = 8,
} eFFMpegAudioChannels;

typedef struct FFMpegCodecData {
  int type;
  int codec;
  int audio_codec;
  int video_bitrate;
  int audio_bitrate;
  int audio_mixrate;
  int audio_channels;
  float audio_volume;
  int gop_size;
  /** Only used if FFMPEG_USE_MAX_B_FRAMES flag is set. */
  int max_b_frames;
  int flags;
  int constant_rate_factor;
  /** See eFFMpegPreset. */
  int ffmpeg_preset;

  int rc_min_rate;
  int rc_max_rate;
  int rc_buffer_size;
  int mux_packet_size;
  int mux_rate;
  void *_pad1;
} FFMpegCodecData;

/** \} */

/* -------------------------------------------------------------------- */
/** \name Audio
 * \{ */

typedef struct AudioData {
  int mixrate; /* 2.5: now in FFMpegCodecData: audio_mixrate. */
  float main;  /* 2.5: now in FFMpegCodecData: audio_volume. */
  float speed_of_sound;
  float doppler_factor;
  int distance_model;
  short flag;
  char _pad[2];
  float volume;
  char _pad2[4];
} AudioData;

/** \} */

/* -------------------------------------------------------------------- */
/** \name Render Layers
 * \{ */

/** Render Layer. */
typedef struct SceneRenderLayer {
  struct SceneRenderLayer *next, *prev;

  /** MAX_NAME. */
  char name[64] DNA_DEPRECATED;

  /** Converted to ViewLayer setting. */
  struct Material *mat_override DNA_DEPRECATED;

  /** Converted to LayerCollection cycles camera visibility override. */
  unsigned int lay DNA_DEPRECATED;
  /** Converted to LayerCollection cycles holdout override. */
  unsigned int lay_zmask DNA_DEPRECATED;
  unsigned int lay_exclude DNA_DEPRECATED;
  /** Converted to ViewLayer layflag and flag. */
  int layflag DNA_DEPRECATED;

  /* Pass_xor has to be after passflag. */
  /** Pass_xor has to be after passflag. */
  int passflag DNA_DEPRECATED;
  /** Converted to ViewLayer passflag and flag. */
  int pass_xor DNA_DEPRECATED;

  /** Converted to ViewLayer setting. */
  int samples DNA_DEPRECATED;
  /** Converted to ViewLayer pass_alpha_threshold. */
  float pass_alpha_threshold DNA_DEPRECATED;

  /** Converted to ViewLayer id_properties. */
  IDProperty *prop DNA_DEPRECATED;

  /** Converted to ViewLayer freestyleConfig. */
  struct FreestyleConfig freestyleConfig DNA_DEPRECATED;
} SceneRenderLayer;

/** #SceneRenderLayer::layflag */
enum {
  SCE_LAY_SOLID = 1 << 0,
  SCE_LAY_UNUSED_1 = 1 << 1,
  SCE_LAY_UNUSED_2 = 1 << 2,
  SCE_LAY_UNUSED_3 = 1 << 3,
  SCE_LAY_SKY = 1 << 4,
  SCE_LAY_STRAND = 1 << 5,
  SCE_LAY_FRS = 1 << 6,
  SCE_LAY_AO = 1 << 7,
  SCE_LAY_VOLUMES = 1 << 8,
  SCE_LAY_MOTION_BLUR = 1 << 9,

  /* Flags between (1 << 9) and (1 << 15) are set to 1 already, for future options. */

  SCE_LAY_FLAG_DEFAULT = ((1 << 15) - 1),

  SCE_LAY_UNUSED_4 = 1 << 15,
  SCE_LAY_UNUSED_5 = 1 << 16,
  SCE_LAY_DISABLE = 1 << 17,
  SCE_LAY_UNUSED_6 = 1 << 18,
  SCE_LAY_UNUSED_7 = 1 << 19,
};

/** #SceneRenderLayer::passflag */
typedef enum eScenePassType {
  SCE_PASS_COMBINED = (1 << 0),
  SCE_PASS_Z = (1 << 1),
  SCE_PASS_UNUSED_1 = (1 << 2), /* RGBA */
  SCE_PASS_UNUSED_2 = (1 << 3), /* DIFFUSE */
  SCE_PASS_UNUSED_3 = (1 << 4), /* SPEC */
  SCE_PASS_SHADOW = (1 << 5),
  SCE_PASS_AO = (1 << 6),
  SCE_PASS_POSITION = (1 << 7),
  SCE_PASS_NORMAL = (1 << 8),
  SCE_PASS_VECTOR = (1 << 9),
  SCE_PASS_UNUSED_5 = (1 << 10), /* REFRACT */
  SCE_PASS_INDEXOB = (1 << 11),
  SCE_PASS_UV = (1 << 12),
  SCE_PASS_UNUSED_6 = (1 << 13), /* INDIRECT */
  SCE_PASS_MIST = (1 << 14),
  SCE_PASS_UNUSED_7 = (1 << 15), /* RAYHITS */
  SCE_PASS_EMIT = (1 << 16),
  SCE_PASS_ENVIRONMENT = (1 << 17),
  SCE_PASS_INDEXMA = (1 << 18),
  SCE_PASS_DIFFUSE_DIRECT = (1 << 19),
  SCE_PASS_DIFFUSE_INDIRECT = (1 << 20),
  SCE_PASS_DIFFUSE_COLOR = (1 << 21),
  SCE_PASS_GLOSSY_DIRECT = (1 << 22),
  SCE_PASS_GLOSSY_INDIRECT = (1 << 23),
  SCE_PASS_GLOSSY_COLOR = (1 << 24),
  SCE_PASS_TRANSM_DIRECT = (1 << 25),
  SCE_PASS_TRANSM_INDIRECT = (1 << 26),
  SCE_PASS_TRANSM_COLOR = (1 << 27),
  SCE_PASS_SUBSURFACE_DIRECT = (1 << 28),
  SCE_PASS_SUBSURFACE_INDIRECT = (1 << 29),
  SCE_PASS_SUBSURFACE_COLOR = (1 << 30),
  SCE_PASS_ROUGHNESS = (1u << 31u),
} eScenePassType;

#define RE_PASSNAME_DEPRECATED "Deprecated"

#define RE_PASSNAME_COMBINED "Combined"
#define RE_PASSNAME_Z "Depth"
#define RE_PASSNAME_VECTOR "Vector"
#define RE_PASSNAME_POSITION "Position"
#define RE_PASSNAME_NORMAL "Normal"
#define RE_PASSNAME_UV "UV"
#define RE_PASSNAME_EMIT "Emit"
#define RE_PASSNAME_SHADOW "Shadow"

#define RE_PASSNAME_AO "AO"
#define RE_PASSNAME_ENVIRONMENT "Env"
#define RE_PASSNAME_INDEXOB "IndexOB"
#define RE_PASSNAME_INDEXMA "IndexMA"
#define RE_PASSNAME_MIST "Mist"

#define RE_PASSNAME_DIFFUSE_DIRECT "DiffDir"
#define RE_PASSNAME_DIFFUSE_INDIRECT "DiffInd"
#define RE_PASSNAME_DIFFUSE_COLOR "DiffCol"
#define RE_PASSNAME_GLOSSY_DIRECT "GlossDir"
#define RE_PASSNAME_GLOSSY_INDIRECT "GlossInd"
#define RE_PASSNAME_GLOSSY_COLOR "GlossCol"
#define RE_PASSNAME_TRANSM_DIRECT "TransDir"
#define RE_PASSNAME_TRANSM_INDIRECT "TransInd"
#define RE_PASSNAME_TRANSM_COLOR "TransCol"

#define RE_PASSNAME_SUBSURFACE_DIRECT "SubsurfaceDir"
#define RE_PASSNAME_SUBSURFACE_INDIRECT "SubsurfaceInd"
#define RE_PASSNAME_SUBSURFACE_COLOR "SubsurfaceCol"

#define RE_PASSNAME_FREESTYLE "Freestyle"
#define RE_PASSNAME_BLOOM "BloomCol"
#define RE_PASSNAME_VOLUME_LIGHT "VolumeDir"
#define RE_PASSNAME_TRANSPARENT "Transp"

#define RE_PASSNAME_CRYPTOMATTE_OBJECT "CryptoObject"
#define RE_PASSNAME_CRYPTOMATTE_ASSET "CryptoAsset"
#define RE_PASSNAME_CRYPTOMATTE_MATERIAL "CryptoMaterial"

/** \} */

/* -------------------------------------------------------------------- */
/** \name Multi-View
 * \{ */

/** View (Multi-view). */
typedef struct SceneRenderView {
  struct SceneRenderView *next, *prev;

  /** MAX_NAME. */
  char name[64];
  /** MAX_NAME. */
  char suffix[64];

  int viewflag;
  char _pad2[4];

} SceneRenderView;

/** #SceneRenderView::viewflag */
enum {
  SCE_VIEW_DISABLE = 1 << 0,
};

/** #RenderData::views_format */
enum {
  SCE_VIEWS_FORMAT_STEREO_3D = 0,
  SCE_VIEWS_FORMAT_MULTIVIEW = 1,
};

/** #ImageFormatData::views_format (also used for #Sequence::views_format). */
enum {
  R_IMF_VIEWS_INDIVIDUAL = 0,
  R_IMF_VIEWS_STEREO_3D = 1,
  R_IMF_VIEWS_MULTIVIEW = 2,
};

typedef struct Stereo3dFormat {
  short flag;
  /** Encoding mode. */
  char display_mode;
  /** Anaglyph scheme for the user display. */
  char anaglyph_type;
  /** Interlace type for the user display. */
  char interlace_type;
  char _pad[3];
} Stereo3dFormat;

/** #Stereo3dFormat::display_mode */
typedef enum eStereoDisplayMode {
  S3D_DISPLAY_ANAGLYPH = 0,
  S3D_DISPLAY_INTERLACE = 1,
  S3D_DISPLAY_PAGEFLIP = 2,
  S3D_DISPLAY_SIDEBYSIDE = 3,
  S3D_DISPLAY_TOPBOTTOM = 4,
} eStereoDisplayMode;

/** #Stereo3dFormat::flag */
typedef enum eStereo3dFlag {
  S3D_INTERLACE_SWAP = (1 << 0),
  S3D_SIDEBYSIDE_CROSSEYED = (1 << 1),
  S3D_SQUEEZED_FRAME = (1 << 2),
} eStereo3dFlag;

/** #Stereo3dFormat::anaglyph_type */
typedef enum eStereo3dAnaglyphType {
  S3D_ANAGLYPH_REDCYAN = 0,
  S3D_ANAGLYPH_GREENMAGENTA = 1,
  S3D_ANAGLYPH_YELLOWBLUE = 2,
} eStereo3dAnaglyphType;

/** #Stereo3dFormat::interlace_type */
typedef enum eStereo3dInterlaceType {
  S3D_INTERLACE_ROW = 0,
  S3D_INTERLACE_COLUMN = 1,
  S3D_INTERLACE_CHECKERBOARD = 2,
} eStereo3dInterlaceType;

/** \} */

/* -------------------------------------------------------------------- */
/** \name Image Format Data
 * \{ */

/**
 * Generic image format settings,
 * this is used for #NodeImageFile and IMAGE_OT_save_as operator too.
 *
 * NOTE: its a bit strange that even though this is an image format struct
 * the imtype can still be used to select video formats.
 * RNA ensures these enum's are only selectable for render output.
 */
typedef struct ImageFormatData {
  /**
   * R_IMF_IMTYPE_PNG, R_...
   * \note Video types should only ever be set from this structure when used from #RenderData.
   */
  char imtype;
  /**
   * bits per channel, R_IMF_CHAN_DEPTH_8 -> 32,
   * not a flag, only set 1 at a time. */
  char depth;

  /** R_IMF_PLANES_BW, R_IMF_PLANES_RGB, R_IMF_PLANES_RGBA. */
  char planes;
  /** Generic options for all image types, alpha Z-buffer. */
  char flag;

  /** (0 - 100), eg: JPEG quality. */
  char quality;
  /** (0 - 100), eg: PNG compression. */
  char compress;

  /* --- format specific --- */

  /** OpenEXR. */
  char exr_codec;

  /** CINEON. */
  char cineon_flag;
  short cineon_white, cineon_black;
  float cineon_gamma;

  /** Jpeg2000. */
  char jp2_flag;
  char jp2_codec;

  /** TIFF. */
  char tiff_codec;

  char _pad[4];

  /** Multi-view. */
  char views_format;
  Stereo3dFormat stereo3d_format;

  /* Color management members. */

  char color_management;
  char _pad1[7];
  ColorManagedViewSettings view_settings;
  ColorManagedDisplaySettings display_settings;
  ColorManagedColorspaceSettings linear_colorspace_settings;
} ImageFormatData;

/** #ImageFormatData::imtype */
enum {
  R_IMF_IMTYPE_TARGA = 0,
  R_IMF_IMTYPE_IRIS = 1,
  // R_HAMX = 2,  /* DEPRECATED */
  // R_FTYPE = 3, /* DEPRECATED */
  R_IMF_IMTYPE_JPEG90 = 4,
  // R_MOVIE = 5, /* DEPRECATED */
  R_IMF_IMTYPE_IRIZ = 7,
  R_IMF_IMTYPE_RAWTGA = 14,
  R_IMF_IMTYPE_AVIRAW = 15,
  R_IMF_IMTYPE_AVIJPEG = 16,
  R_IMF_IMTYPE_PNG = 17,
  // R_IMF_IMTYPE_AVICODEC = 18,  /* DEPRECATED */
  // R_IMF_IMTYPE_QUICKTIME = 19, /* DEPRECATED */
  R_IMF_IMTYPE_BMP = 20,
  R_IMF_IMTYPE_RADHDR = 21,
  R_IMF_IMTYPE_TIFF = 22,
  R_IMF_IMTYPE_OPENEXR = 23,
  R_IMF_IMTYPE_FFMPEG = 24,
  // R_IMF_IMTYPE_FRAMESERVER = 25, /* DEPRECATED */
  R_IMF_IMTYPE_CINEON = 26,
  R_IMF_IMTYPE_DPX = 27,
  R_IMF_IMTYPE_MULTILAYER = 28,
  R_IMF_IMTYPE_DDS = 29,
  R_IMF_IMTYPE_JP2 = 30,
  R_IMF_IMTYPE_H264 = 31,
  R_IMF_IMTYPE_XVID = 32,
  R_IMF_IMTYPE_THEORA = 33,
  R_IMF_IMTYPE_PSD = 34,
  R_IMF_IMTYPE_WEBP = 35,
  R_IMF_IMTYPE_AV1 = 36,

  R_IMF_IMTYPE_INVALID = 255,
};

/** #ImageFormatData::flag */
enum {
  // R_IMF_FLAG_ZBUF = 1 << 0, /* DEPRECATED, and cleared. */
  R_IMF_FLAG_PREVIEW_JPG = 1 << 1,
};

/*  */

/**
 * #ImageFormatData::depth
 *
 * Return values from #BKE_imtype_valid_depths, note this is depths per channel.
 */
typedef enum eImageFormatDepth {
  /** 1bits  (unused). */
  R_IMF_CHAN_DEPTH_1 = (1 << 0),
  /** 8bits  (default). */
  R_IMF_CHAN_DEPTH_8 = (1 << 1),
  /** 10bits (uncommon, Cineon/DPX support). */
  R_IMF_CHAN_DEPTH_10 = (1 << 2),
  /** 12bits (uncommon, jp2/DPX support). */
  R_IMF_CHAN_DEPTH_12 = (1 << 3),
  /** 16bits (TIFF, half float EXR). */
  R_IMF_CHAN_DEPTH_16 = (1 << 4),
  /** 24bits (unused). */
  R_IMF_CHAN_DEPTH_24 = (1 << 5),
  /** 32bits (full float EXR). */
  R_IMF_CHAN_DEPTH_32 = (1 << 6),
} eImageFormatDepth;

/** #ImageFormatData::planes */
enum {
  R_IMF_PLANES_RGB = 24,
  R_IMF_PLANES_RGBA = 32,
  R_IMF_PLANES_BW = 8,
};

/** #ImageFormatData::exr_codec */
enum {
  R_IMF_EXR_CODEC_NONE = 0,
  R_IMF_EXR_CODEC_PXR24 = 1,
  R_IMF_EXR_CODEC_ZIP = 2,
  R_IMF_EXR_CODEC_PIZ = 3,
  R_IMF_EXR_CODEC_RLE = 4,
  R_IMF_EXR_CODEC_ZIPS = 5,
  R_IMF_EXR_CODEC_B44 = 6,
  R_IMF_EXR_CODEC_B44A = 7,
  R_IMF_EXR_CODEC_DWAA = 8,
  R_IMF_EXR_CODEC_DWAB = 9,
  R_IMF_EXR_CODEC_MAX = 10,
};

/** #ImageFormatData::jp2_flag */
enum {
  /** When disabled use RGB. */
  R_IMF_JP2_FLAG_YCC = 1 << 0,         /* Was `R_JPEG2K_YCC`. */
  R_IMF_JP2_FLAG_CINE_PRESET = 1 << 1, /* Was `R_JPEG2K_CINE_PRESET`. */
  R_IMF_JP2_FLAG_CINE_48 = 1 << 2,     /* Was `R_JPEG2K_CINE_48FPS`. */
};

/** #ImageFormatData::jp2_codec */
enum {
  R_IMF_JP2_CODEC_JP2 = 0,
  R_IMF_JP2_CODEC_J2K = 1,
};

/** #ImageFormatData::cineon_flag */
enum {
  R_IMF_CINEON_FLAG_LOG = 1 << 0, /* Was `R_CINEON_LOG`. */
};

/** #ImageFormatData::tiff_codec */
enum {
  R_IMF_TIFF_CODEC_DEFLATE = 0,
  R_IMF_TIFF_CODEC_LZW = 1,
  R_IMF_TIFF_CODEC_PACKBITS = 2,
  R_IMF_TIFF_CODEC_NONE = 3,
};

/** \} */

/* -------------------------------------------------------------------- */
/** \name Render Bake
 * \{ */

/** #ImageFormatData::color_management */
enum {
  R_IMF_COLOR_MANAGEMENT_FOLLOW_SCENE = 0,
  R_IMF_COLOR_MANAGEMENT_OVERRIDE = 1,
};

typedef struct BakeData {
  struct ImageFormatData im_format;

  /** FILE_MAX. */
  char filepath[1024];

  short width, height;
  short margin, flag;

  float cage_extrusion;
  float max_ray_distance;
  int pass_filter;

  char normal_swizzle[3];
  char normal_space;

  char target;
  char save_mode;
  char margin_type;
  char view_from;
  char _pad[4];

  struct Object *cage_object;
} BakeData;

/** #BakeData::margin_type (char). */
typedef enum eBakeMarginType {
  R_BAKE_ADJACENT_FACES = 0,
  R_BAKE_EXTEND = 1,
} eBakeMarginType;

/** #BakeData::normal_swizzle (char). */
typedef enum eBakeNormalSwizzle {
  R_BAKE_POSX = 0,
  R_BAKE_POSY = 1,
  R_BAKE_POSZ = 2,
  R_BAKE_NEGX = 3,
  R_BAKE_NEGY = 4,
  R_BAKE_NEGZ = 5,
} eBakeNormalSwizzle;

/** #BakeData::target (char). */
typedef enum eBakeTarget {
  R_BAKE_TARGET_IMAGE_TEXTURES = 0,
  R_BAKE_TARGET_VERTEX_COLORS = 1,
} eBakeTarget;

/** #BakeData::save_mode (char). */
typedef enum eBakeSaveMode {
  R_BAKE_SAVE_INTERNAL = 0,
  R_BAKE_SAVE_EXTERNAL = 1,
} eBakeSaveMode;

/** #BakeData::view_from (char). */
typedef enum eBakeViewFrom {
  R_BAKE_VIEW_FROM_ABOVE_SURFACE = 0,
  R_BAKE_VIEW_FROM_ACTIVE_CAMERA = 1,
} eBakeViewFrom;

/** #BakeData::pass_filter */
typedef enum eBakePassFilter {
  R_BAKE_PASS_FILTER_NONE = 0,
  R_BAKE_PASS_FILTER_UNUSED = (1 << 0),
  R_BAKE_PASS_FILTER_EMIT = (1 << 1),
  R_BAKE_PASS_FILTER_DIFFUSE = (1 << 2),
  R_BAKE_PASS_FILTER_GLOSSY = (1 << 3),
  R_BAKE_PASS_FILTER_TRANSM = (1 << 4),
  R_BAKE_PASS_FILTER_SUBSURFACE = (1 << 5),
  R_BAKE_PASS_FILTER_DIRECT = (1 << 6),
  R_BAKE_PASS_FILTER_INDIRECT = (1 << 7),
  R_BAKE_PASS_FILTER_COLOR = (1 << 8),
} eBakePassFilter;

#define R_BAKE_PASS_FILTER_ALL (~0)

/** \} */

/* -------------------------------------------------------------------- */
/** \name Render Data
 * \{ */

typedef struct RenderData {
  struct ImageFormatData im_format;

  struct AviCodecData *avicodecdata;
  struct FFMpegCodecData ffcodecdata;

  /** Frames as in 'images'. */
  int cfra, sfra, efra;
  /** Sub-frame offset from `cfra`, in 0.0-1.0. */
  float subframe;
  /** Start+end frames of preview range. */
  int psfra, pefra;

  int images, framapto;
  short flag, threads;

  float framelen, blurfac;

  /** Frames to jump during render/playback. */
  int frame_step;

  char _pad10[2];

  /** For the dimensions presets menu. */
  short dimensionspreset;

  /** Size in %. */
  short size;

  char _pad6[2];

  /* From buttons: */
  /**
   * The desired number of pixels in the x direction
   */
  int xsch;
  /**
   * The desired number of pixels in the y direction
   */
  int ysch;

  /**
   * render tile dimensions
   */
  int tilex DNA_DEPRECATED;
  int tiley DNA_DEPRECATED;

  short planes DNA_DEPRECATED;
  short imtype DNA_DEPRECATED;
  short subimtype DNA_DEPRECATED;
  short quality DNA_DEPRECATED;

  char use_lock_interface;
  char _pad7[3];

  /**
   * Flags for render settings. Use bit-masking to access the settings.
   */
  int scemode;

  /**
   * Flags for render settings. Use bit-masking to access the settings.
   */
  int mode;

  short frs_sec;

  /**
   * What to do with the sky/background.
   * Picks sky/pre-multiply blending for the background.
   */
  char alphamode;

  char _pad0[1];

  /** Render border to render sub-regions. */
  rctf border;

  /* Information on different layers to be rendered. */
  /** Converted to Scene->view_layers. */
  ListBase layers DNA_DEPRECATED;
  /** Converted to Scene->active_layer. */
  short actlay DNA_DEPRECATED;
  char _pad1[2];

  /**
   * Adjustment factors for the aspect ratio in the x direction, was a short in 2.45
   */
  float xasp, yasp;

  float frs_sec_base;

  /**
   * Value used to define filter size for all filter options.
   */
  float gauss;

  /** Color management settings - color profiles, gamma correction, etc. */
  int color_mgt_flag;

  /** Dither noise intensity. */
  float dither_intensity;

  /* Bake Render options. */
  short bake_mode, bake_flag;
  short bake_margin, bake_samples;
  short bake_margin_type;
  char _pad9[6];
  float bake_biasdist, bake_user_scale;

  /* Path to render output. */
  /** 1024 = FILE_MAX. */
  /* NOTE: Excluded from `BKE_bpath_foreach_path_` / `scene_foreach_path` code. */
  char pic[1024];

  /** Stamps flags. */
  int stamp;
  /** Select one of blenders bitmap fonts. */
  short stamp_font_id;
  char _pad3[2];

  /** Stamp info user data. */
  char stamp_udata[768];

  /* Foreground/background color. */
  float fg_stamp[4];
  float bg_stamp[4];

  /** Sequencer options. */
  char seq_prev_type;
  /** UNUSED. */
  char seq_rend_type;
  /** Flag use for sequence render/draw. */
  char seq_flag;
  char _pad5[3];

  /* Render simplify. */
  short simplify_subsurf;
  short simplify_subsurf_render;
  short simplify_gpencil;
  float simplify_particles;
  float simplify_particles_render;
  float simplify_volumes;
  float simplify_shadows;
  float simplify_shadows_render;

  /** Freestyle line thickness options. */
  int line_thickness_mode;
  /** In pixels. */
  float unit_line_thickness;

  /** Render engine. */
  char engine[32];
  char _pad2[2];

  /** Performance Options. */
  short perf_flag;

  /** Cycles baking. */
  struct BakeData bake;

  int _pad8;
  short preview_pixel_size;

  short _pad4;

  /* MultiView. */
  /** SceneRenderView. */
  ListBase views;
  short actview;
  short views_format;

  /* Hair Display. */
  short hair_type, hair_subdiv;

  /** Motion blur shutter. */
  struct CurveMapping mblur_shutter_curve;
} RenderData;

/** #RenderData::quality_flag */
typedef enum eQualityOption {
  SCE_PERF_HQ_NORMALS = (1 << 0),
} eQualityOption;

/** #RenderData::hair_type */
typedef enum eHairType {
  SCE_HAIR_SHAPE_STRAND = 0,
  SCE_HAIR_SHAPE_STRIP = 1,
} eHairType;

/** \} */

/* -------------------------------------------------------------------- */
/** \name Render Conversion/Simplification Settings
 * \{ */

/** Control render convert and shading engine. */
typedef struct RenderProfile {
  struct RenderProfile *next, *prev;
  char name[32];

  short particle_perc;
  short subsurf_max;
  short shadbufsample_max;
  char _pad1[2];

  float ao_error;
  char _pad2[4];

} RenderProfile;

/* UV Paint. */
/** #ToolSettings::uv_sculpt_settings */
enum {
  UV_SCULPT_LOCK_BORDERS = 1,
  UV_SCULPT_ALL_ISLANDS = 2,
};

/** #ToolSettings::uv_relax_method */
enum {
  UV_SCULPT_TOOL_RELAX_LAPLACIAN = 1,
  UV_SCULPT_TOOL_RELAX_HC = 2,
  UV_SCULPT_TOOL_RELAX_COTAN = 3,
};

/* Stereo Flags. */
#define STEREO_RIGHT_NAME "right"
#define STEREO_LEFT_NAME "left"
#define STEREO_RIGHT_SUFFIX "_R"
#define STEREO_LEFT_SUFFIX "_L"

/** #View3D::stereo3d_camera / #View3D::multiview_eye / #ImageUser::multiview_eye */
typedef enum eStereoViews {
  STEREO_LEFT_ID = 0,
  STEREO_RIGHT_ID = 1,
  STEREO_3D_ID = 2,
  STEREO_MONO_ID = 3,
} eStereoViews;

/** \} */

/* -------------------------------------------------------------------- */
/** \name Time Line Markers
 * \{ */

typedef struct TimeMarker {
  struct TimeMarker *next, *prev;
  int frame;
  char name[64];
  unsigned int flag;
  struct Object *camera;
  struct IDProperty *prop;
} TimeMarker;

/** \} */

/* -------------------------------------------------------------------- */
/** \name Paint Mode/Tool Data
 * \{ */

#define PAINT_MAX_INPUT_SAMPLES 64

typedef struct Paint_Runtime {
  /** Avoid having to compare with scene pointer everywhere. */
  unsigned int tool_offset;
  unsigned short ob_mode;
  char _pad[2];
} Paint_Runtime;

/** We might want to store other things here. */
typedef struct PaintToolSlot {
  struct Brush *brush;
} PaintToolSlot;

/** Paint Tool Base. */
typedef struct Paint {
  struct Brush *brush;

  /**
   * Each tool has its own active brush,
   * The currently active tool is defined by the current 'brush'.
   */
  struct PaintToolSlot *tool_slots;
  int tool_slots_len;
  char _pad1[4];

  struct Palette *palette;
  /** Cavity curve. */
  struct CurveMapping *cavity_curve;

  /** WM Paint cursor. */
  void *paint_cursor;
  unsigned char paint_cursor_col[4];

  /** Enum #ePaintFlags. */
  int flags;

  /** Paint stroke can use up to PAINT_MAX_INPUT_SAMPLES inputs to smooth the stroke. */
  int num_input_samples;

  /** Flags used for symmetry. */
  int symmetry_flags;

  float tile_offset[3];
  char _pad2[4];

  struct Paint_Runtime runtime;
} Paint;

/** \} */

/* -------------------------------------------------------------------- */
/** \name Image Paint
 * \{ */

/** Texture/Image Editor. */
typedef struct ImagePaintSettings {
  Paint paint;

  short flag, missing_data;

  /** For projection painting only. */
  short seam_bleed, normal_angle;
  /** Capture size for re-projection. */
  short screen_grab_size[2];

  /** Mode used for texture painting. */
  int mode;

  /** Workaround until we support true layer masks. */
  struct Image *stencil;
  /** Clone layer for image mode for projective texture painting. */
  struct Image *clone;
  /** Canvas when the explicit system is used for painting. */
  struct Image *canvas;
  float stencil_col[3];
  /** Dither amount used when painting on byte images. */
  float dither;
  /** Display texture interpolation method. */
  int interp;
  char _pad[4];
} ImagePaintSettings;

/** \} */

/* -------------------------------------------------------------------- */
/** \name Paint Mode Settings
 * \{ */

typedef struct PaintModeSettings {
  /** Source to select canvas from to paint on (#ePaintCanvasSource). */
  char canvas_source;
  char _pad[7];

  /** Selected image when canvas_source=PAINT_CANVAS_SOURCE_IMAGE. */
  Image *canvas_image;
  ImageUser image_user;

} PaintModeSettings;

/** \} */

/* -------------------------------------------------------------------- */
/** \name Particle Edit
 * \{ */

/** Settings for a Particle Editing Brush. */
typedef struct ParticleBrushData {
  /** Common setting. */
  short size;
  /** For specific brushes only. */
  short step, invert, count;
  int flag;
  float strength;
} ParticleBrushData;

/** Particle Edit Mode Settings. */
typedef struct ParticleEditSettings {
  short flag;
  short totrekey;
  short totaddkey;
  short brushtype;

  ParticleBrushData brush[7];
  /** Runtime. */
  void *paintcursor;

  float emitterdist;
  char _pad0[4];

  int selectmode;
  int edittype;

  int draw_step, fade_frames;

  struct Scene *scene;
  struct Object *object;
  struct Object *shape_object;
} ParticleEditSettings;

/** \} */

/* -------------------------------------------------------------------- */
/** \name Sculpt
 * \{ */

/* ------------------------------------------- */
/** Sculpt. */
typedef struct Sculpt {
  Paint paint;

  /** For rotating around a pivot point. */
  // float pivot[3]; XXX not used?
  int flags;

  /** Transform tool. */
  int transform_mode;

  int automasking_flags;

  // /* Control tablet input. */
  // char tablet_size, tablet_strength; XXX not used?
  int radial_symm[3];

  /** Maximum edge length for dynamic topology sculpting (in pixels). */
  float detail_size DNA_DEPRECATED;

  /** Direction used for `SCULPT_OT_symmetrize` operator. */
  int symmetrize_direction;

  /** Gravity factor for sculpting. */
  float gravity_factor;

  /* Scale for constant detail size. */
  /** Constant detail resolution (Blender unit / constant_detail). */
  float constant_detail DNA_DEPRECATED;
  float detail_percent DNA_DEPRECATED;

  int automasking_cavity_blur_steps;
  float automasking_cavity_factor;

  float automasking_start_normal_limit, automasking_start_normal_falloff;
  float automasking_view_normal_limit, automasking_view_normal_falloff;

  char _pad0[4];
  struct CurveMapping *automasking_cavity_curve;
  /** For use by operators. */
  struct CurveMapping *automasking_cavity_curve_op;
  struct Object *gravity_object;

  DynTopoSettings dyntopo;
} Sculpt;

typedef struct CurvesSculpt {
  Paint paint;
} CurvesSculpt;

typedef struct UvSculpt {
  Paint paint;
} UvSculpt;

/** Grease pencil drawing brushes. */
typedef struct GpPaint {
  Paint paint;
  int flag;
  /** Mode of paint (Materials or Vertex Color). */
  int mode;
} GpPaint;

/** #GpPaint::flag */
enum {
  GPPAINT_FLAG_USE_MATERIAL = 0,
  GPPAINT_FLAG_USE_VERTEXCOLOR = 1,
};

/** Grease pencil vertex paint. */
typedef struct GpVertexPaint {
  Paint paint;
  int flag;
  char _pad[4];
} GpVertexPaint;

/** Grease pencil sculpt paint. */
typedef struct GpSculptPaint {
  Paint paint;
  int flag;
  char _pad[4];
} GpSculptPaint;

/** Grease pencil weight paint. */
typedef struct GpWeightPaint {
  Paint paint;
  int flag;
  char _pad[4];
} GpWeightPaint;

/** \} */

/* -------------------------------------------------------------------- */
/** \name Vertex Paint
 * \{ */

/** Vertex Paint. */
typedef struct VPaint {
  Paint paint;
  char flag;
  char _pad[3];
  /** For mirrored painting. */
  int radial_symm[3];
} VPaint;

/** #VPaint::flag */
enum {
  /** Weight paint only. */
  VP_FLAG_VGROUP_RESTRICT = (1 << 7),
};

/** \} */

/* -------------------------------------------------------------------- */
/** \name Grease-Pencil Stroke Sculpting
 * \{ */

/** #GP_Sculpt_Settings::lock_axis */
typedef enum eGP_Lockaxis_Types {
  GP_LOCKAXIS_VIEW = 0,
  GP_LOCKAXIS_X = 1,
  GP_LOCKAXIS_Y = 2,
  GP_LOCKAXIS_Z = 3,
  GP_LOCKAXIS_CURSOR = 4,
} eGP_Lockaxis_Types;

/** Settings for a GPencil Speed Guide. */
typedef struct GP_Sculpt_Guide {
  char use_guide;
  char use_snapping;
  char reference_point;
  char type;
  char _pad2[4];
  float angle;
  float angle_snap;
  float spacing;
  float location[3];
  struct Object *reference_object;
} GP_Sculpt_Guide;

/** GPencil Stroke Sculpting Settings. */
typedef struct GP_Sculpt_Settings {
  /** Runtime. */
  void *paintcursor;
  /** #eGP_Sculpt_SettingsFlag. */
  int flag;
  /** #eGP_Lockaxis_Types lock drawing to one axis. */
  int lock_axis;
  /** Threshold for intersections. */
  float isect_threshold;
  char _pad[4];
  /** Multi-frame edit falloff effect by frame. */
  struct CurveMapping *cur_falloff;
  /** Curve used for primitive tools. */
  struct CurveMapping *cur_primitive;
  /** Guides used for paint tools. */
  struct GP_Sculpt_Guide guide;
} GP_Sculpt_Settings;

/** #GP_Sculpt_Settings::flag */
typedef enum eGP_Sculpt_SettingsFlag {
  /** Enable falloff for multi-frame editing. */
  GP_SCULPT_SETT_FLAG_FRAME_FALLOFF = (1 << 0),
  /** Apply primitive curve. */
  GP_SCULPT_SETT_FLAG_PRIMITIVE_CURVE = (1 << 1),
  /** Scale thickness. */
  GP_SCULPT_SETT_FLAG_SCALE_THICKNESS = (1 << 3),
  /** Stroke Auto-Masking for sculpt. */
  GP_SCULPT_SETT_FLAG_AUTOMASK_STROKE = (1 << 4),
  /** Stroke Layer Auto-Masking for sculpt. */
  GP_SCULPT_SETT_FLAG_AUTOMASK_LAYER_STROKE = (1 << 5),
  /** Stroke Material Auto-Masking for sculpt. */
  GP_SCULPT_SETT_FLAG_AUTOMASK_MATERIAL_STROKE = (1 << 6),
  /** Active Layer Auto-Masking for sculpt. */
  GP_SCULPT_SETT_FLAG_AUTOMASK_LAYER_ACTIVE = (1 << 7),
  /** Active Material Auto-Masking for sculpt. */
  GP_SCULPT_SETT_FLAG_AUTOMASK_MATERIAL_ACTIVE = (1 << 8),
} eGP_Sculpt_SettingsFlag;

/** #GP_Sculpt_Settings::gpencil_selectmode_sculpt */
typedef enum eGP_Sculpt_SelectMaskFlag {
  /** Only affect selected points. */
  GP_SCULPT_MASK_SELECTMODE_POINT = (1 << 0),
  /** Only affect selected strokes. */
  GP_SCULPT_MASK_SELECTMODE_STROKE = (1 << 1),
  /** Only affect selected segments. */
  GP_SCULPT_MASK_SELECTMODE_SEGMENT = (1 << 2),
} eGP_Sculpt_SelectMaskFlag;

/** #GP_Sculpt_Settings::gpencil_selectmode_vertex */
typedef enum eGP_vertex_SelectMaskFlag {
  /** Only affect selected points. */
  GP_VERTEX_MASK_SELECTMODE_POINT = (1 << 0),
  /** Only affect selected strokes. */
  GP_VERTEX_MASK_SELECTMODE_STROKE = (1 << 1),
  /** Only affect selected segments. */
  GP_VERTEX_MASK_SELECTMODE_SEGMENT = (1 << 2),
} eGP_Vertex_SelectMaskFlag;

/** Settings for GP Interpolation Operators. */
typedef struct GP_Interpolate_Settings {
  /** Custom interpolation curve (for use with GP_IPO_CURVEMAP). */
  struct CurveMapping *custom_ipo;
} GP_Interpolate_Settings;

/** #GP_Interpolate_Settings::flag */
typedef enum eGP_Interpolate_SettingsFlag {
  /** Apply interpolation to all layers. */
  GP_TOOLFLAG_INTERPOLATE_ALL_LAYERS = (1 << 0),
  /** Apply interpolation to only selected. */
  GP_TOOLFLAG_INTERPOLATE_ONLY_SELECTED = (1 << 1),
  /** Exclude breakdown keyframe type as extreme. */
  GP_TOOLFLAG_INTERPOLATE_EXCLUDE_BREAKDOWNS = (1 << 2),
} eGP_Interpolate_SettingsFlag;

/** #GP_Interpolate_Settings::type */
typedef enum eGP_Interpolate_Type {
  /** Traditional Linear Interpolation. */
  GP_IPO_LINEAR = 0,

  /** CurveMap Defined Interpolation. */
  GP_IPO_CURVEMAP = 1,

  /* Easing Equations. */
  GP_IPO_BACK = 3,
  GP_IPO_BOUNCE = 4,
  GP_IPO_CIRC = 5,
  GP_IPO_CUBIC = 6,
  GP_IPO_ELASTIC = 7,
  GP_IPO_EXPO = 8,
  GP_IPO_QUAD = 9,
  GP_IPO_QUART = 10,
  GP_IPO_QUINT = 11,
  GP_IPO_SINE = 12,
} eGP_Interpolate_Type;

/** \} */

/* -------------------------------------------------------------------- */
/** \name Unified Paint Settings
 * \{ */

/**
 * These settings can override the equivalent fields in the active
 * Brush for any paint mode; the flag field controls whether these
 * values are used
 */
typedef struct UnifiedPaintSettings {
  /** Unified radius of brush in pixels. */
  int size;

  /** Unified radius of brush in Blender units. */
  float unprojected_radius;

  /** Unified strength of brush. */
  float alpha;

  /** Unified brush weight, [0, 1]. */
  float weight;

  /** Unified brush color. */
  float rgb[3];
  /** Unified brush secondary color. */
  float secondary_rgb[3];

  /** User preferences for sculpt and paint. */
  int flag;

  /* Rake rotation. */

  /** Record movement of mouse so that rake can start at an intuitive angle. */
  float last_rake[2];
  float last_rake_angle;

  int last_stroke_valid;
  float average_stroke_accum[3];
  int average_stroke_counter;

  float brush_rotation;
  float brush_rotation_sec;

  /*******************************************************************************
   * all data below are used to communicate with cursor drawing and tex sampling *
   *******************************************************************************/
  int anchored_size;

  /**
   * Normalization factor due to accumulated value of curve along spacing.
   * Calculated when brush spacing changes to dampen strength of stroke
   * if space attenuation is used.
   */
  float overlap_factor;
  char draw_inverted;
  /** Check is there an ongoing stroke right now. */
  char stroke_active;

  char draw_anchored;
  char do_linear_conversion;

  /**
   * Store last location of stroke or whether the mesh was hit.
   * Valid only while stroke is active.
   */
  float last_location[3];
  int last_hit;

  float anchored_initial_mouse[2];

  /**
   * Radius of brush, pre-multiplied with pressure.
   * In case of anchored brushes contains the anchored radius.
   */
  float pixel_radius;
  float initial_pixel_radius;

  float hard_corner_pin;
  float sharp_angle_limit;
  char _pad[2];

  char distort_correction_mode; /* eAttrCorrectMode bit mask. */
  char hard_edge_mode DNA_DEPRECATED;
  int smooth_boundary_flag;

  float start_pixel_radius;

  /** Drawing pressure. */
  float size_pressure_value;

  /** Position of mouse, used to sample the texture. */
  float tex_mouse[2];

  /** Position of mouse, used to sample the mask texture. */
  float mask_tex_mouse[2];

  /** ColorSpace cache to avoid locking up during sampling. */
  struct ColorSpace *colorspace;
} UnifiedPaintSettings;

/** #UnifiedPaintSettings::flag */
typedef enum {
  UNIFIED_PAINT_SIZE = (1 << 0),
  UNIFIED_PAINT_ALPHA = (1 << 1),
  /** Only used if unified size is enabled, mirrors the brush flag #BRUSH_LOCK_SIZE. */
  UNIFIED_PAINT_BRUSH_LOCK_SIZE = (1 << 2),
  UNIFIED_PAINT_FLAG_UNUSED_0 = (1 << 3),
  UNIFIED_PAINT_FLAG_UNUSED_1 = (1 << 4),
  UNIFIED_PAINT_WEIGHT = (1 << 5),
  UNIFIED_PAINT_COLOR = (1 << 6),
  UNIFIED_PAINT_HARD_CORNER_PIN = (1 << 7),
  UNIFIED_PAINT_FLAG_HARD_EDGE_MODE = (1 << 8),
  UNIFIED_PAINT_FLAG_SHARP_ANGLE_LIMIT = (1 << 9),
} eUnifiedPaintSettingsFlags;

typedef struct CurvePaintSettings {
  char curve_type;
  char flag;
  char depth_mode;
  char surface_plane;
  char fit_method;
  char _pad;
  short error_threshold;
  float radius_min, radius_max;
  float radius_taper_start, radius_taper_end;
  float surface_offset;
  float corner_angle;
} CurvePaintSettings;

/** #CurvePaintSettings::flag */
enum {
  CURVE_PAINT_FLAG_CORNERS_DETECT = (1 << 0),
  CURVE_PAINT_FLAG_PRESSURE_RADIUS = (1 << 1),
  CURVE_PAINT_FLAG_DEPTH_STROKE_ENDPOINTS = (1 << 2),
  CURVE_PAINT_FLAG_DEPTH_STROKE_OFFSET_ABS = (1 << 3),
};

/** #CurvePaintSettings::fit_method */
enum {
  CURVE_PAINT_FIT_METHOD_REFIT = 0,
  CURVE_PAINT_FIT_METHOD_SPLIT = 1,
};

/** #CurvePaintSettings::depth_mode */
enum {
  CURVE_PAINT_PROJECT_CURSOR = 0,
  CURVE_PAINT_PROJECT_SURFACE = 1,
};

/** #CurvePaintSettings::surface_plane */
enum {
  CURVE_PAINT_SURFACE_PLANE_NORMAL_VIEW = 0,
  CURVE_PAINT_SURFACE_PLANE_NORMAL_SURFACE = 1,
  CURVE_PAINT_SURFACE_PLANE_VIEW = 2,
};

/** \} */

/* -------------------------------------------------------------------- */
/** \name Mesh Visualization
 * \{ */

/** Stats for Meshes. */
typedef struct MeshStatVis {
  char type;
  char _pad1[2];

  /* Overhang. */
  char overhang_axis;
  float overhang_min, overhang_max;

  /* Thickness. */
  float thickness_min, thickness_max;
  char thickness_samples;
  char _pad2[3];

  /* Distort. */
  float distort_min, distort_max;

  /* Sharp. */
  float sharp_min, sharp_max;
} MeshStatVis;

/** \} */

/* -------------------------------------------------------------------- */
/** \name Sequencer Tool Settings
 * \{ */

typedef struct SequencerToolSettings {
  /** #eSeqImageFitMethod. */
  int fit_method;
  short snap_mode;
  short snap_flag;
  /** #eSeqOverlapMode. */
  int overlap_mode;
  /**
   * When there are many snap points,
   * 0-1 range corresponds to resolution from bound-box to all possible snap points.
   */
  int snap_distance;
  int pivot_point;
} SequencerToolSettings;

typedef enum eSeqOverlapMode {
  SEQ_OVERLAP_EXPAND,
  SEQ_OVERLAP_OVERWRITE,
  SEQ_OVERLAP_SHUFFLE,
} eSeqOverlapMode;

typedef enum eSeqImageFitMethod {
  SEQ_SCALE_TO_FIT,
  SEQ_SCALE_TO_FILL,
  SEQ_STRETCH_TO_FILL,
  SEQ_USE_ORIGINAL_SIZE,
} eSeqImageFitMethod;

/** \} */

/* -------------------------------------------------------------------- */
/** \name Tool Settings
 * \{ */

/** #CurvePaintSettings::surface_plane */
enum {
  AUTO_MERGE = 1 << 0,
  AUTO_MERGE_AND_SPLIT = 1 << 1,
};

typedef struct ToolSettings {
  /** Vertex paint. */
  VPaint *vpaint;
  /** Weight paint. */
  VPaint *wpaint;
  Sculpt *sculpt;
  /** Uv smooth. */
  UvSculpt *uvsculpt;
  /** Gpencil paint. */
  GpPaint *gp_paint;
  /** Gpencil vertex paint. */
  GpVertexPaint *gp_vertexpaint;
  /** Gpencil sculpt paint. */
  GpSculptPaint *gp_sculptpaint;
  /** Gpencil weight paint. */
  GpWeightPaint *gp_weightpaint;
  /** Curves sculpt. */
  CurvesSculpt *curves_sculpt;

  /** Vertex group weight - used only for editmode, not weight paint. */
  float vgroup_weight;

  /** Remove doubles limit. */
  float doublimit;
  char automerge;
  char object_flag;

  /** Selection Mode for Mesh. */
  char selectmode;

  /* UV Calculation. */
  char unwrapper;
  char uvcalc_flag;
  char uv_flag;
  char uv_selectmode;
  char uv_sticky;

  float uvcalc_margin;

  /* Auto-IK. */
  /** Runtime only. */
  short autoik_chainlen;

  /* Grease Pencil. */
  /** Flags/options for how the tool works. */
  char gpencil_flags;

  /** Stroke placement settings: 3D View. */
  char gpencil_v3d_align;
  /** General 2D Editor. */
  char gpencil_v2d_align;
  char _pad0[2];

  /* Annotations. */
  /** Stroke placement settings - 3D View. */
  char annotate_v3d_align;

  /** Default stroke thickness for annotation strokes. */
  short annotate_thickness;
  /** Stroke selection mode for Edit. */
  char gpencil_selectmode_edit;
  /** Stroke selection mode for Sculpt. */
  char gpencil_selectmode_sculpt;

  /** Grease Pencil Sculpt. */
  struct GP_Sculpt_Settings gp_sculpt;

  /** Grease Pencil Interpolation Tool(s). */
  struct GP_Interpolate_Settings gp_interpolate;

  /** Image Paint (8 bytes aligned please!). */
  struct ImagePaintSettings imapaint;

  /** Settings for paint mode. */
  struct PaintModeSettings paint_mode;

  /** Particle Editing. */
  struct ParticleEditSettings particle;

  /** Transform Proportional Area of Effect. */
  float proportional_size;

  /** Select Group Threshold. */
  float select_thresh;

  /* Auto-Keying Mode. */
  /** Defines in DNA_userdef_types.h. */
  short autokey_flag;
  char autokey_mode;
  /** Keyframe type (see DNA_curve_types.h). */
  char keyframe_type;

  /** Multi-resolution meshes. */
  char multires_subdiv_type;

  /** Edge tagging, store operator settings (no UI access). */
  char edge_mode;

  char edge_mode_live_unwrap;

  /* Transform. */

  char transform_pivot_point;
  char transform_flag;
  /** Snap elements (per space-type), #eSnapMode. */
  char _pad1[1];
  short snap_mode;
  char snap_node_mode;
  char snap_uv_mode;
  /** Generic flags (per space-type), #eSnapFlag. */
  short snap_flag;
  short snap_flag_node;
  short snap_flag_seq;
  short snap_uv_flag;
  /** Default snap source, #eSnapSourceOP. */
  /**
   * TODO(@gfxcoder): Rename `snap_target` to `snap_source` to avoid previous ambiguity of
   * "target" (now, "source" is geometry to be moved and "target" is geometry to which moved
   * geometry is snapped).
   */
  char snap_target;
  /** Snap mask for transform modes, #eSnapTransformMode. */
  char snap_transform_mode_flag;
  /** Steps to break transformation into with face nearest snapping. */
  short snap_face_nearest_steps;

  char proportional_edit, prop_mode;
  /** Proportional edit, object mode. */
  char proportional_objects;
  /** Proportional edit, mask editing. */
  char proportional_mask;
  /** Proportional edit, action editor. */
  char proportional_action;
  /** Proportional edit, graph editor. */
  char proportional_fcurve;
  /** Lock marker editing. */
  char lock_markers;

  /** Auto normalizing mode in wpaint. */
  char auto_normalize;
  /** Present weights as if all locked vertex groups were
   *  deleted, and the remaining deform groups normalized. */
  char wpaint_lock_relative;
  /** Paint multiple bones in wpaint. */
  char multipaint;
  char weightuser;
  /** Subset selection filter in wpaint. */
  char vgroupsubset;

  /** Stroke selection mode for Vertex Paint. */
  char gpencil_selectmode_vertex;

  /* UV painting. */
  char uv_sculpt_settings;
  char uv_relax_method;

  char workspace_tool_type;

  /**
   * XXX: these `sculpt_paint_*` fields are deprecated, use the
   * unified_paint_settings field instead!
   */
  short sculpt_paint_settings DNA_DEPRECATED;
  int sculpt_paint_unified_size DNA_DEPRECATED;
  float sculpt_paint_unified_unprojected_radius DNA_DEPRECATED;
  float sculpt_paint_unified_alpha DNA_DEPRECATED;

  /** Unified Paint Settings. */
  struct UnifiedPaintSettings unified_paint_settings;

  struct CurvePaintSettings curve_paint_settings;

  struct MeshStatVis statvis;

  /** Normal Editing. */
  float normal_vector[3];

  /* NotForPR: Show original coordinates from start of sculpt stroke.*/
  char show_origco;

  char _pad6[3];

  /**
   * Custom Curve Profile for bevel tool:
   * Temporary until there is a proper preset system that stores the profiles or maybe stores
   * entire bevel configurations.
   */
  struct CurveProfile *custom_bevel_profile_preset;

  struct SequencerToolSettings *sequencer_tool_settings;

  short snap_mode_tools; /* If SCE_SNAP_TO_NONE, use #ToolSettings::snap_mode. #eSnapMode. */
  char plane_axis;       /* X, Y or Z. */
  char plane_depth;      /* #eV3DPlaceDepth. */
  char plane_orient;     /* #eV3DPlaceOrient. */
  char use_plane_axis_auto;
  char _pad7[2];

} ToolSettings;

/** \} */

/* Assorted Scene Data. */

/* -------------------------------------------------------------------- */
/** \name Unit Settings
 * \{ */

/** Display/Editing unit options for each scene. */
typedef struct UnitSettings {

  /** Maybe have other unit conversions? */
  float scale_length;
  /** Imperial, metric etc. */
  char system;
  /** Not implemented as a proper unit system yet. */
  char system_rotation;
  short flag;

  char length_unit;
  char mass_unit;
  char time_unit;
  char temperature_unit;

  char _pad[4];
} UnitSettings;

/** \} */

/* -------------------------------------------------------------------- */
/** \name Global/Common Physics Settings
 * \{ */

typedef struct PhysicsSettings {
  float gravity[3];
  int flag, quick_cache_step;
  char _pad0[4];
} PhysicsSettings;

/**
 * Safe Area options used in Camera View & Sequencer.
 */
typedef struct DisplaySafeAreas {
  /* Each value represents the (x,y) margins as a multiplier.
   * 'center' in this context is just the name for a different kind of safe-area. */

  /** Title Safe. */
  float title[2];
  /** Image/Graphics Safe. */
  float action[2];

  /* Use for alternate aspect ratio. */
  float title_center[2];
  float action_center[2];
} DisplaySafeAreas;

/**
 * Scene Display - used for store scene specific display settings for the 3d view.
 */
typedef struct SceneDisplay {
  /** Light direction for shadows/highlight. */
  float light_direction[3];
  float shadow_shift, shadow_focus;

  /** Settings for Cavity Shader. */
  float matcap_ssao_distance;
  float matcap_ssao_attenuation;
  int matcap_ssao_samples;

  /** Method of AA for viewport rendering and image rendering. */
  char viewport_aa;
  char render_aa;
  char _pad[6];

  /** OpenGL render engine settings. */
  View3DShading shading;
} SceneDisplay;

/**
 * Ray-tracing parameters.
 */
typedef struct RaytraceEEVEE {
  /** Higher values will take lower strides and have less blurry intersections. */
  float screen_trace_quality;
  /** Thickness in world space each surface will have during screen space tracing. */
  float screen_trace_thickness;
  /** Resolution downscale factor. */
  int resolution_scale;
  /** Maximum intensity a ray can have. */
  float sample_clamp;
  /** #RaytraceEEVEE_Flag. */
  int flag;
  /** #RaytraceEEVEE_DenoiseStages. */
  int denoise_stages;
} RaytraceEEVEE;

typedef struct SceneEEVEE {
  int flag;
  int gi_diffuse_bounces;
  int gi_cubemap_resolution;
  int gi_visibility_resolution;
  float gi_irradiance_smoothing;
  float gi_glossy_clamp;
  float gi_filter_quality;
  int gi_irradiance_pool_size;

  float gi_cubemap_draw_size;
  float gi_irradiance_draw_size;

  int taa_samples;
  int taa_render_samples;
  int sss_samples;
  float sss_jitter_threshold;

  float ssr_quality;
  float ssr_max_roughness;
  float ssr_thickness;
  float ssr_border_fade;
  float ssr_firefly_fac;

  float volumetric_start;
  float volumetric_end;
  int volumetric_tile_size;
  int volumetric_samples;
  float volumetric_sample_distribution;
  float volumetric_light_clamp;
  int volumetric_shadow_samples;

  float gtao_distance;
  float gtao_factor;
  float gtao_quality;

  float bokeh_overblur;
  float bokeh_max_size;
  float bokeh_threshold;
  float bokeh_neighbor_max;
  float bokeh_denoise_fac;

  float bloom_color[3];
  float bloom_threshold;
  float bloom_knee;
  float bloom_intensity;
  float bloom_radius;
  float bloom_clamp;

  int motion_blur_samples DNA_DEPRECATED;
  int motion_blur_max;
  int motion_blur_steps;
  int motion_blur_position;
  float motion_blur_shutter;
  float motion_blur_depth_scale;

  int shadow_method DNA_DEPRECATED;
  int shadow_cube_size;
  int shadow_cascade_size;
  int shadow_pool_size;

  int ray_split_settings;
  int ray_tracing_method;

  struct RaytraceEEVEE reflection_options;
  struct RaytraceEEVEE refraction_options;

  struct LightCache *light_cache DNA_DEPRECATED;
  struct LightCache *light_cache_data;
  /* Need a 128 byte string for some translations of some messages. */
  char light_cache_info[128];

  float overscan;
  float light_threshold;
} SceneEEVEE;

typedef struct SceneGpencil {
  float smaa_threshold;
  char _pad[4];
} SceneGpencil;

typedef struct SceneHydra {
  int export_method;
  int _pad0;
} SceneHydra;

/** \} */

/* -------------------------------------------------------------------- */
/** \name Transform Orientation
 * \{ */

typedef struct TransformOrientationSlot {
  int type;
  int index_custom;
  char flag;
  char _pad0[7];
} TransformOrientationSlot;

/** Indices when used in #Scene::orientation_slots. */
enum {
  SCE_ORIENT_DEFAULT = 0,
  SCE_ORIENT_TRANSLATE = 1,
  SCE_ORIENT_ROTATE = 2,
  SCE_ORIENT_SCALE = 3,
};

/** \} */

/* -------------------------------------------------------------------- */
/** \name Scene ID-Block
 * \{ */

typedef struct Scene {
  ID id;
  /** Animation data (must be immediately after id for utilities to use it). */
  struct AnimData *adt;
  /** Runtime (must be immediately after id for utilities to use it). */
  DrawDataList drawdata;

  struct Object *camera;
  struct World *world;

  struct Scene *set;

  ListBase base DNA_DEPRECATED;
  /** Active base. */
  struct Base *basact DNA_DEPRECATED;
  void *_pad1;

  /** 3d cursor location. */
  View3DCursor cursor;

  /** Bit-flags for layer visibility (deprecated). */
  unsigned int lay DNA_DEPRECATED;
  /** Active layer (deprecated). */
  int layact DNA_DEPRECATED;
  char _pad2[4];

  /** Various settings. */
  short flag;

  char use_nodes;
  char _pad3[1];

  struct bNodeTree *nodetree;

  /** Sequence editor data is allocated here. */
  struct Editing *ed;

  /** Default allocated now. */
  struct ToolSettings *toolsettings;
  void *_pad4;
  struct DisplaySafeAreas safe_areas;

  /* Migrate or replace? depends on some internal things... */
  /* No, is on the right place (ton). */
  struct RenderData r;
  struct AudioData audio;

  ListBase markers;
  ListBase transform_spaces;

  /** First is the [scene, translate, rotate, scale]. */
  TransformOrientationSlot orientation_slots[4];

  void *sound_scene;
  void *playback_handle;
  void *sound_scrub_handle;
  void *speaker_handles;

  /** (runtime) info/cache used for presenting playback frame-rate info to the user. */
  void *fps_info;

  /** None of the dependency graph vars is mean to be saved. */
  struct GHash *depsgraph_hash;
  char _pad7[4];

  /* User-Defined KeyingSets. */
  /**
   * Index of the active KeyingSet.
   * first KeyingSet has index 1, 'none' active is 0, 'add new' is -1
   */
  int active_keyingset;
  /** KeyingSets for this scene. */
  ListBase keyingsets;

  /* Units. */
  struct UnitSettings unit;

  /** Grease Pencil - Annotations. */
  struct bGPdata *gpd;

  /* Movie Tracking. */
  /** Active movie clip. */
  struct MovieClip *clip;

  /** Physics simulation settings. */
  struct PhysicsSettings physics_settings;

  void *_pad8;
  /**
   * XXX: runtime flag for drawing, actually belongs in the window,
   * only used by #BKE_object_handle_update()
   */
  struct CustomData_MeshMasks customdata_mask;
  /** XXX: same as above but for temp operator use (viewport renders). */
  struct CustomData_MeshMasks customdata_mask_modal;

  /* Color Management. */
  ColorManagedViewSettings view_settings;
  ColorManagedDisplaySettings display_settings;
  ColorManagedColorspaceSettings sequencer_colorspace_settings;

  /** RigidBody simulation world+settings. */
  struct RigidBodyWorld *rigidbody_world;

  struct PreviewImage *preview;

  /** ViewLayer, defined in DNA_layer_types.h */
  ListBase view_layers;
  /** Not an actual data-block, but memory owned by scene. */
  struct Collection *master_collection;

  /** Settings to be override by work-spaces. */
  IDProperty *layer_properties;

  struct SceneDisplay display;
  struct SceneEEVEE eevee;
  struct SceneGpencil grease_pencil_settings;
  struct SceneHydra hydra;
} Scene;

/** \} */

/* -------------------------------------------------------------------- */
/** \name Render Data Enum/Flags
 * \{ */

/** #RenderData::flag. */
enum {
  /** Use preview range. */
  SCER_PRV_RANGE = 1 << 0,
  SCER_LOCK_FRAME_SELECTION = 1 << 1,
  /** Show/use sub-frames (for checking motion blur). */
  SCER_SHOW_SUBFRAME = 1 << 3,
};

/** #RenderData::mode. */
enum {
  R_MODE_UNUSED_0 = 1 << 0, /* dirty */
  R_MODE_UNUSED_1 = 1 << 1, /* cleared */
  R_MODE_UNUSED_2 = 1 << 2, /* cleared */
  R_MODE_UNUSED_3 = 1 << 3, /* cleared */
  R_MODE_UNUSED_4 = 1 << 4, /* cleared */
  R_MODE_UNUSED_5 = 1 << 5, /* cleared */
  R_MODE_UNUSED_6 = 1 << 6, /* cleared */
  R_MODE_UNUSED_7 = 1 << 7, /* cleared */
  R_MODE_UNUSED_8 = 1 << 8, /* cleared */
  R_BORDER = 1 << 9,
  R_MODE_UNUSED_10 = 1 << 10, /* cleared */
  R_CROP = 1 << 11,
  /** Disable camera switching: runtime (DURIAN_CAMERA_SWITCH) */
  R_NO_CAMERA_SWITCH = 1 << 12,
  R_MODE_UNUSED_13 = 1 << 13, /* cleared */
  R_MBLUR = 1 << 14,
  /* unified was here */
  R_MODE_UNUSED_16 = 1 << 16, /* cleared */
  R_MODE_UNUSED_17 = 1 << 17, /* cleared */
  R_MODE_UNUSED_18 = 1 << 18, /* cleared */
  R_MODE_UNUSED_19 = 1 << 19, /* cleared */
  R_FIXED_THREADS = 1 << 19,

  R_MODE_UNUSED_20 = 1 << 20, /* cleared */
  R_MODE_UNUSED_21 = 1 << 21, /* cleared */
  R_NO_OVERWRITE = 1 << 22,   /* Skip existing files. */
  R_TOUCH = 1 << 23,          /* Touch files before rendering. */
  R_SIMPLIFY = 1 << 24,
  R_EDGE_FRS = 1 << 25,        /* R_EDGE reserved for Freestyle */
  R_PERSISTENT_DATA = 1 << 26, /* Keep data around for re-render. */
  R_MODE_UNUSED_27 = 1 << 27,  /* cleared */
};

/** #RenderData::seq_flag */
enum {
  R_SEQ_UNUSED_0 = (1 << 0), /* cleared */
  R_SEQ_UNUSED_1 = (1 << 1), /* cleared */
  R_SEQ_UNUSED_2 = (1 << 2), /* cleared */
  R_SEQ_UNUSED_3 = (1 << 3), /* cleared */
  R_SEQ_UNUSED_4 = (1 << 4), /* cleared */
  R_SEQ_OVERRIDE_SCENE_SETTINGS = (1 << 5),
};

/** #RenderData::filtertype (used for nodes) */
enum {
  R_FILTER_BOX = 0,
  R_FILTER_TENT = 1,
  R_FILTER_QUAD = 2,
  R_FILTER_CUBIC = 3,
  R_FILTER_CATROM = 4,
  R_FILTER_GAUSS = 5,
  R_FILTER_MITCH = 6,
  R_FILTER_FAST_GAUSS = 7,
};

/** #RenderData::scemode */
enum {
  R_DOSEQ = 1 << 0,
  R_BG_RENDER = 1 << 1,
  /* Passepartout is camera option now, keep this for backward compatibility. */
  R_PASSEPARTOUT = 1 << 2,
  R_BUTS_PREVIEW = 1 << 3,
  R_EXTENSION = 1 << 4,
  R_MATNODE_PREVIEW = 1 << 5,
  R_DOCOMP = 1 << 6,
  R_COMP_CROP = 1 << 7,
  R_SCEMODE_UNUSED_8 = 1 << 8, /* cleared */
  R_SINGLE_LAYER = 1 << 9,
  R_SCEMODE_UNUSED_10 = 1 << 10, /* cleared */
  R_SCEMODE_UNUSED_11 = 1 << 11, /* cleared */
  R_NO_IMAGE_LOAD = 1 << 12,
  R_SCEMODE_UNUSED_13 = 1 << 13, /* cleared */
  R_NO_FRAME_UPDATE = 1 << 14,
  R_SCEMODE_UNUSED_15 = 1 << 15, /* cleared */
  R_SCEMODE_UNUSED_16 = 1 << 16, /* cleared */
  R_SCEMODE_UNUSED_17 = 1 << 17, /* cleared */
  R_TEXNODE_PREVIEW = 1 << 18,
  R_SCEMODE_UNUSED_19 = 1 << 19, /* cleared */
  R_EXR_CACHE_FILE = 1 << 20,
  R_MULTIVIEW = 1 << 21,
};

/** #RenderData::stamp */
enum {
  R_STAMP_TIME = 1 << 0,
  R_STAMP_FRAME = 1 << 1,
  R_STAMP_DATE = 1 << 2,
  R_STAMP_CAMERA = 1 << 3,
  R_STAMP_SCENE = 1 << 4,
  R_STAMP_NOTE = 1 << 5,
  /** Draw in the image space. */
  R_STAMP_DRAW = 1 << 6,
  R_STAMP_MARKER = 1 << 7,
  R_STAMP_FILENAME = 1 << 8,
  R_STAMP_SEQSTRIP = 1 << 9,
  R_STAMP_RENDERTIME = 1 << 10,
  R_STAMP_CAMERALENS = 1 << 11,
  R_STAMP_STRIPMETA = 1 << 12,
  R_STAMP_MEMORY = 1 << 13,
  R_STAMP_HIDE_LABELS = 1 << 14,
  R_STAMP_FRAME_RANGE = 1 << 15,
  R_STAMP_HOSTNAME = 1 << 16,
};

#define R_STAMP_ALL \
  (R_STAMP_TIME | R_STAMP_FRAME | R_STAMP_DATE | R_STAMP_CAMERA | R_STAMP_SCENE | R_STAMP_NOTE | \
   R_STAMP_MARKER | R_STAMP_FILENAME | R_STAMP_SEQSTRIP | R_STAMP_RENDERTIME | \
   R_STAMP_CAMERALENS | R_STAMP_MEMORY | R_STAMP_HIDE_LABELS | R_STAMP_FRAME_RANGE | \
   R_STAMP_HOSTNAME)

/** #RenderData::alphamode */
enum {
  R_ADDSKY = 0,
  R_ALPHAPREMUL = 1,
};

/** #RenderData::color_mgt_flag */
enum {
  /** Deprecated, should only be used in versioning code only. */
  R_COLOR_MANAGEMENT = (1 << 0),
  R_COLOR_MANAGEMENT_UNUSED_1 = (1 << 1),
};

/* bake_mode: same as RE_BAKE_xxx defines. */
/** #RenderData::bake_flag */
enum {
  R_BAKE_CLEAR = 1 << 0,
  // R_BAKE_OSA = 1 << 1, /* Deprecated. */
  R_BAKE_TO_ACTIVE = 1 << 2,
  // R_BAKE_NORMALIZE = 1 << 3, /* Deprecated. */
  R_BAKE_MULTIRES = 1 << 4,
  R_BAKE_LORES_MESH = 1 << 5,
  // R_BAKE_VCOL = 1 << 6, /* Deprecated. */
  R_BAKE_USERSCALE = 1 << 7,
  R_BAKE_CAGE = 1 << 8,
  R_BAKE_SPLIT_MAT = 1 << 9,
  R_BAKE_AUTO_NAME = 1 << 10,
};

/** #RenderData::bake_normal_space */
enum {
  R_BAKE_SPACE_CAMERA = 0,
  R_BAKE_SPACE_WORLD = 1,
  R_BAKE_SPACE_OBJECT = 2,
  R_BAKE_SPACE_TANGENT = 3,
};

/** #RenderData::line_thickness_mode */
enum {
  R_LINE_THICKNESS_ABSOLUTE = 1,
  R_LINE_THICKNESS_RELATIVE = 2,
};

/* Sequencer seq_prev_type seq_rend_type. */

/** #RenderData::engine (scene.cc) */
extern const char *RE_engine_id_BLENDER_EEVEE;
extern const char *RE_engine_id_BLENDER_WORKBENCH;
extern const char *RE_engine_id_BLENDER_WORKBENCH_NEXT;
extern const char *RE_engine_id_CYCLES;

/** \} */

/* -------------------------------------------------------------------- */
/** \name Scene Defines
 * \{ */

/* Note that much higher max-frames give imprecise sub-frames, see: #46859. */
/* Current precision is 16 for the sub-frames closer to MAXFRAME. */

/* For general use. */
#define MAXFRAME 1048574
#define MAXFRAMEF 1048574.0f

#define MINFRAME 0
#define MINFRAMEF 0.0f

/** (Minimum frame number for current-frame). */
#define MINAFRAME -1048574
#define MINAFRAMEF -1048574.0f

/** \} */

/* -------------------------------------------------------------------- */
/** \name Scene Related Macros
 * \{ */

#define BASE_VISIBLE(v3d, base) BKE_base_is_visible(v3d, base)
#define BASE_SELECTABLE(v3d, base) \
  (BASE_VISIBLE(v3d, base) && \
   ((v3d == NULL) || (((1 << (base)->object->type) & (v3d)->object_type_exclude_select) == 0)) && \
   (((base)->flag & BASE_SELECTABLE) != 0))
#define BASE_SELECTED(v3d, base) (BASE_VISIBLE(v3d, base) && (((base)->flag & BASE_SELECTED) != 0))
#define BASE_EDITABLE(v3d, base) \
  (BASE_VISIBLE(v3d, base) && !ID_IS_LINKED((base)->object) && \
   (!ID_IS_OVERRIDE_LIBRARY_REAL((base)->object) || \
    ((base)->object->id.override_library->flag & LIBOVERRIDE_FLAG_SYSTEM_DEFINED) == 0))
#define BASE_SELECTED_EDITABLE(v3d, base) \
  (BASE_EDITABLE(v3d, base) && (((base)->flag & BASE_SELECTED) != 0))

/* deprecate this! */
#define OBEDIT_FROM_OBACT(ob) ((ob) ? (((ob)->mode & OB_MODE_EDIT) ? ob : NULL) : NULL)
#define OBPOSE_FROM_OBACT(ob) ((ob) ? (((ob)->mode & OB_MODE_POSE) ? ob : NULL) : NULL)
#define OBWEIGHTPAINT_FROM_OBACT(ob) \
  ((ob) ? (((ob)->mode & OB_MODE_WEIGHT_PAINT) ? ob : NULL) : NULL)

#define V3D_CAMERA_LOCAL(v3d) ((!(v3d)->scenelock && (v3d)->camera) ? (v3d)->camera : NULL)
#define V3D_CAMERA_SCENE(scene, v3d) \
  ((!(v3d)->scenelock && (v3d)->camera) ? (v3d)->camera : (scene)->camera)

#define PRVRANGEON (scene->r.flag & SCER_PRV_RANGE)
#define PSFRA ((PRVRANGEON) ? (scene->r.psfra) : (scene->r.sfra))
#define PEFRA ((PRVRANGEON) ? (scene->r.pefra) : (scene->r.efra))
#define FRA2TIME(a) ((((double)scene->r.frs_sec_base) * (double)(a)) / (double)scene->r.frs_sec)
#define TIME2FRA(a) ((((double)scene->r.frs_sec) * (double)(a)) / (double)scene->r.frs_sec_base)
#define FPS (((double)scene->r.frs_sec) / (double)scene->r.frs_sec_base)

/** \} */

/* -------------------------------------------------------------------- */
/** \name Scene Enum/Flags
 * \{ */

/* Base.flag is in `DNA_object_types.h`. */

/** #ToolSettings::transform_flag */
enum {
  SCE_XFORM_AXIS_ALIGN = (1 << 0),
  SCE_XFORM_DATA_ORIGIN = (1 << 1),
  SCE_XFORM_SKIP_CHILDREN = (1 << 2),
};

/** #ToolSettings::object_flag */
enum {
  SCE_OBJECT_MODE_LOCK = (1 << 0),
};

/** #ToolSettings::workspace_tool_flag */
enum {
  SCE_WORKSPACE_TOOL_FALLBACK = 0,
  SCE_WORKSPACE_TOOL_DEFAULT = 1,
};

/** #ToolSettings::snap_flag */
typedef enum eSnapFlag {
  SCE_SNAP = (1 << 0),
  SCE_SNAP_ROTATE = (1 << 1),
  SCE_SNAP_PEEL_OBJECT = (1 << 2),
  // SCE_SNAP_PROJECT = (1 << 3), /* DEPRECATED, see #SCE_SNAP_INDIVIDUAL_PROJECT. */
  /** Was `SCE_SNAP_NO_SELF`, but self should be active. */
  SCE_SNAP_NOT_TO_ACTIVE = (1 << 4),
  SCE_SNAP_ABS_GRID = (1 << 5),
  SCE_SNAP_BACKFACE_CULLING = (1 << 6),
  SCE_SNAP_KEEP_ON_SAME_OBJECT = (1 << 7),
  /** see #eSnapTargetOP */
  SCE_SNAP_TO_INCLUDE_EDITED = (1 << 8),
  SCE_SNAP_TO_INCLUDE_NONEDITED = (1 << 9),
  SCE_SNAP_TO_ONLY_SELECTABLE = (1 << 10),
} eSnapFlag;

ENUM_OPERATORS(eSnapFlag, SCE_SNAP_TO_ONLY_SELECTABLE)

/** See #ToolSettings::snap_target (to be renamed `snap_source`) and #TransSnap.source_operation */
typedef enum eSnapSourceOP {
  SCE_SNAP_SOURCE_CLOSEST = 0,
  SCE_SNAP_SOURCE_CENTER = 1,
  SCE_SNAP_SOURCE_MEDIAN = 2,
  SCE_SNAP_SOURCE_ACTIVE = 3,
} eSnapSourceOP;

ENUM_OPERATORS(eSnapSourceOP, SCE_SNAP_SOURCE_ACTIVE)

/**
 * #TransSnap::target_operation and #ToolSettings::snap_flag
 * (#SCE_SNAP_NOT_TO_ACTIVE, #SCE_SNAP_TO_INCLUDE_EDITED, #SCE_SNAP_TO_INCLUDE_NONEDITED,
 * #SCE_SNAP_TO_ONLY_SELECTABLE).
 */
typedef enum eSnapTargetOP {
  SCE_SNAP_TARGET_ALL = 0,
  SCE_SNAP_TARGET_NOT_SELECTED = (1 << 0),
  SCE_SNAP_TARGET_NOT_ACTIVE = (1 << 1),
  SCE_SNAP_TARGET_NOT_EDITED = (1 << 2),
  SCE_SNAP_TARGET_ONLY_SELECTABLE = (1 << 3),
  SCE_SNAP_TARGET_NOT_NONEDITED = (1 << 4),
} eSnapTargetOP;
ENUM_OPERATORS(eSnapTargetOP, SCE_SNAP_TARGET_NOT_NONEDITED)

/** #ToolSettings::snap_mode */
typedef enum eSnapMode {
  SCE_SNAP_TO_NONE = 0,

  /** #ToolSettings::snap_node_mode */
  SCE_SNAP_TO_NODE_X = (1 << 0),
  SCE_SNAP_TO_NODE_Y = (1 << 1),

  /** #ToolSettings::snap_mode and #ToolSettings::snap_node_mode and #ToolSettings.snap_uv_mode */
  SCE_SNAP_TO_POINT = (1 << 0),
  /* Even with the same value, there is a distinction between point and endpoint in the snap code.
   * Therefore, use different enums for better code readability. */
  SCE_SNAP_TO_EDGE_ENDPOINT = (1 << 0),
  SCE_SNAP_TO_EDGE = (1 << 1),
  SCE_SNAP_TO_FACE = (1 << 2),
  SCE_SNAP_TO_VOLUME = (1 << 3),
  SCE_SNAP_TO_EDGE_MIDPOINT = (1 << 4),
  SCE_SNAP_TO_EDGE_PERPENDICULAR = (1 << 5),
  SCE_SNAP_TO_INCREMENT = (1 << 6),
  SCE_SNAP_TO_GRID = (1 << 7),

  /** For snap individual elements. */
  SCE_SNAP_INDIVIDUAL_NEAREST = (1 << 8),
  SCE_SNAP_INDIVIDUAL_PROJECT = (1 << 9),
} eSnapMode;
/* Due to dependency conflicts with Cycles, header cannot directly include `BLI_utildefines.h`. */
/* TODO: move this macro to a more general place. */
#ifdef ENUM_OPERATORS
ENUM_OPERATORS(eSnapMode, SCE_SNAP_INDIVIDUAL_PROJECT)
#endif

#define SCE_SNAP_TO_VERTEX (SCE_SNAP_TO_POINT | SCE_SNAP_TO_EDGE_ENDPOINT)

#define SCE_SNAP_TO_GEOM \
  (SCE_SNAP_TO_VERTEX | SCE_SNAP_TO_EDGE | SCE_SNAP_TO_FACE | SCE_SNAP_TO_EDGE_PERPENDICULAR | \
   SCE_SNAP_TO_EDGE_MIDPOINT)

/** #SequencerToolSettings::snap_mode */
enum {
  SEQ_SNAP_TO_STRIPS = 1 << 0,
  SEQ_SNAP_TO_CURRENT_FRAME = 1 << 1,
  SEQ_SNAP_TO_STRIP_HOLD = 1 << 2,
};

/** #SequencerToolSettings::snap_flag */
enum {
  SEQ_SNAP_IGNORE_MUTED = 1 << 0,
  SEQ_SNAP_IGNORE_SOUND = 1 << 1,
  SEQ_SNAP_CURRENT_FRAME_TO_STRIPS = 1 << 2,
};

/** #ToolSettings::snap_transform_mode_flag */
typedef enum eSnapTransformMode {
  SCE_SNAP_TRANSFORM_MODE_TRANSLATE = (1 << 0),
  SCE_SNAP_TRANSFORM_MODE_ROTATE = (1 << 1),
  SCE_SNAP_TRANSFORM_MODE_SCALE = (1 << 2),
} eSnapTransformMode;

/** #ToolSettings::selectmode */
enum {
  SCE_SELECT_VERTEX = 1 << 0, /* for mesh */
  SCE_SELECT_EDGE = 1 << 1,
  SCE_SELECT_FACE = 1 << 2,
};

/** #MeshStatVis::type */
enum {
  SCE_STATVIS_OVERHANG = 0,
  SCE_STATVIS_THICKNESS = 1,
  SCE_STATVIS_INTERSECT = 2,
  SCE_STATVIS_DISTORT = 3,
  SCE_STATVIS_SHARP = 4,
};

/** #ParticleEditSettings::selectmode for particles */
enum {
  SCE_SELECT_PATH = 1 << 0,
  SCE_SELECT_POINT = 1 << 1,
  SCE_SELECT_END = 1 << 2,
};

/** #ToolSettings::prop_mode (proportional falloff) */
enum {
  PROP_SMOOTH = 0,
  PROP_SPHERE = 1,
  PROP_ROOT = 2,
  PROP_SHARP = 3,
  PROP_LIN = 4,
  PROP_CONST = 5,
  PROP_RANDOM = 6,
  PROP_INVSQUARE = 7,
  PROP_MODE_MAX = 8,
};

/** #ToolSettings::proportional_edit & similarly named members. */
enum {
  PROP_EDIT_USE = (1 << 0),
  PROP_EDIT_CONNECTED = (1 << 1),
  PROP_EDIT_PROJECTED = (1 << 2),
};

/** #ToolSettings::weightuser */
enum {
  OB_DRAW_GROUPUSER_NONE = 0,
  OB_DRAW_GROUPUSER_ACTIVE = 1,
  OB_DRAW_GROUPUSER_ALL = 2,
};

/* object_vgroup.cc */

#define WT_VGROUP_MASK_ALL \
  ((1 << WT_VGROUP_ACTIVE) | (1 << WT_VGROUP_BONE_SELECT) | (1 << WT_VGROUP_BONE_DEFORM) | \
   (1 << WT_VGROUP_BONE_DEFORM_OFF) | (1 << WT_VGROUP_ALL))

/** #Scene::flag */
enum {
  SCE_DS_SELECTED = 1 << 0,
  SCE_DS_COLLAPSED = 1 << 1,
  SCE_NLA_EDIT_ON = 1 << 2,
  SCE_FRAME_DROP = 1 << 3,
  SCE_KEYS_NO_SELONLY = 1 << 4,
  SCE_READFILE_LIBLINK_NEED_SETSCENE_CHECK = 1 << 5,
};

/* Return flag BKE_scene_base_iter_next functions. */
enum {
  // F_ERROR = -1, /* UNUSED. */
  F_START = 0,
  F_SCENE = 1,
  F_DUPLI = 3,
};

/** #AudioData::flag */
enum {
  AUDIO_MUTE = 1 << 0,
  AUDIO_SYNC = 1 << 1,
  AUDIO_SCRUB = 1 << 2,
  AUDIO_VOLUME_ANIMATED = 1 << 3,
};

/** #FFMpegCodecData::flags */
enum {
#ifdef DNA_DEPRECATED_ALLOW
  /* DEPRECATED: you can choose none as audio-codec now. */
  FFMPEG_MULTIPLEX_AUDIO = (1 << 0),
#endif
  FFMPEG_AUTOSPLIT_OUTPUT = (1 << 1),
  FFMPEG_LOSSLESS_OUTPUT = (1 << 2),
  FFMPEG_USE_MAX_B_FRAMES = (1 << 3),
};

/** #Paint::flags */
typedef enum ePaintFlags {
  PAINT_SHOW_BRUSH = (1 << 0),
  PAINT_FAST_NAVIGATE = (1 << 1),
  PAINT_SHOW_BRUSH_ON_SURFACE = (1 << 2),
  PAINT_USE_CAVITY_MASK = (1 << 3),
  PAINT_SCULPT_DELAY_UPDATES = (1 << 4),
  PAINT_SCULPT_SHOW_PIVOT = (1 << 5),
} ePaintFlags;

/**
 * #Paint::symmetry_flags
 * (for now just a duplicate of sculpt symmetry flags).
 */
typedef enum ePaintSymmetryFlags {
  PAINT_SYMM_NONE = 0,
  PAINT_SYMM_X = (1 << 0),
  PAINT_SYMM_Y = (1 << 1),
  PAINT_SYMM_Z = (1 << 2),
  PAINT_SYMMETRY_FEATHER = (1 << 3),
  PAINT_TILE_X = (1 << 4),
  PAINT_TILE_Y = (1 << 5),
  PAINT_TILE_Z = (1 << 6),
} ePaintSymmetryFlags;
ENUM_OPERATORS(ePaintSymmetryFlags, PAINT_TILE_Z);
#define PAINT_SYMM_AXIS_ALL (PAINT_SYMM_X | PAINT_SYMM_Y | PAINT_SYMM_Z)

#ifdef __cplusplus
inline ePaintSymmetryFlags operator++(ePaintSymmetryFlags &flags, int)
{
  flags = ePaintSymmetryFlags(char(flags) + 1);
  return flags;
}
#endif

/**
 * #Sculpt::flags
 * These can eventually be moved to paint flags?
 */
typedef enum eSculptFlags {
  SCULPT_FLAG_UNUSED_0 = (1 << 0), /* cleared */
  SCULPT_FLAG_UNUSED_1 = (1 << 1), /* cleared */
  SCULPT_FLAG_UNUSED_2 = (1 << 2), /* cleared */

  SCULPT_LOCK_X = (1 << 3),
  SCULPT_LOCK_Y = (1 << 4),
  SCULPT_LOCK_Z = (1 << 5),

  SCULPT_FLAG_UNUSED_6 = (1 << 6), /* cleared */

  SCULPT_FLAG_UNUSED_7 = (1 << 7), /* cleared */
  SCULPT_ONLY_DEFORM = (1 << 8),
  // SCULPT_SHOW_DIFFUSE = (1 << 9), /* deprecated */

  /** If set, the mesh will be drawn with smooth-shading in dynamic-topology mode. */
<<<<<<< HEAD
  SCULPT_FLAG_UNUSED_10 = (1 << 10),
=======
  SCULPT_FLAG_UNUSED_8 = (1 << 10), /* deprecated */
>>>>>>> dd9a9278

  /** If set, dynamic-topology brushes will subdivide short edges. */
  SCULPT_DYNTOPO_SUBDIVIDE = (1 << 12), /* deprecated. */
  /** If set, dynamic-topology brushes will collapse short edges. */
  SCULPT_DYNTOPO_COLLAPSE = (1 << 11), /* deprecated. */

  /** If set, dynamic-topology detail size will be constant in object space. */
  SCULPT_DYNTOPO_DETAIL_CONSTANT = (1 << 13), /* deprecated. */
  SCULPT_DYNTOPO_DETAIL_BRUSH = (1 << 14),    /* deprecated. */
  /* Don't display mask in viewport, but still use it for strokes. */
  SCULPT_HIDE_MASK = (1 << 15),
  SCULPT_DYNTOPO_DETAIL_MANUAL = (1 << 16), /* deprecated. */

  /* Don't display face sets in viewport. */
  SCULPT_HIDE_FACE_SETS = (1 << 17),
  SCULPT_FLAG_UNUSED_8 = (1 << 18),

  /* Hides facesets/masks and forces indexed mode to save GPU bandwidth. */
  SCULPT_FLAG_UNUSED_20 = (1 << 20),
  SCULPT_DYNTOPO_ENABLED = (1 << 21),
} eSculptFlags;

/** #Sculpt::transform_mode */
typedef enum eSculptTransformMode {
  SCULPT_TRANSFORM_MODE_ALL_VERTICES = 0,
  SCULPT_TRANSFORM_MODE_RADIUS_ELASTIC = 1,
} eSculptTrasnformMode;

/** #PaintModeSettings::mode */
typedef enum ePaintCanvasSource {
  /** Paint on the active node of the active material slot. */
  PAINT_CANVAS_SOURCE_MATERIAL = 0,
  /** Paint on a selected image. */
  PAINT_CANVAS_SOURCE_IMAGE = 1,
  /** Paint on the active color attribute (vertex color) layer. */
  PAINT_CANVAS_SOURCE_COLOR_ATTRIBUTE = 2,
} ePaintCanvasSource;

/** #ImagePaintSettings::mode */
/* Defines to let old texture painting use the new enum. */
/* TODO(jbakker): rename usages. */
#define IMAGEPAINT_MODE_MATERIAL PAINT_CANVAS_SOURCE_MATERIAL
#define IMAGEPAINT_MODE_IMAGE PAINT_CANVAS_SOURCE_IMAGE

/** #ImagePaintSettings::interp */
enum {
  IMAGEPAINT_INTERP_LINEAR = 0,
  IMAGEPAINT_INTERP_CLOSEST = 1,
};

/** #ImagePaintSettings::flag */
enum {
  IMAGEPAINT_DRAWING = 1 << 0,
  // IMAGEPAINT_DRAW_TOOL = 1 << 1,         /* Deprecated. */
  // IMAGEPAINT_DRAW_TOOL_DRAWING = 1 << 2, /* Deprecated. */
};

/* Projection painting only. */
/** #ImagePaintSettings::flag */
enum {
  IMAGEPAINT_PROJECT_XRAY = 1 << 4,
  IMAGEPAINT_PROJECT_BACKFACE = 1 << 5,
  IMAGEPAINT_PROJECT_FLAT = 1 << 6,
  IMAGEPAINT_PROJECT_LAYER_CLONE = 1 << 7,
  IMAGEPAINT_PROJECT_LAYER_STENCIL = 1 << 8,
  IMAGEPAINT_PROJECT_LAYER_STENCIL_INV = 1 << 9,
};

/** #ImagePaintSettings::missing_data */
enum {
  IMAGEPAINT_MISSING_UVS = 1 << 0,
  IMAGEPAINT_MISSING_MATERIAL = 1 << 1,
  IMAGEPAINT_MISSING_TEX = 1 << 2,
  IMAGEPAINT_MISSING_STENCIL = 1 << 3,
};

/** #ToolSettings::uvcalc_flag */
enum {
  UVCALC_FILLHOLES = 1 << 0,
  /** Would call this UVCALC_ASPECT_CORRECT, except it should be default with old file. */
  UVCALC_NO_ASPECT_CORRECT = 1 << 1,
  /** Adjust UVs while transforming with Vert or Edge Slide. */
  UVCALC_TRANSFORM_CORRECT_SLIDE = 1 << 2,
  /** Use mesh data after subsurf to compute UVs. */
  UVCALC_USESUBSURF = 1 << 3,
  /** Adjust UVs while transforming to avoid distortion */
  UVCALC_TRANSFORM_CORRECT = 1 << 4,
  /** Keep equal values merged while correcting custom-data. */
  UVCALC_TRANSFORM_CORRECT_KEEP_CONNECTED = 1 << 5,
};

/** #ToolSettings::uv_flag */
enum {
  UV_SYNC_SELECTION = 1,
  UV_SHOW_SAME_IMAGE = 2,
};

/** #ToolSettings::uv_selectmode */
enum {
  UV_SELECT_VERTEX = 1 << 0,
  UV_SELECT_EDGE = 1 << 1,
  UV_SELECT_FACE = 1 << 2,
  UV_SELECT_ISLAND = 1 << 3,
};

/** #ToolSettings::uv_sticky */
enum {
  SI_STICKY_LOC = 0,
  SI_STICKY_DISABLE = 1,
  SI_STICKY_VERTEX = 2,
};

/** #ToolSettings::gpencil_flags */
typedef enum eGPencil_Flags {
  /** When creating new frames, the last frame gets used as the basis for the new one. */
  GP_TOOL_FLAG_RETAIN_LAST = (1 << 1),
  /** Add the strokes below all strokes in the layer. */
  GP_TOOL_FLAG_PAINT_ONBACK = (1 << 2),
  /** Show compact list of colors. */
  GP_TOOL_FLAG_THUMBNAIL_LIST = (1 << 3),
  /** Generate weight data for new strokes. */
  GP_TOOL_FLAG_CREATE_WEIGHTS = (1 << 4),
  /** Auto-merge with last stroke. */
  GP_TOOL_FLAG_AUTOMERGE_STROKE = (1 << 5),
} eGPencil_Flags;

/** #Scene::r.simplify_gpencil */
typedef enum eGPencil_SimplifyFlags {
  /** Simplify. */
  SIMPLIFY_GPENCIL_ENABLE = (1 << 0),
  /** Simplify on play. */
  SIMPLIFY_GPENCIL_ON_PLAY = (1 << 1),
  /** Simplify fill on viewport. */
  SIMPLIFY_GPENCIL_FILL = (1 << 2),
  /** Simplify modifier on viewport. */
  SIMPLIFY_GPENCIL_MODIFIER = (1 << 3),
  /** Simplify Shader FX. */
  SIMPLIFY_GPENCIL_FX = (1 << 5),
  /** Simplify layer tint. */
  SIMPLIFY_GPENCIL_TINT = (1 << 7),
  /** Simplify Anti-aliasing. */
  SIMPLIFY_GPENCIL_AA = (1 << 8),
} eGPencil_SimplifyFlags;

/** `ToolSettings.gpencil_*_align` - Stroke Placement mode flags. */
typedef enum eGPencil_Placement_Flags {
  /** New strokes are added in viewport/data space (i.e. not screen space). */
  GP_PROJECT_VIEWSPACE = (1 << 0),

  // /** Viewport space, but relative to render canvas (Sequencer Preview Only) */
  // GP_PROJECT_CANVAS = (1 << 1), /* UNUSED */

  /** Project into the screen's Z values. */
  GP_PROJECT_DEPTH_VIEW = (1 << 2),
  GP_PROJECT_DEPTH_STROKE = (1 << 3),

  /** "Use Endpoints". */
  GP_PROJECT_DEPTH_STROKE_ENDPOINTS = (1 << 4),
  GP_PROJECT_CURSOR = (1 << 5),
  GP_PROJECT_DEPTH_STROKE_FIRST = (1 << 6),
} eGPencil_Placement_Flags;

/** #ToolSettings::gpencil_selectmode */
typedef enum eGPencil_Selectmode_types {
  GP_SELECTMODE_POINT = 0,
  GP_SELECTMODE_STROKE = 1,
  GP_SELECTMODE_SEGMENT = 2,
} eGPencil_Selectmode_types;

/** #ToolSettings::gpencil_guide_types */
typedef enum eGPencil_GuideTypes {
  GP_GUIDE_CIRCULAR = 0,
  GP_GUIDE_RADIAL = 1,
  GP_GUIDE_PARALLEL = 2,
  GP_GUIDE_GRID = 3,
  GP_GUIDE_ISO = 4,
} eGPencil_GuideTypes;

/** #ToolSettings::gpencil_guide_references */
typedef enum eGPencil_Guide_Reference {
  GP_GUIDE_REF_CURSOR = 0,
  GP_GUIDE_REF_CUSTOM = 1,
  GP_GUIDE_REF_OBJECT = 2,
} eGPencil_Guide_Reference;

/** #ToolSettings::particle flag */
enum {
  PE_KEEP_LENGTHS = 1 << 0,
  PE_LOCK_FIRST = 1 << 1,
  PE_DEFLECT_EMITTER = 1 << 2,
  PE_INTERPOLATE_ADDED = 1 << 3,
  PE_DRAW_PART = 1 << 4,
  PE_UNUSED_6 = 1 << 6, /* cleared */
  PE_FADE_TIME = 1 << 7,
  PE_AUTO_VELOCITY = 1 << 8,
};

/** #ParticleEditSettings::brushtype */
enum {
  PE_BRUSH_NONE = -1,
  PE_BRUSH_COMB = 0,
  PE_BRUSH_CUT = 1,
  PE_BRUSH_LENGTH = 2,
  PE_BRUSH_PUFF = 3,
  PE_BRUSH_ADD = 4,
  PE_BRUSH_SMOOTH = 5,
  PE_BRUSH_WEIGHT = 6,
};

/** #ParticleBrushData::flag */
enum {
  PE_BRUSH_DATA_PUFF_VOLUME = 1 << 0,
};

/** #ParticleBrushData::edittype */
enum {
  PE_TYPE_PARTICLES = 0,
  PE_TYPE_SOFTBODY = 1,
  PE_TYPE_CLOTH = 2,
};

/** #PhysicsSettings::flag */
enum {
  PHYS_GLOBAL_GRAVITY = 1,
};

/* UnitSettings */

#define USER_UNIT_ADAPTIVE 0xFF
/** #UnitSettings::system */
enum {
  USER_UNIT_NONE = 0,
  USER_UNIT_METRIC = 1,
  USER_UNIT_IMPERIAL = 2,
};
/** #UnitSettings::flag */
enum {
  USER_UNIT_OPT_SPLIT = 1,
  USER_UNIT_ROT_RADIANS = 2,
};

/** #SceneEEVEE::flag */
enum {
  // SCE_EEVEE_VOLUMETRIC_ENABLED = (1 << 0), /* Unused */
  SCE_EEVEE_VOLUMETRIC_LIGHTS = (1 << 1),
  SCE_EEVEE_VOLUMETRIC_SHADOWS = (1 << 2),
  //  SCE_EEVEE_VOLUMETRIC_COLORED    = (1 << 3), /* Unused */
  SCE_EEVEE_GTAO_ENABLED = (1 << 4),
  SCE_EEVEE_GTAO_BENT_NORMALS = (1 << 5),
  SCE_EEVEE_GTAO_BOUNCE = (1 << 6),
  // SCE_EEVEE_DOF_ENABLED = (1 << 7), /* Moved to camera->dof.flag */
  SCE_EEVEE_BLOOM_ENABLED = (1 << 8),
  SCE_EEVEE_MOTION_BLUR_ENABLED = (1 << 9),
  SCE_EEVEE_SHADOW_HIGH_BITDEPTH = (1 << 10),
  SCE_EEVEE_TAA_REPROJECTION = (1 << 11),
  // SCE_EEVEE_SSS_ENABLED = (1 << 12), /* Unused */
  // SCE_EEVEE_SSS_SEPARATE_ALBEDO = (1 << 13), /* Unused */
  SCE_EEVEE_SSR_ENABLED = (1 << 14),
  SCE_EEVEE_SSR_REFRACTION = (1 << 15),
  SCE_EEVEE_SSR_HALF_RESOLUTION = (1 << 16),
  SCE_EEVEE_SHOW_IRRADIANCE = (1 << 17),
  SCE_EEVEE_SHOW_CUBEMAPS = (1 << 18),
  SCE_EEVEE_GI_AUTOBAKE = (1 << 19),
  SCE_EEVEE_SHADOW_SOFT = (1 << 20),
  SCE_EEVEE_OVERSCAN = (1 << 21),
  SCE_EEVEE_DOF_HQ_SLIGHT_FOCUS = (1 << 22),
  SCE_EEVEE_DOF_JITTER = (1 << 23),
  SCE_EEVEE_SHADOW_ENABLED = (1 << 24),
  SCE_EEVEE_RAYTRACE_OPTIONS_SPLIT = (1 << 25),
};

typedef enum RaytraceEEVEE_Flag {
  RAYTRACE_EEVEE_USE_DENOISE = (1 << 0),
} RaytraceEEVEE_Flag;

typedef enum RaytraceEEVEE_DenoiseStages {
  RAYTRACE_EEVEE_DENOISE_SPATIAL = (1 << 0),
  RAYTRACE_EEVEE_DENOISE_TEMPORAL = (1 << 1),
  RAYTRACE_EEVEE_DENOISE_BILATERAL = (1 << 2),
} RaytraceEEVEE_DenoiseStages;

typedef enum RaytraceEEVEE_Method {
  RAYTRACE_EEVEE_METHOD_NONE = 0,
  RAYTRACE_EEVEE_METHOD_SCREEN = 1,
  /* TODO(fclem): Hardware ray-tracing. */
  // RAYTRACE_EEVEE_METHOD_HARDWARE = 2,
} RaytraceEEVEE_Method;

/** #SceneEEVEE::shadow_method */
enum {
  SHADOW_ESM = 1,
  /* SHADOW_VSM = 2, */        /* UNUSED */
  /* SHADOW_METHOD_MAX = 3, */ /* UNUSED */
};

/** #SceneEEVEE::motion_blur_position */
enum {
  SCE_EEVEE_MB_CENTER = 0,
  SCE_EEVEE_MB_START = 1,
  SCE_EEVEE_MB_END = 2,
};

/** #SceneDisplay->render_aa and #SceneDisplay->viewport_aa */
enum {
  SCE_DISPLAY_AA_OFF = 0,
  SCE_DISPLAY_AA_FXAA = 1,
  SCE_DISPLAY_AA_SAMPLES_5 = 5,
  SCE_DISPLAY_AA_SAMPLES_8 = 8,
  SCE_DISPLAY_AA_SAMPLES_11 = 11,
  SCE_DISPLAY_AA_SAMPLES_16 = 16,
  SCE_DISPLAY_AA_SAMPLES_32 = 32,
};

/** #SceneHydra->export_method */

enum {
  SCE_HYDRA_EXPORT_HYDRA = 0,
  SCE_HYDRA_EXPORT_USD = 1,
};

/** \} */

#ifdef __cplusplus
}
#endif<|MERGE_RESOLUTION|>--- conflicted
+++ resolved
@@ -2587,11 +2587,7 @@
   // SCULPT_SHOW_DIFFUSE = (1 << 9), /* deprecated */
 
   /** If set, the mesh will be drawn with smooth-shading in dynamic-topology mode. */
-<<<<<<< HEAD
-  SCULPT_FLAG_UNUSED_10 = (1 << 10),
-=======
-  SCULPT_FLAG_UNUSED_8 = (1 << 10), /* deprecated */
->>>>>>> dd9a9278
+  SCULPT_FLAG_UNUSED_10 = (1 << 10), /* deprecated */
 
   /** If set, dynamic-topology brushes will subdivide short edges. */
   SCULPT_DYNTOPO_SUBDIVIDE = (1 << 12), /* deprecated. */
