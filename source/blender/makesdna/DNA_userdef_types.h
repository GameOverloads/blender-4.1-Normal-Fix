--- conflicted
+++ resolved
@@ -653,17 +653,12 @@
 
   char use_sculpt_uvsmooth;
 
-  char _pad[1];
+  char _pad[6];
 
   char use_named_attribute_nodes;
 
   char enable_eevee_next;
   char use_sculpt_texture_paint;
-<<<<<<< HEAD
-  char use_realtime_compositor;
-  char _pad0[4];
-=======
->>>>>>> 92773761
   /** `makesdna` does not allow empty structs. */
 } UserDef_Experimental;
 
