/* SPDX-License-Identifier: GPL-2.0-or-later
 * Copyright 2001-2002 NaN Holding BV. All rights reserved. */

/** \file
 * \ingroup bli
 */

#include <stdlib.h> /* malloc */
#include <string.h>

#include <fcntl.h>
#include <sys/stat.h>
#include <sys/types.h>

#include <errno.h>

#include <zlib.h>
#include <zstd.h>

#ifdef WIN32
#  include "BLI_fileops_types.h"
#  include "BLI_winstuff.h"
#  include "utf_winfunc.h"
#  include "utfconv.h"
#  include <io.h>
#  include <shellapi.h>
#  include <shobjidl.h>
#  include <windows.h>
#else
#  if defined(__APPLE__)
#    include <CoreFoundation/CoreFoundation.h>
#    include <objc/message.h>
#    include <objc/runtime.h>
#  endif
#  include <dirent.h>
#  include <sys/param.h>
#  include <sys/wait.h>
#  include <unistd.h>
#endif

#include "MEM_guardedalloc.h"

#include "BLI_fileops.h"
#include "BLI_path_util.h"
#include "BLI_string.h"
#include "BLI_sys_types.h" /* for intptr_t support */
#include "BLI_utildefines.h"

#ifdef WIN32
/* Text string used as the "verb" for Windows shell operations. */
static char *windows_operation_string(FileExternalOperation operation)
{
  switch (operation) {
    case FILE_EXTERNAL_OPERATION_OPEN:
      return "open";
    case FILE_EXTERNAL_OPERATION_FOLDER_OPEN:
      return "open";
    case FILE_EXTERNAL_OPERATION_EDIT:
      return "edit";
    case FILE_EXTERNAL_OPERATION_NEW:
      return "new";
    case FILE_EXTERNAL_OPERATION_FIND:
      return "find";
    case FILE_EXTERNAL_OPERATION_SHOW:
      return "show";
    case FILE_EXTERNAL_OPERATION_PLAY:
      return "play";
    case FILE_EXTERNAL_OPERATION_BROWSE:
      return "browse";
    case FILE_EXTERNAL_OPERATION_PREVIEW:
      return "preview";
    case FILE_EXTERNAL_OPERATION_PRINT:
      return "print";
    case FILE_EXTERNAL_OPERATION_INSTALL:
      return "install";
    case FILE_EXTERNAL_OPERATION_RUNAS:
      return "runas";
    case FILE_EXTERNAL_OPERATION_PROPERTIES:
      return "properties";
    case FILE_EXTERNAL_OPERATION_FOLDER_FIND:
      return "find";
    case FILE_EXTERNAL_OPERATION_FOLDER_CMD:
      return "cmd";
  }
  BLI_assert_unreachable();
  return "";
}
#endif

bool BLI_file_external_operation_supported(const char *filepath, FileExternalOperation operation)
{
#ifdef WIN32
  char *opstring = windows_operation_string(operation);
  return BLI_windows_external_operation_supported(filepath, opstring);
#else
  UNUSED_VARS(filepath, operation);
  return false;
#endif
}

bool BLI_file_external_operation_execute(const char *filepath, FileExternalOperation operation)
{
#ifdef WIN32
  char *opstring = windows_operation_string(operation);
  if (BLI_windows_external_operation_supported(filepath, opstring) &&
      BLI_windows_external_operation_execute(filepath, opstring))
  {
    return true;
  }
  return false;
#else
  UNUSED_VARS(filepath, operation);
  return false;
#endif
}

size_t BLI_file_zstd_from_mem_at_pos(
    void *buf, size_t len, FILE *file, size_t file_offset, int compression_level)
{
  fseek(file, file_offset, SEEK_SET);

  ZSTD_CCtx *ctx = ZSTD_createCCtx();
  ZSTD_CCtx_setParameter(ctx, ZSTD_c_compressionLevel, compression_level);

  ZSTD_inBuffer input = {buf, len, 0};

  size_t out_len = ZSTD_CStreamOutSize();
  void *out_buf = MEM_mallocN(out_len, __func__);
  size_t total_written = 0;

  /* Compress block and write it out until the input has been consumed. */
  while (input.pos < input.size) {
    ZSTD_outBuffer output = {out_buf, out_len, 0};
    size_t ret = ZSTD_compressStream2(ctx, &output, &input, ZSTD_e_continue);
    if (ZSTD_isError(ret)) {
      break;
    }
    if (fwrite(out_buf, 1, output.pos, file) != output.pos) {
      break;
    }
    total_written += output.pos;
  }

  /* Finalize the `Zstd` frame. */
  size_t ret = 1;
  while (ret != 0) {
    ZSTD_outBuffer output = {out_buf, out_len, 0};
    ret = ZSTD_compressStream2(ctx, &output, &input, ZSTD_e_end);
    if (ZSTD_isError(ret)) {
      break;
    }
    if (fwrite(out_buf, 1, output.pos, file) != output.pos) {
      break;
    }
    total_written += output.pos;
  }

  MEM_freeN(out_buf);
  ZSTD_freeCCtx(ctx);

  return ZSTD_isError(ret) ? 0 : total_written;
}

size_t BLI_file_unzstd_to_mem_at_pos(void *buf, size_t len, FILE *file, size_t file_offset)
{
  fseek(file, file_offset, SEEK_SET);

  ZSTD_DCtx *ctx = ZSTD_createDCtx();

  size_t in_len = ZSTD_DStreamInSize();
  void *in_buf = MEM_mallocN(in_len, __func__);
  ZSTD_inBuffer input = {in_buf, in_len, 0};

  ZSTD_outBuffer output = {buf, len, 0};

  size_t ret = 0;
  /* Read and decompress chunks of input data until we have enough output. */
  while (output.pos < output.size && !ZSTD_isError(ret)) {
    input.size = fread(in_buf, 1, in_len, file);
    if (input.size == 0) {
      break;
    }

    /* Consume input data until we run out or have enough output. */
    input.pos = 0;
    while (input.pos < input.size && output.pos < output.size) {
      ret = ZSTD_decompressStream(ctx, &output, &input);

      if (ZSTD_isError(ret)) {
        break;
      }
    }
  }

  MEM_freeN(in_buf);
  ZSTD_freeDCtx(ctx);

  return ZSTD_isError(ret) ? 0 : output.pos;
}

bool BLI_file_magic_is_gzip(const char header[4])
{
  /* GZIP itself starts with the magic bytes 0x1f 0x8b.
   * The third byte indicates the compression method, which is 0x08 for DEFLATE. */
  return header[0] == 0x1f && header[1] == 0x8b && header[2] == 0x08;
}

bool BLI_file_magic_is_zstd(const char header[4])
{
  /* ZSTD files consist of concatenated frames, each either a Zstd frame or a skippable frame.
   * Both types of frames start with a magic number: 0xFD2FB528 for Zstd frames and 0x184D2A5*
   * for skippable frames, with the * being anything from 0 to F.
   *
   * To check whether a file is Zstd-compressed, we just check whether the first frame matches
   * either. Seeking through the file until a Zstd frame is found would make things more
   * complicated and the probability of a false positive is rather low anyways.
   *
   * Note that LZ4 uses a compatible format, so even though its compressed frames have a
   * different magic number, a valid LZ4 file might also start with a skippable frame matching
   * the second check here.
   *
   * For more details, see https://github.com/facebook/zstd/blob/dev/doc/zstd_compression_format.md
   */

  uint32_t magic = *((uint32_t *)header);
  if (magic == 0xFD2FB528) {
    return true;
  }
  if ((magic >> 4) == 0x184D2A5) {
    return true;
  }
  return false;
}

bool BLI_file_is_writable(const char *filepath)
{
  bool writable;
  if (BLI_access(filepath, W_OK) == 0) {
    /* file exists and I can write to it */
    writable = true;
  }
  else if (errno != ENOENT) {
    /* most likely file or containing directory cannot be accessed */
    writable = false;
  }
  else {
    /* file doesn't exist -- check I can create it in parent directory */
    char parent[FILE_MAX];
    BLI_path_split_dir_part(filepath, parent, sizeof(parent));
#ifdef WIN32
    /* windows does not have X_OK */
    writable = BLI_access(parent, W_OK) == 0;
#else
    writable = BLI_access(parent, X_OK | W_OK) == 0;
#endif
  }
  return writable;
}

bool BLI_file_touch(const char *filepath)
{
  FILE *f = BLI_fopen(filepath, "r+b");

  if (f != NULL) {
    int c = getc(f);

    if (c == EOF) {
      /* Empty file, reopen in truncate write mode... */
      fclose(f);
      f = BLI_fopen(filepath, "w+b");
    }
    else {
      /* Otherwise, rewrite first byte. */
      rewind(f);
      putc(c, f);
    }
  }
  else {
    f = BLI_fopen(filepath, "wb");
  }
  if (f) {
    fclose(f);
    return true;
  }
  return false;
}

bool BLI_file_ensure_parent_dir_exists(const char *filepath)
{
  char di[FILE_MAX];
  BLI_path_split_dir_part(filepath, di, sizeof(di));

  /* Make if the dir doesn't exist. */
  return BLI_dir_create_recursive(di);
}

#ifdef WIN32

static void callLocalErrorCallBack(const char *err)
{
  printf("%s\n", err);
}

FILE *BLI_fopen(const char *filepath, const char *mode)
{
  BLI_assert(!BLI_path_is_rel(filepath));

  return ufopen(filepath, mode);
}

void BLI_get_short_name(char short_name[256], const char *filepath)
{
  wchar_t short_name_16[256];
  int i = 0;

  UTF16_ENCODE(filepath);

  GetShortPathNameW(filepath_16, short_name_16, 256);

  for (i = 0; i < 256; i++) {
    short_name[i] = (char)short_name_16[i];
  }

  UTF16_UN_ENCODE(filepath);
}

void *BLI_gzopen(const char *filepath, const char *mode)
{
  gzFile gzfile;

  BLI_assert(!BLI_path_is_rel(filepath));

  /* XXX: Creates file before transcribing the path. */
  if (mode[0] == 'w') {
    FILE *file = ufopen(filepath, "a");
    if (file == NULL) {
      /* File couldn't be opened, e.g. due to permission error. */
      return NULL;
    }
    fclose(file);
  }

  /* temporary #if until we update all libraries to 1.2.7
   * for correct wide char path handling */
#  if ZLIB_VERNUM >= 0x1270
  UTF16_ENCODE(filepath);

  gzfile = gzopen_w(filepath_16, mode);

  UTF16_UN_ENCODE(filepath);
#  else
  {
    char short_name[256];
    BLI_get_short_name(short_name, filepath);
    gzfile = gzopen(short_name, mode);
  }
#  endif

  return gzfile;
}

int BLI_open(const char *filepath, int oflag, int pmode)
{
  BLI_assert(!BLI_path_is_rel(filepath));

  return uopen(filepath, oflag, pmode);
}

int BLI_access(const char *filepath, int mode)
{
  BLI_assert(!BLI_path_is_rel(filepath));

  return uaccess(filepath, mode);
}

static bool delete_soft(const wchar_t *path_16, const char **error_message)
{
  /* Deletes file or directory to recycling bin. The latter moves all contained files and
   * directories recursively to the recycling bin as well. */
  IFileOperation *pfo;
  IShellItem *psi;

  HRESULT hr = CoInitializeEx(NULL, COINIT_APARTMENTTHREADED | COINIT_DISABLE_OLE1DDE);

  if (SUCCEEDED(hr)) {
    /* This is also the case when COM was previously initialized and CoInitializeEx returns
     * S_FALSE, which is not an error. Both HRESULT values S_OK and S_FALSE indicate success. */

    hr = CoCreateInstance(
        &CLSID_FileOperation, NULL, CLSCTX_ALL, &IID_IFileOperation, (void **)&pfo);

    if (SUCCEEDED(hr)) {
      /* Flags for deletion:
       * FOF_ALLOWUNDO: Enables moving file to recycling bin.
       * FOF_SILENT: Don't show progress dialog box.
       * FOF_WANTNUKEWARNING: Show dialog box if file can't be moved to recycling bin. */
      hr = pfo->lpVtbl->SetOperationFlags(pfo, FOF_ALLOWUNDO | FOF_SILENT | FOF_WANTNUKEWARNING);

      if (SUCCEEDED(hr)) {
        hr = SHCreateItemFromParsingName(path_16, NULL, &IID_IShellItem, (void **)&psi);

        if (SUCCEEDED(hr)) {
          hr = pfo->lpVtbl->DeleteItem(pfo, psi, NULL);

          if (SUCCEEDED(hr)) {
            hr = pfo->lpVtbl->PerformOperations(pfo);

            if (FAILED(hr)) {
              *error_message = "Failed to prepare delete operation";
            }
          }
          else {
            *error_message = "Failed to prepare delete operation";
          }
          psi->lpVtbl->Release(psi);
        }
        else {
          *error_message = "Failed to parse path";
        }
      }
      else {
        *error_message = "Failed to set operation flags";
      }
      pfo->lpVtbl->Release(pfo);
    }
    else {
      *error_message = "Failed to create FileOperation instance";
    }
    CoUninitialize();
  }
  else {
    *error_message = "Failed to initialize COM";
  }

  return FAILED(hr);
}

static bool delete_unique(const char *path, const bool dir)
{
  bool err;

  UTF16_ENCODE(path);

  if (dir) {
    err = !RemoveDirectoryW(path_16);
    if (err) {
      printf("Unable to remove directory\n");
    }
  }
  else {
    err = !DeleteFileW(path_16);
    if (err) {
      callLocalErrorCallBack("Unable to delete file");
    }
  }

  UTF16_UN_ENCODE(path);

  return err;
}

static bool delete_recursive(const char *dir)
{
  struct direntry *filelist, *fl;
  bool err = false;
  uint filelist_num, i;

  i = filelist_num = BLI_filelist_dir_contents(dir, &filelist);
  fl = filelist;
  while (i--) {
    const char *filename = BLI_path_basename(fl->path);

    if (FILENAME_IS_CURRPAR(filename)) {
      /* Skip! */
    }
    else if (S_ISDIR(fl->type)) {
      char path[FILE_MAXDIR];

      /* dir listing produces dir path without trailing slash... */
      BLI_strncpy(path, fl->path, sizeof(path));
      BLI_path_slash_ensure(path, sizeof(path));

      if (delete_recursive(path)) {
        err = true;
      }
    }
    else {
      if (delete_unique(fl->path, false)) {
        err = true;
      }
    }
    fl++;
  }

  if (!err && delete_unique(dir, true)) {
    err = true;
  }

  BLI_filelist_free(filelist, filelist_num);

  return err;
}

int BLI_delete(const char *path, bool dir, bool recursive)
{
  int err;

  BLI_assert(!BLI_path_is_rel(path));

  if (recursive) {
    err = delete_recursive(path);
  }
  else {
    err = delete_unique(path, dir);
  }

  return err;
}

/**
 * Moves the files or directories to the recycling bin.
 */
int BLI_delete_soft(const char *file, const char **error_message)
{
  int err;

  BLI_assert(!BLI_path_is_rel(file));

  UTF16_ENCODE(file);

  err = delete_soft(file_16, error_message);

  UTF16_UN_ENCODE(file);

  return err;
}

<<<<<<< HEAD
/* Not used anywhere! Convention is to use BLI_rename. */
#  if 0
int BLI_move(const char *file, const char *to)
=======
int BLI_path_move(const char *file, const char *to)
>>>>>>> e858aa71
{
  char str[MAXPATHLEN + 12];
  int err;

  /* windows doesn't support moving to a directory
   * it has to be 'mv filepath filepath' and not
   * 'mv filepath destination_directory' */

  BLI_strncpy(str, to, sizeof(str));
  /* points 'to' to a directory ? */
  if (BLI_path_slash_rfind(str) == (str + strlen(str) - 1)) {
    if (BLI_path_slash_rfind(file) != NULL) {
      strcat(str, BLI_path_slash_rfind(file) + 1);
    }
  }

  UTF16_ENCODE(file);
  UTF16_ENCODE(str);
  err = !MoveFileW(file_16, str_16);
  UTF16_UN_ENCODE(str);
  UTF16_UN_ENCODE(file);

  if (err) {
    callLocalErrorCallBack("Unable to move file");
    printf(" Move from '%s' to '%s' failed\n", file, str);
  }

  return err;
}

int BLI_copy(const char *file, const char *to)
{
  char str[MAXPATHLEN + 12];
  int err;

  /* windows doesn't support copying to a directory
   * it has to be 'cp filepath filepath' and not
   * 'cp filepath destdir' */

  BLI_strncpy(str, to, sizeof(str));
  /* points 'to' to a directory ? */
  if (BLI_path_slash_rfind(str) == (str + strlen(str) - 1)) {
    if (BLI_path_slash_rfind(file) != NULL) {
      strcat(str, BLI_path_slash_rfind(file) + 1);
    }
  }

  UTF16_ENCODE(file);
  UTF16_ENCODE(str);
  err = !CopyFileW(file_16, str_16, false);
  UTF16_UN_ENCODE(str);
  UTF16_UN_ENCODE(file);

  if (err) {
    callLocalErrorCallBack("Unable to copy file!");
    printf(" Copy from '%s' to '%s' failed\n", file, str);
  }

  return err;
}

#  if 0
int BLI_create_symlink(const char *file, const char *to)
{
  /* See patch from #30870, should this ever become needed. */
  callLocalErrorCallBack("Linking files is unsupported on Windows");
  (void)file;
  (void)to;
  return 1;
}
#  endif

/** \return true on success (i.e. given path now exists on FS), false otherwise. */
bool BLI_dir_create_recursive(const char *dirname)
{
  char *lslash;
  char tmp[MAXPATHLEN];
  bool ret = true;

  /* First remove possible slash at the end of the dirname.
   * This routine otherwise tries to create
   * blah1/blah2/ (with slash) after creating
   * blah1/blah2 (without slash) */

  BLI_strncpy(tmp, dirname, sizeof(tmp));
  BLI_path_slash_native(tmp);
  BLI_path_slash_rstrip(tmp);

  /* check special case "c:\foo", don't try create "c:", harmless but prints an error below */
  if (isalpha(tmp[0]) && (tmp[1] == ':') && tmp[2] == '\0') {
    return true;
  }

  if (BLI_is_dir(tmp)) {
    return true;
  }
  else if (BLI_exists(tmp)) {
    return false;
  }

  lslash = (char *)BLI_path_slash_rfind(tmp);

  if (lslash) {
    /* Split about the last slash and recurse */
    *lslash = 0;
    if (!BLI_dir_create_recursive(tmp)) {
      ret = false;
    }
  }

  if (ret && dirname[0]) { /* patch, this recursive loop tries to create a nameless directory */
    if (umkdir(dirname) == -1) {
      printf("Unable to create directory %s\n", dirname);
      ret = false;
    }
  }
  return ret;
}

int BLI_rename(const char *from, const char *to)
{
  if (!BLI_exists(from)) {
    return 0;
  }

  /* Make sure `from` & `to` are different (case insensitive) before removing. */
  if (BLI_exists(to) && BLI_strcasecmp(from, to)) {
    if (BLI_delete(to, false, false)) {
      return 1;
    }
  }

  return urename(from, to);
}

#else /* The UNIX world */

/* results from recursive_operation and its callbacks */
enum {
  /* operation succeeded */
  RecursiveOp_Callback_OK = 0,

  /* operation requested not to perform recursive digging for current path */
  RecursiveOp_Callback_StopRecurs = 1,

  /* error occurred in callback and recursive walking should stop immediately */
  RecursiveOp_Callback_Error = 2,
};

typedef int (*RecursiveOp_Callback)(const char *from, const char *to);

/* appending of filename to dir (ensures for buffer size before appending) */
static void join_dirfile_alloc(char **dst, size_t *alloc_len, const char *dir, const char *file)
{
  size_t len = strlen(dir) + strlen(file) + 1;

  if (*dst == NULL) {
    *dst = MEM_mallocN(len + 1, "join_dirfile_alloc path");
  }
  else if (*alloc_len < len) {
    *dst = MEM_reallocN(*dst, len + 1);
  }

  *alloc_len = len;

  BLI_path_join(*dst, len + 1, dir, file);
}

static char *strip_last_slash(const char *dir)
{
  char *result = BLI_strdup(dir);
  BLI_path_slash_rstrip(result);

  return result;
}

/**
 * Scans \a startfrom, generating a corresponding destination name for each item found by
 * prefixing it with startto, recursively scanning subdirectories, and invoking the specified
 * callbacks for files and subdirectories found as appropriate.
 *
 * \param startfrom: Top-level source path.
 * \param startto: Top-level destination path.
 * \param callback_dir_pre: Optional, to be invoked before entering a subdirectory, can return
 *                          RecursiveOp_Callback_StopRecurs to skip the subdirectory.
 * \param callback_file: Optional, to be invoked on each file found.
 * \param callback_dir_post: optional, to be invoked after leaving a subdirectory.
 * \return
 */
static int recursive_operation(const char *startfrom,
                               const char *startto,
                               RecursiveOp_Callback callback_dir_pre,
                               RecursiveOp_Callback callback_file,
                               RecursiveOp_Callback callback_dir_post)
{
  struct stat st;
  char *from = NULL, *to = NULL;
  char *from_path = NULL, *to_path = NULL;
  struct dirent **dirlist = NULL;
  size_t from_alloc_len = -1, to_alloc_len = -1;
  int i, n = 0, ret = 0;

  do { /* once */
    /* ensure there's no trailing slash in file path */
    from = strip_last_slash(startfrom);
    if (startto) {
      to = strip_last_slash(startto);
    }

    ret = lstat(from, &st);
    if (ret < 0) {
      /* source wasn't found, nothing to operate with */
      break;
    }

    if (!S_ISDIR(st.st_mode)) {
      /* source isn't a directory, can't do recursive walking for it,
       * so just call file callback and leave */
      if (callback_file != NULL) {
        ret = callback_file(from, to);
        if (ret != RecursiveOp_Callback_OK) {
          ret = -1;
        }
      }
      break;
    }

    n = scandir(startfrom, &dirlist, NULL, alphasort);
    if (n < 0) {
      /* error opening directory for listing */
      perror("scandir");
      ret = -1;
      break;
    }

    if (callback_dir_pre != NULL) {
      ret = callback_dir_pre(from, to);
      if (ret != RecursiveOp_Callback_OK) {
        if (ret == RecursiveOp_Callback_StopRecurs) {
          /* callback requested not to perform recursive walking, not an error */
          ret = 0;
        }
        else {
          ret = -1;
        }
        break;
      }
    }

    for (i = 0; i < n; i++) {
      const struct dirent *const dirent = dirlist[i];

      if (FILENAME_IS_CURRPAR(dirent->d_name)) {
        continue;
      }

      join_dirfile_alloc(&from_path, &from_alloc_len, from, dirent->d_name);
      if (to) {
        join_dirfile_alloc(&to_path, &to_alloc_len, to, dirent->d_name);
      }

      bool is_dir;

#  ifdef __HAIKU__
      {
        struct stat st_dir;
        char filepath[FILE_MAX];
        BLI_path_join(filepath, sizeof(filepath), startfrom, dirent->d_name, NULL);
        lstat(filepath, &st_dir);
        is_dir = S_ISDIR(st_dir.st_mode);
      }
#  else
      is_dir = (dirent->d_type == DT_DIR);
#  endif

      if (is_dir) {
        /* Recurse into sub-directories. */
        ret = recursive_operation(
            from_path, to_path, callback_dir_pre, callback_file, callback_dir_post);
      }
      else if (callback_file != NULL) {
        ret = callback_file(from_path, to_path);
        if (ret != RecursiveOp_Callback_OK) {
          ret = -1;
        }
      }

      if (ret != 0) {
        break;
      }
    }
    if (ret != 0) {
      break;
    }

    if (callback_dir_post != NULL) {
      ret = callback_dir_post(from, to);
      if (ret != RecursiveOp_Callback_OK) {
        ret = -1;
      }
    }
  } while (false);

  if (dirlist != NULL) {
    for (i = 0; i < n; i++) {
      free(dirlist[i]);
    }
    free(dirlist);
  }
  if (from_path != NULL) {
    MEM_freeN(from_path);
  }
  if (to_path != NULL) {
    MEM_freeN(to_path);
  }
  if (from != NULL) {
    MEM_freeN(from);
  }
  if (to != NULL) {
    MEM_freeN(to);
  }

  return ret;
}

static int delete_callback_post(const char *from, const char *UNUSED(to))
{
  if (rmdir(from)) {
    perror("rmdir");

    return RecursiveOp_Callback_Error;
  }

  return RecursiveOp_Callback_OK;
}

static int delete_single_file(const char *from, const char *UNUSED(to))
{
  if (unlink(from)) {
    perror("unlink");

    return RecursiveOp_Callback_Error;
  }

  return RecursiveOp_Callback_OK;
}

#  ifdef __APPLE__
static int delete_soft(const char *file, const char **error_message)
{
  int ret = -1;

  Class NSAutoreleasePoolClass = objc_getClass("NSAutoreleasePool");
  SEL allocSel = sel_registerName("alloc");
  SEL initSel = sel_registerName("init");
  id poolAlloc = ((id(*)(Class, SEL))objc_msgSend)(NSAutoreleasePoolClass, allocSel);
  id pool = ((id(*)(id, SEL))objc_msgSend)(poolAlloc, initSel);

  Class NSStringClass = objc_getClass("NSString");
  SEL stringWithUTF8StringSel = sel_registerName("stringWithUTF8String:");
  id pathString = ((id(*)(Class, SEL, const char *))objc_msgSend)(
      NSStringClass, stringWithUTF8StringSel, file);

  Class NSFileManagerClass = objc_getClass("NSFileManager");
  SEL defaultManagerSel = sel_registerName("defaultManager");
  id fileManager = ((id(*)(Class, SEL))objc_msgSend)(NSFileManagerClass, defaultManagerSel);

  Class NSURLClass = objc_getClass("NSURL");
  SEL fileURLWithPathSel = sel_registerName("fileURLWithPath:");
  id nsurl = ((id(*)(Class, SEL, id))objc_msgSend)(NSURLClass, fileURLWithPathSel, pathString);

  SEL trashItemAtURLSel = sel_registerName("trashItemAtURL:resultingItemURL:error:");
  BOOL deleteSuccessful = ((BOOL(*)(id, SEL, id, id, id))objc_msgSend)(
      fileManager, trashItemAtURLSel, nsurl, nil, nil);

  if (deleteSuccessful) {
    ret = 0;
  }
  else {
    *error_message = "The Cocoa API call to delete file or directory failed";
  }

  SEL drainSel = sel_registerName("drain");
  ((void (*)(id, SEL))objc_msgSend)(pool, drainSel);

  return ret;
}
#  else
static int delete_soft(const char *file, const char **error_message)
{
  const char *args[5];
  const char *process_failed;

  char *xdg_current_desktop = getenv("XDG_CURRENT_DESKTOP");
  char *xdg_session_desktop = getenv("XDG_SESSION_DESKTOP");

  if ((xdg_current_desktop != NULL && STREQ(xdg_current_desktop, "KDE")) ||
      (xdg_session_desktop != NULL && STREQ(xdg_session_desktop, "KDE")))
  {
    args[0] = "kioclient5";
    args[1] = "move";
    args[2] = file;
    args[3] = "trash:/";
    args[4] = NULL;
    process_failed = "kioclient5 reported failure";
  }
  else {
    args[0] = "gio";
    args[1] = "trash";
    args[2] = file;
    args[3] = NULL;
    process_failed = "gio reported failure";
  }

  int pid = fork();

  if (pid != 0) {
    /* Parent process */
    int wstatus = 0;

    waitpid(pid, &wstatus, 0);

    if (!WIFEXITED(wstatus)) {
      *error_message =
          "Blender may not support moving files or directories to trash on your system.";
      return -1;
    }
    if (WIFEXITED(wstatus) && WEXITSTATUS(wstatus)) {
      *error_message = process_failed;
      return -1;
    }

    return 0;
  }

  execvp(args[0], (char **)args);

  *error_message = "Forking process failed.";
  return -1; /* This should only be reached if execvp fails and stack isn't replaced. */
}
#  endif

FILE *BLI_fopen(const char *filepath, const char *mode)
{
  BLI_assert(!BLI_path_is_rel(filepath));

  return fopen(filepath, mode);
}

void *BLI_gzopen(const char *filepath, const char *mode)
{
  BLI_assert(!BLI_path_is_rel(filepath));

  return gzopen(filepath, mode);
}

int BLI_open(const char *filepath, int oflag, int pmode)
{
  BLI_assert(!BLI_path_is_rel(filepath));

  return open(filepath, oflag, pmode);
}

int BLI_access(const char *filepath, int mode)
{
  BLI_assert(!BLI_path_is_rel(filepath));

  return access(filepath, mode);
}

int BLI_delete(const char *path, bool dir, bool recursive)
{
  BLI_assert(!BLI_path_is_rel(path));

  if (recursive) {
    return recursive_operation(path, NULL, NULL, delete_single_file, delete_callback_post);
  }
  if (dir) {
    return rmdir(path);
  }
  return remove(path);
}

int BLI_delete_soft(const char *file, const char **error_message)
{
  BLI_assert(!BLI_path_is_rel(file));

  return delete_soft(file, error_message);
}

/**
 * Do the two paths denote the same file-system object?
 */
static bool check_the_same(const char *path_a, const char *path_b)
{
  struct stat st_a, st_b;

  if (lstat(path_a, &st_a)) {
    return false;
  }

  if (lstat(path_b, &st_b)) {
    return false;
  }

  return st_a.st_dev == st_b.st_dev && st_a.st_ino == st_b.st_ino;
}

/**
 * Sets the mode and ownership of file to the values from st.
 */
static int set_permissions(const char *file, const struct stat *st)
{
  if (chown(file, st->st_uid, st->st_gid)) {
    perror("chown");
    return -1;
  }

  if (chmod(file, st->st_mode)) {
    perror("chmod");
    return -1;
  }

  return 0;
}

/* pre-recursive callback for copying operation
 * creates a destination directory where all source content fill be copied to */
static int copy_callback_pre(const char *from, const char *to)
{
  struct stat st;

  if (check_the_same(from, to)) {
    fprintf(stderr, "%s: '%s' is the same as '%s'\n", __func__, from, to);
    return RecursiveOp_Callback_Error;
  }

  if (lstat(from, &st)) {
    perror("stat");
    return RecursiveOp_Callback_Error;
  }

  /* create a directory */
  if (mkdir(to, st.st_mode)) {
    perror("mkdir");
    return RecursiveOp_Callback_Error;
  }

  /* set proper owner and group on new directory */
  if (chown(to, st.st_uid, st.st_gid)) {
    perror("chown");
    return RecursiveOp_Callback_Error;
  }

  return RecursiveOp_Callback_OK;
}

static int copy_single_file(const char *from, const char *to)
{
  FILE *from_stream, *to_stream;
  struct stat st;
  char buf[4096];
  size_t len;

  if (check_the_same(from, to)) {
    fprintf(stderr, "%s: '%s' is the same as '%s'\n", __func__, from, to);
    return RecursiveOp_Callback_Error;
  }

  if (lstat(from, &st)) {
    perror("lstat");
    return RecursiveOp_Callback_Error;
  }

  if (S_ISLNK(st.st_mode)) {
    /* symbolic links should be copied in special way */
    char *link_buffer;
    int need_free;
    ssize_t link_len;

    /* get large enough buffer to read link content */
    if ((st.st_size + 1) < sizeof(buf)) {
      link_buffer = buf;
      need_free = 0;
    }
    else {
      link_buffer = MEM_callocN(st.st_size + 2, "copy_single_file link_buffer");
      need_free = 1;
    }

    link_len = readlink(from, link_buffer, st.st_size + 1);
    if (link_len < 0) {
      perror("readlink");

      if (need_free) {
        MEM_freeN(link_buffer);
      }

      return RecursiveOp_Callback_Error;
    }

    link_buffer[link_len] = '\0';

    if (symlink(link_buffer, to)) {
      perror("symlink");
      if (need_free) {
        MEM_freeN(link_buffer);
      }
      return RecursiveOp_Callback_Error;
    }

    if (need_free) {
      MEM_freeN(link_buffer);
    }

    return RecursiveOp_Callback_OK;
  }
  if (S_ISCHR(st.st_mode) || S_ISBLK(st.st_mode) || S_ISFIFO(st.st_mode) || S_ISSOCK(st.st_mode)) {
    /* copy special type of file */
    if (mknod(to, st.st_mode, st.st_rdev)) {
      perror("mknod");
      return RecursiveOp_Callback_Error;
    }

    if (set_permissions(to, &st)) {
      return RecursiveOp_Callback_Error;
    }

    return RecursiveOp_Callback_OK;
  }
  if (!S_ISREG(st.st_mode)) {
    fprintf(stderr, "Copying of this kind of files isn't supported yet\n");
    return RecursiveOp_Callback_Error;
  }

  from_stream = fopen(from, "rb");
  if (!from_stream) {
    perror("fopen");
    return RecursiveOp_Callback_Error;
  }

  to_stream = fopen(to, "wb");
  if (!to_stream) {
    perror("fopen");
    fclose(from_stream);
    return RecursiveOp_Callback_Error;
  }

  while ((len = fread(buf, 1, sizeof(buf), from_stream)) > 0) {
    fwrite(buf, 1, len, to_stream);
  }

  fclose(to_stream);
  fclose(from_stream);

  if (set_permissions(to, &st)) {
    return RecursiveOp_Callback_Error;
  }

  return RecursiveOp_Callback_OK;
}

<<<<<<< HEAD
/* Not used anywhere! Convention is to use BLI_rename. */
#  if 0
=======
>>>>>>> e858aa71
static int move_callback_pre(const char *from, const char *to)
{
  int ret = rename(from, to);

  if (ret) {
    return copy_callback_pre(from, to);
  }

  return RecursiveOp_Callback_StopRecurs;
}

static int move_single_file(const char *from, const char *to)
{
  int ret = rename(from, to);

  if (ret) {
    return copy_single_file(from, to);
  }

  return RecursiveOp_Callback_OK;
}

int BLI_path_move(const char *path, const char *to)
{
  int ret = recursive_operation(path, to, move_callback_pre, move_single_file, NULL);

  if (ret && ret != -1) {
    return recursive_operation(path, NULL, NULL, delete_single_file, delete_callback_post);
  }

  return ret;
}

static const char *check_destination(const char *file, const char *to)
{
  struct stat st;

  if (!stat(to, &st)) {
    if (S_ISDIR(st.st_mode)) {
      char *str, *path;
      const char *filename;
      size_t len = 0;

      str = strip_last_slash(file);
      filename = BLI_path_slash_rfind(str);

      if (!filename) {
        MEM_freeN(str);
        return (char *)to;
      }

      /* skip slash */
      filename += 1;

      len = strlen(to) + strlen(filename) + 1;
      path = MEM_callocN(len + 1, "check_destination path");
      BLI_path_join(path, len + 1, to, filename);

      MEM_freeN(str);

      return path;
    }
  }

  return to;
}

int BLI_copy(const char *file, const char *to)
{
  const char *actual_to = check_destination(file, to);
  int ret;

  ret = recursive_operation(file, actual_to, copy_callback_pre, copy_single_file, NULL);

  if (actual_to != to) {
    MEM_freeN((void *)actual_to);
  }

  return ret;
}

#  if 0
int BLI_create_symlink(const char *file, const char *to)
{
  return symlink(to, file);
}
#  endif

bool BLI_dir_create_recursive(const char *dirname)
{
  char *lslash;
  size_t size;
#  ifdef MAXPATHLEN
  char static_buf[MAXPATHLEN];
#  endif
  char *tmp;
  bool ret = true;

  const int mode = BLI_exists(dirname);
  if (mode != 0) {
    /* The file exists, either it's a directory (ok), or not,
     * in which case this function can't do anything useful
     * (the caller could remove it and re-run this function).  */
    return S_ISDIR(mode) ? true : false;
  }

#  ifdef MAXPATHLEN
  size = MAXPATHLEN;
  tmp = static_buf;
#  else
  size = strlen(dirname) + 1;
  tmp = MEM_callocN(size, __func__);
#  endif

  BLI_strncpy(tmp, dirname, size);

  /* Avoids one useless recursion in case of '/foo/bar/' path... */
  BLI_path_slash_rstrip(tmp);

  lslash = (char *)BLI_path_slash_rfind(tmp);
  if (lslash) {
    /* Split about the last slash and recurse */
    *lslash = 0;
    if (!BLI_dir_create_recursive(tmp)) {
      ret = false;
    }
  }

#  ifndef MAXPATHLEN
  MEM_freeN(tmp);
#  endif

  if (ret) {
    ret = (mkdir(dirname, 0777) == 0);
  }
  return ret;
}

int BLI_rename(const char *from, const char *to)
{
  if (!BLI_exists(from)) {
    return 1;
  }

  if (BLI_exists(to)) {
    if (BLI_delete(to, false, false)) {
      return 1;
    }
  }

  return rename(from, to);
}

#endif<|MERGE_RESOLUTION|>--- conflicted
+++ resolved
@@ -535,13 +535,7 @@
   return err;
 }
 
-<<<<<<< HEAD
-/* Not used anywhere! Convention is to use BLI_rename. */
-#  if 0
-int BLI_move(const char *file, const char *to)
-=======
 int BLI_path_move(const char *file, const char *to)
->>>>>>> e858aa71
 {
   char str[MAXPATHLEN + 12];
   int err;
@@ -902,8 +896,8 @@
 
   Class NSStringClass = objc_getClass("NSString");
   SEL stringWithUTF8StringSel = sel_registerName("stringWithUTF8String:");
-  id pathString = ((id(*)(Class, SEL, const char *))objc_msgSend)(
-      NSStringClass, stringWithUTF8StringSel, file);
+  id pathString = ((
+      id(*)(Class, SEL, const char *))objc_msgSend)(NSStringClass, stringWithUTF8StringSel, file);
 
   Class NSFileManagerClass = objc_getClass("NSFileManager");
   SEL defaultManagerSel = sel_registerName("defaultManager");
@@ -914,8 +908,8 @@
   id nsurl = ((id(*)(Class, SEL, id))objc_msgSend)(NSURLClass, fileURLWithPathSel, pathString);
 
   SEL trashItemAtURLSel = sel_registerName("trashItemAtURL:resultingItemURL:error:");
-  BOOL deleteSuccessful = ((BOOL(*)(id, SEL, id, id, id))objc_msgSend)(
-      fileManager, trashItemAtURLSel, nsurl, nil, nil);
+  BOOL deleteSuccessful = ((
+      BOOL(*)(id, SEL, id, id, id))objc_msgSend)(fileManager, trashItemAtURLSel, nsurl, nil, nil);
 
   if (deleteSuccessful) {
     ret = 0;
@@ -1204,11 +1198,6 @@
   return RecursiveOp_Callback_OK;
 }
 
-<<<<<<< HEAD
-/* Not used anywhere! Convention is to use BLI_rename. */
-#  if 0
-=======
->>>>>>> e858aa71
 static int move_callback_pre(const char *from, const char *to)
 {
   int ret = rename(from, to);
