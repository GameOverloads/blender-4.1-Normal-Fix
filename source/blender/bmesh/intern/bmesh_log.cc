--- conflicted
+++ resolved
@@ -9,7 +9,7 @@
 
 #include "MEM_guardedalloc.h"
 
-#include "BKE_customdata.h"
+#include "BKE_customdata.hh"
 #include "BKE_mesh.h"
 
 #include "DNA_customdata_types.h"
@@ -23,14 +23,8 @@
 #include "BLI_math_vector.h"
 #include "BLI_math_vector_types.hh"
 #include "BLI_mempool.h"
-<<<<<<< HEAD
 #include "BLI_set.hh"
 #include "BLI_vector.hh"
-=======
-#include "BLI_utildefines.h"
-
-#include "BKE_customdata.hh"
->>>>>>> f97580f6
 
 #include "bmesh.h"
 #include "bmesh_idmap.hh"
@@ -1266,19 +1260,7 @@
 
 void BMLogSetDiff::remove_face(BMesh *bm, BMFace *f, bool no_check)
 {
-<<<<<<< HEAD
   BMID<BMFace> id = entry->get_elem_id<BMFace>(bm, f);
-=======
-  const int cd_vert_mask_offset = CustomData_get_offset_named(
-      &bm->vdata, CD_PROP_FLOAT, ".sculpt_mask");
-
-  GHashIterator gh_iter;
-  GHASH_ITER (gh_iter, verts) {
-    void *key = BLI_ghashIterator_getKey(&gh_iter);
-    BMLogVert *lv = static_cast<BMLogVert *>(BLI_ghashIterator_getValue(&gh_iter));
-    uint id = POINTER_AS_UINT(key);
-    BMVert *v = bm_log_vert_from_id(log, id);
->>>>>>> f97580f6
 
   if (!no_check && (added_faces.remove(id) || removed_faces.contains(id))) {
     return;
@@ -1293,27 +1275,8 @@
       entry->update_logface(bm, lf, f);
     }
   }
-<<<<<<< HEAD
   else {
     lf = entry->alloc_logface(bm, f);
-=======
-}
-
-static void bm_log_verts_restore(BMesh *bm, BMLog *log, GHash *verts)
-{
-  const int cd_vert_mask_offset = CustomData_get_offset_named(
-      &bm->vdata, CD_PROP_FLOAT, ".sculpt_mask");
-
-  GHashIterator gh_iter;
-  GHASH_ITER (gh_iter, verts) {
-    void *key = BLI_ghashIterator_getKey(&gh_iter);
-    BMLogVert *lv = static_cast<BMLogVert *>(BLI_ghashIterator_getValue(&gh_iter));
-    BMVert *v = BM_vert_create(bm, lv->co, nullptr, BM_CREATE_NOP);
-    vert_mask_set(v, lv->mask, cd_vert_mask_offset);
-    v->head.hflag = lv->hflag;
-    copy_v3_v3(v->no, lv->no);
-    bm_log_vert_id_set(log, v, POINTER_AS_UINT(key));
->>>>>>> f97580f6
   }
 
   removed_faces.add(id, lf);
@@ -1341,12 +1304,7 @@
                               blender::Map<BMID<BMVert>, BMLogVert *> verts,
                               BMLogCallbacks *callbacks)
 {
-<<<<<<< HEAD
   void *old_customdata = bm->vdata.pool ? BLI_mempool_alloc(bm->vdata.pool) : nullptr;
-=======
-  const int cd_vert_mask_offset = CustomData_get_offset_named(
-      &bm->vdata, CD_PROP_FLOAT, ".sculpt_mask");
->>>>>>> f97580f6
 
   const int cd_id = entry->idmap->cd_id_off[BM_VERT];
 
@@ -1743,15 +1701,7 @@
 
 BMLogEntry *BM_log_entry_check_customdata(BMesh *bm, BMLog *log)
 {
-<<<<<<< HEAD
   BMLogEntry *entry = log->current_entry;
-=======
-  const int cd_vert_mask_offset = CustomData_get_offset_named(
-      &bm->vdata, CD_PROP_FLOAT, ".sculpt_mask");
-  BMIter bm_iter;
-  BMVert *v;
-  BMFace *f;
->>>>>>> f97580f6
 
   if (!entry) {
     fprintf(stdout, "no current entry; creating...\n");
@@ -1777,25 +1727,7 @@
 
 void BM_log_edge_added(BMesh *bm, BMLog *log, BMEdge *e)
 {
-<<<<<<< HEAD
   log->add_edge(bm, e);
-=======
-  const int cd_vert_mask_offset = CustomData_get_offset_named(
-      &bm->vdata, CD_PROP_FLOAT, ".sculpt_mask");
-  BMIter bm_iter;
-  BMVert *v;
-  BMFace *f;
-
-  /* Log deletion of all faces */
-  BM_ITER_MESH (f, &bm_iter, bm, BM_FACES_OF_MESH) {
-    BM_log_face_removed(log, f);
-  }
-
-  /* Log deletion of all vertices */
-  BM_ITER_MESH (v, &bm_iter, bm, BM_VERTS_OF_MESH) {
-    BM_log_vert_removed(log, v, cd_vert_mask_offset);
-  }
->>>>>>> f97580f6
 }
 void BM_log_edge_modified(BMesh *bm, BMLog *log, BMEdge *e)
 {
