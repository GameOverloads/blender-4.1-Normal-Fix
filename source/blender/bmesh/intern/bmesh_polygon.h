--- conflicted
+++ resolved
@@ -306,10 +306,8 @@
  */
 void BM_vert_tri_calc_tangent_edge_pair(BMVert *verts[3], float r_tangent[3]);
 
-<<<<<<< HEAD
 void BM_face_as_array_vert_quad(BMFace *f, BMVert *r_verts[4]);
-=======
+
 #ifdef __cplusplus
 }
-#endif
->>>>>>> ce16fa0f
+#endif