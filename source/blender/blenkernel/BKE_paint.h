/* SPDX-License-Identifier: GPL-2.0-or-later
 * Copyright 2009 by Nicholas Bishop. All rights reserved. */

#pragma once

/** \file
 * \ingroup bke
 */

#include "BKE_attribute.h"
#include "BKE_pbvh.h"

#include "BLI_bitmap.h"
#include "BLI_compiler_compat.h"
#ifdef __cplusplus
#  include "BLI_array.hh"
#  include "BLI_offset_indices.hh"
#endif
#include "BLI_utildefines.h"

#include "DNA_brush_enums.h"
#include "DNA_customdata_types.h"
#include "DNA_object_enums.h"
#include "DNA_scene_enums.h"

#include "BKE_attribute.h"
#include "BKE_pbvh.h"

#include "bmesh_log.h"

#ifdef __cplusplus
extern "C" {
#endif

struct SculptAttribute;
struct BMFace;
struct BMesh;
struct BMIdMap;
struct BlendDataReader;
struct BlendLibReader;
struct BlendWriter;
struct Brush;
struct CurveMapping;
struct Depsgraph;
struct EdgeSet;
struct EnumPropertyItem;
struct GHash;
struct GridPaintMask;
struct Image;
struct ImagePool;
struct ImageUser;
struct ListBase;
struct MLoopTri;
struct Main;
struct Mesh;
struct Object;
struct PBVH;
struct Paint;
struct PaintCurve;
struct PaintModeSettings;
struct Palette;
struct PaletteColor;
struct RegionView3D;
struct Scene;
struct StrokeCache;
struct Sculpt;
struct SculptSession;
struct SubdivCCG;
struct Tex;
struct ToolSettings;
struct UnifiedPaintSettings;
struct View3D;
struct ViewLayer;
struct bContext;
struct bToolRef;
struct tPaletteColorHSV;

extern const uchar PAINT_CURSOR_SCULPT[3];
extern const uchar PAINT_CURSOR_VERTEX_PAINT[3];
extern const uchar PAINT_CURSOR_WEIGHT_PAINT[3];
extern const uchar PAINT_CURSOR_TEXTURE_PAINT[3];
extern const uchar PAINT_CURSOR_SCULPT_CURVES[3];

typedef enum ePaintMode {
  PAINT_MODE_SCULPT = 0,
  /** Vertex color. */
  PAINT_MODE_VERTEX = 1,
  PAINT_MODE_WEIGHT = 2,
  /** 3D view (projection painting). */
  PAINT_MODE_TEXTURE_3D = 3,
  /** Image space (2D painting). */
  PAINT_MODE_TEXTURE_2D = 4,
  PAINT_MODE_SCULPT_UV = 5,
  PAINT_MODE_GPENCIL = 6,
  /* Grease Pencil Vertex Paint */
  PAINT_MODE_VERTEX_GPENCIL = 7,
  PAINT_MODE_SCULPT_GPENCIL = 8,
  PAINT_MODE_WEIGHT_GPENCIL = 9,
  /** Curves. */
  PAINT_MODE_SCULPT_CURVES = 10,

  /** Keep last. */
  PAINT_MODE_INVALID = 11,
} ePaintMode;

#define PAINT_MODE_HAS_BRUSH(mode) !ELEM(mode, PAINT_MODE_SCULPT_UV)

/* overlay invalidation */
typedef enum ePaintOverlayControlFlags {
  PAINT_OVERLAY_INVALID_TEXTURE_PRIMARY = 1,
  PAINT_OVERLAY_INVALID_TEXTURE_SECONDARY = (1 << 2),
  PAINT_OVERLAY_INVALID_CURVE = (1 << 3),
  PAINT_OVERLAY_OVERRIDE_CURSOR = (1 << 4),
  PAINT_OVERLAY_OVERRIDE_PRIMARY = (1 << 5),
  PAINT_OVERLAY_OVERRIDE_SECONDARY = (1 << 6),
} ePaintOverlayControlFlags;
ENUM_OPERATORS(ePaintOverlayControlFlags, PAINT_OVERLAY_OVERRIDE_SECONDARY);

#define PAINT_OVERRIDE_MASK \
  (PAINT_OVERLAY_OVERRIDE_SECONDARY | PAINT_OVERLAY_OVERRIDE_PRIMARY | \
   PAINT_OVERLAY_OVERRIDE_CURSOR)

/**
 * Defines 8 areas resulting of splitting the object space by the XYZ axis planes. This is used to
 * flip or mirror transform values depending on where the vertex is and where the transform
 * operation started to support XYZ symmetry on those operations in a predictable way.
 */
#define PAINT_SYMM_AREA_DEFAULT 0

typedef enum ePaintSymmetryAreas {
  PAINT_SYMM_AREA_X = (1 << 0),
  PAINT_SYMM_AREA_Y = (1 << 1),
  PAINT_SYMM_AREA_Z = (1 << 2),
} ePaintSymmetryAreas;
ENUM_OPERATORS(ePaintSymmetryAreas, PAINT_SYMM_AREA_Z);

#define PAINT_SYMM_AREAS 8

void BKE_paint_invalidate_overlay_tex(struct Scene *scene,
                                      struct ViewLayer *view_layer,
                                      const struct Tex *tex);
void BKE_paint_invalidate_cursor_overlay(struct Scene *scene,
                                         struct ViewLayer *view_layer,
                                         struct CurveMapping *curve);
void BKE_paint_invalidate_overlay_all(void);
ePaintOverlayControlFlags BKE_paint_get_overlay_flags(void);
void BKE_paint_reset_overlay_invalid(ePaintOverlayControlFlags flag);
void BKE_paint_set_overlay_override(enum eOverlayFlags flag);

/* Palettes. */

struct Palette *BKE_palette_add(struct Main *bmain, const char *name);
struct PaletteColor *BKE_palette_color_add(struct Palette *palette);
bool BKE_palette_is_empty(const struct Palette *palette);
/**
 * Remove color from palette. Must be certain color is inside the palette!
 */
void BKE_palette_color_remove(struct Palette *palette, struct PaletteColor *color);
void BKE_palette_clear(struct Palette *palette);

void BKE_palette_sort_hsv(struct tPaletteColorHSV *color_array, int totcol);
void BKE_palette_sort_svh(struct tPaletteColorHSV *color_array, int totcol);
void BKE_palette_sort_vhs(struct tPaletteColorHSV *color_array, int totcol);
void BKE_palette_sort_luminance(struct tPaletteColorHSV *color_array, int totcol);
bool BKE_palette_from_hash(struct Main *bmain,
                           struct GHash *color_table,
                           const char *name,
                           bool linear);

/* Paint curves. */

struct PaintCurve *BKE_paint_curve_add(struct Main *bmain, const char *name);

/**
 * Call when entering each respective paint mode.
 */
bool BKE_paint_ensure(struct ToolSettings *ts, struct Paint **r_paint);
void BKE_paint_init(struct Main *bmain, struct Scene *sce, ePaintMode mode, const uchar col[3]);
void BKE_paint_free(struct Paint *p);
/**
 * Called when copying scene settings, so even if 'src' and 'tar' are the same still do a
 * #id_us_plus(), rather than if we were copying between 2 existing scenes where a matching
 * value should decrease the existing user count as with #paint_brush_set()
 */
void BKE_paint_copy(struct Paint *src, struct Paint *tar, int flag);

void BKE_paint_runtime_init(const struct ToolSettings *ts, struct Paint *paint);

void BKE_paint_cavity_curve_preset(struct Paint *p, int preset);

eObjectMode BKE_paint_object_mode_from_paintmode(ePaintMode mode);
bool BKE_paint_ensure_from_paintmode(struct Scene *sce, ePaintMode mode);
struct Paint *BKE_paint_get_active_from_paintmode(struct Scene *sce, ePaintMode mode);
const struct EnumPropertyItem *BKE_paint_get_tool_enum_from_paintmode(ePaintMode mode);
const char *BKE_paint_get_tool_prop_id_from_paintmode(ePaintMode mode);
uint BKE_paint_get_brush_tool_offset_from_paintmode(ePaintMode mode);
struct Paint *BKE_paint_get_active(struct Scene *sce, struct ViewLayer *view_layer);
struct Paint *BKE_paint_get_active_from_context(const struct bContext *C);
ePaintMode BKE_paintmode_get_active_from_context(const struct bContext *C);
ePaintMode BKE_paintmode_get_from_tool(const struct bToolRef *tref);
struct Brush *BKE_paint_brush(struct Paint *paint);
const struct Brush *BKE_paint_brush_for_read(const struct Paint *p);
void BKE_paint_brush_set(struct Paint *paint, struct Brush *br);
struct Palette *BKE_paint_palette(struct Paint *paint);
void BKE_paint_palette_set(struct Paint *p, struct Palette *palette);
void BKE_paint_curve_set(struct Brush *br, struct PaintCurve *pc);
void BKE_paint_curve_clamp_endpoint_add_index(struct PaintCurve *pc, int add_index);

/**
 * Return true when in vertex/weight/texture paint + face-select mode?
 */
bool BKE_paint_select_face_test(struct Object *ob);
/**
 * Return true when in vertex/weight paint + vertex-select mode?
 */
bool BKE_paint_select_vert_test(struct Object *ob);
/**
 * used to check if selection is possible
 * (when we don't care if its face or vert)
 */
bool BKE_paint_select_elem_test(struct Object *ob);
/**
 * Checks if face/vertex hiding is always applied in the current mode.
 * Returns true in vertex/weight paint.
 */
bool BKE_paint_always_hide_test(struct Object *ob);

/* Partial visibility. */

/**
 * Returns non-zero if any of the face's vertices are hidden, zero otherwise.
 */
bool paint_is_face_hidden(const int *looptri_polys, const bool *hide_poly, int tri_index);
/**
 * Returns non-zero if any of the corners of the grid
 * face whose inner corner is at (x, y) are hidden, zero otherwise.
 */
bool paint_is_grid_face_hidden(const unsigned int *grid_hidden, int gridsize, int x, int y);
/**
 * Return true if face is visible.
 */
bool paint_is_bmesh_face_hidden(struct BMFace *f);

/* Paint masks. */

float paint_grid_paint_mask(const struct GridPaintMask *gpm, uint level, uint x, uint y);

void BKE_paint_face_set_overlay_color_get(int face_set, int seed, uchar r_color[4]);

/* Stroke related. */

bool paint_calculate_rake_rotation(struct UnifiedPaintSettings *ups,
                                   struct Brush *brush,
                                   const float mouse_pos[2],
                                   const float initial_mouse_pos[2],
                                   ePaintMode paint_mode);
void paint_update_brush_rake_rotation(struct UnifiedPaintSettings *ups,
                                      struct Brush *brush,
                                      float rotation);

void BKE_paint_stroke_get_average(struct Scene *scene, struct Object *ob, float stroke[3]);

/* Tool slot API. */

void BKE_paint_toolslots_init_from_main(struct Main *bmain);
void BKE_paint_toolslots_len_ensure(struct Paint *paint, int len);
void BKE_paint_toolslots_brush_update_ex(struct Paint *paint, struct Brush *brush);
void BKE_paint_toolslots_brush_update(struct Paint *paint);
/**
 * Run this to ensure brush types are set for each slot on entering modes
 * (for new scenes for example).
 */
void BKE_paint_toolslots_brush_validate(struct Main *bmain, struct Paint *paint);
struct Brush *BKE_paint_toolslots_brush_get(struct Paint *paint, int slot_index);

/* .blend I/O */

void BKE_paint_blend_write(struct BlendWriter *writer, struct Paint *paint);
void BKE_paint_blend_read_data(struct BlendDataReader *reader,
                               const struct Scene *scene,
                               struct Paint *paint);
void BKE_paint_blend_read_lib(struct BlendLibReader *reader,
                              struct Scene *scene,
                              struct Paint *paint);

#define SCULPT_FACE_SET_NONE 0

/** Used for both vertex color and weight paint. */
#ifdef __cplusplus
struct SculptVertexPaintGeomMap {
  blender::Array<int> vert_to_loop_offsets;
  blender::Array<int> vert_to_loop_indices;
  blender::GroupedSpan<int> vert_to_loop;

  blender::Array<int> vert_to_poly_offsets;
  blender::Array<int> vert_to_poly_indices;
  blender::GroupedSpan<int> vert_to_poly;
};
#endif

/** Pose Brush IK Chain. */
typedef struct SculptPoseIKChainSegment {
  float orig[3];
  float head[3];

  float initial_orig[3];
  float initial_head[3];
  float len;
  float scale[3];
  float rot[4];
  float *weights;

  /* Store a 4x4 transform matrix for each of the possible combinations of enabled XYZ symmetry
   * axis. */
  float trans_mat[PAINT_SYMM_AREAS][4][4];
  float pivot_mat[PAINT_SYMM_AREAS][4][4];
  float pivot_mat_inv[PAINT_SYMM_AREAS][4][4];
} SculptPoseIKChainSegment;

typedef struct SculptPoseIKChain {
  SculptPoseIKChainSegment *segments;
  int tot_segments;
  float grab_delta_offset[3];
  float bend_mat[4][4];
  float bend_mat_inv[4][4];
  float bend_factor;
  float bend_limit;
  float bend_upper_limit;
} SculptPoseIKChain;

/* Cloth Brush */

/* Cloth Simulation. */
typedef enum eSculptClothNodeSimState {
  /* Constraints were not built for this node, so it can't be simulated. */
  SCULPT_CLOTH_NODE_UNINITIALIZED,

  /* There are constraints for the geometry in this node, but it should not be simulated. */
  SCULPT_CLOTH_NODE_INACTIVE,

  /* There are constraints for this node and they should be used by the solver. */
  SCULPT_CLOTH_NODE_ACTIVE,
} eSculptClothNodeSimState;

typedef enum eSculptClothConstraintType {
  /* Constraint that creates the structure of the cloth. */
  SCULPT_CLOTH_CONSTRAINT_STRUCTURAL = 0,
  /* Constraint that references the position of a vertex and a position in deformation_pos which
   * can be deformed by the tools. */
  SCULPT_CLOTH_CONSTRAINT_DEFORMATION = 1,
  /* Constraint that references the vertex position and a editable soft-body position for
   * plasticity. */
  SCULPT_CLOTH_CONSTRAINT_SOFTBODY = 2,
  /* Constraint that references the vertex position and its initial position. */
  SCULPT_CLOTH_CONSTRAINT_PIN = 3,
} eSculptClothConstraintType;

#define CLOTH_NO_POS_PTR

typedef struct SculptClothConstraint {
  signed char ctype, thread_nr;

  /* Index in #SculptClothSimulation.node_state of the node from where this constraint was
   * created. This constraints will only be used by the solver if the state is active. */
  short node;

  float strength;

  /* Elements that are affected by the constraint. */
  /* Element a should always be a mesh vertex
   * with the index stored in elem_index_a as
   * it is \
   * always deformed. Element b could be
   * another vertex of the same mesh or any
   * other position \
   * (arbitrary point, position for a previous
   * state). In that case, elem_index_a and \
   * elem_index_b should be the same to avoid
   * affecting two different vertices when
   * solving the \
   * constraints. *elem_position points to the
   * position which is owned by the element. */

  struct {
    int index;
#ifndef CLOTH_NO_POS_PTR
    float *position;
#endif
  } elems[];
} SculptClothConstraint;

#ifndef CLOTH_NO_POS_PTR
#  define MAKE_CONSTRAINT_STRUCT(totelem) \
    signed char ctype, thread_nr; \
    short node; \
    float strength; \
    struct { \
      int index; \
      float *position; \
    } elems[totelem]
#else
#  define MAKE_CONSTRAINT_STRUCT(totelem) \
    signed char ctype, thread_nr; \
    short node; \
    float strength; \
    struct { \
      int index; \
    } elems[totelem]
#endif

typedef struct SculptClothLengthConstraint {
  /* Elements that are affected by the constraint. */
  /* Element a should always be a mesh vertex with the index stored in elem_index_a as it is always
   * deformed. Element b could be another vertex of the same mesh or any other position (arbitrary
   * point, position for a previous state). In that case, elem_index_a and elem_index_b should be
   * the same to avoid affecting two different vertices when solving the constraints.
   * *elem_position points to the position which is owned by the element. */
  int elem_index_a;
  float *elem_position_a;

  int elem_index_b;
  float *elem_position_b;

  float length;
  float strength;

  /* Index in #SculptClothSimulation.node_state of the node from where this constraint was created.
   * This constraints will only be used by the solver if the state is active. */
  int node;

  eSculptClothConstraintType type;
} SculptClothLengthConstraint;

typedef struct SculptClothSimulation {
  SculptClothLengthConstraint *length_constraints;
  int tot_length_constraints;
  struct EdgeSet *created_length_constraints;
  int capacity_length_constraints;
  float *length_constraint_tweak;

  /* Position anchors for deformation brushes. These positions are modified by the brush and the
   * final positions of the simulated vertices are updated with constraints that use these points
   * as targets. */
  float (*deformation_pos)[3];
  float *deformation_strength;

  float mass;
  float damping;
  float softbody_strength;

  float (*acceleration)[3];
  float (*pos)[3];
  float (*init_pos)[3];
  float (*init_no)[3];
  float (*softbody_pos)[3];
  float (*prev_pos)[3];
  float (*last_iteration_pos)[3];

  struct ListBase *collider_list;

  int totnode;
  /** #PBVHNode pointer as a key, index in #SculptClothSimulation.node_state as value. */
  struct GHash *node_state_index;
  eSculptClothNodeSimState *node_state;
} SculptClothSimulation;

typedef struct SculptVertexInfo {
  /* Indexed by base mesh vertex index, stores if that vertex is a boundary. */
  BLI_bitmap *boundary;

  /* Indexed by vertex, stores the symmetrical topology vertex index found by symmetrize. */
  int *symmetrize_map;
} SculptVertexInfo;

typedef struct SculptBoundaryEditInfo {
  /* Vertex index from where the topology propagation reached this vertex. */
  int original_vertex_i;

  /* How many steps were needed to reach this vertex from the boundary. */
  int propagation_steps_num;

  /* Strength that is used to deform this vertex. */
  float strength_factor;
} SculptBoundaryEditInfo;

/* Edge for drawing the boundary preview in the cursor. */
typedef struct SculptBoundaryPreviewEdge {
  PBVHVertRef v1;
  PBVHVertRef v2;
} SculptBoundaryPreviewEdge;

#define MAX_STORED_COTANGENTW_EDGES 7

typedef struct StoredCotangentW {
  float static_weights[MAX_STORED_COTANGENTW_EDGES];
  float *weights;
  int length;
} StoredCotangentW;

typedef struct SculptBoundary {
  /* Vertex indices of the active boundary. */
  PBVHVertRef *verts;
  int verts_capacity;
  int verts_num;

  /* Distance from a vertex in the boundary to initial vertex indexed by vertex index, taking into
   * account the length of all edges between them. Any vertex that is not in the boundary will have
   * a distance of 0. */
  float *distance;

  float (*smoothco)[3];
  float *boundary_dist;  // distances from verts to boundary
  float (*boundary_tangents)[3];

  StoredCotangentW *boundary_cotangents;
  PBVHVertRef *boundary_closest;
  int sculpt_totvert;

  /* Data for drawing the preview. */
  SculptBoundaryPreviewEdge *edges;
  int edges_capacity;
  int edges_num;

  /* True if the boundary loops into itself. */
  bool forms_loop;

  /* Initial vertex in the boundary which is closest to the current sculpt active vertex. */
  PBVHVertRef initial_vertex;
  int initial_vertex_i;

  /* Vertex that at max_propagation_steps from the boundary and closest to the original active
   * vertex that was used to initialize the boundary. This is used as a reference to check how much
   * the deformation will go into the mesh and to calculate the strength of the brushes. */
  PBVHVertRef pivot_vertex;

  /* Stores the initial positions of the pivot and boundary initial vertex as they may be deformed
   * during the brush action. This allows to use them as a reference positions and vectors for some
   * brush effects. */
  float initial_vertex_position[3];
  float initial_pivot_position[3];

  /* Maximum number of topology steps that were calculated from the boundary. */
  int max_propagation_steps;

  /* Indexed by vertex index, contains the topology information needed for boundary deformations.
   */
  struct SculptBoundaryEditInfo *edit_info;

  /* Bend Deform type. */
  struct {
    float (*pivot_rotation_axis)[3];
    float (*pivot_positions)[4];
  } bend;

  /* Slide Deform type. */
  struct {
    float (*directions)[3];
  } slide;

  /* Twist Deform type. */
  struct {
    float rotation_axis[3];
    float pivot_position[3];
  } twist;

  /* Cicrle Deform type. */
  struct {
    float (*origin)[3];
    float *radius;
  } circle;

  int deform_target;
} SculptBoundary;

/* Array Brush. */
typedef struct SculptArrayCopy {
  int index;
  int symm_pass;
  float mat[4][4];
  float imat[4][4];
  float origin[3];
} SculptArrayCopy;

typedef struct ScultpArrayPathPoint {
  float length;
  float strength;
  float co[3];
  float orco[3];
  float direction[3];
} ScultpArrayPathPoint;

typedef struct SculptArray {
  SculptArrayCopy *copies[PAINT_SYMM_AREAS];
  int num_copies;

  struct {
    ScultpArrayPathPoint *points;
    int tot_points;
    int capacity;
    float total_length;
  } path;

  int mode;
  float normal[3];
  float direction[3];
  float radial_angle;
  float initial_radial_angle;

  bool source_mat_valid;
  float source_origin[3];
  float source_mat[4][4];
  float source_imat[4][4];
  float (*orco)[3];

  int *copy_index;
  int *symmetry_pass;

  float *smooth_strength;
  struct SculptAttribute *scl_inst, *scl_sym;
} SculptArray;

typedef struct SculptFakeNeighbors {
  bool use_fake_neighbors;

  /* Max distance used to calculate neighborhood information. */
  float current_max_distance;

  /* Indexed by vertex, stores the vertex index of its fake neighbor if available. */
  PBVHVertRef *fake_neighbor_index;

} SculptFakeNeighbors;

/* Session data (mode-specific) */

/* Custom Temporary Attributes */

typedef struct SculptAttributeParams {
  /* Allocate a flat array outside the CustomData system.  Cannot be combined with permanent. */
  int simple_array : 1;

  /* Do not mark CustomData layer as temporary.  Cannot be combined with simple_array.  Doesn't
   * work with PBVH_GRIDS.
   */
  int permanent : 1;   /* Cannot be combined with simple_array. */
  int stroke_only : 1; /* Release layer at end of struct */
  int nointerp : 1;
  int nocopy : 1;
} SculptAttributeParams;

typedef struct SculptAttribute {
  /* Domain, data type and name */
  eAttrDomain domain;
  eCustomDataType proptype;
  char name[MAX_CUSTOMDATA_LAYER_NAME];

  /* Source layer on mesh/bmesh, if any. */
  struct CustomDataLayer *layer;

  /* Data stored as flat array. */
  void *data;
  int elem_size, elem_num;
  bool data_for_bmesh; /* Temporary data store as array outside of bmesh. */

  /* Data is a flat array outside the CustomData system.
   * This will be true if simple_array is requested in
   * SculptAttributeParams, or the PBVH type is PBVH_GRIDS or PBVH_BMESH.
   */
  bool simple_array;
  /* Data stored per BMesh element. */
  int bmesh_cd_offset;

  /* Sculpt usage */
  SculptAttributeParams params;

  /**
   * Used to keep track of which pre-allocated SculptAttribute instances
   * inside of SculptSession.temp_attribute are used.
   */
  bool used;
} SculptAttribute;

#define SCULPT_MAX_ATTRIBUTES 64

/* Get a standard attribute name.  Key must match up with a member
 * of SculptAttributePointers.
 */

#define SCULPT_ATTRIBUTE_NAME(key) \
  (offsetof(SculptAttributePointers, key) >= 0 ? /* Spellcheck name. */ \
       (".sculpt_" #key)                         /* Make name. */ \
       : \
       "You misspelled the layer name key")

/* Convenience pointers for standard sculpt attributes. */

typedef struct SculptAttributePointers {
  SculptAttribute *face_set;

  /* Persistent base. */
  SculptAttribute *persistent_co;
  SculptAttribute *persistent_no;
  SculptAttribute *persistent_disp;

  /* Layer brush. */
  SculptAttribute *layer_displayment;

  /* Precomputed auto-mask factor indexed by vertex, owned by the auto-masking system and
   * initialized in #SCULPT_automasking_cache_init when needed. */
  SculptAttribute *automasking_factor;    /* Stroke only. */
  SculptAttribute *automasking_occlusion; /* CD_PROP_INT8, stroke only */
  SculptAttribute *automasking_stroke_id;
  SculptAttribute *automasking_cavity; /* Stroke only. */

  SculptAttribute *topology_island_key; /* CD_PROP_INT8 */

  /* BMesh */
  SculptAttribute *dyntopo_node_id_vertex;
  SculptAttribute *dyntopo_node_id_face;
  SculptAttribute *rake_temp;

  SculptAttribute *face_areas;

  SculptAttribute *smooth_bdist;
  SculptAttribute *smooth_vel;

  /* Sculpt utility attributes. */
  SculptAttribute *stroke_id;
  SculptAttribute *boundary_flags;
  SculptAttribute *valence; /* CD_PROP_INT32,  vert */
  SculptAttribute *flags;   /* CD_PROP_INT8,   vert */

  SculptAttribute *orig_co, *orig_no; /* CD_PROP_FLOAT3, vert */
  SculptAttribute *orig_fsets;        /* CD_PROP_INT32,  face */
  SculptAttribute *orig_color;        /* CD_PROP_FLOAT4, vert */
  SculptAttribute *orig_mask;         /* CD_PROP_FLOAT   vert */

  SculptAttribute *curvature_dir; /* Curvature direction vectors, CD_PROP_FLOAT3 */

  SculptAttribute *smear_previous;
  SculptAttribute *hide_poly;
  SculptAttribute *limit_surface;

  SculptAttribute *layer_disp;
  SculptAttribute *layer_id;

  SculptAttribute *prefairing_co;
  SculptAttribute *fairing_fade;
  SculptAttribute *fairing_mask;

  /* Stores the displacement produced by the laplacian step of HC smooth */
  SculptAttribute *laplacian_disp;

  /* Enhance Details */
  SculptAttribute *detail_directions; /* Stroke only. */
} SculptAttributePointers;

#ifdef __cplusplus
#  include "BLI_math_vector_types.hh"
#  include "DNA_brush_types.h"

struct SculptSession {
  /* Mesh data (not copied) can come either directly from a Mesh, or from a MultiresDM */
  struct { /* Special handling for multires meshes */
    bool active;
    struct MultiresModifierData *modifier;
    int level;
  } multires;

  /* Depsgraph for the Cloth Brush solver to get the colliders. */
  struct Depsgraph *depsgraph;

  CustomData temp_vdata, temp_pdata;
  int temp_vdata_elems, temp_pdata_elems;

  float (*vert_positions)[3];
  blender::Span<blender::int2> edges;
  blender::OffsetIndices<int> polys;
  blender::Span<int> corner_verts;
  blender::Span<int> corner_edges;

  const int *material_index;

  CustomData *vdata, *edata, *ldata, *pdata;

  /* These contain the vertex and poly counts of the final mesh. */
  int totvert, totpoly;

  struct KeyBlock *shapekey_active;
  struct MPropCol *vcol;
  struct MLoopCol *mcol;

  eAttrDomain vcol_domain;
  eCustomDataType vcol_type;

  float *vmask;

  /* Mesh connectivity maps. */
  /* Vertices to adjacent polys. */
<<<<<<< HEAD
  MeshElemMap *pmap;
  int *pmap_mem;
=======
  blender::Array<int> vert_to_poly_offsets;
  blender::Array<int> vert_to_poly_indices;
  blender::GroupedSpan<int> pmap;
>>>>>>> 30a25a42

  /* Edges to adjacent polys. */
  blender::Array<int> edge_to_poly_offsets;
  blender::Array<int> edge_to_poly_indices;
  blender::GroupedSpan<int> epmap;

  /* Vertices to adjacent edges. */
  blender::Array<int> vert_to_edge_offsets;
  blender::Array<int> vert_to_edge_indices;
  blender::GroupedSpan<int> vemap;

  /* Mesh Face Sets */
  /* Total number of polys of the base mesh. */
  int totedges, totloops, totfaces;

  /* The 0 ID is not used by the tools or the visibility system, it is just used when creating new
   * geometry (the trim tool, for example) to detect which geometry was just added, so it can be
   * assigned a valid Face Set after creation. Tools are not intended to run with Face Sets IDs set
   * to 0.
   */
  int *face_sets;
  /**
   * A reference to the ".hide_poly" attribute, to store whether (base) polygons are hidden.
   * May be null.
   */
  bool *hide_poly;

  bool *select_poly;

  /* BMesh for dynamic topology sculpting */
  struct BMesh *bm;
  struct BMIdMap *bm_idmap;

  /* TODO: get rid of these cd_ members and use
   * .attrs.XXX.bmesh_cd_offset directly.
   */
  int cd_vert_node_offset;
  int cd_face_node_offset;
  int cd_vcol_offset;
  int cd_vert_mask_offset;
  int cd_faceset_offset;
  int cd_face_areas;

  int totuv;

  bool bm_smooth_shading;
  bool ignore_uvs;

  /* Undo/redo log for dynamic topology sculpting */
  BMLog *bm_log;

  /* Limit surface/grids. */
  struct SubdivCCG *subdiv_ccg;

  /* PBVH acceleration structure */
  struct PBVH *pbvh;
  struct PBVH *last_pbvh;

  /* Setting this to true allows a PBVH rebuild when evaluating the object even if the stroke or
   * filter caches are active. */
  bool needs_pbvh_rebuild;

  /* Painting on deformed mesh */
  bool deform_modifiers_active; /* Object is deformed with some modifiers. */
  float (*orig_cos)[3];         /* Coords of un-deformed mesh. */
  float (*deform_cos)[3];       /* Coords of deformed mesh but without stroke displacement. */
  float (*deform_imats)[3][3];  /* Crazy-space deformation matrices. */
  float *face_areas;            /* cached face areas for PBVH_FACES and PBVH_GRIDS */

  /* Pool for texture evaluations. */
  struct ImagePool *tex_pool;

  struct StrokeCache *cache;
  struct FilterCache *filter_cache;
  struct ExpandCache *expand_cache;

  /* Cursor data and active vertex for tools */
  PBVHVertRef active_vertex;
  PBVHFaceRef active_face;

  int active_grid_index;

  /* When active, the cursor draws with faded colors, indicating that there is an action
   * enabled.
   */
  bool draw_faded_cursor;
  float cursor_radius;
  float cursor_location[3];
  float cursor_normal[3];
  float cursor_sampled_normal[3];
  float cursor_view_normal[3];

  /* For Sculpt trimming gesture tools, initial ray-cast data from the position of the mouse
   * when
   * the gesture starts (intersection with the surface and if they ray hit the surface or not).
   */
  float gesture_initial_back_location[3];
  float gesture_initial_location[3];
  float gesture_initial_normal[3];
  bool gesture_initial_hit;

  /* TODO(jbakker): Replace rv3d and v3d with ViewContext */
  struct RegionView3D *rv3d;
  struct View3D *v3d;
  struct Scene *scene;
  int cd_origvcol_offset;
  int cd_origco_offset;
  int cd_origno_offset;

  /* Face Sets by topology. */
  int face_set_last_created;
  PBVHFaceRef face_set_last_poly;
  PBVHEdgeRef face_set_last_edge;

  /* Dynamic mesh preview */
  PBVHVertRef *preview_vert_list;
  int preview_vert_count;

  /* Pose Brush Preview */
  float pose_origin[3];
  SculptPoseIKChain *pose_ik_chain_preview;

  /* Boundary Brush Preview */
  SculptBoundary *boundary_preview;

  SculptVertexInfo vertex_info;
  SculptFakeNeighbors fake_neighbors;

  /* Array. */
  SculptArray *array;

  /* Transform operator */
  float pivot_pos[3];
  float pivot_rot[4];
  float pivot_scale[3];

  float prev_pivot_pos[3];
  float prev_pivot_rot[4];
  float prev_pivot_scale[3];

<<<<<<< HEAD
  float init_pivot_pos[3];
  float init_pivot_rot[4];
  float init_pivot_scale[3];

  union {
=======
  struct {
>>>>>>> 30a25a42
    struct {
      struct SculptVertexPaintGeomMap gmap;
    } vpaint;

    struct {
      struct SculptVertexPaintGeomMap gmap;
      /* Keep track of how much each vertex has been painted (non-airbrush only). */
      float *alpha_weight;

      /* Needed to continuously re-apply over the same weights (BRUSH_ACCUMULATE disabled).
       * Lazy initialize as needed (flag is set to 1 to tag it as uninitialized). */
      struct MDeformVert *dvert_prev;
    } wpaint;

    /* TODO: identify sculpt-only fields */
    // struct { ... } sculpt;
  } mode;
  eObjectMode mode_type;

  /* This flag prevents PBVH from being freed when creating the vp_handle for texture paint. */
  bool building_vp_handle;

  /**
   * ID data is older than sculpt-mode data.
   * Set #Main.is_memfile_undo_flush_needed when enabling.
   */
  char needs_flush_to_id;

  // id of current stroke, used to detect
  // if vertex original data needs to be updated
  int boundary_symmetry;

  bool fast_draw;  // hides facesets/masks and forces smooth to save GPU bandwidth

  /* This is a fixed-size array so we can pass pointers to its elements
   * to client code. This is important to keep bmesh offsets up to date.
   */
  struct SculptAttribute temp_attributes[SCULPT_MAX_ATTRIBUTES];

  /* Convenience #SculptAttribute pointers. */
  SculptAttributePointers attrs;

  /**
   * Some tools follows the shading chosen by the last used tool canvas.
   * When not set the viewport shading color would be used.
   *
   * NOTE: This setting is temporarily until paint mode is added.
   */
  bool sticky_shading_color;

  ushort stroke_id;

  /**
   * Last used painting canvas key.
   */
  char *last_paint_canvas_key;
  float last_normal[3];

  /* Used to derive initial tip rotation. */
  float last_grab_delta[3];

  bool save_temp_layers;
  const float (*vert_normals)[3];

  int last_automasking_settings_hash;
  uchar last_automask_stroke_id;
  bool *sharp_edge;
  bool *seam_edge;
  bool islands_valid; /* Is attrs.topology_island_key valid? */

  bool hard_edge_mode;
  DynTopoSettings cached_dyntopo;
  float sharp_angle_limit;
  eSculptBoundary smooth_boundary_flag;
};
#else
struct SculptSession;
#endif

void BKE_sculptsession_free(struct Object *ob);
void BKE_sculptsession_free_deformMats(struct SculptSession *ss);
void BKE_sculptsession_free_vwpaint_data(struct SculptSession *ss);

void BKE_sculptsession_bm_to_me(struct Object *ob, bool reorder);
void BKE_sculptsession_bm_to_me_for_render(struct Object *object);
int BKE_sculptsession_vertex_count(const struct SculptSession *ss);

void BKE_sculpt_ensure_idmap(struct Object *ob);

void BKE_sculpt_ensure_origco(struct Object *ob);
void BKE_sculpt_ensure_origmask(struct Object *ob);
void BKE_sculpt_ensure_origcolor(struct Object *ob);
void BKE_sculpt_ensure_origfset(struct Object *ob);
void BKE_sculpt_ensure_curvature_dir(struct Object *ob);

/* Ensures Sculpt_flags and sculpt_valence layers. */
void BKE_sculpt_ensure_sculpt_layers(struct Object *ob);

/* Ensure an attribute layer exists. */
SculptAttribute *BKE_sculpt_attribute_ensure(struct Object *ob,
                                             eAttrDomain domain,
                                             eCustomDataType proptype,
                                             const char *name,
                                             const SculptAttributeParams *params);

/* Returns nullptr if attribute does not exist. */
SculptAttribute *BKE_sculpt_attribute_get(struct Object *ob,
                                          eAttrDomain domain,
                                          eCustomDataType proptype,
                                          const char *name);

bool BKE_sculpt_attribute_exists(struct Object *ob,
                                 eAttrDomain domain,
                                 eCustomDataType proptype,
                                 const char *name);

bool BKE_sculpt_attribute_destroy(struct Object *ob, SculptAttribute *attr);

/* Destroy all attributes and pseudo-attributes created by sculpt mode. */
void BKE_sculpt_attribute_destroy_temporary_all(struct Object *ob);

/* Destroy attributes that were marked as stroke only in SculptAttributeParams. */
void BKE_sculpt_attributes_destroy_temporary_stroke(struct Object *ob);

bool BKE_sculpt_init_flags_valence(struct Object *ob,
                                   struct PBVH *pbvh,
                                   int totvert,
                                   bool reset_flags);

struct BMesh *BKE_sculptsession_empty_bmesh_create(void);
void BKE_sculptsession_bmesh_attr_update_internal(struct Object *ob);

void BKE_sculptsession_sync_attributes(struct Object *ob, struct Mesh *me);

void BKE_sculptsession_bmesh_add_layers(struct Object *ob);
SculptAttribute *BKE_sculptsession_attr_layer_get(struct Object *ob,
                                                  eAttrDomain domain,
                                                  int proptype,
                                                  const char *name,
                                                  SculptAttributeParams *params,
                                                  bool *r_is_new);
bool BKE_sculptsession_attr_release_layer(struct Object *ob, SculptAttribute *scl);
void BKE_sculptsession_update_attr_refs(struct Object *ob);

int BKE_sculptsession_get_totvert(const struct SculptSession *ss);

void BKE_sculptsession_ignore_uvs_set(struct Object *ob, bool value);
void BKE_sculptsession_free_attribute_refs(struct Object *ob);

/**
 * Create new color layer on object if it doesn't have one and if experimental feature set has
 * sculpt vertex color enabled. Returns truth if new layer has been added, false otherwise.
 */

void BKE_sculpt_color_layer_create_if_needed(struct Object *object);

/**
 * \warning Expects a fully evaluated depsgraph.
 */
void BKE_sculpt_update_object_for_edit(struct Depsgraph *depsgraph,
                                       struct Object *ob_orig,
                                       bool need_pmap,
                                       bool need_mask,
                                       bool is_paint_tool);
void BKE_sculpt_update_object_before_eval(struct Object *ob_eval);
void BKE_sculpt_update_object_after_eval(struct Depsgraph *depsgraph, struct Object *ob_eval);

/**
 * Sculpt mode handles multi-res differently from regular meshes, but only if
 * it's the last modifier on the stack and it is not on the first level.
 */
struct MultiresModifierData *BKE_sculpt_multires_active(const struct Scene *scene,
                                                        struct Object *ob);
int *BKE_sculpt_face_sets_ensure(struct Object *ob);
/**
 * Create the attribute used to store face visibility and retrieve its data.
 * Note that changes to the face visibility have to be propagated to other domains
 * (see #SCULPT_visibility_sync_all_from_faces).
 */
bool *BKE_sculpt_hide_poly_ensure(struct Object *ob);

/**
 * Ensures a mask layer exists. If depsgraph and bmain are non-null,
 * a mask doesn't exist and the object has a multi-resolution modifier
 * then the scene depsgraph will be evaluated to update the runtime
 * subdivision data.
 *
 * \note always call *before* #BKE_sculpt_update_object_for_edit.
 */
int BKE_sculpt_mask_layers_ensure(struct Depsgraph *depsgraph,
                                  struct Main *bmain,
                                  struct Object *ob,
                                  struct MultiresModifierData *mmd);
void BKE_sculpt_toolsettings_data_ensure(struct Scene *scene);

struct PBVH *BKE_sculpt_object_pbvh_ensure(struct Depsgraph *depsgraph, struct Object *ob);

void BKE_sculpt_bvh_update_from_ccg(struct PBVH *pbvh, struct SubdivCCG *subdiv_ccg);

void BKE_sculpt_ensure_orig_mesh_data(struct Scene *scene, struct Object *object);
void BKE_sculpt_sync_face_visibility_to_grids(struct Mesh *mesh, struct SubdivCCG *subdiv_ccg);

/**
 * Test if PBVH can be used directly for drawing, which is faster than
 * drawing the mesh and all updates that come with it.
 */
bool BKE_sculptsession_use_pbvh_draw(const struct Object *ob, const struct RegionView3D *rv3d);

char BKE_get_fset_boundary_symflag(struct Object *object);

bool BKE_sculpt_has_persistent_base(struct SculptSession *ss);

enum {
  SCULPT_MASK_LAYER_CALC_VERT = (1 << 0),
  SCULPT_MASK_LAYER_CALC_LOOP = (1 << 1),
};

/* paint_vertex.cc */

/**
 * Fills the object's active color attribute layer with the fill color.
 *
 * \param[in] ob: The object.
 * \param[in] fill_color: The fill color.
 * \param[in] only_selected: Limit the fill to selected faces or vertices.
 *
 * \return #true if successful.
 */
bool BKE_object_attributes_active_color_fill(struct Object *ob,
                                             const float fill_color[4],
                                             bool only_selected);

/** C accessor for #Object::sculpt::pbvh. */
struct PBVH *BKE_object_sculpt_pbvh_get(struct Object *object);
bool BKE_object_sculpt_use_dyntopo(const struct Object *object);
void BKE_object_sculpt_dyntopo_smooth_shading_set(struct Object *object, bool value);
void BKE_object_sculpt_fast_draw_set(struct Object *object, bool value);

/* paint_canvas.cc */

/**
 * Create a key that can be used to compare with previous ones to identify changes.
 * The resulting 'string' is owned by the caller.
 */
char *BKE_paint_canvas_key_get(struct PaintModeSettings *settings, struct Object *ob);

bool BKE_paint_canvas_image_get(struct PaintModeSettings *settings,
                                struct Object *ob,
                                struct Image **r_image,
                                struct ImageUser **r_image_user);
int BKE_paint_canvas_uvmap_layer_index_get(const struct PaintModeSettings *settings,
                                           struct Object *ob);
void BKE_sculpt_check_cavity_curves(struct Sculpt *sd);
struct CurveMapping *BKE_sculpt_default_cavity_curve(void);

#ifdef __cplusplus
}
namespace blender::bke::paint {

/* Base implementation for vertex_attr_*** and face_attr_*** methods.
 * Returns a pointer to the attribute data (as defined by attr) for elem.
 */
template<typename T, typename ElemRef = PBVHVertRef>
static T *elem_attr_ptr(const ElemRef elem, const SculptAttribute *attr)
{
  void *ptr = nullptr;

  if (attr->data) {
    char *p = (char *)attr->data;
    int idx = (int)elem.i;

    if (attr->data_for_bmesh) {
      BMElem *e = (BMElem *)elem.i;
      idx = e->head.index;
    }

    ptr = p + attr->elem_size * (int)idx;
  }
  else {
    BMElem *v = (BMElem *)elem.i;
    ptr = BM_ELEM_CD_GET_VOID_P(v, attr->bmesh_cd_offset);
  }

  return static_cast<T *>(ptr);
}

/*
 * Get a pointer to attribute data at vertex.
 *
 * Example: float *persistent_co = vertex_attr_ptr<float>(vertex, ss->attrs.persistent_co);
 */
template<typename T>
static T *vertex_attr_ptr(const PBVHVertRef vertex, const SculptAttribute *attr)
{
  return elem_attr_ptr<T, PBVHVertRef>(vertex, attr);
}

/*
 * Get attribute data at vertex.
 *
 * Example: float weight = vertex_attr_get<float>(vertex, ss->attrs.automasking_factor);
 */
template<typename T>
static T vertex_attr_get(const PBVHVertRef vertex, const SculptAttribute *attr)
{
  return *vertex_attr_ptr<T>(vertex, attr);
}

/*
 * Set attribute data at vertex.
 *
 * vertex_attr_set<float>(vertex, ss->attrs.automasking_factor, 1.0f);
 */
template<typename T>
static void vertex_attr_set(const PBVHVertRef vertex, const SculptAttribute *attr, T data)
{
  *vertex_attr_ptr<T>(vertex, attr) = data;
}

template<typename T> static T *face_attr_ptr(const PBVHFaceRef face, const SculptAttribute *attr)
{
  return elem_attr_ptr<T, PBVHFaceRef>(face, attr);
}

template<typename T> static T face_attr_get(const PBVHFaceRef face, const SculptAttribute *attr)
{
  return *face_attr_ptr<T>(face, attr);
}

template<typename T>
static void face_attr_set(const PBVHFaceRef face, const SculptAttribute *attr, T data)
{
  *face_attr_ptr<T>(face, attr) = data;
}

bool get_original_vertex(SculptSession *ss,
                         PBVHVertRef vertex,
                         float **r_co,
                         float **r_no,
                         float **r_color,
                         float **r_mask);
void load_all_original(Object *ob);
}  // namespace blender::bke::paint

BLI_INLINE void BKE_sculpt_boundary_flag_update(SculptSession *ss, PBVHVertRef vertex)
{
  int *flags = blender::bke::paint::vertex_attr_ptr<int>(vertex, ss->attrs.boundary_flags);
  *flags |= SCULPT_BOUNDARY_NEEDS_UPDATE | SCULPT_BOUNDARY_UPDATE_SHARP_ANGLE;
}

void BKE_sculpt_sharp_boundary_flag_update(SculptSession *ss,
                                           PBVHVertRef vertex,
                                           bool update_ring = false);

#endif<|MERGE_RESOLUTION|>--- conflicted
+++ resolved
@@ -796,14 +796,10 @@
 
   /* Mesh connectivity maps. */
   /* Vertices to adjacent polys. */
-<<<<<<< HEAD
-  MeshElemMap *pmap;
-  int *pmap_mem;
-=======
+
   blender::Array<int> vert_to_poly_offsets;
   blender::Array<int> vert_to_poly_indices;
   blender::GroupedSpan<int> pmap;
->>>>>>> 30a25a42
 
   /* Edges to adjacent polys. */
   blender::Array<int> edge_to_poly_offsets;
@@ -944,15 +940,11 @@
   float prev_pivot_rot[4];
   float prev_pivot_scale[3];
 
-<<<<<<< HEAD
   float init_pivot_pos[3];
   float init_pivot_rot[4];
   float init_pivot_scale[3];
 
-  union {
-=======
   struct {
->>>>>>> 30a25a42
     struct {
       struct SculptVertexPaintGeomMap gmap;
     } vpaint;
@@ -981,11 +973,7 @@
    */
   char needs_flush_to_id;
 
-  // id of current stroke, used to detect
-  // if vertex original data needs to be updated
-  int boundary_symmetry;
-
-  bool fast_draw;  // hides facesets/masks and forces smooth to save GPU bandwidth
+  bool fast_draw;  /* Hides facesets/masks and forces smooth to save GPU bandwidth. */
 
   /* This is a fixed-size array so we can pass pointers to its elements
    * to client code. This is important to keep bmesh offsets up to date.
