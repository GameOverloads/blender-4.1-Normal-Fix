--- conflicted
+++ resolved
@@ -2437,12 +2437,8 @@
 					}	
 				
 				}
-<<<<<<< HEAD
+#endif /* DISABLE_PYTHON */
 				//XXX waitcursor(0);
-=======
-#endif /* DISABLE_PYTHON */
-				waitcursor(0);
->>>>>>> 7e4db234
 			}
 		}
 	}
