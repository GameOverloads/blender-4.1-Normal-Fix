/* SPDX-FileCopyrightText: 2023 Blender Authors
 *
 * SPDX-License-Identifier: GPL-2.0-or-later */

/** \file
 * \ingroup bke
 */

#include <memory>

#include "BLI_string.h"

#include "AS_asset_identifier.hh"
#include "AS_asset_library.hh"

#include "BKE_asset.hh"

#include "BLO_read_write.hh"

#include "DNA_asset_types.h"

#include "MEM_guardedalloc.h"

using namespace blender;

/* #AssetWeakReference -------------------------------------------- */

AssetWeakReference::AssetWeakReference()
    : asset_library_type(0), asset_library_identifier(nullptr), relative_asset_identifier(nullptr)
{
}

AssetWeakReference::AssetWeakReference(const AssetWeakReference &other)
    : asset_library_type(other.asset_library_type),
      asset_library_identifier(BLI_strdup_null(other.asset_library_identifier)),
      relative_asset_identifier(BLI_strdup_null(other.relative_asset_identifier))
{
}

AssetWeakReference::AssetWeakReference(AssetWeakReference &&other)
    : asset_library_type(other.asset_library_type),
      asset_library_identifier(other.asset_library_identifier),
      relative_asset_identifier(other.relative_asset_identifier)
{
  other.asset_library_type = 0; /* Not a valid type. */
  other.asset_library_identifier = nullptr;
  other.relative_asset_identifier = nullptr;
}

AssetWeakReference::~AssetWeakReference()
{
  MEM_delete(asset_library_identifier);
  MEM_delete(relative_asset_identifier);
}

<<<<<<< HEAD
AssetWeakReference &AssetWeakReference::operator=(AssetWeakReference &&other)
{
  if (&other == this) {
    return *this;
  }
  asset_library_type = other.asset_library_type;
  asset_library_identifier = other.asset_library_identifier;
  relative_asset_identifier = other.relative_asset_identifier;
  other.asset_library_type = 0; /* Not a valid type. */
  other.asset_library_identifier = nullptr;
  other.relative_asset_identifier = nullptr;
  return *this;
}

bool operator==(const AssetWeakReference &a, const AssetWeakReference &b)
{
  if (a.asset_library_type != b.asset_library_type) {
    return false;
  }
  if (!STREQ(a.asset_library_identifier, b.asset_library_identifier)) {
    return false;
  }
  if (!STREQ(a.relative_asset_identifier, b.relative_asset_identifier)) {
    return false;
  }
  return true;
=======
AssetWeakReference &AssetWeakReference::operator=(const AssetWeakReference &other)
{
  if (this == &other) {
    return *this;
  }
  std::destroy_at(this);
  new (this) AssetWeakReference(other);
  return *this;
}

AssetWeakReference &AssetWeakReference::operator=(AssetWeakReference &&other)
{
  if (this == &other) {
    return *this;
  }
  std::destroy_at(this);
  new (this) AssetWeakReference(std::move(other));
  return *this;
>>>>>>> 3759fb6e
}

AssetWeakReference AssetWeakReference::make_reference(
    const asset_system::AssetLibrary &library,
    const asset_system::AssetIdentifier &asset_identifier)
{
  AssetWeakReference weak_ref{};

  weak_ref.asset_library_type = library.library_type();
  StringRefNull name = library.name();
  if (!name.is_empty()) {
    weak_ref.asset_library_identifier = BLI_strdupn(name.c_str(), name.size());
  }

  StringRefNull relative_identifier = asset_identifier.library_relative_identifier();
  weak_ref.relative_asset_identifier = BLI_strdupn(relative_identifier.c_str(),
                                                   relative_identifier.size());

  return weak_ref;
}

void BKE_asset_weak_reference_write(BlendWriter *writer, const AssetWeakReference *weak_ref)
{
  BLO_write_struct(writer, AssetWeakReference, weak_ref);
  BLO_write_string(writer, weak_ref->asset_library_identifier);
  BLO_write_string(writer, weak_ref->relative_asset_identifier);
}

void BKE_asset_weak_reference_read(BlendDataReader *reader, AssetWeakReference *weak_ref)
{
  BLO_read_data_address(reader, &weak_ref->asset_library_identifier);
  BLO_read_data_address(reader, &weak_ref->relative_asset_identifier);
}<|MERGE_RESOLUTION|>--- conflicted
+++ resolved
@@ -53,34 +53,6 @@
   MEM_delete(relative_asset_identifier);
 }
 
-<<<<<<< HEAD
-AssetWeakReference &AssetWeakReference::operator=(AssetWeakReference &&other)
-{
-  if (&other == this) {
-    return *this;
-  }
-  asset_library_type = other.asset_library_type;
-  asset_library_identifier = other.asset_library_identifier;
-  relative_asset_identifier = other.relative_asset_identifier;
-  other.asset_library_type = 0; /* Not a valid type. */
-  other.asset_library_identifier = nullptr;
-  other.relative_asset_identifier = nullptr;
-  return *this;
-}
-
-bool operator==(const AssetWeakReference &a, const AssetWeakReference &b)
-{
-  if (a.asset_library_type != b.asset_library_type) {
-    return false;
-  }
-  if (!STREQ(a.asset_library_identifier, b.asset_library_identifier)) {
-    return false;
-  }
-  if (!STREQ(a.relative_asset_identifier, b.relative_asset_identifier)) {
-    return false;
-  }
-  return true;
-=======
 AssetWeakReference &AssetWeakReference::operator=(const AssetWeakReference &other)
 {
   if (this == &other) {
@@ -99,7 +71,20 @@
   std::destroy_at(this);
   new (this) AssetWeakReference(std::move(other));
   return *this;
->>>>>>> 3759fb6e
+}
+
+bool operator==(const AssetWeakReference &a, const AssetWeakReference &b)
+{
+  if (a.asset_library_type != b.asset_library_type) {
+    return false;
+  }
+  if (!STREQ(a.asset_library_identifier, b.asset_library_identifier)) {
+    return false;
+  }
+  if (!STREQ(a.relative_asset_identifier, b.relative_asset_identifier)) {
+    return false;
+  }
+  return true;
 }
 
 AssetWeakReference AssetWeakReference::make_reference(
