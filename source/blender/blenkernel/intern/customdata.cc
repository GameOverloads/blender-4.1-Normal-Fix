--- conflicted
+++ resolved
@@ -2124,12 +2124,7 @@
 const CustomData_MeshMasks CD_MASK_BMESH = {
     /*vmask*/ (CD_MASK_MDEFORMVERT | CD_MASK_MVERT_SKIN | CD_MASK_SHAPEKEY |
                CD_MASK_SHAPE_KEYINDEX | CD_MASK_PAINT_MASK | CD_MASK_PROP_ALL | CD_MASK_CREASE),
-<<<<<<< HEAD
-    /*emask*/
-    (CD_MASK_BWEIGHT | CD_MASK_CREASE | CD_MASK_FREESTYLE_EDGE | CD_MASK_PROP_ALL),
-=======
     /*emask*/ (CD_MASK_CREASE | CD_MASK_FREESTYLE_EDGE | CD_MASK_PROP_ALL),
->>>>>>> 8c6908eb
     /*fmask*/ 0,
     /*pmask*/
     (CD_MASK_FREESTYLE_FACE | CD_MASK_FACEMAP | CD_MASK_PROP_ALL),
