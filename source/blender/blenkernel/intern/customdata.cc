--- conflicted
+++ resolved
@@ -2721,17 +2721,16 @@
   const LayerTypeInfo *typeInfo;
   int offset = 0;
 
-<<<<<<< HEAD
-  // sort by alignment
+  /* Sort by alignment. */
   int aligns[] = {16, 8, 4, 2, 1};
   BLI_bitmap *donemap = BLI_BITMAP_NEW_ALLOCA(data->totlayer);
   int alignment = 1;
 
-  // do large structs first
+  /* Do large structs first. */
   for (int j = 0; j < data->totlayer; j++) {
     CustomDataLayer *layer = data->layers + j;
 
-    typeInfo = layerType_getInfo(layer->type);
+    typeInfo = layerType_getInfo(eCustomDataType(layer->type));
     int size = (int)typeInfo->size;
 
     /* Float vectors get 4-byte alignment. */
@@ -2755,7 +2754,7 @@
     if (size > 8) {
       BLI_BITMAP_SET(donemap, j, true);
 
-      // align to 8-byte boundary
+      /* Align to 8-byte boundary. */
       if (size & 7) {
         size += 8 - (size & 7);
       }
@@ -2766,10 +2765,6 @@
 
       layer->offset = offset;
       offset += size;
-=======
-  for (int i = 0; i < data->totlayer; i++) {
-    typeInfo = layerType_getInfo(eCustomDataType(data->layers[i].type));
->>>>>>> cde99075
 
 #ifdef CD_HAVE_ASAN
       offset += BM_ASAN_PAD;
@@ -2785,7 +2780,7 @@
         continue;
       }
 
-      typeInfo = layerType_getInfo(layer->type);
+      typeInfo = layerType_getInfo(eCustomDataType(layer->type));
       int size = (int)typeInfo->size;
 
       if (i < ARRAY_SIZE(aligns) && (size % aligns[i]) != 0) {
@@ -3548,18 +3543,6 @@
     CustomDataLayer *layer = &data->layers[i];
     layer->data = customData_duplicate_referenced_layer_index(data, i, totelem);
   }
-}
-
-bool CustomData_is_referenced_layer(CustomData *data, const int type)
-{
-  int layer_index = CustomData_get_active_layer_index(data, type);
-  if (layer_index == -1) {
-    return false;
-  }
-
-  CustomDataLayer *layer = &data->layers[layer_index];
-
-  return (layer->flag & CD_FLAG_NOFREE) != 0;
 }
 
 void CustomData_unmark_temporary_nocopy(CustomData *data)
@@ -4012,18 +3995,7 @@
   return data->layers[layer_index].offset;
 }
 
-<<<<<<< HEAD
-int CustomData_get_named_offset(const CustomData *data, int type, const char *name)
-{
-  int idx = CustomData_get_named_layer_index(data, type, name);
-
-  return idx == -1 ? -1 : data->layers[idx].offset;
-}
-
-int CustomData_get_n_offset(const CustomData *data, const int type, const int n)
-=======
 int CustomData_get_n_offset(const CustomData *data, const eCustomDataType type, const int n)
->>>>>>> cde99075
 {
   int layer_index = CustomData_get_layer_index_n(data, type, n);
   if (layer_index == -1) {
@@ -4272,13 +4244,9 @@
   CustomData_bmesh_asan_unpoison(data, block);
 
   for (int i = 0; i < data->totlayer; i++) {
-    const LayerTypeInfo *typeInfo = layerType_getInfo(data->layers[i].type);
+    const LayerTypeInfo *typeInfo = layerType_getInfo(eCustomDataType(data->layers[i].type));
 
     if (!(data->layers[i].flag & CD_FLAG_NOFREE)) {
-<<<<<<< HEAD
-=======
-      const LayerTypeInfo *typeInfo = layerType_getInfo(eCustomDataType(data->layers[i].type));
->>>>>>> cde99075
       if (typeInfo->free) {
         const size_t offset = data->layers[i].offset;
         typeInfo->free(POINTER_OFFSET(block, offset), 1, typeInfo->size);
@@ -4348,11 +4316,10 @@
   CustomData_bmesh_asan_poison(data, block);
 }
 
-<<<<<<< HEAD
-void CustomData_data_set_default_value(const CustomData *data, const int type, int n, void *elem)
-=======
-void CustomData_data_set_default_value(const eCustomDataType type, void *elem)
->>>>>>> cde99075
+void CustomData_data_set_default_value(const CustomData *data,
+                                       const eCustomDataType type,
+                                       int n,
+                                       void *elem)
 {
   const LayerTypeInfo *typeInfo = layerType_getInfo(type);
   int base_idx = data->typemap[type];
@@ -4370,17 +4337,11 @@
 
 static void CustomData_bmesh_set_default_n(CustomData *data, void **block, const int idx)
 {
-<<<<<<< HEAD
   const int offset = data->layers[idx].offset;
   int n = idx - data->typemap[data->layers[idx].type];
 
   CustomData_data_set_default_value(
-      data, data->layers[idx].type, n, POINTER_OFFSET(*block, offset));
-=======
-  const int offset = data->layers[n].offset;
-  CustomData_data_set_default_value(eCustomDataType(data->layers[n].type),
-                                    POINTER_OFFSET(*block, offset));
->>>>>>> cde99075
+      data, eCustomDataType(data->layers[idx].type), n, POINTER_OFFSET(*block, offset));
 }
 
 void CustomData_bmesh_set_default(CustomData *data, void **block)
@@ -4394,28 +4355,30 @@
   }
 }
 
-void CustomData_bmesh_swap_data_simple(CustomData *data, void **block1, void **block2)
+void CustomData_bmesh_swap_data_simple(CustomData *data, void **block1, void **block2, int cd_id)
 {
   CustomData_bmesh_asan_unpoison(data, *block1);
   CustomData_bmesh_asan_unpoison(data, *block2);
 
-  void *tmp = *block1;
-  *block1 = *block2;
-  *block2 = tmp;
-
-  int cd_tflags = data->typemap[CD_TOOLFLAGS];
-  cd_tflags = cd_tflags != -1 ? data->layers[cd_tflags].offset : -1;
-
-  // unswap ids if they exist
+  std::swap(*block1, *block2);
+
+  int cd_toolflags = data->typemap[CD_TOOLFLAGS];
+  cd_toolflags = cd_toolflags != -1 ? data->layers[cd_toolflags].offset : -1;
+
+  /* Unswap toolflags and/or element IDs if they exist */
   if (*block1 && *block2) {
-    if (cd_tflags != -1) {
-      MToolFlags tmp;
-      MToolFlags *flags1 = (MToolFlags *)(((char *)*block1) + cd_tflags);
-      MToolFlags *flags2 = (MToolFlags *)(((char *)*block2) + cd_tflags);
-
-      tmp = *flags1;
-      *flags1 = *flags2;
-      *flags2 = tmp;
+    if (cd_toolflags != -1) {
+      MToolFlags *flags1 = static_cast<MToolFlags *>(POINTER_OFFSET(*block1, cd_toolflags));
+      MToolFlags *flags2 = static_cast<MToolFlags *>(POINTER_OFFSET(*block2, cd_toolflags));
+
+      std::swap(*flags1, *flags2);
+    }
+
+    if (cd_id != -1) {
+      int *id1 = static_cast<int *>(POINTER_OFFSET(*block1, cd_id));
+      int *id2 = static_cast<int *>(POINTER_OFFSET(*block2, cd_id));
+
+      std::swap(*id1, *id2);
     }
   }
 
@@ -4471,7 +4434,8 @@
           STREQ(dest->layers[dest_i].name, source->layers[src_i].name)) {
         void *src_data = POINTER_OFFSET(src_block, source->layers[src_i].offset);
         void *dest_data = POINTER_OFFSET(*dest_block, dest->layers[dest_i].offset);
-        const LayerTypeInfo *typeInfo = layerType_getInfo(source->layers[src_i].type);
+        const LayerTypeInfo *typeInfo = layerType_getInfo(
+            eCustomDataType(source->layers[src_i].type));
         const uint size = typeInfo->size;
 
         // swap data
@@ -4501,7 +4465,7 @@
                                                 void **dest_block,
                                                 const eCustomDataMask mask_exclude)
 {
-  /* Note: having a version of this function without a 'mask_exclude'
+  /* Note that having a version of this function without a 'mask_exclude'
    * would cause too much duplicate code, so add a check instead. */
   const bool no_mask = (mask_exclude == 0);
 
@@ -4527,58 +4491,31 @@
     }
   }
 
-  for (int dest_i = 0; dest_i < dest->totlayer; dest_i++) {
-    if (was_new || !(dest->layers[dest_i].flag & CD_FLAG_ELEM_NOCOPY)) {
-      CustomData_bmesh_set_default_n(dest, dest_block, dest_i);
-    }
-  }
-
   /* copies a layer at a time */
-  int dest_i_start = 0;
-
+  int dest_i = 0;
   for (int src_i = 0; src_i < source->totlayer; src_i++) {
 
     /* find the first dest layer with type >= the source type
      * (this should work because layers are ordered by type)
      */
-    while (dest_i_start < dest->totlayer &&
-           dest->layers[dest_i_start].type < source->layers[src_i].type) {
-      dest_i_start++;
+    while (dest_i < dest->totlayer && dest->layers[dest_i].type < source->layers[src_i].type) {
+      CustomData_bmesh_set_default_n(dest, dest_block, dest_i);
+      dest_i++;
     }
 
     /* if there are no more dest layers, we're done */
-    if (dest_i_start >= dest->totlayer) {
+    if (dest_i >= dest->totlayer) {
       return;
     }
 
-<<<<<<< HEAD
-    int dest_i = dest_i_start;
-
-    /*Previously this code was only checking one source layer against one destination.
-      Now it scans all the layers of that type.  - joeedh
-    */
-    while (dest_i < dest->totlayer && dest->layers[dest_i].type == source->layers[src_i].type) {
-      /* if we found a matching layer, copy the data */
-      if (STREQ(dest->layers[dest_i].name, source->layers[src_i].name)) {
-        if (no_mask || ((CD_TYPE_AS_MASK(dest->layers[dest_i].type) & mask_exclude) == 0)) {
-          if (dest->layers[dest_i].flag & CD_FLAG_ELEM_NOCOPY) {
-            break;
-          }
-
-          const void *src_data = POINTER_OFFSET(src_block, source->layers[src_i].offset);
-          void *dest_data = POINTER_OFFSET(*dest_block, dest->layers[dest_i].offset);
-          const LayerTypeInfo *typeInfo = layerType_getInfo(source->layers[src_i].type);
-          if (typeInfo->copy) {
-            typeInfo->copy(src_data, dest_data, 1);
-          }
-          else {
-            memcpy(dest_data, src_data, typeInfo->size);
-          }
-=======
     /* if we found a matching layer, copy the data */
     if (dest->layers[dest_i].type == source->layers[src_i].type &&
         STREQ(dest->layers[dest_i].name, source->layers[src_i].name)) {
       if (no_mask || ((CD_TYPE_AS_MASK(dest->layers[dest_i].type) & mask_exclude) == 0)) {
+        if (dest->layers[dest_i].flag & CD_FLAG_ELEM_NOCOPY) {
+          break;
+        }
+
         const void *src_data = POINTER_OFFSET(src_block, source->layers[src_i].offset);
         void *dest_data = POINTER_OFFSET(*dest_block, dest->layers[dest_i].offset);
         const LayerTypeInfo *typeInfo = layerType_getInfo(
@@ -4588,14 +4525,21 @@
         }
         else {
           memcpy(dest_data, src_data, typeInfo->size);
->>>>>>> cde99075
         }
-
-        break;
-      }
-
+      }
+
+      /* if there are multiple source & dest layers of the same type,
+       * we don't want to copy all source layers to the same dest, so
+       * increment dest_i
+       */
       dest_i++;
     }
+  }
+
+  /* Initialize the remaining layers if dest_block was newly allocated. */
+  while (was_new && dest_i < dest->totlayer) {
+    CustomData_bmesh_set_default_n(dest, dest_block, dest_i);
+    dest_i++;
   }
 }
 
@@ -4881,39 +4825,38 @@
   /* interpolates a layer at a time */
   for (int i = 0; i < data->totlayer; i++) {
     CustomDataLayer *layer = &data->layers[i];
-<<<<<<< HEAD
-    const LayerTypeInfo *typeInfo = layerType_getInfo(layer->type);
-
-    // ignore id and toolflag layers
-    if (ELEM(layer->type, CD_TOOLFLAGS)) {
+
+    /* Ignore toolflag layers. */
+    if (eCustomDataType(layer->type) == CD_TOOLFLAGS) {
       continue;
     }
 
+    const LayerTypeInfo *typeInfo = layerType_getInfo(eCustomDataType(layer->type));
+
     if (layer->flag & CD_FLAG_ELEM_NOINTERP) {
-      if (!(layer->flag & CD_FLAG_ELEM_NOCOPY)) {
-        if (typeInfo->copy) {
-          typeInfo->copy(POINTER_OFFSET(src_blocks[0], layer->offset),
-                         POINTER_OFFSET(dst_block, layer->offset),
-                         1);
+      if (layer->flag & CD_FLAG_ELEM_NOCOPY) {
+        continue;
+      }
+
+      if (typeInfo->copy) {
+        typeInfo->copy(POINTER_OFFSET(src_blocks[0], layer->offset),
+                       POINTER_OFFSET(dst_block, layer->offset),
+                       1);
+      }
+      else {
+        if (layer->default_data && typeInfo->use_default_data) {
+          memcpy(POINTER_OFFSET(dst_block, layer->offset), layer->default_data, typeInfo->size);
         }
         else {
-          if (layer->default_data && typeInfo->use_default_data) {
-            memcpy(POINTER_OFFSET(dst_block, layer->offset), layer->default_data, typeInfo->size);
-          }
-          else {
-            memcpy(POINTER_OFFSET(dst_block, layer->offset),
-                   POINTER_OFFSET(src_blocks[0], layer->offset),
-                   typeInfo->size);
-          }
+          memcpy(POINTER_OFFSET(dst_block, layer->offset),
+                 POINTER_OFFSET(src_blocks[0], layer->offset),
+                 typeInfo->size);
         }
       }
 
       continue;
     }
 
-=======
-    const LayerTypeInfo *typeInfo = layerType_getInfo(eCustomDataType(layer->type));
->>>>>>> cde99075
     if (typeInfo->interp) {
       for (int j = 0; j < count; j++) {
         sources[j] = POINTER_OFFSET(src_blocks[j], layer->offset);
@@ -5822,7 +5765,7 @@
       writer, CustomDataLayer, data->totlayer, data->layers, layers_to_write.data());
 
   for (const CustomDataLayer &layer : layers_to_write) {
-    const LayerTypeInfo *typeInfo = layerType_getInfo(layer.type);
+    const LayerTypeInfo *typeInfo = layerType_getInfo(eCustomDataType(layer.type));
 
     if (typeInfo->use_default_data && layer.default_data) {
       BLO_write_struct_by_name(writer, typeInfo->structname, layer.default_data);
@@ -5938,7 +5881,7 @@
   int i = 0;
   while (i < data->totlayer) {
     CustomDataLayer *layer = &data->layers[i];
-    const LayerTypeInfo *typeInfo = layerType_getInfo(layer->type);
+    const LayerTypeInfo *typeInfo = layerType_getInfo(eCustomDataType(layer->type));
 
     if (layer->default_data && typeInfo->use_default_data) {
       BLO_read_data_address(reader, &layer->default_data);
