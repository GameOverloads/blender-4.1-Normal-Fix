/* SPDX-License-Identifier: GPL-2.0-or-later
 * Copyright 2009 by Nicholas Bishop. All rights reserved. */

/** \file
 * \ingroup bke
 */

#include <cstdlib>
#include <cstring>

#include "MEM_guardedalloc.h"

#include "DNA_brush_types.h"
#include "DNA_gpencil_types.h"
#include "DNA_key_types.h"
#include "DNA_mesh_types.h"
#include "DNA_meshdata_types.h"
#include "DNA_modifier_types.h"
#include "DNA_object_types.h"
#include "DNA_scene_types.h"
#include "DNA_space_types.h"
#include "DNA_view3d_types.h"
#include "DNA_workspace_types.h"

#include "BLI_array.h"
#include "BLI_bitmap.h"
#include "BLI_hash.h"
#include "BLI_listbase.h"
#include "BLI_math_vector.h"
#include "BLI_string_utf8.h"
#include "BLI_string_utils.h"
#include "BLI_utildefines.h"
#include "BLI_vector.hh"

#include "BLT_translation.h"

#include "BKE_attribute.h"
#include "BKE_attribute.hh"
#include "BKE_brush.h"
#include "BKE_ccg.h"
#include "BKE_colortools.h"
#include "BKE_context.h"
#include "BKE_crazyspace.h"
#include "BKE_deform.h"
#include "BKE_global.h"
#include "BKE_gpencil.h"
#include "BKE_idtype.h"
#include "BKE_image.h"
#include "BKE_key.h"
#include "BKE_layer.h"
#include "BKE_lib_id.h"
#include "BKE_main.h"
#include "BKE_material.h"
#include "BKE_mesh.h"
#include "BKE_mesh_mapping.h"
#include "BKE_mesh_runtime.h"
#include "BKE_modifier.h"
#include "BKE_multires.h"
#include "BKE_object.h"
#include "BKE_paint.h"
#include "BKE_pbvh.h"
#include "BKE_subdiv_ccg.h"
#include "BKE_subsurf.h"
#include "BKE_undo_system.h"

#include "DEG_depsgraph.h"
#include "DEG_depsgraph_query.h"

#include "RNA_enum_types.h"

#include "BLO_read_write.h"

#include "bmesh.h"
#include "bmesh_log.h"

// TODO: figure out bad cross module refs
extern "C" void SCULPT_on_sculptsession_bmesh_free(SculptSession *ss);
extern "C" void SCULPT_undo_ensure_bmlog(Object *ob);

static void init_sculptvert_layer(SculptSession *ss, PBVH *pbvh, int totvert);

static void sculpt_attribute_update_refs(Object *ob);
static SculptAttribute *sculpt_attribute_ensure_ex(Object *ob,
                                                   eAttrDomain domain,
                                                   eCustomDataType proptype,
                                                   const char *name,
                                                   const SculptAttributeParams *params,
                                                   PBVHType pbvhtype);
static void sculptsession_bmesh_add_layers(Object *ob);

using blender::MutableSpan;
using blender::Span;
using blender::Vector;

static void palette_init_data(ID *id)
{
  Palette *palette = (Palette *)id;

  BLI_assert(MEMCMP_STRUCT_AFTER_IS_ZERO(palette, id));

  /* Enable fake user by default. */
  id_fake_user_set(&palette->id);
}

static void palette_copy_data(Main * /*bmain*/, ID *id_dst, const ID *id_src, const int /*flag*/)
{
  Palette *palette_dst = (Palette *)id_dst;
  const Palette *palette_src = (const Palette *)id_src;

  BLI_duplicatelist(&palette_dst->colors, &palette_src->colors);
}

static void palette_free_data(ID *id)
{
  Palette *palette = (Palette *)id;

  BLI_freelistN(&palette->colors);
}

static void palette_blend_write(BlendWriter *writer, ID *id, const void *id_address)
{
  Palette *palette = (Palette *)id;

  BLO_write_id_struct(writer, Palette, id_address, &palette->id);
  BKE_id_blend_write(writer, &palette->id);

  BLO_write_struct_list(writer, PaletteColor, &palette->colors);
}

static void palette_blend_read_data(BlendDataReader *reader, ID *id)
{
  Palette *palette = (Palette *)id;
  BLO_read_list(reader, &palette->colors);
}

static void palette_undo_preserve(BlendLibReader * /*reader*/, ID *id_new, ID *id_old)
{
  /* Whole Palette is preserved across undo-steps, and it has no extra pointer, simple. */
  /* NOTE: We do not care about potential internal references to self here, Palette has none. */
  /* NOTE: We do not swap IDProperties, as dealing with potential ID pointers in those would be
   *       fairly delicate. */
  BKE_lib_id_swap(nullptr, id_new, id_old);
  SWAP(IDProperty *, id_new->properties, id_old->properties);
}

IDTypeInfo IDType_ID_PAL = {
    /* id_code */ ID_PAL,
    /* id_filter */ FILTER_ID_PAL,
    /* main_listbase_index */ INDEX_ID_PAL,
    /* struct_size */ sizeof(Palette),
    /* name */ "Palette",
    /* name_plural */ "palettes",
    /* translation_context */ BLT_I18NCONTEXT_ID_PALETTE,
    /* flags */ IDTYPE_FLAGS_NO_ANIMDATA,
    /* asset_type_info */ nullptr,

    /* init_data */ palette_init_data,
    /* copy_data */ palette_copy_data,
    /* free_data */ palette_free_data,
    /* make_local */ nullptr,
    /* foreach_id */ nullptr,
    /* foreach_cache */ nullptr,
    /* foreach_path */ nullptr,
    /* owner_pointer_get */ nullptr,

    /* blend_write */ palette_blend_write,
    /* blend_read_data */ palette_blend_read_data,
    /* blend_read_lib */ nullptr,
    /* blend_read_expand */ nullptr,

    /* blend_read_undo_preserve */ palette_undo_preserve,

    /* lib_override_apply_post */ nullptr,
};

static void paint_curve_copy_data(Main * /*bmain*/,
                                  ID *id_dst,
                                  const ID *id_src,
                                  const int /*flag*/)
{
  PaintCurve *paint_curve_dst = (PaintCurve *)id_dst;
  const PaintCurve *paint_curve_src = (const PaintCurve *)id_src;

  if (paint_curve_src->tot_points != 0) {
    paint_curve_dst->points = static_cast<PaintCurvePoint *>(
        MEM_dupallocN(paint_curve_src->points));
  }
}

static void paint_curve_free_data(ID *id)
{
  PaintCurve *paint_curve = (PaintCurve *)id;

  MEM_SAFE_FREE(paint_curve->points);
  paint_curve->tot_points = 0;
}

static void paint_curve_blend_write(BlendWriter *writer, ID *id, const void *id_address)
{
  PaintCurve *pc = (PaintCurve *)id;

  BLO_write_id_struct(writer, PaintCurve, id_address, &pc->id);
  BKE_id_blend_write(writer, &pc->id);

  BLO_write_struct_array(writer, PaintCurvePoint, pc->tot_points, pc->points);
}

static void paint_curve_blend_read_data(BlendDataReader *reader, ID *id)
{
  PaintCurve *pc = (PaintCurve *)id;
  BLO_read_data_address(reader, &pc->points);
}

IDTypeInfo IDType_ID_PC = {
    /* id_code */ ID_PC,
    /* id_filter */ FILTER_ID_PC,
    /* main_listbase_index */ INDEX_ID_PC,
    /* struct_size */ sizeof(PaintCurve),
    /* name */ "PaintCurve",
    /* name_plural */ "paint_curves",
    /* translation_context */ BLT_I18NCONTEXT_ID_PAINTCURVE,
    /* flags */ IDTYPE_FLAGS_NO_ANIMDATA,
    /* asset_type_info */ nullptr,

    /* init_data */ nullptr,
    /* copy_data */ paint_curve_copy_data,
    /* free_data */ paint_curve_free_data,
    /* make_local */ nullptr,
    /* foreach_id */ nullptr,
    /* foreach_cache */ nullptr,
    /* foreach_path */ nullptr,
    /* owner_pointer_get */ nullptr,

    /* blend_write */ paint_curve_blend_write,
    /* blend_read_data */ paint_curve_blend_read_data,
    /* blend_read_lib */ nullptr,
    /* blend_read_expand */ nullptr,

    /* blend_read_undo_preserve */ nullptr,

    /* lib_override_apply_post */ nullptr,
};

const uchar PAINT_CURSOR_SCULPT[3] = {255, 100, 100};
const uchar PAINT_CURSOR_VERTEX_PAINT[3] = {255, 255, 255};
const uchar PAINT_CURSOR_WEIGHT_PAINT[3] = {200, 200, 255};
const uchar PAINT_CURSOR_TEXTURE_PAINT[3] = {255, 255, 255};

static ePaintOverlayControlFlags overlay_flags = (ePaintOverlayControlFlags)0;

void BKE_paint_invalidate_overlay_tex(Scene *scene, ViewLayer *view_layer, const Tex *tex)
{
  Paint *p = BKE_paint_get_active(scene, view_layer);
  if (!p) {
    return;
  }

  Brush *br = p->brush;
  if (!br) {
    return;
  }

  if (br->mtex.tex == tex) {
    overlay_flags |= PAINT_OVERLAY_INVALID_TEXTURE_PRIMARY;
  }
  if (br->mask_mtex.tex == tex) {
    overlay_flags |= PAINT_OVERLAY_INVALID_TEXTURE_SECONDARY;
  }
}

void BKE_paint_invalidate_cursor_overlay(Scene *scene, ViewLayer *view_layer, CurveMapping *curve)
{
  Paint *p = BKE_paint_get_active(scene, view_layer);
  if (p == nullptr) {
    return;
  }

  Brush *br = p->brush;
  if (br && br->curve == curve) {
    overlay_flags |= PAINT_OVERLAY_INVALID_CURVE;
  }
}

void BKE_paint_invalidate_overlay_all(void)
{
  overlay_flags |= (PAINT_OVERLAY_INVALID_TEXTURE_SECONDARY |
                    PAINT_OVERLAY_INVALID_TEXTURE_PRIMARY | PAINT_OVERLAY_INVALID_CURVE);
}

ePaintOverlayControlFlags BKE_paint_get_overlay_flags(void)
{
  return overlay_flags;
}

void BKE_paint_set_overlay_override(eOverlayFlags flags)
{
  if (flags & BRUSH_OVERLAY_OVERRIDE_MASK) {
    if (flags & BRUSH_OVERLAY_CURSOR_OVERRIDE_ON_STROKE) {
      overlay_flags |= PAINT_OVERLAY_OVERRIDE_CURSOR;
    }
    if (flags & BRUSH_OVERLAY_PRIMARY_OVERRIDE_ON_STROKE) {
      overlay_flags |= PAINT_OVERLAY_OVERRIDE_PRIMARY;
    }
    if (flags & BRUSH_OVERLAY_SECONDARY_OVERRIDE_ON_STROKE) {
      overlay_flags |= PAINT_OVERLAY_OVERRIDE_SECONDARY;
    }
  }
  else {
    overlay_flags &= ~(PAINT_OVERRIDE_MASK);
  }
}

void BKE_paint_reset_overlay_invalid(ePaintOverlayControlFlags flag)
{
  overlay_flags &= ~(flag);
}

bool BKE_paint_ensure_from_paintmode(Scene *sce, ePaintMode mode)
{
  ToolSettings *ts = sce->toolsettings;
  Paint **paint_ptr = nullptr;
  /* Some paint modes don't store paint settings as pointer, for these this can be set and
   * referenced by paint_ptr. */
  Paint *paint_tmp = nullptr;

  switch (mode) {
    case PAINT_MODE_SCULPT:
      paint_ptr = (Paint **)&ts->sculpt;
      break;
    case PAINT_MODE_VERTEX:
      paint_ptr = (Paint **)&ts->vpaint;
      break;
    case PAINT_MODE_WEIGHT:
      paint_ptr = (Paint **)&ts->wpaint;
      break;
    case PAINT_MODE_TEXTURE_2D:
    case PAINT_MODE_TEXTURE_3D:
      paint_tmp = (Paint *)&ts->imapaint;
      paint_ptr = &paint_tmp;
      break;
    case PAINT_MODE_SCULPT_UV:
      paint_ptr = (Paint **)&ts->uvsculpt;
      break;
    case PAINT_MODE_GPENCIL:
      paint_ptr = (Paint **)&ts->gp_paint;
      break;
    case PAINT_MODE_VERTEX_GPENCIL:
      paint_ptr = (Paint **)&ts->gp_vertexpaint;
      break;
    case PAINT_MODE_SCULPT_GPENCIL:
      paint_ptr = (Paint **)&ts->gp_sculptpaint;
      break;
    case PAINT_MODE_WEIGHT_GPENCIL:
      paint_ptr = (Paint **)&ts->gp_weightpaint;
      break;
    case PAINT_MODE_SCULPT_CURVES:
      paint_ptr = (Paint **)&ts->curves_sculpt;
      break;
    case PAINT_MODE_INVALID:
      break;
  }
  if (paint_ptr) {
    BKE_paint_ensure(ts, paint_ptr);
    return true;
  }
  return false;
}

Paint *BKE_paint_get_active_from_paintmode(Scene *sce, ePaintMode mode)
{
  if (sce) {
    ToolSettings *ts = sce->toolsettings;

    switch (mode) {
      case PAINT_MODE_SCULPT:
        return &ts->sculpt->paint;
      case PAINT_MODE_VERTEX:
        return &ts->vpaint->paint;
      case PAINT_MODE_WEIGHT:
        return &ts->wpaint->paint;
      case PAINT_MODE_TEXTURE_2D:
      case PAINT_MODE_TEXTURE_3D:
        return &ts->imapaint.paint;
      case PAINT_MODE_SCULPT_UV:
        return &ts->uvsculpt->paint;
      case PAINT_MODE_GPENCIL:
        return &ts->gp_paint->paint;
      case PAINT_MODE_VERTEX_GPENCIL:
        return &ts->gp_vertexpaint->paint;
      case PAINT_MODE_SCULPT_GPENCIL:
        return &ts->gp_sculptpaint->paint;
      case PAINT_MODE_WEIGHT_GPENCIL:
        return &ts->gp_weightpaint->paint;
      case PAINT_MODE_SCULPT_CURVES:
        return &ts->curves_sculpt->paint;
      case PAINT_MODE_INVALID:
        return nullptr;
      default:
        return &ts->imapaint.paint;
    }
  }

  return nullptr;
}

const EnumPropertyItem *BKE_paint_get_tool_enum_from_paintmode(ePaintMode mode)
{
  switch (mode) {
    case PAINT_MODE_SCULPT:
      return rna_enum_brush_sculpt_tool_items;
    case PAINT_MODE_VERTEX:
      return rna_enum_brush_vertex_tool_items;
    case PAINT_MODE_WEIGHT:
      return rna_enum_brush_weight_tool_items;
    case PAINT_MODE_TEXTURE_2D:
    case PAINT_MODE_TEXTURE_3D:
      return rna_enum_brush_image_tool_items;
    case PAINT_MODE_SCULPT_UV:
      return rna_enum_brush_uv_sculpt_tool_items;
    case PAINT_MODE_GPENCIL:
      return rna_enum_brush_gpencil_types_items;
    case PAINT_MODE_VERTEX_GPENCIL:
      return rna_enum_brush_gpencil_vertex_types_items;
    case PAINT_MODE_SCULPT_GPENCIL:
      return rna_enum_brush_gpencil_sculpt_types_items;
    case PAINT_MODE_WEIGHT_GPENCIL:
      return rna_enum_brush_gpencil_weight_types_items;
    case PAINT_MODE_SCULPT_CURVES:
      return rna_enum_brush_curves_sculpt_tool_items;
    case PAINT_MODE_INVALID:
      break;
  }
  return nullptr;
}

const char *BKE_paint_get_tool_prop_id_from_paintmode(ePaintMode mode)
{
  switch (mode) {
    case PAINT_MODE_SCULPT:
      return "sculpt_tool";
    case PAINT_MODE_VERTEX:
      return "vertex_tool";
    case PAINT_MODE_WEIGHT:
      return "weight_tool";
    case PAINT_MODE_TEXTURE_2D:
    case PAINT_MODE_TEXTURE_3D:
      return "image_tool";
    case PAINT_MODE_SCULPT_UV:
      return "uv_sculpt_tool";
    case PAINT_MODE_GPENCIL:
      return "gpencil_tool";
    case PAINT_MODE_VERTEX_GPENCIL:
      return "gpencil_vertex_tool";
    case PAINT_MODE_SCULPT_GPENCIL:
      return "gpencil_sculpt_tool";
    case PAINT_MODE_WEIGHT_GPENCIL:
      return "gpencil_weight_tool";
    case PAINT_MODE_SCULPT_CURVES:
      return "curves_sculpt_tool";
    case PAINT_MODE_INVALID:
      break;
  }

  /* Invalid paint mode. */
  return nullptr;
}

Paint *BKE_paint_get_active(Scene *sce, ViewLayer *view_layer)
{
  if (sce && view_layer) {
    ToolSettings *ts = sce->toolsettings;
    BKE_view_layer_synced_ensure(sce, view_layer);
    Object *actob = BKE_view_layer_active_object_get(view_layer);

    if (actob) {
      switch (actob->mode) {
        case OB_MODE_SCULPT:
          return &ts->sculpt->paint;
        case OB_MODE_VERTEX_PAINT:
          return &ts->vpaint->paint;
        case OB_MODE_WEIGHT_PAINT:
          return &ts->wpaint->paint;
        case OB_MODE_TEXTURE_PAINT:
          return &ts->imapaint.paint;
        case OB_MODE_PAINT_GPENCIL:
          return &ts->gp_paint->paint;
        case OB_MODE_VERTEX_GPENCIL:
          return &ts->gp_vertexpaint->paint;
        case OB_MODE_SCULPT_GPENCIL:
          return &ts->gp_sculptpaint->paint;
        case OB_MODE_WEIGHT_GPENCIL:
          return &ts->gp_weightpaint->paint;
        case OB_MODE_SCULPT_CURVES:
          return &ts->curves_sculpt->paint;
        case OB_MODE_EDIT:
          return ts->uvsculpt ? &ts->uvsculpt->paint : nullptr;
        default:
          break;
      }
    }

    /* default to image paint */
    return &ts->imapaint.paint;
  }

  return nullptr;
}

Paint *BKE_paint_get_active_from_context(const bContext *C)
{
  Scene *sce = CTX_data_scene(C);
  ViewLayer *view_layer = CTX_data_view_layer(C);
  SpaceImage *sima;

  if (sce && view_layer) {
    ToolSettings *ts = sce->toolsettings;
    BKE_view_layer_synced_ensure(sce, view_layer);
    Object *obact = BKE_view_layer_active_object_get(view_layer);

    if ((sima = CTX_wm_space_image(C)) != nullptr) {
      if (obact && obact->mode == OB_MODE_EDIT) {
        if (sima->mode == SI_MODE_PAINT) {
          return &ts->imapaint.paint;
        }
        if (sima->mode == SI_MODE_UV) {
          return &ts->uvsculpt->paint;
        }
      }
      else {
        return &ts->imapaint.paint;
      }
    }
    else {
      return BKE_paint_get_active(sce, view_layer);
    }
  }

  return nullptr;
}

ePaintMode BKE_paintmode_get_active_from_context(const bContext *C)
{
  Scene *sce = CTX_data_scene(C);
  ViewLayer *view_layer = CTX_data_view_layer(C);
  SpaceImage *sima;

  if (sce && view_layer) {
    BKE_view_layer_synced_ensure(sce, view_layer);
    Object *obact = BKE_view_layer_active_object_get(view_layer);

    if ((sima = CTX_wm_space_image(C)) != nullptr) {
      if (obact && obact->mode == OB_MODE_EDIT) {
        if (sima->mode == SI_MODE_PAINT) {
          return PAINT_MODE_TEXTURE_2D;
        }
        if (sima->mode == SI_MODE_UV) {
          return PAINT_MODE_SCULPT_UV;
        }
      }
      else {
        return PAINT_MODE_TEXTURE_2D;
      }
    }
    else if (obact) {
      switch (obact->mode) {
        case OB_MODE_SCULPT:
          return PAINT_MODE_SCULPT;
        case OB_MODE_VERTEX_PAINT:
          return PAINT_MODE_VERTEX;
        case OB_MODE_WEIGHT_PAINT:
          return PAINT_MODE_WEIGHT;
        case OB_MODE_TEXTURE_PAINT:
          return PAINT_MODE_TEXTURE_3D;
        case OB_MODE_EDIT:
          return PAINT_MODE_SCULPT_UV;
        case OB_MODE_SCULPT_CURVES:
          return PAINT_MODE_SCULPT_CURVES;
        default:
          return PAINT_MODE_TEXTURE_2D;
      }
    }
    else {
      /* default to image paint */
      return PAINT_MODE_TEXTURE_2D;
    }
  }

  return PAINT_MODE_INVALID;
}

ePaintMode BKE_paintmode_get_from_tool(const bToolRef *tref)
{
  if (tref->space_type == SPACE_VIEW3D) {
    switch (tref->mode) {
      case CTX_MODE_SCULPT:
        return PAINT_MODE_SCULPT;
      case CTX_MODE_PAINT_VERTEX:
        return PAINT_MODE_VERTEX;
      case CTX_MODE_PAINT_WEIGHT:
        return PAINT_MODE_WEIGHT;
      case CTX_MODE_PAINT_GPENCIL:
        return PAINT_MODE_GPENCIL;
      case CTX_MODE_PAINT_TEXTURE:
        return PAINT_MODE_TEXTURE_3D;
      case CTX_MODE_VERTEX_GPENCIL:
        return PAINT_MODE_VERTEX_GPENCIL;
      case CTX_MODE_SCULPT_GPENCIL:
        return PAINT_MODE_SCULPT_GPENCIL;
      case CTX_MODE_WEIGHT_GPENCIL:
        return PAINT_MODE_WEIGHT_GPENCIL;
      case CTX_MODE_SCULPT_CURVES:
        return PAINT_MODE_SCULPT_CURVES;
    }
  }
  else if (tref->space_type == SPACE_IMAGE) {
    switch (tref->mode) {
      case SI_MODE_PAINT:
        return PAINT_MODE_TEXTURE_2D;
      case SI_MODE_UV:
        return PAINT_MODE_SCULPT_UV;
    }
  }

  return PAINT_MODE_INVALID;
}

Brush *BKE_paint_brush(Paint *p)
{
  return p ? (p->brush_eval ? p->brush_eval : p->brush) : NULL;
}

const Brush *BKE_paint_brush_for_read(const Paint *p)
{
  return p ? p->brush : nullptr;
}

void BKE_paint_brush_set(Paint *p, Brush *br)
{
  if (p) {
    id_us_min((ID *)p->brush);
    id_us_plus((ID *)br);
    p->brush = br;

    BKE_paint_toolslots_brush_update(p);
  }
}

void BKE_paint_runtime_init(const ToolSettings *ts, Paint *paint)
{
  if (paint == &ts->imapaint.paint) {
    paint->runtime.tool_offset = offsetof(Brush, imagepaint_tool);
    paint->runtime.ob_mode = OB_MODE_TEXTURE_PAINT;
  }
  else if (ts->sculpt && paint == &ts->sculpt->paint) {
    paint->runtime.tool_offset = offsetof(Brush, sculpt_tool);
    paint->runtime.ob_mode = OB_MODE_SCULPT;
  }
  else if (ts->vpaint && paint == &ts->vpaint->paint) {
    paint->runtime.tool_offset = offsetof(Brush, vertexpaint_tool);
    paint->runtime.ob_mode = OB_MODE_VERTEX_PAINT;
  }
  else if (ts->wpaint && paint == &ts->wpaint->paint) {
    paint->runtime.tool_offset = offsetof(Brush, weightpaint_tool);
    paint->runtime.ob_mode = OB_MODE_WEIGHT_PAINT;
  }
  else if (ts->uvsculpt && paint == &ts->uvsculpt->paint) {
    paint->runtime.tool_offset = offsetof(Brush, uv_sculpt_tool);
    paint->runtime.ob_mode = OB_MODE_EDIT;
  }
  else if (ts->gp_paint && paint == &ts->gp_paint->paint) {
    paint->runtime.tool_offset = offsetof(Brush, gpencil_tool);
    paint->runtime.ob_mode = OB_MODE_PAINT_GPENCIL;
  }
  else if (ts->gp_vertexpaint && paint == &ts->gp_vertexpaint->paint) {
    paint->runtime.tool_offset = offsetof(Brush, gpencil_vertex_tool);
    paint->runtime.ob_mode = OB_MODE_VERTEX_GPENCIL;
  }
  else if (ts->gp_sculptpaint && paint == &ts->gp_sculptpaint->paint) {
    paint->runtime.tool_offset = offsetof(Brush, gpencil_sculpt_tool);
    paint->runtime.ob_mode = OB_MODE_SCULPT_GPENCIL;
  }
  else if (ts->gp_weightpaint && paint == &ts->gp_weightpaint->paint) {
    paint->runtime.tool_offset = offsetof(Brush, gpencil_weight_tool);
    paint->runtime.ob_mode = OB_MODE_WEIGHT_GPENCIL;
  }
  else if (ts->curves_sculpt && paint == &ts->curves_sculpt->paint) {
    paint->runtime.tool_offset = offsetof(Brush, curves_sculpt_tool);
    paint->runtime.ob_mode = OB_MODE_SCULPT_CURVES;
  }
  else {
    BLI_assert_unreachable();
  }
}

uint BKE_paint_get_brush_tool_offset_from_paintmode(const ePaintMode mode)
{
  switch (mode) {
    case PAINT_MODE_TEXTURE_2D:
    case PAINT_MODE_TEXTURE_3D:
      return offsetof(Brush, imagepaint_tool);
    case PAINT_MODE_SCULPT:
      return offsetof(Brush, sculpt_tool);
    case PAINT_MODE_VERTEX:
      return offsetof(Brush, vertexpaint_tool);
    case PAINT_MODE_WEIGHT:
      return offsetof(Brush, weightpaint_tool);
    case PAINT_MODE_SCULPT_UV:
      return offsetof(Brush, uv_sculpt_tool);
    case PAINT_MODE_GPENCIL:
      return offsetof(Brush, gpencil_tool);
    case PAINT_MODE_VERTEX_GPENCIL:
      return offsetof(Brush, gpencil_vertex_tool);
    case PAINT_MODE_SCULPT_GPENCIL:
      return offsetof(Brush, gpencil_sculpt_tool);
    case PAINT_MODE_WEIGHT_GPENCIL:
      return offsetof(Brush, gpencil_weight_tool);
    case PAINT_MODE_SCULPT_CURVES:
      return offsetof(Brush, curves_sculpt_tool);
    case PAINT_MODE_INVALID:
      break; /* We don't use these yet. */
  }
  return 0;
}

PaintCurve *BKE_paint_curve_add(Main *bmain, const char *name)
{
  PaintCurve *pc = static_cast<PaintCurve *>(BKE_id_new(bmain, ID_PC, name));
  return pc;
}

Palette *BKE_paint_palette(Paint *p)
{
  return p ? p->palette : nullptr;
}

void BKE_paint_palette_set(Paint *p, Palette *palette)
{
  if (p) {
    id_us_min((ID *)p->palette);
    p->palette = palette;
    id_us_plus((ID *)p->palette);
  }
}

void BKE_paint_curve_set(Brush *br, PaintCurve *pc)
{
  if (br) {
    id_us_min((ID *)br->paint_curve);
    br->paint_curve = pc;
    id_us_plus((ID *)br->paint_curve);
  }
}

void BKE_paint_curve_clamp_endpoint_add_index(PaintCurve *pc, const int add_index)
{
  pc->add_index = (add_index || pc->tot_points == 1) ? (add_index + 1) : 0;
}

void BKE_palette_color_remove(Palette *palette, PaletteColor *color)
{
  if (BLI_listbase_count_at_most(&palette->colors, palette->active_color) ==
      palette->active_color) {
    palette->active_color--;
  }

  BLI_remlink(&palette->colors, color);

  if (palette->active_color < 0 && !BLI_listbase_is_empty(&palette->colors)) {
    palette->active_color = 0;
  }

  MEM_freeN(color);
}

void BKE_palette_clear(Palette *palette)
{
  BLI_freelistN(&palette->colors);
  palette->active_color = 0;
}

Palette *BKE_palette_add(Main *bmain, const char *name)
{
  Palette *palette = static_cast<Palette *>(BKE_id_new(bmain, ID_PAL, name));
  return palette;
}

PaletteColor *BKE_palette_color_add(Palette *palette)
{
  PaletteColor *color = MEM_cnew<PaletteColor>(__func__);
  BLI_addtail(&palette->colors, color);
  return color;
}

bool BKE_palette_is_empty(const Palette *palette)
{
  return BLI_listbase_is_empty(&palette->colors);
}

/* helper function to sort using qsort */
static int palettecolor_compare_hsv(const void *a1, const void *a2)
{
  const tPaletteColorHSV *ps1 = static_cast<const tPaletteColorHSV *>(a1);
  const tPaletteColorHSV *ps2 = static_cast<const tPaletteColorHSV *>(a2);

  /* Hue */
  if (ps1->h > ps2->h) {
    return 1;
  }
  if (ps1->h < ps2->h) {
    return -1;
  }

  /* Saturation. */
  if (ps1->s > ps2->s) {
    return 1;
  }
  if (ps1->s < ps2->s) {
    return -1;
  }

  /* Value. */
  if (1.0f - ps1->v > 1.0f - ps2->v) {
    return 1;
  }
  if (1.0f - ps1->v < 1.0f - ps2->v) {
    return -1;
  }

  return 0;
}

/* helper function to sort using qsort */
static int palettecolor_compare_svh(const void *a1, const void *a2)
{
  const tPaletteColorHSV *ps1 = static_cast<const tPaletteColorHSV *>(a1);
  const tPaletteColorHSV *ps2 = static_cast<const tPaletteColorHSV *>(a2);

  /* Saturation. */
  if (ps1->s > ps2->s) {
    return 1;
  }
  if (ps1->s < ps2->s) {
    return -1;
  }

  /* Value. */
  if (1.0f - ps1->v > 1.0f - ps2->v) {
    return 1;
  }
  if (1.0f - ps1->v < 1.0f - ps2->v) {
    return -1;
  }

  /* Hue */
  if (ps1->h > ps2->h) {
    return 1;
  }
  if (ps1->h < ps2->h) {
    return -1;
  }

  return 0;
}

static int palettecolor_compare_vhs(const void *a1, const void *a2)
{
  const tPaletteColorHSV *ps1 = static_cast<const tPaletteColorHSV *>(a1);
  const tPaletteColorHSV *ps2 = static_cast<const tPaletteColorHSV *>(a2);

  /* Value. */
  if (1.0f - ps1->v > 1.0f - ps2->v) {
    return 1;
  }
  if (1.0f - ps1->v < 1.0f - ps2->v) {
    return -1;
  }

  /* Hue */
  if (ps1->h > ps2->h) {
    return 1;
  }
  if (ps1->h < ps2->h) {
    return -1;
  }

  /* Saturation. */
  if (ps1->s > ps2->s) {
    return 1;
  }
  if (ps1->s < ps2->s) {
    return -1;
  }

  return 0;
}

static int palettecolor_compare_luminance(const void *a1, const void *a2)
{
  const tPaletteColorHSV *ps1 = static_cast<const tPaletteColorHSV *>(a1);
  const tPaletteColorHSV *ps2 = static_cast<const tPaletteColorHSV *>(a2);

  float lumi1 = (ps1->rgb[0] + ps1->rgb[1] + ps1->rgb[2]) / 3.0f;
  float lumi2 = (ps2->rgb[0] + ps2->rgb[1] + ps2->rgb[2]) / 3.0f;

  if (lumi1 > lumi2) {
    return -1;
  }
  if (lumi1 < lumi2) {
    return 1;
  }

  return 0;
}

void BKE_palette_sort_hsv(tPaletteColorHSV *color_array, const int totcol)
{
  /* Sort by Hue, Saturation and Value. */
  qsort(color_array, totcol, sizeof(tPaletteColorHSV), palettecolor_compare_hsv);
}

void BKE_palette_sort_svh(tPaletteColorHSV *color_array, const int totcol)
{
  /* Sort by Saturation, Value and Hue. */
  qsort(color_array, totcol, sizeof(tPaletteColorHSV), palettecolor_compare_svh);
}

void BKE_palette_sort_vhs(tPaletteColorHSV *color_array, const int totcol)
{
  /* Sort by Saturation, Value and Hue. */
  qsort(color_array, totcol, sizeof(tPaletteColorHSV), palettecolor_compare_vhs);
}

void BKE_palette_sort_luminance(tPaletteColorHSV *color_array, const int totcol)
{
  /* Sort by Luminance (calculated with the average, enough for sorting). */
  qsort(color_array, totcol, sizeof(tPaletteColorHSV), palettecolor_compare_luminance);
}

bool BKE_palette_from_hash(Main *bmain, GHash *color_table, const char *name, const bool linear)
{
  tPaletteColorHSV *color_array = nullptr;
  tPaletteColorHSV *col_elm = nullptr;
  bool done = false;

  const int totpal = BLI_ghash_len(color_table);

  if (totpal > 0) {
    color_array = static_cast<tPaletteColorHSV *>(
        MEM_calloc_arrayN(totpal, sizeof(tPaletteColorHSV), __func__));
    /* Put all colors in an array. */
    GHashIterator gh_iter;
    int t = 0;
    GHASH_ITER (gh_iter, color_table) {
      const uint col = POINTER_AS_INT(BLI_ghashIterator_getValue(&gh_iter));
      float r, g, b;
      float h, s, v;
      cpack_to_rgb(col, &r, &g, &b);
      rgb_to_hsv(r, g, b, &h, &s, &v);

      col_elm = &color_array[t];
      col_elm->rgb[0] = r;
      col_elm->rgb[1] = g;
      col_elm->rgb[2] = b;
      col_elm->h = h;
      col_elm->s = s;
      col_elm->v = v;
      t++;
    }
  }

  /* Create the Palette. */
  if (totpal > 0) {
    /* Sort by Hue and saturation. */
    BKE_palette_sort_hsv(color_array, totpal);

    Palette *palette = BKE_palette_add(bmain, name);
    if (palette) {
      for (int i = 0; i < totpal; i++) {
        col_elm = &color_array[i];
        PaletteColor *palcol = BKE_palette_color_add(palette);
        if (palcol) {
          copy_v3_v3(palcol->rgb, col_elm->rgb);
          if (linear) {
            linearrgb_to_srgb_v3_v3(palcol->rgb, palcol->rgb);
          }
        }
      }
      done = true;
    }
  }
  else {
    done = false;
  }

  if (totpal > 0) {
    MEM_SAFE_FREE(color_array);
  }

  return done;
}

bool BKE_paint_select_face_test(Object *ob)
{
  return ((ob != nullptr) && (ob->type == OB_MESH) && (ob->data != nullptr) &&
          (((Mesh *)ob->data)->editflag & ME_EDIT_PAINT_FACE_SEL) &&
          (ob->mode & (OB_MODE_VERTEX_PAINT | OB_MODE_WEIGHT_PAINT | OB_MODE_TEXTURE_PAINT)));
}

bool BKE_paint_select_vert_test(Object *ob)
{
  return ((ob != nullptr) && (ob->type == OB_MESH) && (ob->data != nullptr) &&
          (((Mesh *)ob->data)->editflag & ME_EDIT_PAINT_VERT_SEL) &&
          (ob->mode & OB_MODE_WEIGHT_PAINT || ob->mode & OB_MODE_VERTEX_PAINT));
}

bool BKE_paint_select_elem_test(Object *ob)
{
  return (BKE_paint_select_vert_test(ob) || BKE_paint_select_face_test(ob));
}

bool BKE_paint_always_hide_test(Object *ob)
{
  return ((ob != nullptr) && (ob->type == OB_MESH) && (ob->data != nullptr) &&
          (ob->mode & OB_MODE_WEIGHT_PAINT || ob->mode & OB_MODE_VERTEX_PAINT));
}

void BKE_paint_cavity_curve_preset(Paint *p, int preset)
{
  CurveMapping *cumap = nullptr;
  CurveMap *cuma = nullptr;

  if (!p->cavity_curve) {
    p->cavity_curve = BKE_curvemapping_add(1, 0, 0, 1, 1);
  }
  cumap = p->cavity_curve;
  cumap->flag &= ~CUMA_EXTEND_EXTRAPOLATE;
  cumap->preset = preset;

  cuma = cumap->cm;
  BKE_curvemap_reset(cuma, &cumap->clipr, cumap->preset, CURVEMAP_SLOPE_POSITIVE);
  BKE_curvemapping_changed(cumap, false);
}

eObjectMode BKE_paint_object_mode_from_paintmode(ePaintMode mode)
{
  switch (mode) {
    case PAINT_MODE_SCULPT:
      return OB_MODE_SCULPT;
    case PAINT_MODE_VERTEX:
      return OB_MODE_VERTEX_PAINT;
    case PAINT_MODE_WEIGHT:
      return OB_MODE_WEIGHT_PAINT;
    case PAINT_MODE_TEXTURE_2D:
    case PAINT_MODE_TEXTURE_3D:
      return OB_MODE_TEXTURE_PAINT;
    case PAINT_MODE_SCULPT_UV:
      return OB_MODE_EDIT;
    case PAINT_MODE_INVALID:
    default:
      return OB_MODE_OBJECT;
  }
}

bool BKE_paint_ensure(ToolSettings *ts, Paint **r_paint)
{
  Paint *paint = nullptr;
  if (*r_paint) {
    /* Tool offset should never be 0 for initialized paint settings, so it's a reliable way to
     * check if already initialized. */
    if ((*r_paint)->runtime.tool_offset == 0) {
      /* Currently only image painting is initialized this way, others have to be allocated. */
      BLI_assert(ELEM(*r_paint, (Paint *)&ts->imapaint));

      BKE_paint_runtime_init(ts, *r_paint);
    }
    else {
      BLI_assert(ELEM(*r_paint,
                      /* Cast is annoying, but prevent nullptr-pointer access. */
                      (Paint *)ts->gp_paint,
                      (Paint *)ts->gp_vertexpaint,
                      (Paint *)ts->gp_sculptpaint,
                      (Paint *)ts->gp_weightpaint,
                      (Paint *)ts->sculpt,
                      (Paint *)ts->vpaint,
                      (Paint *)ts->wpaint,
                      (Paint *)ts->uvsculpt,
                      (Paint *)ts->curves_sculpt,
                      (Paint *)&ts->imapaint));
#ifdef DEBUG
      Paint paint_test = **r_paint;
      BKE_paint_runtime_init(ts, *r_paint);
      /* Swap so debug doesn't hide errors when release fails. */
      SWAP(Paint, **r_paint, paint_test);
      BLI_assert(paint_test.runtime.ob_mode == (*r_paint)->runtime.ob_mode);
      BLI_assert(paint_test.runtime.tool_offset == (*r_paint)->runtime.tool_offset);
#endif
    }
    return true;
  }

  if (((VPaint **)r_paint == &ts->vpaint) || ((VPaint **)r_paint == &ts->wpaint)) {
    VPaint *data = MEM_cnew<VPaint>(__func__);
    paint = &data->paint;
  }
  else if ((Sculpt **)r_paint == &ts->sculpt) {
    Sculpt *data = MEM_cnew<Sculpt>(__func__);
    paint = &data->paint;

    if (!data->channels) {
      data->channels = BKE_brush_channelset_create(__func__);
    }

    BKE_brush_check_toolsettings(data);

    /* Turn on X plane mirror symmetry by default */
    paint->symmetry_flags |= PAINT_SYMM_X;

    /* Make sure at least dyntopo subdivision is enabled */
    data->flags |= SCULPT_DYNTOPO_SUBDIVIDE | SCULPT_DYNTOPO_COLLAPSE | SCULPT_DYNTOPO_CLEANUP |
                   SCULPT_DYNTOPO_ENABLED;
  }
  else if ((GpPaint **)r_paint == &ts->gp_paint) {
    GpPaint *data = MEM_cnew<GpPaint>(__func__);
    paint = &data->paint;
  }
  else if ((GpVertexPaint **)r_paint == &ts->gp_vertexpaint) {
    GpVertexPaint *data = MEM_cnew<GpVertexPaint>(__func__);
    paint = &data->paint;
  }
  else if ((GpSculptPaint **)r_paint == &ts->gp_sculptpaint) {
    GpSculptPaint *data = MEM_cnew<GpSculptPaint>(__func__);
    paint = &data->paint;
  }
  else if ((GpWeightPaint **)r_paint == &ts->gp_weightpaint) {
    GpWeightPaint *data = MEM_cnew<GpWeightPaint>(__func__);
    paint = &data->paint;
  }
  else if ((UvSculpt **)r_paint == &ts->uvsculpt) {
    UvSculpt *data = MEM_cnew<UvSculpt>(__func__);
    paint = &data->paint;
  }
  else if ((CurvesSculpt **)r_paint == &ts->curves_sculpt) {
    CurvesSculpt *data = MEM_cnew<CurvesSculpt>(__func__);
    paint = &data->paint;
  }
  else if (*r_paint == &ts->imapaint.paint) {
    paint = &ts->imapaint.paint;
  }

  paint->flags |= PAINT_SHOW_BRUSH;

  *r_paint = paint;

  BKE_paint_runtime_init(ts, paint);

  return false;
}

void BKE_paint_init(Main *bmain, Scene *sce, ePaintMode mode, const uchar col[3])
{
  UnifiedPaintSettings *ups = &sce->toolsettings->unified_paint_settings;
  Paint *paint = BKE_paint_get_active_from_paintmode(sce, mode);

  BKE_paint_ensure_from_paintmode(sce, mode);

  /* If there's no brush, create one */
  if (PAINT_MODE_HAS_BRUSH(mode)) {
    Brush *brush = BKE_paint_brush(paint);
    if (brush == nullptr) {
      eObjectMode ob_mode = BKE_paint_object_mode_from_paintmode(mode);
      brush = BKE_brush_first_search(bmain, ob_mode);
      if (!brush) {
        brush = BKE_brush_add(bmain, "Brush", ob_mode);
        id_us_min(&brush->id); /* Fake user only. */
      }
      BKE_paint_brush_set(paint, brush);
    }
  }

  copy_v3_v3_uchar(paint->paint_cursor_col, col);
  paint->paint_cursor_col[3] = 128;
  ups->last_stroke_valid = false;
  zero_v3(ups->average_stroke_accum);
  ups->average_stroke_counter = 0;
  if (!paint->cavity_curve) {
    BKE_paint_cavity_curve_preset(paint, CURVE_PRESET_LINE);
  }
}

void BKE_paint_free(Paint *paint)
{
  BKE_curvemapping_free(paint->cavity_curve);
  MEM_SAFE_FREE(paint->tool_slots);
}

void BKE_paint_copy(Paint *src, Paint *tar, const int flag)
{
  tar->brush = src->brush;
  tar->cavity_curve = BKE_curvemapping_copy(src->cavity_curve);
  tar->tool_slots = static_cast<PaintToolSlot *>(MEM_dupallocN(src->tool_slots));

  if ((flag & LIB_ID_CREATE_NO_USER_REFCOUNT) == 0) {
    id_us_plus((ID *)tar->brush);
    id_us_plus((ID *)tar->palette);
    if (src->tool_slots != nullptr) {
      for (int i = 0; i < tar->tool_slots_len; i++) {
        id_us_plus((ID *)tar->tool_slots[i].brush);
      }
    }
  }
}

void BKE_paint_stroke_get_average(Scene *scene, Object *ob, float stroke[3])
{
  UnifiedPaintSettings *ups = &scene->toolsettings->unified_paint_settings;
  if (ups->last_stroke_valid && ups->average_stroke_counter > 0) {
    float fac = 1.0f / ups->average_stroke_counter;
    mul_v3_v3fl(stroke, ups->average_stroke_accum, fac);
  }
  else {
    copy_v3_v3(stroke, ob->obmat[3]);
  }
}

void BKE_paint_blend_write(BlendWriter *writer, Paint *p)
{
  if (p->cavity_curve) {
    BKE_curvemapping_blend_write(writer, p->cavity_curve);
  }
  BLO_write_struct_array(writer, PaintToolSlot, p->tool_slots_len, p->tool_slots);
}

void BKE_paint_blend_read_data(BlendDataReader *reader, const Scene *scene, Paint *p)
{
  if (p->num_input_samples < 1) {
    p->num_input_samples = 1;
  }

  BLO_read_data_address(reader, &p->cavity_curve);
  if (p->cavity_curve) {
    BKE_curvemapping_blend_read(reader, p->cavity_curve);
  }
  else {
    BKE_paint_cavity_curve_preset(p, CURVE_PRESET_LINE);
  }

  BLO_read_data_address(reader, &p->tool_slots);

  /* Workaround for invalid data written in older versions. */
  const size_t expected_size = sizeof(PaintToolSlot) * p->tool_slots_len;
  if (p->tool_slots && MEM_allocN_len(p->tool_slots) < expected_size) {
    MEM_freeN(p->tool_slots);
    p->tool_slots = static_cast<PaintToolSlot *>(MEM_callocN(expected_size, "PaintToolSlot"));
  }

  BKE_paint_runtime_init(scene->toolsettings, p);
}

void BKE_paint_blend_read_lib(BlendLibReader *reader, Scene *sce, Paint *p)
{
  if (p) {
    BLO_read_id_address(reader, sce->id.lib, &p->brush);
    for (int i = 0; i < p->tool_slots_len; i++) {
      if (p->tool_slots[i].brush != nullptr) {
        BLO_read_id_address(reader, sce->id.lib, &p->tool_slots[i].brush);
      }
    }
    BLO_read_id_address(reader, sce->id.lib, &p->palette);
    p->paint_cursor = nullptr;

    BKE_paint_runtime_init(sce->toolsettings, p);
  }
}

bool paint_is_face_hidden(const MLoopTri *lt, const bool *hide_poly)
{
  if (!hide_poly) {
    return false;
  }
  return hide_poly[lt->poly];
}

bool paint_is_grid_face_hidden(const uint *grid_hidden, int gridsize, int x, int y)
{
  /* Skip face if any of its corners are hidden. */
  return (BLI_BITMAP_TEST(grid_hidden, y * gridsize + x) ||
          BLI_BITMAP_TEST(grid_hidden, y * gridsize + x + 1) ||
          BLI_BITMAP_TEST(grid_hidden, (y + 1) * gridsize + x + 1) ||
          BLI_BITMAP_TEST(grid_hidden, (y + 1) * gridsize + x));
}

bool paint_is_bmesh_face_hidden(BMFace *f)
{
  BMLoop *l_iter;
  BMLoop *l_first;

  l_iter = l_first = BM_FACE_FIRST_LOOP(f);
  do {
    if (BM_elem_flag_test(l_iter->v, BM_ELEM_HIDDEN)) {
      return true;
    }
  } while ((l_iter = l_iter->next) != l_first);

  return false;
}

float paint_grid_paint_mask(const GridPaintMask *gpm, uint level, uint x, uint y)
{
  int factor = BKE_ccg_factor(level, gpm->level);
  int gridsize = BKE_ccg_gridsize(gpm->level);

  return gpm->data[(y * factor) * gridsize + (x * factor)];
}

/* Threshold to move before updating the brush rotation. */
#define RAKE_THRESHHOLD 20

void paint_update_brush_rake_rotation(UnifiedPaintSettings *ups, Brush *brush, float rotation)
{
  if (brush->mtex.brush_angle_mode & MTEX_ANGLE_RAKE) {
    ups->brush_rotation = rotation;
  }
  else {
    ups->brush_rotation = 0.0f;
  }

  if (brush->mask_mtex.brush_angle_mode & MTEX_ANGLE_RAKE) {
    ups->brush_rotation_sec = rotation;
  }
  else {
    ups->brush_rotation_sec = 0.0f;
  }
}

static bool paint_rake_rotation_active(const MTex &mtex)
{
  return mtex.tex && mtex.brush_angle_mode & MTEX_ANGLE_RAKE;
}

static bool paint_rake_rotation_active(const Brush &brush)
{
  return paint_rake_rotation_active(brush.mtex) || paint_rake_rotation_active(brush.mask_mtex);
}

bool paint_calculate_rake_rotation(UnifiedPaintSettings *ups,
                                   Brush *brush,
                                   const float mouse_pos[2],
                                   const float initial_mouse_pos[2])
{
  bool ok = false;
  if (paint_rake_rotation_active(*brush)) {
    const float r = RAKE_THRESHHOLD;
    float rotation;

    if (brush->flag & BRUSH_DRAG_DOT) {
      const float dx = mouse_pos[0] - initial_mouse_pos[0];
      const float dy = mouse_pos[1] - initial_mouse_pos[1];

      if (dx * dx + dy * dy > 0.5f) {
        ups->brush_rotation = ups->brush_rotation_sec = atan2f(dx, dy) + (float)M_PI;
        return true;
      }
      else {
        return false;
      }
    }

    float dpos[2];
    sub_v2_v2v2(dpos, ups->last_rake, mouse_pos);

    if (len_squared_v2(dpos) >= r * r) {
      rotation = atan2f(dpos[0], dpos[1]);

      copy_v2_v2(ups->last_rake, mouse_pos);

      ups->last_rake_angle = rotation;

      paint_update_brush_rake_rotation(ups, brush, rotation);
      ok = true;
    }
    /* Make sure we reset here to the last rotation to avoid accumulating
     * values in case a random rotation is also added. */
    else {
      paint_update_brush_rake_rotation(ups, brush, ups->last_rake_angle);
      ok = false;
    }
  }
  else {
    ups->brush_rotation = ups->brush_rotation_sec = 0.0f;
    ok = true;
  }
  return ok;
}

void BKE_sculptsession_free_deformMats(SculptSession *ss)
{
  MEM_SAFE_FREE(ss->orig_cos);
  MEM_SAFE_FREE(ss->deform_cos);
  MEM_SAFE_FREE(ss->deform_imats);
}

void BKE_sculptsession_free_vwpaint_data(SculptSession *ss)
{
  SculptVertexPaintGeomMap *gmap = nullptr;
  if (ss->mode_type == OB_MODE_VERTEX_PAINT) {
    gmap = &ss->mode.vpaint.gmap;
  }
  else if (ss->mode_type == OB_MODE_WEIGHT_PAINT) {
    gmap = &ss->mode.wpaint.gmap;

    MEM_SAFE_FREE(ss->mode.wpaint.alpha_weight);
    if (ss->mode.wpaint.dvert_prev) {
      BKE_defvert_array_free_elems(ss->mode.wpaint.dvert_prev, ss->totvert);
      MEM_freeN(ss->mode.wpaint.dvert_prev);
      ss->mode.wpaint.dvert_prev = nullptr;
    }
  }
  else {
    return;
  }
  MEM_SAFE_FREE(gmap->vert_to_loop);
  MEM_SAFE_FREE(gmap->vert_map_mem);
  MEM_SAFE_FREE(gmap->vert_to_poly);
  MEM_SAFE_FREE(gmap->poly_map_mem);
}

/**
 * Write out the sculpt dynamic-topology #BMesh to the #Mesh.
 */
static void sculptsession_bm_to_me_update_data_only(Object *ob, bool reorder)
{
  SculptSession *ss = ob->sculpt;

  if (ss->bm) {
    if (ob->data) {
      // Mesh *me = BKE_object_get_original_mesh(ob);

      BMeshToMeshParams params = {0};
      params.update_shapekey_indices = true;

      params.cd_mask_extra.vmask = CD_MASK_MESH_ID | CD_MASK_DYNTOPO_VERT;
      params.cd_mask_extra.emask = CD_MASK_MESH_ID;
      params.cd_mask_extra.pmask = CD_MASK_MESH_ID;

      BM_mesh_bm_to_me(nullptr, nullptr, ss->bm, static_cast<Mesh *>(ob->data), &params);
    }
  }
}

void BKE_sculptsession_bm_to_me(Object *ob, bool reorder)
{
  if (ob && ob->sculpt) {
    sculptsession_bm_to_me_update_data_only(ob, reorder);

    /* Ensure the objects evaluated mesh doesn't hold onto arrays
     * now realloc'd in the mesh T34473. */
    DEG_id_tag_update(&ob->id, ID_RECALC_GEOMETRY);
  }
}

static void sculptsession_free_pbvh(Object *object)
{
  SculptSession *ss = object->sculpt;

  if (!ss) {
    return;
  }

  if (ss->pbvh) {
#ifdef WITH_PBVH_CACHE
    if (ss->needs_pbvh_rebuild) {
      if (ss->pmap) {
        BKE_pbvh_pmap_release(ss->pmap);
        ss->pmap = NULL;
      }

      BKE_pbvh_cache_remove(ss->pbvh);
      BKE_pbvh_free(ss->pbvh);
    }
    else {
      BKE_pbvh_set_cached(object, ss->pbvh);
    }
#else
    if (ss->pmap) {
      BKE_pbvh_pmap_release(ss->pmap);
      ss->pmap = NULL;
    }

    BKE_pbvh_free(ss->pbvh);
#endif
    ss->needs_pbvh_rebuild = false;
    ss->pbvh = NULL;
  }

  MEM_SAFE_FREE(ss->face_areas);

  MEM_SAFE_FREE(ss->epmap);
  MEM_SAFE_FREE(ss->epmap_mem);

  MEM_SAFE_FREE(ss->vemap);
  MEM_SAFE_FREE(ss->vemap_mem);

  MEM_SAFE_FREE(ss->preview_vert_list);
  ss->preview_vert_count = 0;

  MEM_SAFE_FREE(ss->vertex_info.connected_component);
  MEM_SAFE_FREE(ss->vertex_info.boundary);
  MEM_SAFE_FREE(ss->vertex_info.symmetrize_map);

  MEM_SAFE_FREE(ss->fake_neighbors.fake_neighbor_index);
}

void BKE_sculptsession_bm_to_me_for_render(Object *object)
{
  if (object && object->sculpt) {
    if (object->sculpt->bm) {
      /* Ensure no points to old arrays are stored in DM
       *
       * Apparently, we could not use DEG_id_tag_update
       * here because this will lead to the while object
       * surface to disappear, so we'll release DM in place.
       */
      BKE_object_free_derived_caches(object);

      sculptsession_bm_to_me_update_data_only(object, false);

      /* In contrast with sculptsession_bm_to_me no need in
       * DAG tag update here - derived mesh was freed and
       * old pointers are nowhere stored.
       */
    }
  }
}

void BKE_sculptsession_free(Object *ob)
{
  if (ob && ob->sculpt) {
    SculptSession *ss = ob->sculpt;

    if (ss->msculptverts) {
      MEM_freeN(ss->msculptverts);
      ss->msculptverts = NULL;
    }

    if (ss->bm_log && BM_log_free(ss->bm_log, true)) {
      ss->bm_log = NULL;
    }

    /*try to save current mesh*/
    BKE_sculpt_attribute_destroy_temporary_all(ob);

    if (ss->bm) {
      SCULPT_on_sculptsession_bmesh_free(ss);

      BKE_sculptsession_bm_to_me(ob, true);
      ss->bm = NULL;
      // BM_mesh_free(ss->bm);
    }

    CustomData_free(&ss->temp_vdata, ss->temp_vdata_elems);
    CustomData_free(&ss->temp_pdata, ss->temp_pdata_elems);

    if (!ss->pbvh) {
      BKE_pbvh_pmap_release(ss->pmap);
      ss->pmap = NULL;
    }

    sculptsession_free_pbvh(ob);

    MEM_SAFE_FREE(ss->epmap);
    MEM_SAFE_FREE(ss->epmap_mem);

    MEM_SAFE_FREE(ss->vemap);
    MEM_SAFE_FREE(ss->vemap_mem);

    if (ss->tex_pool) {
      BKE_image_pool_free(ss->tex_pool);
    }

    MEM_SAFE_FREE(ss->orig_cos);
    MEM_SAFE_FREE(ss->deform_cos);
    MEM_SAFE_FREE(ss->deform_imats);

    if (ss->pose_ik_chain_preview) {
      for (int i = 0; i < ss->pose_ik_chain_preview->tot_segments; i++) {
        MEM_SAFE_FREE(ss->pose_ik_chain_preview->segments[i].weights);
      }
      MEM_SAFE_FREE(ss->pose_ik_chain_preview->segments);
      MEM_SAFE_FREE(ss->pose_ik_chain_preview);
    }

    if (ss->boundary_preview) {
      MEM_SAFE_FREE(ss->boundary_preview->verts);
      MEM_SAFE_FREE(ss->boundary_preview->edges);
      MEM_SAFE_FREE(ss->boundary_preview->distance);
      MEM_SAFE_FREE(ss->boundary_preview->edit_info);
      MEM_SAFE_FREE(ss->boundary_preview);
    }

    BKE_sculptsession_free_vwpaint_data(ob->sculpt);

    MEM_SAFE_FREE(ss->last_paint_canvas_key);

    MEM_freeN(ss);

    ob->sculpt = nullptr;
  }
}

static MultiresModifierData *sculpt_multires_modifier_get(const Scene *scene,
                                                          Object *ob,
                                                          const bool auto_create_mdisps)
{
  Mesh *me = (Mesh *)ob->data;
  ModifierData *md;
  VirtualModifierData virtualModifierData;

  if (ob->sculpt && ob->sculpt->bm) {
    /* Can't combine multires and dynamic topology. */
    return nullptr;
  }

  bool need_mdisps = false;

  if (!CustomData_get_layer(&me->ldata, CD_MDISPS)) {
    if (!auto_create_mdisps) {
      /* Multires can't work without displacement layer. */
      return nullptr;
    }
    need_mdisps = true;
  }

  /* Weight paint operates on original vertices, and needs to treat multires as regular modifier
   * to make it so that PBVH vertices are at the multires surface. */
  if ((ob->mode & OB_MODE_SCULPT) == 0) {
    return nullptr;
  }

  for (md = BKE_modifiers_get_virtual_modifierlist(ob, &virtualModifierData); md; md = md->next) {
    if (md->type == eModifierType_Multires) {
      MultiresModifierData *mmd = (MultiresModifierData *)md;

      if (!BKE_modifier_is_enabled(scene, md, eModifierMode_Realtime)) {
        continue;
      }

      if (mmd->sculptlvl > 0 && !(mmd->flags & eMultiresModifierFlag_UseSculptBaseMesh)) {
        if (need_mdisps) {
          CustomData_add_layer(&me->ldata, CD_MDISPS, CD_SET_DEFAULT, nullptr, me->totloop);
        }

        return mmd;
      }

      return nullptr;
    }
  }

  return nullptr;
}

MultiresModifierData *BKE_sculpt_multires_active(const Scene *scene, Object *ob)
{
  return sculpt_multires_modifier_get(scene, ob, false);
}

/* Checks if there are any supported deformation modifiers active */
static bool sculpt_modifiers_active(Scene *scene, Sculpt *sd, Object *ob)
{
  ModifierData *md;
  Mesh *me = (Mesh *)ob->data;
  VirtualModifierData virtualModifierData;

  if (ob->sculpt->bm || BKE_sculpt_multires_active(scene, ob)) {
    return false;
  }

  /* Non-locked shape keys could be handled in the same way as deformed mesh. */
  if ((ob->shapeflag & OB_SHAPE_LOCK) == 0 && me->key && ob->shapenr) {
    return true;
  }

  md = BKE_modifiers_get_virtual_modifierlist(ob, &virtualModifierData);

  /* Exception for shape keys because we can edit those. */
  for (; md; md = md->next) {
    const ModifierTypeInfo *mti = BKE_modifier_get_info(static_cast<ModifierType>(md->type));
    if (!BKE_modifier_is_enabled(scene, md, eModifierMode_Realtime)) {
      continue;
    }
    if (md->type == eModifierType_Multires && (ob->mode & OB_MODE_SCULPT)) {
      MultiresModifierData *mmd = (MultiresModifierData *)md;
      if (!(mmd->flags & eMultiresModifierFlag_UseSculptBaseMesh)) {
        continue;
      }
    }
    if (md->type == eModifierType_ShapeKey) {
      continue;
    }

    if (mti->type == eModifierTypeType_OnlyDeform) {
      return true;
    }
    if ((sd->flags & SCULPT_ONLY_DEFORM) == 0) {
      return true;
    }
  }

  return false;
}

char BKE_get_fset_boundary_symflag(Object *object)
{
  const Mesh *mesh = BKE_mesh_from_object(object);
  return mesh->flag & ME_SCULPT_MIRROR_FSET_BOUNDARIES ? mesh->symmetry : 0;
}

void BKE_sculptsession_ignore_uvs_set(Object *ob, bool value)
{
  ob->sculpt->ignore_uvs = value;

  if (ob->sculpt->pbvh) {
    BKE_pbvh_ignore_uvs_set(ob->sculpt->pbvh, value);
  }
}
/* Helper function to keep persistent base attribute references up to
 * date.  This is a bit more tricky since they persist across strokes.
 */
static void sculpt_update_persistent_base(Object *ob)
{
  SculptSession *ss = ob->sculpt;

  ss->attrs.persistent_co = BKE_sculpt_attribute_get(
      ob, ATTR_DOMAIN_POINT, CD_PROP_FLOAT3, SCULPT_ATTRIBUTE_NAME(persistent_co));
  ss->attrs.persistent_no = BKE_sculpt_attribute_get(
      ob, ATTR_DOMAIN_POINT, CD_PROP_FLOAT3, SCULPT_ATTRIBUTE_NAME(persistent_no));
  ss->attrs.persistent_disp = BKE_sculpt_attribute_get(
      ob, ATTR_DOMAIN_POINT, CD_PROP_FLOAT, SCULPT_ATTRIBUTE_NAME(persistent_disp));
}

static void sculpt_update_object(
    Depsgraph *depsgraph, Object *ob, Object *ob_eval, bool need_pmap, bool is_paint_tool)
{
  Scene *scene = DEG_get_input_scene(depsgraph);
  Sculpt *sd = scene->toolsettings->sculpt;
  SculptSession *ss = ob->sculpt;
  Mesh *me = BKE_object_get_original_mesh(ob);
  Mesh *me_eval = BKE_object_get_evaluated_mesh(ob_eval);
  MultiresModifierData *mmd = sculpt_multires_modifier_get(scene, ob, true);
  const bool use_face_sets = (ob->mode & OB_MODE_SCULPT) != 0;

  BLI_assert(me_eval != nullptr);

  ss->depsgraph = depsgraph;

  ss->bm_smooth_shading = scene->toolsettings->sculpt->flags & SCULPT_DYNTOPO_SMOOTH_SHADING;
  ss->ignore_uvs = me->flag & ME_SCULPT_IGNORE_UVS;

  ss->deform_modifiers_active = sculpt_modifiers_active(scene, sd, ob);
  ss->show_mask = (sd->flags & SCULPT_HIDE_MASK) == 0;
  ss->show_face_sets = (sd->flags & SCULPT_HIDE_FACE_SETS) == 0;

  ss->building_vp_handle = false;

  ss->scene = scene;
  if (sd->channels) {
    ss->save_temp_layers = BRUSHSET_GET_INT(sd->channels, save_temp_layers, NULL);
  }

  ss->boundary_symmetry = (int)BKE_get_fset_boundary_symflag(ob);
  ss->shapekey_active = (mmd == nullptr) ? BKE_keyblock_from_object(ob) : nullptr;

  ss->material_index = (int *)CustomData_get_layer_named(
      &me->pdata, CD_PROP_INT32, "material_index");

  /* NOTE: Weight pPaint require mesh info for loop lookup, but it never uses multires code path,
   * so no extra checks is needed here. */
  if (mmd) {
    ss->multires.active = true;
    ss->multires.modifier = mmd;
    ss->multires.level = mmd->sculptlvl;
    ss->totvert = me_eval->totvert;
    ss->totpoly = me_eval->totpoly;
    ss->totfaces = me->totpoly;
    ss->totloops = me->totloop;
    ss->totedges = me->totedge;

    /* These are assigned to the base mesh in Multires. This is needed because Face Sets operators
     * and tools use the Face Sets data from the base mesh when Multires is active. */
    ss->mvert = BKE_mesh_verts_for_write(me);
    ss->mpoly = BKE_mesh_polys(me);
    ss->medge = BKE_mesh_edges(me);
    ss->mloop = BKE_mesh_loops(me);
  }
  else {
    ss->totvert = me->totvert;
    ss->totpoly = me->totpoly;
    ss->totfaces = me->totpoly;
    ss->totloops = me->totloop;
    ss->totedges = me->totedge;
    ss->mvert = BKE_mesh_verts_for_write(me);
    ss->mpoly = BKE_mesh_polys(me);
    ss->medge = BKE_mesh_edges(me);
    ss->mloop = BKE_mesh_loops(me);
    ss->vdata = &me->vdata;
    ss->pdata = &me->pdata;
    ss->edata = &me->edata;
    ss->ldata = &me->ldata;

    ss->multires.active = false;
    ss->multires.modifier = nullptr;
    ss->multires.level = 0;
    ss->vmask = static_cast<float *>(CustomData_get_layer(&me->vdata, CD_PAINT_MASK));

    CustomDataLayer *layer;
    eAttrDomain domain;

    if (BKE_pbvh_get_color_layer(me, &layer, &domain)) {
      if (layer->type == CD_PROP_COLOR) {
        ss->vcol = static_cast<MPropCol *>(layer->data);
      }
      else {
        ss->mcol = static_cast<MLoopCol *>(layer->data);
      }

      ss->vcol_domain = domain;
      ss->vcol_type = static_cast<eCustomDataType>(layer->type);
    }
    else {
      ss->vcol = nullptr;
      ss->mcol = nullptr;

      ss->vcol_type = (eCustomDataType)-1;
      ss->vcol_domain = ATTR_DOMAIN_POINT;
    }
  }

  /* Sculpt Face Sets. */
  if (use_face_sets) {
    ss->face_sets = static_cast<int *>(
        CustomData_get_layer_named(&me->pdata, CD_PROP_INT32, ".sculpt_face_set"));
  }
  else {
    ss->face_sets = nullptr;
  }

  ss->hide_poly = (bool *)CustomData_get_layer_named(&me->pdata, CD_PROP_BOOL, ".hide_poly");

  ss->subdiv_ccg = me_eval->runtime.subdiv_ccg;
  ss->fast_draw = (scene->toolsettings->sculpt->flags & SCULPT_FAST_DRAW) != 0;

  PBVH *pbvh = BKE_sculpt_object_pbvh_ensure(depsgraph, ob);

  BKE_pbvh_update_active_vcol(pbvh, me);

  if (BKE_pbvh_type(pbvh) == PBVH_FACES) {
    ss->vert_normals = BKE_pbvh_get_vert_normals(ss->pbvh);
  }
  else {
    ss->vert_normals = NULL;
  }

  BLI_assert(pbvh == ss->pbvh);
  UNUSED_VARS_NDEBUG(pbvh);

  if (ss->subdiv_ccg) {
    BKE_pbvh_subdiv_ccg_set(ss->pbvh, ss->subdiv_ccg);
  }
  BKE_pbvh_face_sets_set(ss->pbvh, ss->face_sets);
  BKE_pbvh_update_hide_attributes_from_mesh(ss->pbvh);

  BKE_pbvh_face_sets_color_set(ss->pbvh, me->face_sets_color_seed, me->face_sets_color_default);

  sculpt_attribute_update_refs(ob);
  sculpt_update_persistent_base(ob);

  if (need_pmap && ob->type == OB_MESH && !ss->pmap) {
    if (!ss->pmap && ss->pbvh) {
      ss->pmap = BKE_pbvh_get_pmap(ss->pbvh);

      if (ss->pmap) {
        BKE_pbvh_pmap_aquire(ss->pmap);
      }
    }

    if (!ss->pmap) {
      ss->pmap = BKE_pbvh_make_pmap(me);

      if (ss->pbvh) {
        BKE_pbvh_set_pmap(ss->pbvh, ss->pmap);
      }
    }
  }

  pbvh_show_mask_set(ss->pbvh, ss->show_mask);
  pbvh_show_face_sets_set(ss->pbvh, ss->show_face_sets);

  if (ss->deform_modifiers_active) {
    /* Painting doesn't need crazyspace, use already evaluated mesh coordinates if possible. */
    bool used_me_eval = false;

    if (ob->mode & (OB_MODE_VERTEX_PAINT | OB_MODE_WEIGHT_PAINT)) {
      Mesh *me_eval_deform = ob_eval->runtime.mesh_deform_eval;

      /* If the fully evaluated mesh has the same topology as the deform-only version, use it.
       * This matters because crazyspace evaluation is very restrictive and excludes even modifiers
       * that simply recompute vertex weights (which can even include Geometry Nodes). */
      if (me_eval_deform->polys().data() == me_eval->polys().data() &&
          me_eval_deform->loops().data() == me_eval->loops().data() &&
          me_eval_deform->totvert == me_eval->totvert) {
        BKE_sculptsession_free_deformMats(ss);

        BLI_assert(me_eval_deform->totvert == me->totvert);

        ss->deform_cos = BKE_mesh_vert_coords_alloc(me_eval, nullptr);
        BKE_pbvh_vert_coords_apply(ss->pbvh, ss->deform_cos, me->totvert);

        used_me_eval = true;
      }
    }

    if (!ss->orig_cos && !used_me_eval) {
      int a;

      BKE_sculptsession_free_deformMats(ss);

      ss->orig_cos = (ss->shapekey_active) ?
                         BKE_keyblock_convert_to_vertcos(ob, ss->shapekey_active) :
                         BKE_mesh_vert_coords_alloc(me, nullptr);

      BKE_crazyspace_build_sculpt(depsgraph, scene, ob, &ss->deform_imats, &ss->deform_cos);
      BKE_pbvh_vert_coords_apply(ss->pbvh, ss->deform_cos, me->totvert);

      for (a = 0; a < me->totvert; a++) {
        invert_m3(ss->deform_imats[a]);

        float *co = ss->deform_cos[a];
        float ff = dot_v3v3(co, co);
        if (isnan(ff) || !isfinite(ff)) {
          printf("%s: nan1! %.4f %.4f %.4f\n", __func__, co[0], co[1], co[2]);
        }

        ff = determinant_m3_array(ss->deform_imats[a]);

        if (isnan(ff) || !isfinite(ff)) {
          printf("%s: nan2!\n", __func__);
        }
      }
    }
  }
  else {
    BKE_sculptsession_free_deformMats(ss);
  }

  if (ss->shapekey_active != nullptr && ss->deform_cos == nullptr) {
    ss->deform_cos = BKE_keyblock_convert_to_vertcos(ob, ss->shapekey_active);
  }

  /* if pbvh is deformed, key block is already applied to it */
  if (ss->shapekey_active) {
    bool pbvh_deformed = BKE_pbvh_is_deformed(ss->pbvh);
    if (!pbvh_deformed || ss->deform_cos == nullptr) {
      float(*vertCos)[3] = BKE_keyblock_convert_to_vertcos(ob, ss->shapekey_active);

      if (vertCos) {
        if (!pbvh_deformed) {
          /* apply shape keys coordinates to PBVH */
          BKE_pbvh_vert_coords_apply(ss->pbvh, vertCos, me->totvert);
        }
        if (ss->deform_cos == nullptr) {
          ss->deform_cos = vertCos;
        }
        if (vertCos != ss->deform_cos) {
          MEM_freeN(vertCos);
        }
      }
    }
  }

  int totvert = 0;

  switch (BKE_pbvh_type(pbvh)) {
    case PBVH_FACES:
      totvert = me->totvert;
      break;
    case PBVH_BMESH:
      totvert = ss->bm ? ss->bm->totvert : me->totvert;
      break;
    case PBVH_GRIDS:
      totvert = BKE_pbvh_get_grid_num_verts(ss->pbvh);
      break;
  }

  BKE_sculptsession_check_sculptverts(ob->sculpt, pbvh, totvert);

  if (ss->bm && me->key && ob->shapenr != ss->bm->shapenr) {
    KeyBlock *actkey = static_cast<KeyBlock *>(BLI_findlink(&me->key->block, ss->bm->shapenr - 1));
    KeyBlock *newkey = static_cast<KeyBlock *>(BLI_findlink(&me->key->block, ob->shapenr - 1));

    bool updatePBVH = false;

    if (!actkey) {
      printf("%s: failed to find active shapekey\n", __func__);
      if (!ss->bm->shapenr || !CustomData_has_layer(&ss->bm->vdata, CD_SHAPEKEY)) {
        printf("allocating shapekeys. . .\n");

        // need to allocate customdata for keys
        for (KeyBlock *key = (KeyBlock *)me->key->block.first; key; key = key->next) {

          int idx = CustomData_get_named_layer_index(&ss->bm->vdata, CD_SHAPEKEY, key->name);

          if (idx == -1) {
            BM_data_layer_add_named(ss->bm, &ss->bm->vdata, CD_SHAPEKEY, key->name);
            BKE_sculptsession_update_attr_refs(ob);

            idx = CustomData_get_named_layer_index(&ss->bm->vdata, CD_SHAPEKEY, key->name);
            ss->bm->vdata.layers[idx].uid = key->uid;
          }

          int cd_shapeco = ss->bm->vdata.layers[idx].offset;
          BMVert *v;
          BMIter iter;

          BM_ITER_MESH (v, &iter, ss->bm, BM_VERTS_OF_MESH) {
            float *keyco = (float *)BM_ELEM_CD_GET_VOID_P(v, cd_shapeco);

            copy_v3_v3(keyco, v->co);
          }
        }
      }

      updatePBVH = true;
      ss->bm->shapenr = ob->shapenr;
    }

    if (!newkey) {
      printf("%s: failed to find new active shapekey\n", __func__);
    }

    if (actkey && newkey) {
      int cd_co1 = CustomData_get_named_layer_index(&ss->bm->vdata, CD_SHAPEKEY, actkey->name);
      int cd_co2 = CustomData_get_named_layer_index(&ss->bm->vdata, CD_SHAPEKEY, newkey->name);

      BMVert *v;
      BMIter iter;

      if (cd_co1 == -1) {  // non-recoverable error
        printf("%s: failed to find active shapekey in customdata.\n", __func__);
        return;
      }
      else if (cd_co2 == -1) {
        printf("%s: failed to find new shapekey in customdata; allocating . . .\n", __func__);

        BM_data_layer_add_named(ss->bm, &ss->bm->vdata, CD_SHAPEKEY, newkey->name);
        int idx = CustomData_get_named_layer_index(&ss->bm->vdata, CD_SHAPEKEY, newkey->name);

        int cd_co = ss->bm->vdata.layers[idx].offset;
        ss->bm->vdata.layers[idx].uid = newkey->uid;

        BKE_sculptsession_update_attr_refs(ob);

        BM_ITER_MESH (v, &iter, ss->bm, BM_VERTS_OF_MESH) {
          float *keyco = (float *)BM_ELEM_CD_GET_VOID_P(v, cd_co);
          copy_v3_v3(keyco, v->co);
        }

        cd_co2 = idx;
      }

      cd_co1 = ss->bm->vdata.layers[cd_co1].offset;
      cd_co2 = ss->bm->vdata.layers[cd_co2].offset;

      BM_ITER_MESH (v, &iter, ss->bm, BM_VERTS_OF_MESH) {
        float *co1 = (float *)BM_ELEM_CD_GET_VOID_P(v, cd_co1);
        float *co2 = (float *)BM_ELEM_CD_GET_VOID_P(v, cd_co2);

        copy_v3_v3(co1, v->co);
        copy_v3_v3(v->co, co2);
      }

      ss->bm->shapenr = ob->shapenr;

      updatePBVH = true;
    }

    if (updatePBVH && ss->pbvh) {
      PBVHNode **nodes;
      int totnode;
      BKE_pbvh_get_nodes(ss->pbvh, PBVH_Leaf, &nodes, &totnode);

      for (int i = 0; i < totnode; i++) {
        BKE_pbvh_node_mark_update(nodes[i]);
        BKE_pbvh_vert_tag_update_normal_tri_area(nodes[i]);
      }
    }
    /* We could be more precise when we have access to the active tool. */
    const bool use_paint_slots = (ob->mode & OB_MODE_SCULPT) != 0;
    if (use_paint_slots) {
      BKE_texpaint_slots_refresh_object(scene, ob);
    }
  }

  if (is_paint_tool) {
    /*
     * We should rebuild the PBVH_pixels when painting canvas changes.
     *
     * The relevant changes are stored/encoded in the paint canvas key.
     * These include the active uv map, and resolutions.
     */
    if (U.experimental.use_sculpt_texture_paint && ss->pbvh) {
      char *paint_canvas_key = BKE_paint_canvas_key_get(&scene->toolsettings->paint_mode, ob);
      if (ss->last_paint_canvas_key == nullptr ||
          !STREQ(paint_canvas_key, ss->last_paint_canvas_key)) {
        MEM_SAFE_FREE(ss->last_paint_canvas_key);
        ss->last_paint_canvas_key = paint_canvas_key;
        BKE_pbvh_mark_rebuild_pixels(ss->pbvh);
      }

      /*
       * We should rebuild the PBVH_pixels when painting canvas changes.
       *
       * The relevant changes are stored/encoded in the paint canvas key.
       * These include the active uv map, and resolutions.
       */
      if (U.experimental.use_sculpt_texture_paint && ss->pbvh) {
        char *paint_canvas_key = BKE_paint_canvas_key_get(&scene->toolsettings->paint_mode, ob);
        if (ss->last_paint_canvas_key == NULL ||
            !STREQ(paint_canvas_key, ss->last_paint_canvas_key)) {
          MEM_SAFE_FREE(ss->last_paint_canvas_key);
          ss->last_paint_canvas_key = paint_canvas_key;
          BKE_pbvh_mark_rebuild_pixels(ss->pbvh);
        }
        else {
          MEM_freeN(paint_canvas_key);
        }
      }

      /* We could be more precise when we have access to the active tool. */
      const bool use_paint_slots = (ob->mode & OB_MODE_SCULPT) != 0;
      if (use_paint_slots) {
        BKE_texpaint_slots_refresh_object(scene, ob);
      }
    }
  }
}

void BKE_sculpt_update_object_before_eval(Object *ob_eval)
{
  /* Update before mesh evaluation in the dependency graph. */
  SculptSession *ss = ob_eval->sculpt;

  if (ss && (ss->building_vp_handle == false || ss->needs_pbvh_rebuild)) {
    if (ss->needs_pbvh_rebuild || (!ss->cache && !ss->filter_cache && !ss->expand_cache)) {
      /* We free pbvh on changes, except in the middle of drawing a stroke
       * since it can't deal with changing PVBH node organization, we hope
       * topology does not change in the meantime .. weak. */
      sculptsession_free_pbvh(ob_eval);

      BKE_sculptsession_free_deformMats(ob_eval->sculpt);

      /* In vertex/weight paint, force maps to be rebuilt. */
      BKE_sculptsession_free_vwpaint_data(ob_eval->sculpt);
    }
    else if (ss->pbvh) {
      PBVHNode **nodes;
      int n, totnode;

      BKE_pbvh_search_gather(ss->pbvh, nullptr, nullptr, &nodes, &totnode);

      for (n = 0; n < totnode; n++) {
        BKE_pbvh_node_mark_update(nodes[n]);
      }

      MEM_SAFE_FREE(nodes);
    }
  }
}

void BKE_sculpt_update_object_after_eval(Depsgraph *depsgraph, Object *ob_eval)
{
  /* Update after mesh evaluation in the dependency graph, to rebuild PBVH or
   * other data when modifiers change the mesh. */
  Object *ob_orig = DEG_get_original_object(ob_eval);
  Mesh *me_orig = BKE_object_get_original_mesh(ob_orig);

  sculpt_update_object(depsgraph, ob_orig, ob_eval, false, false);
  BKE_sculptsession_sync_attributes(ob_orig, me_orig);
}

void BKE_sculpt_color_layer_create_if_needed(Object *object)
{
  Mesh *orig_me = BKE_object_get_original_mesh(object);

  int types[] = {CD_PROP_COLOR, CD_PROP_BYTE_COLOR};
  bool has_color = false;

  for (int i = 0; i < ARRAY_SIZE(types); i++) {
    has_color = CustomData_has_layer(&orig_me->vdata, types[i]) ||
                CustomData_has_layer(&orig_me->ldata, types[i]);

    if (has_color) {
      break;
    }
  }

  if (has_color) {
    return;
  }

  CustomData_add_layer(&orig_me->vdata, CD_PROP_COLOR, CD_SET_DEFAULT, nullptr, orig_me->totvert);
  CustomDataLayer *layer = orig_me->vdata.layers +
                           CustomData_get_layer_index(&orig_me->vdata, CD_PROP_COLOR);

  BKE_mesh_tessface_clear(orig_me);

  BKE_id_attributes_active_color_set(&orig_me->id, layer);
  DEG_id_tag_update(&orig_me->id, ID_RECALC_GEOMETRY_ALL_MODES);

  if (object->sculpt && object->sculpt->pbvh) {
    BKE_pbvh_update_active_vcol(object->sculpt->pbvh, orig_me);
  }

  BKE_sculptsession_update_attr_refs(object);
}

void BKE_sculpt_update_object_for_edit(
    Depsgraph *depsgraph, Object *ob_orig, bool need_pmap, bool /*need_mask*/, bool is_paint_tool)
{
  /* Update from sculpt operators and undo, to update sculpt session
   * and PBVH after edits. */
  Scene *scene_eval = DEG_get_evaluated_scene(depsgraph);
  Object *ob_eval = DEG_get_evaluated_object(depsgraph, ob_orig);

  sculpt_update_object(depsgraph, ob_orig, ob_eval, need_pmap, is_paint_tool);
}

int *BKE_sculpt_face_sets_ensure(Object *ob)
{
  Mesh *mesh = BKE_object_get_original_mesh(ob);
  SculptSession *ss = ob->sculpt;

  if (ss && ss->bm) {
    if (CustomData_get_named_layer_index(&ss->bm->pdata, CD_PROP_INT32, ".sculpt_face_set") !=
        -1) {
      return nullptr;
    }

    BM_data_layer_add_named(ss->bm, &ss->bm->pdata, CD_PROP_INT32, ".sculpt_face_set");

    const int cd_faceset_offset = CustomData_get_offset_named(
        &ss->bm->pdata, CD_PROP_INT32, ".sculpt_face_set");

    BMIter iter;
    BMFace *f;
    BM_ITER_MESH (f, &iter, ss->bm, BM_FACES_OF_MESH) {
      BM_ELEM_CD_SET_INT(f, cd_faceset_offset, 1);
    }

    BKE_sculptsession_update_attr_refs(ob);

    return nullptr;
  }

  using namespace blender;
  using namespace blender::bke;

  MutableAttributeAccessor attributes = mesh->attributes_for_write();
  if (!attributes.contains(".sculpt_face_set")) {
    SpanAttributeWriter<int> face_sets = attributes.lookup_or_add_for_write_only_span<int>(
        ".sculpt_face_set", ATTR_DOMAIN_FACE);
    face_sets.span.fill(1);
    mesh->face_sets_color_default = 1;
    face_sets.finish();
  }

  return static_cast<int *>(
      CustomData_get_layer_named(&mesh->pdata, CD_PROP_INT32, ".sculpt_face_set"));
}

bool *BKE_sculpt_hide_poly_ensure(Object *ob)
{
<<<<<<< HEAD
  if (ob->sculpt->attrs.hide_poly) {
    return static_cast<bool *>(ob->sculpt->attrs.hide_poly->data);
=======
  bool *hide_poly = static_cast<bool *>(
      CustomData_get_layer_named(&mesh->pdata, CD_PROP_BOOL, ".hide_poly"));
  if (hide_poly != nullptr) {
    return hide_poly;
>>>>>>> 9d40b1cc
  }

  SculptAttributeParams params = {0};
  params.permanent = true;

  ob->sculpt->attrs.hide_poly = BKE_sculpt_attribute_ensure(
      ob, ATTR_DOMAIN_POINT, CD_PROP_BOOL, ".hide_poly", &params);

  return static_cast<bool *>(ob->sculpt->attrs.hide_poly->data);
}

int BKE_sculpt_mask_layers_ensure(Object *ob, MultiresModifierData *mmd)
{
  Mesh *me = static_cast<Mesh *>(ob->data);
  const Span<MPoly> polys = me->polys();
  const Span<MLoop> loops = me->loops();
  int ret = 0;

  const float *paint_mask = static_cast<const float *>(
      CustomData_get_layer(&me->vdata, CD_PAINT_MASK));

  /* if multires is active, create a grid paint mask layer if there
   * isn't one already */
  if (mmd && !CustomData_has_layer(&me->ldata, CD_GRID_PAINT_MASK)) {
    GridPaintMask *gmask;
    int level = max_ii(1, mmd->sculptlvl);
    int gridsize = BKE_ccg_gridsize(level);
    int gridarea = gridsize * gridsize;
    int i, j;

    gmask = static_cast<GridPaintMask *>(CustomData_add_layer(
        &me->ldata, CD_GRID_PAINT_MASK, CD_SET_DEFAULT, nullptr, me->totloop));

    for (i = 0; i < me->totloop; i++) {
      GridPaintMask *gpm = &gmask[i];

      gpm->level = level;
      gpm->data = static_cast<float *>(
          MEM_callocN(sizeof(float) * gridarea, "GridPaintMask.data"));
    }

    /* if vertices already have mask, copy into multires data */
    if (paint_mask) {
      for (i = 0; i < me->totpoly; i++) {
        const MPoly *p = &polys[i];
        float avg = 0;

        /* mask center */
        for (j = 0; j < p->totloop; j++) {
          const MLoop *l = &loops[p->loopstart + j];
          avg += paint_mask[l->v];
        }
        avg /= float(p->totloop);

        /* fill in multires mask corner */
        for (j = 0; j < p->totloop; j++) {
          GridPaintMask *gpm = &gmask[p->loopstart + j];
          const MLoop *l = &loops[p->loopstart + j];
          const MLoop *prev = ME_POLY_LOOP_PREV(loops, p, j);
          const MLoop *next = ME_POLY_LOOP_NEXT(loops, p, j);

          gpm->data[0] = avg;
          gpm->data[1] = (paint_mask[l->v] + paint_mask[next->v]) * 0.5f;
          gpm->data[2] = (paint_mask[l->v] + paint_mask[prev->v]) * 0.5f;
          gpm->data[3] = paint_mask[l->v];
        }
      }
    }
    /* The evaluated multires CCG must be updated to contain the new data. */
    DEG_id_tag_update(&ob->id, ID_RECALC_GEOMETRY);

    ret |= SCULPT_MASK_LAYER_CALC_LOOP;
  }

  /* Create vertex paint mask layer if there isn't one already. */
  if (!paint_mask) {
    CustomData_add_layer(&me->vdata, CD_PAINT_MASK, CD_SET_DEFAULT, nullptr, me->totvert);
    /* The evaluated mesh must be updated to contain the new data. */
    DEG_id_tag_update(&ob->id, ID_RECALC_GEOMETRY);
    ret |= SCULPT_MASK_LAYER_CALC_VERT;
  }

  return ret;
}

void BKE_sculpt_toolsettings_data_ensure(Scene *scene)
{
  BKE_paint_ensure(scene->toolsettings, (Paint **)&scene->toolsettings->sculpt);

  Sculpt *sd = scene->toolsettings->sculpt;
  if (!sd->detail_size) {
    sd->detail_size = 8.0f;
  }

  if (!sd->dyntopo_radius_scale) {
    sd->dyntopo_radius_scale = 1.0f;
  }

  // we check these flags here in case versioning code fails
  if (!sd->detail_range || !sd->dyntopo_spacing) {
    sd->flags |= SCULPT_DYNTOPO_CLEANUP | SCULPT_DYNTOPO_ENABLED;
  }

  if (!sd->detail_range) {
    sd->detail_range = 0.4f;
  }

  if (!sd->detail_percent) {
    sd->detail_percent = 25;
  }

  if (!sd->dyntopo_spacing) {
    sd->dyntopo_spacing = 35;
  }

  if (sd->constant_detail == 0.0f) {
    sd->constant_detail = 3.0f;
  }

  if (!sd->automasking_start_normal_limit) {
    sd->automasking_start_normal_limit = 20.0f / 180.0f * M_PI;
    sd->automasking_start_normal_falloff = 0.25f;

    sd->automasking_view_normal_limit = 90.0f / 180.0f * M_PI;
    sd->automasking_view_normal_falloff = 0.25f;
  }

  /* Set sane default tiling offsets. */
  if (!sd->paint.tile_offset[0]) {
    sd->paint.tile_offset[0] = 1.0f;
  }
  if (!sd->paint.tile_offset[1]) {
    sd->paint.tile_offset[1] = 1.0f;
  }
  if (!sd->paint.tile_offset[2]) {
    sd->paint.tile_offset[2] = 1.0f;
  }
  if (!sd->automasking_cavity_curve || !sd->automasking_cavity_curve_op) {
    BKE_sculpt_check_cavity_curves(sd);
  }
}

static bool check_sculpt_object_deformed(Object *object, const bool for_construction)
{
  bool deformed = false;

  /* Active modifiers means extra deformation, which can't be handled correct
   * on birth of PBVH and sculpt "layer" levels, so use PBVH only for internal brush
   * stuff and show final evaluated mesh so user would see actual object shape. */
  deformed |= object->sculpt->deform_modifiers_active;

  if (for_construction) {
    deformed |= object->sculpt->shapekey_active != nullptr;
  }
  else {
    /* As in case with modifiers, we can't synchronize deformation made against
     * PBVH and non-locked keyblock, so also use PBVH only for brushes and
     * final DM to give final result to user. */
    deformed |= object->sculpt->shapekey_active && (object->shapeflag & OB_SHAPE_LOCK) == 0;
  }

  return deformed;
}

void BKE_sculpt_sync_face_visibility_to_grids(Mesh *mesh, SubdivCCG *subdiv_ccg)
{
  using namespace blender;
  using namespace blender::bke;
  if (!subdiv_ccg) {
    return;
  }

  const AttributeAccessor attributes = mesh->attributes();
  const VArray<bool> hide_poly = attributes.lookup_or_default<bool>(
      ".hide_poly", ATTR_DOMAIN_FACE, false);
  if (hide_poly.is_single() && !hide_poly.get_internal_single()) {
    /* Nothing is hidden, so we can just remove all visibility bitmaps. */
    for (const int i : IndexRange(subdiv_ccg->num_grids)) {
      BKE_subdiv_ccg_grid_hidden_free(subdiv_ccg, i);
    }
    return;
  }

  const VArraySpan<bool> hide_poly_span(hide_poly);
  CCGKey key;
  BKE_subdiv_ccg_key_top_level(&key, subdiv_ccg);
  for (int i = 0; i < mesh->totloop; i++) {
    const int face_index = BKE_subdiv_ccg_grid_to_face_index(subdiv_ccg, i);
    const bool is_hidden = hide_poly_span[face_index];

    /* Avoid creating and modifying the grid_hidden bitmap if the base mesh face is visible and
     * there is not bitmap for the grid. This is because missing grid_hidden implies grid is
     * fully visible. */
    if (is_hidden) {
      BKE_subdiv_ccg_grid_hidden_ensure(subdiv_ccg, i);
    }

    BLI_bitmap *gh = subdiv_ccg->grid_hidden[i];
    if (gh) {
      BLI_bitmap_set_all(gh, is_hidden, key.grid_area);
    }
  }
}

static PBVH *build_pbvh_for_dynamic_topology(Object *ob, bool update_sculptverts)
{
  Mesh *me = BKE_object_get_original_mesh(ob);

#ifdef WITH_PBVH_CACHE
  PBVH *pbvh = BKE_pbvh_get_or_free_cached(ob, me, PBVH_BMESH);
#else
  PBVH *pbvh = nullptr;
#endif

  if (!pbvh) {
    pbvh = ob->sculpt->pbvh = BKE_pbvh_new(PBVH_BMESH);
    BKE_pbvh_set_bmesh(pbvh, ob->sculpt->bm);

    sculptsession_bmesh_add_layers(ob);
    BKE_pbvh_build_bmesh(pbvh,
                         BKE_object_get_original_mesh(ob),
                         ob->sculpt->bm,
                         ob->sculpt->bm_smooth_shading,
                         ob->sculpt->bm_log,
                         ob->sculpt->attrs.dyntopo_node_id_vertex->bmesh_cd_offset,
                         ob->sculpt->attrs.dyntopo_node_id_face->bmesh_cd_offset,
                         ob->sculpt->cd_sculpt_vert,
                         ob->sculpt->cd_face_areas,
                         ob->sculpt->fast_draw,
                         update_sculptverts);
  }
  else {
    BMesh *bm = BKE_pbvh_get_bmesh(pbvh);

    if (bm && bm != ob->sculpt->bm) {
      printf("%s: ss->bm != bm!\n", __func__);

      ob->sculpt->bm = bm;

      if (ob->sculpt->bm_log) {
        BM_log_set_bm(bm, ob->sculpt->bm_log);
      }
    }
    else if (!bm) {
      BKE_pbvh_set_bmesh(pbvh, ob->sculpt->bm);
    }
  }

  if (ob->sculpt->bm_log) {
    BKE_pbvh_set_bm_log(pbvh, ob->sculpt->bm_log);
  }

  BKE_pbvh_set_symmetry(pbvh, 0, (int)BKE_get_fset_boundary_symflag(ob));

  pbvh_show_mask_set(pbvh, ob->sculpt->show_mask);
  pbvh_show_face_sets_set(pbvh, false);

#ifdef WITH_PBVH_CACHE
  BKE_pbvh_set_cached(ob, pbvh);
#endif

  return pbvh;
}

static PBVH *build_pbvh_from_regular_mesh(Object *ob, Mesh *me_eval_deform, bool respect_hide)
{
  SculptSession *ss = ob->sculpt;
  Mesh *me = BKE_object_get_original_mesh(ob);
  const int looptris_num = poly_to_tri_count(me->totpoly, me->totloop);

#ifdef WITH_PBVH_CACHE
  PBVH *pbvh = BKE_pbvh_get_or_free_cached(ob, me, PBVH_FACES);
#else
  PBVH *pbvh = nullptr;
#endif

  if (!ss->pmap && pbvh) {
    ss->pmap = BKE_pbvh_get_pmap(pbvh);
    BKE_pbvh_pmap_aquire(ss->pmap);
  }
  else if (!ss->pmap) {
    ss->pmap = BKE_pbvh_make_pmap(me);
  }

  if (!pbvh) {
    pbvh = BKE_pbvh_new(PBVH_FACES);
    BKE_pbvh_respect_hide_set(pbvh, respect_hide);

    MutableSpan<MVert> verts = me->verts_for_write();
    const Span<MPoly> polys = me->polys();
    const Span<MLoop> loops = me->loops();

    MLoopTri *looptri = static_cast<MLoopTri *>(
        MEM_malloc_arrayN(looptris_num, sizeof(*looptri), __func__));

    BKE_mesh_recalc_looptri(
        loops.data(), polys.data(), verts.data(), me->totloop, me->totpoly, looptri);
    BKE_sculptsession_check_sculptverts(ss, pbvh, me->totvert);

    BKE_pbvh_build_mesh(pbvh,
                        me,
                        me->polys().data(),
                        me->loops().data(),
                        me->verts_for_write().data(),
                        ss->msculptverts,
                        me->totvert,
                        &me->vdata,
                        &me->ldata,
                        &me->pdata,
                        looptri,
                        looptris_num,
                        ss->fast_draw,
                        ss->face_areas,
                        ss->pmap);

    pbvh_show_mask_set(pbvh, ob->sculpt->show_mask);
    pbvh_show_face_sets_set(pbvh, ob->sculpt->show_face_sets);
  }

  BKE_pbvh_set_pmap(pbvh, ss->pmap);
  BKE_sculptsession_check_sculptverts(ob->sculpt, pbvh, me->totvert);

  MEM_SAFE_FREE(ss->face_areas);
  ss->face_areas = static_cast<float *>(
      MEM_calloc_arrayN(me->totpoly, sizeof(float) * 2, "ss->face_areas"));

  BKE_pbvh_set_face_areas(pbvh, ss->face_areas);
  BKE_pbvh_set_sculpt_verts(pbvh, ss->msculptverts);

  const bool is_deformed = check_sculpt_object_deformed(ob, true);
  if (is_deformed && me_eval_deform != nullptr) {
    int totvert;
    float(*v_cos)[3] = BKE_mesh_vert_coords_alloc(me_eval_deform, &totvert);
    BKE_pbvh_vert_coords_apply(pbvh, v_cos, totvert);
    MEM_freeN(v_cos);
  }

#ifdef WITH_PBVH_CACHE
  BKE_pbvh_set_cached(ob, pbvh);
#endif

  return pbvh;
}

static PBVH *build_pbvh_from_ccg(Object *ob, SubdivCCG *subdiv_ccg, bool respect_hide)
{
  SculptSession *ss = ob->sculpt;

  CCGKey key;
  BKE_subdiv_ccg_key_top_level(&key, subdiv_ccg);

  Mesh *base_mesh = BKE_mesh_from_object(ob);
#ifdef WITH_PBVH_CACHE
  PBVH *pbvh = BKE_pbvh_get_or_free_cached(ob, base_mesh, PBVH_GRIDS);
#else
  PBVH *pbvh = nullptr;
#endif

  int totgridfaces = base_mesh->totpoly * (key.grid_size - 1) * (key.grid_size - 1);
  MEM_SAFE_FREE(ss->face_areas);
  ss->face_areas = static_cast<float *>(
      MEM_calloc_arrayN(totgridfaces, sizeof(float) * 2, "ss->face_areas"));
  BKE_sculpt_sync_face_visibility_to_grids(base_mesh, subdiv_ccg);

<<<<<<< HEAD
  if (!pbvh) {
    pbvh = BKE_pbvh_new(PBVH_GRIDS);

    BKE_pbvh_respect_hide_set(pbvh, respect_hide);

    BKE_pbvh_build_grids(pbvh,
                         subdiv_ccg->grids,
                         subdiv_ccg->num_grids,
                         &key,
                         (void **)subdiv_ccg->grid_faces,
                         subdiv_ccg->grid_flag_mats,
                         subdiv_ccg->grid_hidden,
                         ob->sculpt->fast_draw,
                         ss->face_areas);
  }
  else {
    BKE_pbvh_subdiv_ccg_set(pbvh, subdiv_ccg);
  }

  BKE_pbvh_respect_hide_set(pbvh, respect_hide);

  BKE_pbvh_set_face_areas(pbvh, ss->face_areas);
  BKE_pbvh_set_sculpt_verts(pbvh, ss->msculptverts);

  CustomData_reset(&ob->sculpt->temp_vdata);
  CustomData_reset(&ob->sculpt->temp_pdata);

  ss->temp_vdata_elems = BKE_pbvh_get_grid_num_verts(pbvh);
  ss->temp_pdata_elems = ss->totfaces;

  if (!ss->pmap) {
    ss->pmap = BKE_pbvh_make_pmap(BKE_object_get_original_mesh(ob));
  }

  BKE_pbvh_set_pmap(pbvh, ss->pmap);

  BKE_sculptsession_check_sculptverts(ob->sculpt, pbvh, BKE_pbvh_get_grid_num_verts(pbvh));

=======
  BKE_pbvh_build_grids(pbvh,
                       subdiv_ccg->grids,
                       subdiv_ccg->num_grids,
                       &key,
                       (void **)subdiv_ccg->grid_faces,
                       subdiv_ccg->grid_flag_mats,
                       subdiv_ccg->grid_hidden,
                       base_mesh);
>>>>>>> 9d40b1cc
  pbvh_show_mask_set(pbvh, ob->sculpt->show_mask);
  pbvh_show_face_sets_set(pbvh, ob->sculpt->show_face_sets);

#ifdef WITH_PBVH_CACHE
  BKE_pbvh_set_cached(ob, pbvh);
#endif

  return pbvh;
}

bool BKE_sculptsession_check_sculptverts(SculptSession *ss, PBVH *pbvh, int totvert)
{
  if (!ss->bm && (!ss->msculptverts || totvert != ss->msculptverts_size)) {
    init_sculptvert_layer(ss, pbvh, totvert);
    return true;
  }

  BKE_pbvh_set_mdyntopo_verts(pbvh, ss->msculptverts);

  return false;
}

static void init_sculptvert_layer_faces(SculptSession *ss, PBVH *pbvh, int totvert)
{
  if (ss->msculptverts) {
    MEM_freeN(ss->msculptverts);
  }

  ss->msculptverts = static_cast<MSculptVert *>(
      MEM_calloc_arrayN(totvert, sizeof(*ss->msculptverts), "msculptverts"));
  ss->msculptverts_size = totvert;

  BKE_pbvh_set_mdyntopo_verts(pbvh, ss->msculptverts);

  MSculptVert *mv = ss->msculptverts;
  const bool is_grid = BKE_pbvh_type(pbvh) == PBVH_GRIDS;

  for (int i = 0; i < totvert; i++, mv++) {
    MV_ADD_FLAG(mv,
                SCULPTVERT_NEED_BOUNDARY | SCULPTVERT_NEED_VALENCE | SCULPTVERT_NEED_DISK_SORT);
    mv->stroke_id = -1;

    PBVHVertRef vertex = {.i = i};

    copy_v3_v3(mv->origco, ss->mvert[i].co);

    BKE_pbvh_update_vert_boundary_faces(ss->face_sets,
                                        ss->hide_poly,
                                        ss->mvert,
                                        ss->medge,
                                        ss->mloop,
                                        ss->mpoly,
                                        ss->msculptverts,
                                        ss->pmap->pmap,
                                        vertex);

    // can't fully update boundary here, so still flag for update
    MV_ADD_FLAG(mv, SCULPTVERT_NEED_BOUNDARY);
  }
}

static void init_sculptvert_layer_grids(SculptSession *ss, PBVH *pbvh, int totvert)
{
  if (ss->msculptverts) {
    MEM_freeN(ss->msculptverts);
  }

  ss->msculptverts = static_cast<MSculptVert *>(
      MEM_calloc_arrayN(totvert, sizeof(*ss->msculptverts), "msculptverts"));
  ss->msculptverts_size = totvert;

  BKE_pbvh_set_mdyntopo_verts(pbvh, ss->msculptverts);

  MSculptVert *mv = ss->msculptverts;

  for (int i = 0; i < totvert; i++, mv++) {
    MV_ADD_FLAG(mv,
                SCULPTVERT_NEED_BOUNDARY | SCULPTVERT_NEED_VALENCE | SCULPTVERT_NEED_DISK_SORT);
    mv->stroke_id = -1;

    PBVHVertRef vertex = {.i = i};

    BKE_pbvh_update_vert_boundary_grids(pbvh, ss->subdiv_ccg, vertex);

    // can't fully update boundary here, so still flag for update
    MV_ADD_FLAG(mv, SCULPTVERT_NEED_BOUNDARY);
  }
}

static void init_sculptvert_layer(SculptSession *ss, PBVH *pbvh, int totvert)
{
  if (BKE_pbvh_type(pbvh) == PBVH_FACES) {
    init_sculptvert_layer_faces(ss, pbvh, totvert);
  }
  else if (BKE_pbvh_type(pbvh) == PBVH_GRIDS) {
    init_sculptvert_layer_grids(ss, pbvh, totvert);
  }
}

PBVH *BKE_sculpt_object_pbvh_ensure(Depsgraph *depsgraph, Object *ob)
{
  if (ob == nullptr || ob->sculpt == nullptr) {
    return nullptr;
  }

  Scene *scene = DEG_get_input_scene(depsgraph);
  const bool respect_hide = true;

  PBVH *pbvh = ob->sculpt->pbvh;
  if (pbvh != nullptr) {
    SCULPT_update_flat_vcol_shading(ob, scene);

    /* NOTE: It is possible that grids were re-allocated due to modifier
     * stack. Need to update those pointers. */
    if (BKE_pbvh_type(pbvh) == PBVH_GRIDS) {
      Object *object_eval = DEG_get_evaluated_object(depsgraph, ob);
      Mesh *mesh_eval = static_cast<Mesh *>(object_eval->data);
      SubdivCCG *subdiv_ccg = mesh_eval->runtime.subdiv_ccg;
      if (subdiv_ccg != nullptr) {
        BKE_sculpt_bvh_update_from_ccg(pbvh, subdiv_ccg);
      }
    }

    BKE_sculptsession_sync_attributes(ob, BKE_object_get_original_mesh(ob));
    BKE_pbvh_update_active_vcol(pbvh, BKE_object_get_original_mesh(ob));

    return pbvh;
  }

  if (ob->sculpt->bm != nullptr) {
    /* Sculpting on a BMesh (dynamic-topology) gets a special PBVH. */
    pbvh = build_pbvh_for_dynamic_topology(ob, false);

    ob->sculpt->pbvh = pbvh;
  }
  else {
#if 1  // def WHEN_GLOBAL_UNDO_WORKS
    /*detect if we are loading from an undo memfile step*/
    Mesh *mesh_orig = BKE_object_get_original_mesh(ob);
    bool is_dyntopo = (mesh_orig->flag & ME_SCULPT_DYNAMIC_TOPOLOGY);

    if (is_dyntopo) {
      /* check if the pbvh cache has a valid bmesh */
#  ifdef WITH_PBVH_CACHE
      pbvh = BKE_pbvh_get_or_free_cached(ob, mesh_orig, PBVH_BMESH);
#  else
      pbvh = nullptr;
#  endif

      BMesh *bm = NULL;

      if (pbvh) {
        bm = BKE_pbvh_get_bmesh(pbvh);
      }

      if (!bm) {
        bm = BKE_sculptsession_empty_bmesh_create();

        BMeshFromMeshParams params = {0};
        params.calc_face_normal = true;
        params.use_shapekey = true;
        params.active_shapekey = ob->shapenr;
        params.create_shapekey_layers = true;
        params.ignore_id_layers = false;
        params.copy_temp_cdlayers = true;

        params.cd_mask_extra.vmask = CD_MASK_DYNTOPO_VERT;

        BM_mesh_bm_from_me(NULL, bm, mesh_orig, &params);
      }

      ob->sculpt->bm = bm;

      SCULPT_undo_ensure_bmlog(ob);

      /* Note build_pbvh_for_dynamic_topology respects the pbvh cache. */
      pbvh = build_pbvh_for_dynamic_topology(ob, true);

      BKE_sculptsession_update_attr_refs(ob);
    }
    else {
      Object *object_eval = DEG_get_evaluated_object(depsgraph, ob);
      Mesh *mesh_eval = static_cast<Mesh *>(object_eval->data);
      if (mesh_eval->runtime.subdiv_ccg != NULL) {
        pbvh = build_pbvh_from_ccg(ob, mesh_eval->runtime.subdiv_ccg, respect_hide);
      }
      else if (ob->type == OB_MESH) {
        Mesh *me_eval_deform = object_eval->runtime.mesh_deform_eval;
        pbvh = build_pbvh_from_regular_mesh(ob, me_eval_deform, respect_hide);
      }
    }
#else
    Object *object_eval = DEG_get_evaluated_object(depsgraph, ob);
    Mesh *mesh_eval = static_cast<Mesh *>(object_eval->data);
    if (mesh_eval->runtime.subdiv_ccg != nullptr) {
      pbvh = build_pbvh_from_ccg(ob, mesh_eval->runtime.subdiv_ccg, respect_hide);
    }
    else if (ob->type == OB_MESH) {
      Mesh *me_eval_deform = object_eval->runtime.mesh_deform_eval;

      BKE_sculptsession_check_sculptverts(ob->sculpt, me_eval_deform->totvert);

      pbvh = build_pbvh_from_regular_mesh(ob, me_eval_deform, respect_hide);
    }
#endif
  }

<<<<<<< HEAD
  if (!ob->sculpt->pmap) {
    ob->sculpt->pmap = BKE_pbvh_make_pmap(BKE_object_get_original_mesh(ob));
  }

  BKE_pbvh_set_pmap(pbvh, ob->sculpt->pmap);
=======
  BKE_pbvh_pmap_set(pbvh, ob->sculpt->pmap);
  sculpt_attribute_update_refs(ob);
>>>>>>> 9d40b1cc

  ob->sculpt->pbvh = pbvh;

  BKE_sculptsession_update_attr_refs(ob);

  if (pbvh) {
    SCULPT_update_flat_vcol_shading(ob, scene);
  }

  return pbvh;
}

void BKE_sculpt_bvh_update_from_ccg(PBVH *pbvh, SubdivCCG *subdiv_ccg)
{
  BKE_pbvh_grids_update(pbvh,
                        subdiv_ccg->grids,
                        (void **)subdiv_ccg->grid_faces,
                        subdiv_ccg->grid_flag_mats,
                        subdiv_ccg->grid_hidden);
}

bool BKE_sculptsession_use_pbvh_draw(const Object *ob, const View3D * /*v3d*/)
{
  SculptSession *ss = ob->sculpt;
  if (ss == nullptr || ss->pbvh == nullptr || ss->mode_type != OB_MODE_SCULPT) {
    return false;
  }

#if 0
  if (BKE_pbvh_type(ss->pbvh) == PBVH_GRIDS) {
    return !(v3d && (v3d->shading.type > OB_SOLID));
  }
#endif

  if (BKE_pbvh_type(ss->pbvh) == PBVH_FACES) {
    /* Regular mesh only draws from PBVH without modifiers and shape keys. */

    return !(ss->shapekey_active || ss->deform_modifiers_active);
  }

  /* Multires and dyntopo always draw directly from the PBVH. */
  return true;
}

/* Returns the Face Set random color for rendering in the overlay given its ID and a color seed. */
#define GOLDEN_RATIO_CONJUGATE 0.618033988749895f
void BKE_paint_face_set_overlay_color_get(const int face_set, const int seed, uchar r_color[4])
{
  float rgba[4];
  float random_mod_hue = GOLDEN_RATIO_CONJUGATE * (face_set + (seed % 10));
  random_mod_hue = random_mod_hue - floorf(random_mod_hue);
  const float random_mod_sat = BLI_hash_int_01(face_set + seed + 1);
  const float random_mod_val = BLI_hash_int_01(face_set + seed + 2);
  hsv_to_rgb(random_mod_hue,
             0.6f + (random_mod_sat * 0.25f),
             1.0f - (random_mod_val * 0.35f),
             &rgba[0],
             &rgba[1],
             &rgba[2]);
  rgba_float_to_uchar(r_color, rgba);
}

int BKE_sculptsession_vertex_count(const SculptSession *ss)
{
  switch (BKE_pbvh_type(ss->pbvh)) {
    case PBVH_FACES:
      return ss->totvert;
    case PBVH_BMESH:
      return BM_mesh_elem_count(ss->bm, BM_VERT);
    case PBVH_GRIDS:
      return BKE_pbvh_get_grid_num_verts(ss->pbvh);
  }

  return 0;
}

/**
  Syncs customdata layers with internal bmesh, but ignores deleted layers.
*/
void BKE_sculptsession_sync_attributes(struct Object *ob, struct Mesh *me)
{
  SculptSession *ss = ob->sculpt;

  if (!ss) {
    return;
  }
  else if (!ss->bm) {
    BKE_sculptsession_update_attr_refs(ob);
    return;
  }

  bool modified = false;
  BMesh *bm = ss->bm;

  CustomData *cd1[4] = {&me->vdata, &me->edata, &me->ldata, &me->pdata};
  CustomData *cd2[4] = {&bm->vdata, &bm->edata, &bm->ldata, &bm->pdata};
  int badmask = CD_MASK_MLOOP | CD_MASK_MVERT | CD_MASK_MEDGE | CD_MASK_MPOLY | CD_MASK_ORIGINDEX |
                CD_MASK_ORIGSPACE | CD_MASK_MFACE;

  for (int i = 0; i < 4; i++) {
    Vector<CustomDataLayer *> newlayers;

    CustomData *data1 = cd1[i];
    CustomData *data2 = cd2[i];

    if (!data1->layers) {
      modified |= data2->layers != NULL;
      continue;
    }

    for (int j = 0; j < data1->totlayer; j++) {
      CustomDataLayer *cl1 = data1->layers + j;

      if ((1 << cl1->type) & badmask) {
        continue;
      }

      int idx = CustomData_get_named_layer_index(data2, cl1->type, cl1->name);
      if (idx < 0) {
        newlayers.append(cl1);
      }
    }

    for (CustomDataLayer *layer : newlayers) {
      BM_data_layer_add_named(bm, data2, layer->type, layer->name);
      modified = true;
    }

    /* sync various ids */
    for (int j = 0; j < data1->totlayer; j++) {
      CustomDataLayer *cl1 = data1->layers + j;

      if ((1 << cl1->type) & badmask) {
        continue;
      }

      int idx = CustomData_get_named_layer_index(data2, cl1->type, cl1->name);

      if (idx == -1) {
        continue;
      }

      CustomDataLayer *cl2 = data2->layers + idx;

      cl2->anonymous_id = cl1->anonymous_id;
      cl2->uid = cl1->uid;
    }

    bool typemap[CD_NUMTYPES] = {0};

    for (int j = 0; j < data1->totlayer; j++) {
      CustomDataLayer *cl1 = data1->layers + j;

      if ((1 << cl1->type) & badmask) {
        continue;
      }

      if (typemap[cl1->type]) {
        continue;
      }

      typemap[cl1->type] = true;

      // find first layer
      int baseidx = CustomData_get_layer_index(data2, cl1->type);

      if (baseidx < 0) {
        modified |= true;
        continue;
      }

      CustomDataLayer *cl2 = data2->layers + baseidx;

      int idx = CustomData_get_named_layer_index(data2, cl1->type, cl1[cl1->active].name);
      if (idx >= 0) {
        modified |= idx - baseidx != cl2->active;
        cl2->active = idx - baseidx;
      }

      idx = CustomData_get_named_layer_index(data2, cl1->type, cl1[cl1->active_rnd].name);
      if (idx >= 0) {
        modified |= idx - baseidx != cl2->active_rnd;
        cl2->active_rnd = idx - baseidx;
      }

      idx = CustomData_get_named_layer_index(data2, cl1->type, cl1[cl1->active_mask].name);
      if (idx >= 0) {
        modified |= idx - baseidx != cl2->active_mask;
        cl2->active_mask = idx - baseidx;
      }

      idx = CustomData_get_named_layer_index(data2, cl1->type, cl1[cl1->active_clone].name);
      if (idx >= 0) {
        modified |= idx - baseidx != cl2->active_clone;
        cl2->active_clone = idx - baseidx;
      }
    }
  }

  if (modified && ss->bm) {
    CustomData_regen_active_refs(&ss->bm->vdata);
    CustomData_regen_active_refs(&ss->bm->edata);
    CustomData_regen_active_refs(&ss->bm->ldata);
    CustomData_regen_active_refs(&ss->bm->pdata);
  }

  BKE_sculptsession_update_attr_refs(ob);
}

BMesh *BKE_sculptsession_empty_bmesh_create()
{
  BMAllocTemplate allocsize;

  allocsize.totvert = 2048 * 1;
  allocsize.totface = 2048 * 16;
  allocsize.totloop = 4196 * 16;
  allocsize.totedge = 2048 * 16;

  BMeshCreateParams params = {0};

  params.use_toolflags = false;
  params.create_unique_ids = true;
  params.id_elem_mask = BM_VERT | BM_EDGE | BM_FACE;
  params.id_map = true;
  params.temporary_ids = false;
  params.no_reuse_ids = false;

  BMesh *bm = BM_mesh_create(&allocsize, &params);

  return bm;
}

bool BKE_paint_uses_channels(ePaintMode mode)
{
  return mode == PAINT_MODE_SCULPT;
}

/** Returns pointer to a CustomData associated with a given domain, if
 * one exists.  If not nullptr is returned (this may happen with e.g.
 * multires and ATTR_DOMAIN_POINT).
 */
static CustomData *sculpt_get_cdata(Object *ob, eAttrDomain domain)
{
  SculptSession *ss = ob->sculpt;

  if (ss->bm) {
    switch (domain) {
      case ATTR_DOMAIN_POINT:
        return &ss->bm->vdata;
      case ATTR_DOMAIN_FACE:
        return &ss->bm->pdata;
      default:
        BLI_assert_unreachable();
        return nullptr;
    }
  }
  else {
    Mesh *me = BKE_object_get_original_mesh(ob);

    switch (domain) {
      case ATTR_DOMAIN_POINT:
        /* Cannot get vertex domain for multires grids. */
        if (ss->pbvh && BKE_pbvh_type(ss->pbvh) == PBVH_GRIDS) {
          return nullptr;
        }

        return &me->vdata;
      case ATTR_DOMAIN_FACE:
        return &me->pdata;
      default:
        BLI_assert_unreachable();
        return nullptr;
    }
  }
}

static int sculpt_attr_elem_count_get(Object *ob, eAttrDomain domain)
{
  SculptSession *ss = ob->sculpt;

  switch (domain) {
    case ATTR_DOMAIN_POINT:
      /* Cannot rely on prescence of ss->pbvh. */

      if (ss->bm) {
        return ss->bm->totvert;
      }
      else if (ss->subdiv_ccg) {
        CCGKey key;
        BKE_subdiv_ccg_key_top_level(&key, ss->subdiv_ccg);
        return ss->subdiv_ccg->num_grids * key.grid_area;
      }
      else {
        Mesh *me = BKE_object_get_original_mesh(ob);

        return me->totvert;
      }
      break;
    case ATTR_DOMAIN_FACE:
      return ss->totfaces;
      break;
    default:
      BLI_assert_unreachable();
      return 0;
  }
}

static bool sculpt_attribute_create(SculptSession *ss,
                                    Object *ob,
                                    eAttrDomain domain,
                                    eCustomDataType proptype,
                                    const char *name,
                                    SculptAttribute *out,
                                    const SculptAttributeParams *params,
                                    PBVHType pbvhtype)
{
  Mesh *me = BKE_object_get_original_mesh(ob);

  bool simple_array = params->simple_array;
  bool permanent = params->permanent;

  out->params = *params;
  out->proptype = proptype;
  out->domain = domain;
  BLI_strncpy_utf8(out->name, name, sizeof(out->name));

  /* Force non-CustomData simple_array mode if not PBVH_FACES. */
  if (pbvhtype == PBVH_GRIDS) {
    if (permanent) {
      printf(
          "%s: error: tried to make permanent customdata in multires; will make "
          "local "
          "array "
          "instead.\n",
          __func__);
      permanent = (out->params.permanent = false);
    }

    simple_array = (out->params.simple_array = true);
  }

  BLI_assert(!(simple_array && permanent));

  int totelem = sculpt_attr_elem_count_get(ob, domain);

  if (simple_array) {
    int elemsize = CustomData_sizeof(proptype);

    out->data = MEM_calloc_arrayN(totelem, elemsize, __func__);

    out->data_for_bmesh = ss->bm != nullptr;
    out->bmesh_cd_offset = -1;
    out->layer = nullptr;
    out->elem_size = elemsize;
    out->used = true;
    out->elem_num = totelem;

    return true;
  }

  switch (pbvhtype) {
    case PBVH_BMESH: {
      CustomData *cdata = nullptr;
      out->data_for_bmesh = true;

      switch (domain) {
        case ATTR_DOMAIN_POINT:
          cdata = &ss->bm->vdata;
          break;
        case ATTR_DOMAIN_FACE:
          cdata = &ss->bm->pdata;
          break;
        default:
          out->used = false;
          return false;
      }

      BLI_assert(CustomData_get_named_layer_index(cdata, proptype, name) == -1);

      BM_data_layer_add_named(ss->bm, cdata, proptype, name);
      int index = CustomData_get_named_layer_index(cdata, proptype, name);

      if (!permanent) {
        cdata->layers[index].flag |= CD_FLAG_TEMPORARY | CD_FLAG_NOCOPY;
      }

      out->data = nullptr;
      out->layer = cdata->layers + index;
      out->bmesh_cd_offset = out->layer->offset;
      out->elem_size = CustomData_sizeof(proptype);
      break;
    }
    case PBVH_FACES: {
      CustomData *cdata = nullptr;

      out->data_for_bmesh = false;

      switch (domain) {
        case ATTR_DOMAIN_POINT:
          cdata = &me->vdata;
          break;
        case ATTR_DOMAIN_FACE:
          cdata = &me->pdata;
          break;
        default:
          out->used = false;
          return false;
      }

      BLI_assert(CustomData_get_named_layer_index(cdata, proptype, name) == -1);

      CustomData_add_layer_named(cdata, proptype, CD_SET_DEFAULT, nullptr, totelem, name);
      int index = CustomData_get_named_layer_index(cdata, proptype, name);

      if (!permanent) {
        cdata->layers[index].flag |= CD_FLAG_TEMPORARY | CD_FLAG_NOCOPY;
      }

      out->data = nullptr;
      out->layer = cdata->layers + index;
      out->bmesh_cd_offset = -1;
      out->data = out->layer->data;
      out->elem_size = CustomData_get_elem_size(out->layer);

      break;
    }
    case PBVH_GRIDS: {
      /* GRIDS should have been handled as simple arrays. */
      BLI_assert_unreachable();
      break;
    }
    default:
      BLI_assert_unreachable();
      break;
  }

  out->used = true;
  out->elem_num = totelem;

  return true;
}

static bool sculpt_attr_update(Object *ob, SculptAttribute *attr)
{
  SculptSession *ss = ob->sculpt;
  int elem_num = sculpt_attr_elem_count_get(ob, attr->domain);

  bool bad = false;

  if (attr->params.simple_array) {
    bad = attr->elem_num != elem_num;

    if (bad) {
      MEM_SAFE_FREE(attr->data);
    }
  }
  else {
    CustomData *cdata = sculpt_get_cdata(ob, attr->domain);

    if (cdata) {
      int layer_index = CustomData_get_named_layer_index(cdata, attr->proptype, attr->name);
      bad = layer_index == -1;

      if (ss->bm) {
        attr->bmesh_cd_offset = cdata->layers[layer_index].offset;
      }
    }
  }

  if (bad) {
    sculpt_attribute_create(ss,
                            ob,
                            attr->domain,
                            attr->proptype,
                            attr->name,
                            attr,
                            &attr->params,
                            BKE_pbvh_type(ss->pbvh));
  }

  return bad;
}

static SculptAttribute *sculpt_get_cached_layer(SculptSession *ss,
                                                eAttrDomain domain,
                                                eCustomDataType proptype,
                                                const char *name)
{
  for (int i = 0; i < SCULPT_MAX_ATTRIBUTES; i++) {
    SculptAttribute *attr = ss->temp_attributes + i;

    if (attr->used && STREQ(attr->name, name) && attr->proptype == proptype &&
        attr->domain == domain) {

      return attr;
    }
  }

  return nullptr;
}

bool BKE_sculpt_attribute_exists(Object *ob,
                                 eAttrDomain domain,
                                 eCustomDataType proptype,
                                 const char *name)
{
  SculptSession *ss = ob->sculpt;
  SculptAttribute *attr = sculpt_get_cached_layer(ss, domain, proptype, name);

  if (attr) {
    return true;
  }

  CustomData *cdata = sculpt_get_cdata(ob, domain);
  return CustomData_get_named_layer_index(cdata, proptype, name) != -1;

  return false;
}

static SculptAttribute *sculpt_alloc_attr(SculptSession *ss)
{
  for (int i = 0; i < SCULPT_MAX_ATTRIBUTES; i++) {
    if (!ss->temp_attributes[i].used) {
      memset((void *)(ss->temp_attributes + i), 0, sizeof(SculptAttribute));
      ss->temp_attributes[i].used = true;

      return ss->temp_attributes + i;
    }
  }

  BLI_assert_unreachable();
  return nullptr;
}

SculptAttribute *BKE_sculpt_attribute_get(struct Object *ob,
                                          eAttrDomain domain,
                                          eCustomDataType proptype,
                                          const char *name)
{
  SculptSession *ss = ob->sculpt;

  /* See if attribute is cached in ss->temp_attributes. */
  SculptAttribute *attr = sculpt_get_cached_layer(ss, domain, proptype, name);

  if (attr) {
    if (sculpt_attr_update(ob, attr)) {
      sculpt_attribute_update_refs(ob);
    }

    return attr;
  }

  /* Does attribute exist in CustomData layout? */
  CustomData *cdata = sculpt_get_cdata(ob, domain);
  if (cdata) {
    int index = CustomData_get_named_layer_index(cdata, proptype, name);

    if (index != -1) {
      int totelem = 0;

      switch (domain) {
        case ATTR_DOMAIN_POINT:
          totelem = BKE_sculptsession_vertex_count(ss);
          break;
        case ATTR_DOMAIN_FACE:
          totelem = ss->totfaces;
          break;
        default:
          BLI_assert_unreachable();
          break;
      }

      attr = sculpt_alloc_attr(ss);

      attr->used = true;
      attr->proptype = proptype;
      attr->data = cdata->layers[index].data;
      attr->bmesh_cd_offset = cdata->layers[index].offset;
      attr->elem_num = totelem;
      attr->layer = cdata->layers + index;
      attr->elem_size = CustomData_get_elem_size(attr->layer);

      BLI_strncpy_utf8(attr->name, name, sizeof(attr->name));
      return attr;
    }
  }

  return nullptr;
}

static SculptAttribute *sculpt_attribute_ensure_ex(Object *ob,
                                                   eAttrDomain domain,
                                                   eCustomDataType proptype,
                                                   const char *name,
                                                   const SculptAttributeParams *params,
                                                   PBVHType pbvhtype)
{
  SculptSession *ss = ob->sculpt;
  SculptAttribute *attr = BKE_sculpt_attribute_get(ob, domain, proptype, name);

  if (attr) {
    return attr;
  }

  attr = sculpt_alloc_attr(ss);

  /* Create attribute. */
  sculpt_attribute_create(ss, ob, domain, proptype, name, attr, params, pbvhtype);
  sculpt_attribute_update_refs(ob);

  return attr;
}

SculptAttribute *BKE_sculpt_attribute_ensure(Object *ob,
                                             eAttrDomain domain,
                                             eCustomDataType proptype,
                                             const char *name,
                                             const SculptAttributeParams *params)
{
  SculptAttributeParams temp_params = *params;

  return sculpt_attribute_ensure_ex(
      ob, domain, proptype, name, &temp_params, BKE_pbvh_type(ob->sculpt->pbvh));
}

static void sculptsession_bmesh_attr_update_internal(Object *ob)
{
  SculptSession *ss = ob->sculpt;

  sculptsession_bmesh_add_layers(ob);

  if (ss->pbvh) {
    int cd_sculpt_vert = CustomData_get_offset(&ss->bm->vdata, CD_DYNTOPO_VERT);
    int cd_face_area = ss->attrs.face_areas ? ss->attrs.face_areas->bmesh_cd_offset : -1;

    BKE_pbvh_update_offsets(ss->pbvh,
                            ob->sculpt->attrs.dyntopo_node_id_vertex->bmesh_cd_offset,
                            ob->sculpt->attrs.dyntopo_node_id_face->bmesh_cd_offset,
                            cd_sculpt_vert,
                            cd_face_area);
  }
}

static void sculptsession_bmesh_add_layers(Object *ob)
{
  SculptSession *ss = ob->sculpt;
  SculptAttributeParams params = {0};

  ss->attrs.sculpt_vert = sculpt_attribute_ensure_ex(
      ob, ATTR_DOMAIN_POINT, CD_DYNTOPO_VERT, "", &params, PBVH_BMESH);

  if (!ss->attrs.face_areas) {
    ss->attrs.face_areas = sculpt_attribute_ensure_ex(ob,
                                                      ATTR_DOMAIN_FACE,
                                                      CD_PROP_FLOAT2,
                                                      SCULPT_ATTRIBUTE_NAME(face_areas),
                                                      &params,
                                                      PBVH_BMESH);
  }

  ss->attrs.dyntopo_node_id_vertex = sculpt_attribute_ensure_ex(
      ob,
      ATTR_DOMAIN_POINT,
      CD_PROP_INT32,
      SCULPT_ATTRIBUTE_NAME(dyntopo_node_id_vertex),
      &params,
      PBVH_BMESH);

  ss->attrs.dyntopo_node_id_face = sculpt_attribute_ensure_ex(
      ob,
      ATTR_DOMAIN_FACE,
      CD_PROP_INT32,
      SCULPT_ATTRIBUTE_NAME(dyntopo_node_id_face),
      &params,
      PBVH_BMESH);
}

void BKE_sculpt_attributes_destroy_temporary_stroke(Object *ob)
{
  SculptSession *ss = ob->sculpt;

  for (int i = 0; i < SCULPT_MAX_ATTRIBUTES; i++) {
    SculptAttribute *attr = ss->temp_attributes + i;

    if (attr->params.stroke_only) {
      BKE_sculpt_attribute_destroy(ob, attr);
    }
  }
}

static void update_bmesh_offsets(Mesh *me, SculptSession *ss)
{
  ss->cd_sculpt_vert = ss->attrs.sculpt_vert ? ss->attrs.sculpt_vert->bmesh_cd_offset : -1;
  ss->cd_vert_node_offset = ss->attrs.dyntopo_node_id_vertex ?
                                ss->attrs.dyntopo_node_id_vertex->bmesh_cd_offset :
                                -1;
  ss->cd_face_node_offset = ss->attrs.dyntopo_node_id_face ?
                                ss->attrs.dyntopo_node_id_face->bmesh_cd_offset :
                                -1;

  CustomDataLayer *layer = BKE_id_attributes_active_color_get(&me->id);
  if (layer) {
    eAttrDomain domain = BKE_id_attribute_domain(&me->id, layer);

    CustomData *cdata = domain == ATTR_DOMAIN_POINT ? &ss->bm->vdata : &ss->bm->ldata;
    int layer_i = CustomData_get_named_layer_index(cdata, layer->type, layer->name);

    ss->cd_vcol_offset = layer_i != -1 ? cdata->layers[layer_i].offset : -1;
  }
  else {
    ss->cd_vcol_offset = -1;
  }

  ss->cd_vert_mask_offset = CustomData_get_offset(&ss->bm->vdata, CD_PAINT_MASK);
  ss->cd_faceset_offset = CustomData_get_offset_named(&ss->bm->pdata, CD_PROP_INT32, ".sculpt_face_set");

  if (ss->attrs.face_areas) {
    ss->cd_face_areas = ss->attrs.face_areas->bmesh_cd_offset;
  }
  else {
    ss->cd_face_areas = -1;
  }

  if (ss->pbvh) {
    BKE_pbvh_update_offsets(ss->pbvh,
                            ss->cd_vert_node_offset,
                            ss->cd_face_node_offset,
                            ss->cd_sculpt_vert,
                            ss->cd_face_areas);
  }
}

static void sculpt_attribute_update_refs(Object *ob)
{
  SculptSession *ss = ob->sculpt;

  /* run twice, in case sculpt_attr_update had to recreate a layer and
     messed up the bmesh offsets. */
  for (int i = 0; i < 2; i++) {
    for (int j = 0; j < SCULPT_MAX_ATTRIBUTES; j++) {
      SculptAttribute *attr = ss->temp_attributes + j;

      if (attr->used) {
        sculpt_attr_update(ob, attr);
      }
    }

    if (ss->bm) {
      sculptsession_bmesh_attr_update_internal(ob);
    }
  }

  Mesh *me = BKE_object_get_original_mesh(ob);

  if (ss->pbvh) {
    BKE_pbvh_update_active_vcol(ss->pbvh, me);
  }

  if (ss->bm) {
    update_bmesh_offsets(me, ss);
  }
}

void BKE_sculptsession_update_attr_refs(Object *ob)
{
  sculpt_attribute_update_refs(ob);
}

void BKE_sculpt_attribute_destroy_temporary_all(Object *ob)
{
  SculptSession *ss = ob->sculpt;

  for (int i = 0; i < SCULPT_MAX_ATTRIBUTES; i++) {
    SculptAttribute *attr = ss->temp_attributes + i;

    if (attr->used && !attr->params.permanent) {
      BKE_sculpt_attribute_destroy(ob, attr);
    }
  }
}

bool BKE_sculpt_attribute_destroy(Object *ob, SculptAttribute *attr)
{
  if (!attr || !attr->used) {
    return false;
  }

  SculptSession *ss = ob->sculpt;
  eAttrDomain domain = attr->domain;

  BLI_assert(attr->used);

  /* Remove from convenience pointer struct. */
  SculptAttribute **ptrs = (SculptAttribute **)&ss->attrs;
  int ptrs_num = sizeof(ss->attrs) / sizeof(void *);

  for (int i = 0; i < ptrs_num; i++) {
    if (ptrs[i] == attr) {
      ptrs[i] = nullptr;
    }
  }

  /* Remove from internal temp_attributes array. */
  for (int i = 0; i < SCULPT_MAX_ATTRIBUTES; i++) {
    SculptAttribute *attr2 = ss->temp_attributes + i;

    if (STREQ(attr2->name, attr->name) && attr2->domain == attr->domain &&
        attr2->proptype == attr->proptype) {

      attr2->used = false;
    }
  }

  Mesh *me = BKE_object_get_original_mesh(ob);

  if (attr->params.simple_array) {
    MEM_SAFE_FREE(attr->data);
  }
  else if (ss->bm) {
    if (attr->data_for_bmesh) {
      CustomData *cdata = attr->domain == ATTR_DOMAIN_POINT ? &ss->bm->vdata : &ss->bm->pdata;

      BM_data_layer_free_named(ss->bm, cdata, attr->name);
    }
  }
  else {
    CustomData *cdata = nullptr;
    int totelem = 0;

    switch (domain) {
      case ATTR_DOMAIN_POINT:
        cdata = ss->bm ? &ss->bm->vdata : &me->vdata;
        totelem = ss->totvert;
        break;
      case ATTR_DOMAIN_FACE:
        cdata = ss->bm ? &ss->bm->pdata : &me->pdata;
        totelem = ss->totfaces;
        break;
      default:
        BLI_assert_unreachable();
        return false;
    }

    /* We may have been called after destroying ss->bm in which case attr->layer
     * might be invalid.
     */
    int layer_i = CustomData_get_named_layer_index(cdata, attr->proptype, attr->name);
    if (layer_i != 0) {
      CustomData_free_layer(cdata, attr->proptype, totelem, layer_i);
    }

    sculpt_attribute_update_refs(ob);
  }

  attr->data = nullptr;
  attr->used = false;

  return true;
}<|MERGE_RESOLUTION|>--- conflicted
+++ resolved
@@ -2279,15 +2279,8 @@
 
 bool *BKE_sculpt_hide_poly_ensure(Object *ob)
 {
-<<<<<<< HEAD
   if (ob->sculpt->attrs.hide_poly) {
     return static_cast<bool *>(ob->sculpt->attrs.hide_poly->data);
-=======
-  bool *hide_poly = static_cast<bool *>(
-      CustomData_get_layer_named(&mesh->pdata, CD_PROP_BOOL, ".hide_poly"));
-  if (hide_poly != nullptr) {
-    return hide_poly;
->>>>>>> 9d40b1cc
   }
 
   SculptAttributeParams params = {0};
@@ -2652,7 +2645,6 @@
       MEM_calloc_arrayN(totgridfaces, sizeof(float) * 2, "ss->face_areas"));
   BKE_sculpt_sync_face_visibility_to_grids(base_mesh, subdiv_ccg);
 
-<<<<<<< HEAD
   if (!pbvh) {
     pbvh = BKE_pbvh_new(PBVH_GRIDS);
 
@@ -2666,7 +2658,8 @@
                          subdiv_ccg->grid_flag_mats,
                          subdiv_ccg->grid_hidden,
                          ob->sculpt->fast_draw,
-                         ss->face_areas);
+                         ss->face_areas,
+                         base_mesh);
   }
   else {
     BKE_pbvh_subdiv_ccg_set(pbvh, subdiv_ccg);
@@ -2691,16 +2684,6 @@
 
   BKE_sculptsession_check_sculptverts(ob->sculpt, pbvh, BKE_pbvh_get_grid_num_verts(pbvh));
 
-=======
-  BKE_pbvh_build_grids(pbvh,
-                       subdiv_ccg->grids,
-                       subdiv_ccg->num_grids,
-                       &key,
-                       (void **)subdiv_ccg->grid_faces,
-                       subdiv_ccg->grid_flag_mats,
-                       subdiv_ccg->grid_hidden,
-                       base_mesh);
->>>>>>> 9d40b1cc
   pbvh_show_mask_set(pbvh, ob->sculpt->show_mask);
   pbvh_show_face_sets_set(pbvh, ob->sculpt->show_face_sets);
 
@@ -2908,20 +2891,14 @@
 #endif
   }
 
-<<<<<<< HEAD
   if (!ob->sculpt->pmap) {
     ob->sculpt->pmap = BKE_pbvh_make_pmap(BKE_object_get_original_mesh(ob));
   }
 
   BKE_pbvh_set_pmap(pbvh, ob->sculpt->pmap);
-=======
-  BKE_pbvh_pmap_set(pbvh, ob->sculpt->pmap);
   sculpt_attribute_update_refs(ob);
->>>>>>> 9d40b1cc
 
   ob->sculpt->pbvh = pbvh;
-
-  BKE_sculptsession_update_attr_refs(ob);
 
   if (pbvh) {
     SCULPT_update_flat_vcol_shading(ob, scene);
@@ -3632,7 +3609,8 @@
   }
 
   ss->cd_vert_mask_offset = CustomData_get_offset(&ss->bm->vdata, CD_PAINT_MASK);
-  ss->cd_faceset_offset = CustomData_get_offset_named(&ss->bm->pdata, CD_PROP_INT32, ".sculpt_face_set");
+  ss->cd_faceset_offset = CustomData_get_offset_named(
+      &ss->bm->pdata, CD_PROP_INT32, ".sculpt_face_set");
 
   if (ss->attrs.face_areas) {
     ss->cd_face_areas = ss->attrs.face_areas->bmesh_cd_offset;
