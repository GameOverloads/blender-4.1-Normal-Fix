/* SPDX-License-Identifier: GPL-2.0-or-later */

/** \file
 * \ingroup bke
 * Mesh Fairing algorithm designed by Brett Fedack, used in the addon "Mesh Fairing":
 * https://github.com/fedackb/mesh-fairing.
 */

#include "BLI_map.hh"
#include "BLI_math.h"
#include "BLI_vector.hh"

#include "DNA_mesh_types.h"
#include "DNA_meshdata_types.h"
#include "DNA_object_types.h"

#include "BKE_lib_id.h"
#include "BKE_lib_query.h"
#include "BKE_mesh.h"
#include "BKE_mesh_fair.h"
#include "BKE_mesh_mapping.h"

#include "bmesh.h"
#include "bmesh_tools.h"

#include "MEM_guardedalloc.h"
#include "eigen_capi.h"

using blender::Array;
using blender::float3;
using blender::Map;
using blender::MutableSpan;
using blender::Span;
using blender::Vector;
using std::array;

class VertexWeight {
 public:
  virtual float weight_at_index(const int index) = 0;
  virtual ~VertexWeight() = default;
};

class LoopWeight {
 public:
  virtual float weight_at_index(const int index) = 0;
  virtual ~LoopWeight() = default;
};

class FairingContext {
 public:
  /* Get coordinates of vertices which are adjacent to the loop with specified index. */
  virtual void adjacents_coords_from_loop(const int loop,
                                          float r_adj_next[3],
                                          float r_adj_prev[3]) = 0;

  /* Get the other vertex index for a loop. */
  virtual int other_vertex_index_from_loop(const int loop, const uint v) = 0;

  virtual float *vertex_deformation_co_get(const int v) = 0;
  virtual void vertex_deformation_co_set(const int v, const float co[3]) = 0;

  virtual int vertex_index_from_loop(const int loop) = 0;
  virtual float cotangent_loop_weight_get(const int loop) = 0;

  int vertex_count_get()
  {
    return totvert_;
  }

  int loop_count_get()
  {
    return totloop_;
  }

  MeshElemMap *vertex_loop_map_get(const int v)
  {
    return &vlmap_[v];
  }

  virtual ~FairingContext() = default;

  void fair_verts(bool *affected,
                  const eMeshFairingDepth depth,
                  VertexWeight *vertex_weight,
                  LoopWeight *loop_weight)
  {

    fair_verts_ex(affected, int(depth), vertex_weight, loop_weight);
  }

 protected:
  int totvert_;
  int totloop_;

  MeshElemMap *vlmap_;
  int *vlmap_mem_;

 private:
  void fair_setup_fairing(const int v,
                          const int i,
                          LinearSolver *solver,
                          float multiplier,
                          const int depth,
                          Map<int, int> &vert_col_map,
                          VertexWeight *vertex_weight,
                          LoopWeight *loop_weight)
  {
    if (depth == 0) {
      if (vert_col_map.contains(v)) {
        const int j = vert_col_map.lookup(v);
        EIG_linear_solver_matrix_add(solver, i, j, -multiplier);
        return;
      }

      const float *co = vertex_deformation_co_get(v);
      for (int j = 0; j < 3; j++) {
        EIG_linear_solver_right_hand_side_add(solver, j, i, multiplier * co[j]);
      }
      return;
    }

    float w_ij_sum = 0;
    const float w_i = vertex_weight->weight_at_index(v);
    MeshElemMap *vlmap_elem = &vlmap_[v];
    for (int l = 0; l < vlmap_elem->count; l++) {
      const int l_index = vlmap_elem->indices[l];
      const int other_vert = other_vertex_index_from_loop(l_index, v);
      const float w_ij = loop_weight->weight_at_index(l_index);
      w_ij_sum += w_ij;
      fair_setup_fairing(other_vert,
                         i,
                         solver,
                         w_i * w_ij * multiplier,
                         depth - 1,
                         vert_col_map,
                         vertex_weight,
                         loop_weight);
    }
    fair_setup_fairing(v,
                       i,
                       solver,
                       -1 * w_i * w_ij_sum * multiplier,
                       depth - 1,
                       vert_col_map,
                       vertex_weight,
                       loop_weight);
  }

  void fair_verts_ex(const bool *affected,
                     const int order,
                     VertexWeight *vertex_weight,
                     LoopWeight *loop_weight)
  {
    Map<int, int> vert_col_map;
    int affected_verts_num = 0;
    for (int i = 0; i < totvert_; i++) {
      if (!affected[i]) {
        continue;
      }
      vert_col_map.add(i, affected_verts_num);
      affected_verts_num++;
    }

    /* Early return, nothing to do. */
    if (ELEM(affected_verts_num, 0, totvert_)) {
      return;
    }

    /* Setup fairing matrices */
    LinearSolver *solver = EIG_linear_solver_new(affected_verts_num, affected_verts_num, 3);
    for (auto item : vert_col_map.items()) {
      const int v = item.key;
      const int col = item.value;
      fair_setup_fairing(v, col, solver, 1.0f, order, vert_col_map, vertex_weight, loop_weight);
    }

    /* Solve linear system */
    EIG_linear_solver_solve(solver);

    /* Copy the result back to the mesh */
    for (auto item : vert_col_map.items()) {
      const int v = item.key;
      const int col = item.value;
      float co[3];
      for (int j = 0; j < 3; j++) {
        co[j] = EIG_linear_solver_variable_get(solver, j, col);
      }
      vertex_deformation_co_set(v, co);
    }

    /* Free solver data */
    EIG_linear_solver_delete(solver);
  }
};

class MeshFairingContext : public FairingContext {
 public:
  MeshFairingContext(Mesh *mesh, MutableSpan<float3> deform_positions)
  {
    totvert_ = mesh->totvert;
    totloop_ = mesh->totloop;

    MutableSpan<float3> positions = mesh->vert_positions_for_write();
    edges_ = mesh->edges();
    polys = mesh->polys();
    mloop_ = mesh->loops();
<<<<<<< HEAD

    BKE_mesh_vert_loop_map_create(
        &vlmap_,
        &vlmap_mem_,
        reinterpret_cast<const float(*)[3]>(mesh->vert_positions().data()),
        medge_.data(),
        mpoly_.data(),
        mloop_.data(),
        mesh->totvert,
        mesh->totpoly,
        mesh->totloop,
        false);

    BKE_mesh_edge_loop_map_create(&elmap_,
                                  &elmap_mem_,
                                  mesh->totedge,
                                  mesh->mpoly,
=======
    BKE_mesh_vert_loop_map_create(&vlmap_,
                                  &vlmap_mem_,
                                  polys.data(),
                                  mloop_.data(),
                                  mesh->totvert,
>>>>>>> da65b21e
                                  mesh->totpoly,
                                  mesh->mloop,
                                  mesh->totloop);

    auto vert_positions = mesh->vert_positions_for_write().data();

    /* Deformation coords. */
    if (vert_positions) {
      deform_mvert_ = reinterpret_cast<float(*)[3]>(vert_positions);
#if 0
      co_.reserve(mesh->totvert);

      if (!deform_positions.is_empty()) {
        for (int i = 0; i < mesh->totvert; i++) {
          co_[i] = deform_positions[i];
        }
      }
#endif
#if 0
    else {
      for (int i = 0; i < mesh->totvert; i++) {
        co_[i] = positions[i];
      }
    }
#endif

<<<<<<< HEAD
      loop_to_poly_map_ = blender::bke::mesh_topology::build_loop_to_poly_map(mpoly_,
                                                                              mloop_.size());
    }
=======
    loop_to_poly_map_ = blender::bke::mesh_topology::build_loop_to_poly_map(polys, mloop_.size());
>>>>>>> da65b21e
  }

  ~MeshFairingContext() override
  {
    MEM_SAFE_FREE(vlmap_);
    MEM_SAFE_FREE(vlmap_mem_);
    MEM_SAFE_FREE(elmap_);
    MEM_SAFE_FREE(elmap_mem_);
  }

  float *vertex_deformation_co_get(const int v)
  {
    return deform_mvert_[v];
  }

  void vertex_deformation_co_set(const int v, const float co[3])
  {
    copy_v3_v3(deform_mvert_[v], co);
  }

  void adjacents_coords_from_loop(const int loop,
                                  float r_adj_next[3],
                                  float r_adj_prev[3]) override
  {
    const int vert = mloop_[loop].v;
<<<<<<< HEAD
    const MPoly *p = &mpoly_[loop_to_poly_map_[loop]];
    const int corner = poly_find_loop_from_vert(p, &mloop_[p->loopstart], vert);
    copy_v3_v3(r_adj_next, deform_mvert_[ME_POLY_LOOP_NEXT(mloop_, p, corner)->v]);
    copy_v3_v3(r_adj_prev, deform_mvert_[ME_POLY_LOOP_PREV(mloop_, p, corner)->v]);
=======
    const MPoly &poly = polys[loop_to_poly_map_[loop]];
    const int corner = poly_find_loop_from_vert(&poly, &mloop_[poly.loopstart], vert);
    copy_v3_v3(r_adj_next, co_[ME_POLY_LOOP_NEXT(mloop_, &poly, corner)->v]);
    copy_v3_v3(r_adj_prev, co_[ME_POLY_LOOP_PREV(mloop_, &poly, corner)->v]);
>>>>>>> da65b21e
  }

  int other_vertex_index_from_loop(const int loop, const uint v) override
  {
    const MEdge *edge = &edges_[mloop_[loop].e];
    if (edge->v1 == v) {
      return edge->v2;
    }
    return edge->v1;
  }

  int vertex_index_from_loop(const int loop) override
  {
    return mloop_[loop].v;
  }

  float cotangent_loop_weight_get(const int /*UNUSED(loop)*/) override
  {
    /* TODO: Implement cotangent loop weights for meshes. */
    return 1.0f;
  }

 protected:
  Mesh *mesh_;
  Span<MLoop> mloop_;
  Span<MPoly> polys;
  Span<MEdge> edges_;
  Array<int> loop_to_poly_map_;

  float (*deform_mvert_)[3];

  MeshElemMap *elmap_;
  int *elmap_mem_;
};

class BMeshFairingContext : public FairingContext {
 public:
  BMeshFairingContext(BMesh *bm)
  {
    this->bm = bm;
    totvert_ = bm->totvert;
    totloop_ = bm->totloop;

    BM_mesh_elem_table_ensure(bm, BM_VERT);
    BM_mesh_elem_index_ensure(bm, BM_LOOP);

    /* Deformation coords. */
#if 0  // merge error ?
    co_.reserve(bm->totvert);
    for (int i = 0; i < bm->totvert; i++) {
      BMVert *v = BM_vert_at_index(bm, i);
      co_[i] = v->co;
    }
#endif

    bmloop_.reserve(bm->totloop);
    vlmap_ = (MeshElemMap *)MEM_calloc_arrayN(bm->totvert, sizeof(MeshElemMap), "bmesh loop map");
    vlmap_mem_ = (int *)MEM_malloc_arrayN(bm->totloop, sizeof(int), "bmesh loop map mempool");

    BMVert *v;
    BMLoop *l;
    BMIter iter;
    BMIter loop_iter;
    int index_iter = 0;

    /* This initializes both the bmloop and the vlmap for bmesh in a single loop. */
    BM_ITER_MESH (v, &iter, bm, BM_VERTS_OF_MESH) {
      int loop_count = 0;
      const int vert_index = BM_elem_index_get(v);
      vlmap_[vert_index].indices = &vlmap_mem_[index_iter];

      BM_ITER_ELEM (l, &loop_iter, v, BM_LOOPS_OF_VERT) {
        const int loop_index = BM_elem_index_get(l);
        bmloop_[loop_index] = l;
        vlmap_mem_[index_iter] = loop_index;
        index_iter++;
        loop_count++;
      }
      vlmap_[vert_index].count = loop_count;
    }
  }

  ~BMeshFairingContext() override
  {
    MEM_SAFE_FREE(vlmap_);
    MEM_SAFE_FREE(vlmap_mem_);
  }

  float *vertex_deformation_co_get(const int v)
  {
    return BM_vert_at_index(bm, v)->co;
  }

  void vertex_deformation_co_set(const int v, const float co[3])
  {
    copy_v3_v3(BM_vert_at_index(bm, v)->co, co);
  }

  void adjacents_coords_from_loop(const int loop,
                                  float r_adj_next[3],
                                  float r_adj_prev[3]) override
  {
    copy_v3_v3(r_adj_next, bmloop_[loop]->next->v->co);
    copy_v3_v3(r_adj_prev, bmloop_[loop]->prev->v->co);
  }

  int other_vertex_index_from_loop(const int loop, const uint v) override
  {
    BMLoop *l = bmloop_[loop];
    BMVert *bmvert = BM_vert_at_index(bm, v);
    BMVert *bm_other_vert = BM_edge_other_vert(l->e, bmvert);
    return BM_elem_index_get(bm_other_vert);
  }

  int vertex_index_from_loop(const int loop) override
  {
    return BM_elem_index_get(bmloop_[loop]->v);
  }

  float cotangent_loop_weight_get(const int loop) override
  {
    return 1.0f;

    /* TODO: enable this when it works. */
    BMLoop *l = bmloop_[loop];
    float *co_c[2];
    int co_c_count = 1;

    float *co_a = l->v->co;
    float *co_b = l->next->v->co;
    co_c[0] = l->prev->v->co;
    if (!BM_edge_is_boundary(l->e)) {
      co_c_count = 2;
      co_c[1] = l->radial_next->next->next->v->co;
    }

    float weight = 0.0f;
    for (int c = 0; c < co_c_count; c++) {
      float v1[3];
      float v2[3];
      sub_v3_v3v3(v1, co_a, co_c[c]);
      sub_v3_v3v3(v2, co_b, co_c[c]);
      const float angle = angle_v3v3(v1, v2);
      const float tangent = tan(angle);
      if (tangent != 0) {
        weight += 1.0f / tangent;
      }
      else {
        weight += 1e-4;
      }
    }
    weight *= 0.5f;
    return weight;
  }

 protected:
  BMesh *bm;
  Vector<BMLoop *> bmloop_;
};

class UniformVertexWeight : public VertexWeight {
 public:
  UniformVertexWeight(FairingContext *fairing_context)
  {
    const int totvert = fairing_context->vertex_count_get();
    fairing_context_ = fairing_context;
    vertex_weights_.resize(totvert);
    cached_.resize(totvert);
    for (int i = 0; i < totvert; i++) {
      cached_[i] = false;
    }
  }

  float weight_at_index(const int index) override
  {
    if (!cached_[index]) {
      vertex_weights_[index] = uniform_weight_at_index(index);
      cached_[index] = true;
    }
    return vertex_weights_[index];
  }

 private:
  float uniform_weight_at_index(const int index)
  {
    const int tot_loop = fairing_context_->vertex_loop_map_get(index)->count;
    if (tot_loop != 0) {
      return 1.0f / tot_loop;
    }
    return FLT_MAX;
  }
  Vector<float> vertex_weights_;
  Vector<bool> cached_;
  FairingContext *fairing_context_;
};

class VoronoiVertexWeight : public VertexWeight {

 public:
  VoronoiVertexWeight(FairingContext *fairing_context)
  {
    fairing_context_ = fairing_context;

    const int totvert = fairing_context->vertex_count_get();
    vertex_weights_.resize(totvert);
    cached_.resize(totvert);
    for (int i = 0; i < totvert; i++) {
      cached_[i] = false;
    }
  }

  float weight_at_index(const int index) override
  {
    if (!cached_[index]) {
      vertex_weights_[index] = voronoi_weight_at_index(index);
      cached_[index] = true;
    }
    return vertex_weights_[index];
  }

 private:
  Vector<float> vertex_weights_;
  Vector<bool> cached_;
  FairingContext *fairing_context_;

  float voronoi_weight_at_index(const int index)
  {
    float area = 0.0f;
    float a[3];
    copy_v3_v3(a, fairing_context_->vertex_deformation_co_get(index));
    const float acute_threshold = M_PI_2;

    MeshElemMap *vlmap_elem = fairing_context_->vertex_loop_map_get(index);
    for (int l = 0; l < vlmap_elem->count; l++) {
      const int l_index = vlmap_elem->indices[l];

      float b[3], c[3], d[3];
      fairing_context_->adjacents_coords_from_loop(l_index, b, c);

      if (angle_v3v3v3(c, fairing_context_->vertex_deformation_co_get(index), b) <
          acute_threshold) {
        calc_circumcenter(d, a, b, c);
      }
      else {
        add_v3_v3v3(d, b, c);
        mul_v3_fl(d, 0.5f);
      }

      float t[3];
      add_v3_v3v3(t, a, b);
      mul_v3_fl(t, 0.5f);
      area += area_tri_v3(a, t, d);

      add_v3_v3v3(t, a, c);
      mul_v3_fl(t, 0.5f);
      area += area_tri_v3(a, d, t);
    }

    return area != 0.0f ? 1.0f / area : 1e12;
  }

  void calc_circumcenter(float r[3], const float a[3], const float b[3], const float c[3])
  {
    float ab[3];
    sub_v3_v3v3(ab, b, a);

    float ac[3];
    sub_v3_v3v3(ac, c, a);

    float ab_cross_ac[3];
    cross_v3_v3v3(ab_cross_ac, ab, ac);

    if (len_squared_v3(ab_cross_ac) > 0.0f) {
      float d[3];
      cross_v3_v3v3(d, ab_cross_ac, ab);
      mul_v3_fl(d, len_squared_v3(ac));

      float t[3];
      cross_v3_v3v3(t, ac, ab_cross_ac);
      mul_v3_fl(t, len_squared_v3(ab));

      add_v3_v3(d, t);

      mul_v3_fl(d, 1.0f / (2.0f * len_squared_v3(ab_cross_ac)));

      add_v3_v3v3(r, a, d);
      return;
    }
    copy_v3_v3(r, a);
  }
};

class UniformLoopWeight : public LoopWeight {
 public:
  float weight_at_index(const int /*index*/) override
  {
    return 1.0f;
  }
};

class CotangentLoopWeight : public LoopWeight {
 public:
  CotangentLoopWeight(FairingContext *fairing_context)
  {
    const int totloop = fairing_context->loop_count_get();
    fairing_context_ = fairing_context;
    loop_weights_.resize(totloop);
    cached_.resize(totloop);
    for (int i = 0; i < totloop; i++) {
      cached_[i] = false;
    }
  }
  ~CotangentLoopWeight() = default;

  float weight_at_index(const int index) override
  {
    if (!cached_[index]) {
      loop_weights_[index] = fairing_context_->cotangent_loop_weight_get(index);
      cached_[index] = true;
    }
    return loop_weights_[index];
  }

 private:
  Vector<float> loop_weights_;
  Vector<bool> cached_;
  FairingContext *fairing_context_;
};

static void prefair_and_fair_verts(FairingContext *fairing_context,
                                   bool *affected_verts,
                                   const eMeshFairingDepth depth)
{
  /* Pre-fair. */
  UniformVertexWeight *uniform_vertex_weights = new UniformVertexWeight(fairing_context);
  UniformLoopWeight *uniform_loop_weights = new UniformLoopWeight();
  fairing_context->fair_verts(
      affected_verts, MESH_FAIRING_DEPTH_POSITION, uniform_vertex_weights, uniform_loop_weights);

  delete uniform_vertex_weights;
  delete uniform_loop_weights;

  /* Fair. */
  VoronoiVertexWeight *voronoi_vertex_weights = new VoronoiVertexWeight(fairing_context);
  CotangentLoopWeight *cotangent_loop_weights = new CotangentLoopWeight(fairing_context);

  fairing_context->fair_verts(
      affected_verts, depth, voronoi_vertex_weights, cotangent_loop_weights);

  delete voronoi_vertex_weights;
  delete cotangent_loop_weights;
}

void BKE_mesh_prefair_and_fair_verts(struct Mesh *mesh,
                                     float (*deform_vert_positions)[3],
                                     bool *affect_verts,
                                     const eMeshFairingDepth depth)
{
  MutableSpan<float3> deform_positions_span;
  if (deform_vert_positions) {
    deform_positions_span = {reinterpret_cast<float3 *>(deform_vert_positions), mesh->totvert};
  }
  MeshFairingContext *fairing_context = new MeshFairingContext(mesh, deform_positions_span);
  prefair_and_fair_verts(fairing_context, affect_verts, depth);
  delete fairing_context;
}

void BKE_bmesh_prefair_and_fair_verts(struct BMesh *bm,
                                      bool *affect_verts,
                                      const eMeshFairingDepth depth)
{
  BMeshFairingContext *fairing_context = new BMeshFairingContext(bm);
  prefair_and_fair_verts(fairing_context, affect_verts, depth);
  delete fairing_context;
}<|MERGE_RESOLUTION|>--- conflicted
+++ resolved
@@ -56,12 +56,6 @@
   /* Get the other vertex index for a loop. */
   virtual int other_vertex_index_from_loop(const int loop, const uint v) = 0;
 
-  virtual float *vertex_deformation_co_get(const int v) = 0;
-  virtual void vertex_deformation_co_set(const int v, const float co[3]) = 0;
-
-  virtual int vertex_index_from_loop(const int loop) = 0;
-  virtual float cotangent_loop_weight_get(const int loop) = 0;
-
   int vertex_count_get()
   {
     return totvert_;
@@ -69,12 +63,17 @@
 
   int loop_count_get()
   {
-    return totloop_;
+    return totvert_;
   }
 
   MeshElemMap *vertex_loop_map_get(const int v)
   {
     return &vlmap_[v];
+  }
+
+  float *vertex_deformation_co_get(const int v)
+  {
+    return co_[v];
   }
 
   virtual ~FairingContext() = default;
@@ -89,6 +88,8 @@
   }
 
  protected:
+  Vector<float *> co_;
+
   int totvert_;
   int totloop_;
 
@@ -111,10 +112,8 @@
         EIG_linear_solver_matrix_add(solver, i, j, -multiplier);
         return;
       }
-
-      const float *co = vertex_deformation_co_get(v);
       for (int j = 0; j < 3; j++) {
-        EIG_linear_solver_right_hand_side_add(solver, j, i, multiplier * co[j]);
+        EIG_linear_solver_right_hand_side_add(solver, j, i, multiplier * co_[v][j]);
       }
       return;
     }
@@ -181,11 +180,9 @@
     for (auto item : vert_col_map.items()) {
       const int v = item.key;
       const int col = item.value;
-      float co[3];
       for (int j = 0; j < 3; j++) {
-        co[j] = EIG_linear_solver_variable_get(solver, j, col);
-      }
-      vertex_deformation_co_set(v, co);
+        co_[v][j] = EIG_linear_solver_variable_get(solver, j, col);
+      }
     }
 
     /* Free solver data */
@@ -204,82 +201,34 @@
     edges_ = mesh->edges();
     polys = mesh->polys();
     mloop_ = mesh->loops();
-<<<<<<< HEAD
-
-    BKE_mesh_vert_loop_map_create(
-        &vlmap_,
-        &vlmap_mem_,
-        reinterpret_cast<const float(*)[3]>(mesh->vert_positions().data()),
-        medge_.data(),
-        mpoly_.data(),
-        mloop_.data(),
-        mesh->totvert,
-        mesh->totpoly,
-        mesh->totloop,
-        false);
-
-    BKE_mesh_edge_loop_map_create(&elmap_,
-                                  &elmap_mem_,
-                                  mesh->totedge,
-                                  mesh->mpoly,
-=======
     BKE_mesh_vert_loop_map_create(&vlmap_,
                                   &vlmap_mem_,
                                   polys.data(),
                                   mloop_.data(),
                                   mesh->totvert,
->>>>>>> da65b21e
                                   mesh->totpoly,
-                                  mesh->mloop,
                                   mesh->totloop);
 
-    auto vert_positions = mesh->vert_positions_for_write().data();
-
     /* Deformation coords. */
-    if (vert_positions) {
-      deform_mvert_ = reinterpret_cast<float(*)[3]>(vert_positions);
-#if 0
-      co_.reserve(mesh->totvert);
-
-      if (!deform_positions.is_empty()) {
-        for (int i = 0; i < mesh->totvert; i++) {
-          co_[i] = deform_positions[i];
-        }
-      }
-#endif
-#if 0
+    co_.reserve(mesh->totvert);
+    if (!deform_positions.is_empty()) {
+      for (int i = 0; i < mesh->totvert; i++) {
+        co_[i] = deform_positions[i];
+      }
+    }
     else {
       for (int i = 0; i < mesh->totvert; i++) {
         co_[i] = positions[i];
       }
     }
-#endif
-
-<<<<<<< HEAD
-      loop_to_poly_map_ = blender::bke::mesh_topology::build_loop_to_poly_map(mpoly_,
-                                                                              mloop_.size());
-    }
-=======
+
     loop_to_poly_map_ = blender::bke::mesh_topology::build_loop_to_poly_map(polys, mloop_.size());
->>>>>>> da65b21e
   }
 
   ~MeshFairingContext() override
   {
     MEM_SAFE_FREE(vlmap_);
     MEM_SAFE_FREE(vlmap_mem_);
-    MEM_SAFE_FREE(elmap_);
-    MEM_SAFE_FREE(elmap_mem_);
-  }
-
-  float *vertex_deformation_co_get(const int v)
-  {
-    return deform_mvert_[v];
-  }
-
-  void vertex_deformation_co_set(const int v, const float co[3])
-  {
-    copy_v3_v3(deform_mvert_[v], co);
   }
 
   void adjacents_coords_from_loop(const int loop,
@@ -287,17 +236,10 @@
                                   float r_adj_prev[3]) override
   {
     const int vert = mloop_[loop].v;
-<<<<<<< HEAD
-    const MPoly *p = &mpoly_[loop_to_poly_map_[loop]];
-    const int corner = poly_find_loop_from_vert(p, &mloop_[p->loopstart], vert);
-    copy_v3_v3(r_adj_next, deform_mvert_[ME_POLY_LOOP_NEXT(mloop_, p, corner)->v]);
-    copy_v3_v3(r_adj_prev, deform_mvert_[ME_POLY_LOOP_PREV(mloop_, p, corner)->v]);
-=======
     const MPoly &poly = polys[loop_to_poly_map_[loop]];
     const int corner = poly_find_loop_from_vert(&poly, &mloop_[poly.loopstart], vert);
     copy_v3_v3(r_adj_next, co_[ME_POLY_LOOP_NEXT(mloop_, &poly, corner)->v]);
     copy_v3_v3(r_adj_prev, co_[ME_POLY_LOOP_PREV(mloop_, &poly, corner)->v]);
->>>>>>> da65b21e
   }
 
   int other_vertex_index_from_loop(const int loop, const uint v) override
@@ -307,17 +249,6 @@
       return edge->v2;
     }
     return edge->v1;
-  }
-
-  int vertex_index_from_loop(const int loop) override
-  {
-    return mloop_[loop].v;
-  }
-
-  float cotangent_loop_weight_get(const int /*UNUSED(loop)*/) override
-  {
-    /* TODO: Implement cotangent loop weights for meshes. */
-    return 1.0f;
   }
 
  protected:
@@ -326,11 +257,6 @@
   Span<MPoly> polys;
   Span<MEdge> edges_;
   Array<int> loop_to_poly_map_;
-
-  float (*deform_mvert_)[3];
-
-  MeshElemMap *elmap_;
-  int *elmap_mem_;
 };
 
 class BMeshFairingContext : public FairingContext {
@@ -345,13 +271,11 @@
     BM_mesh_elem_index_ensure(bm, BM_LOOP);
 
     /* Deformation coords. */
-#if 0  // merge error ?
     co_.reserve(bm->totvert);
     for (int i = 0; i < bm->totvert; i++) {
       BMVert *v = BM_vert_at_index(bm, i);
       co_[i] = v->co;
     }
-#endif
 
     bmloop_.reserve(bm->totloop);
     vlmap_ = (MeshElemMap *)MEM_calloc_arrayN(bm->totvert, sizeof(MeshElemMap), "bmesh loop map");
@@ -368,7 +292,6 @@
       int loop_count = 0;
       const int vert_index = BM_elem_index_get(v);
       vlmap_[vert_index].indices = &vlmap_mem_[index_iter];
-
       BM_ITER_ELEM (l, &loop_iter, v, BM_LOOPS_OF_VERT) {
         const int loop_index = BM_elem_index_get(l);
         bmloop_[loop_index] = l;
@@ -386,16 +309,6 @@
     MEM_SAFE_FREE(vlmap_mem_);
   }
 
-  float *vertex_deformation_co_get(const int v)
-  {
-    return BM_vert_at_index(bm, v)->co;
-  }
-
-  void vertex_deformation_co_set(const int v, const float co[3])
-  {
-    copy_v3_v3(BM_vert_at_index(bm, v)->co, co);
-  }
-
   void adjacents_coords_from_loop(const int loop,
                                   float r_adj_next[3],
                                   float r_adj_prev[3]) override
@@ -412,47 +325,6 @@
     return BM_elem_index_get(bm_other_vert);
   }
 
-  int vertex_index_from_loop(const int loop) override
-  {
-    return BM_elem_index_get(bmloop_[loop]->v);
-  }
-
-  float cotangent_loop_weight_get(const int loop) override
-  {
-    return 1.0f;
-
-    /* TODO: enable this when it works. */
-    BMLoop *l = bmloop_[loop];
-    float *co_c[2];
-    int co_c_count = 1;
-
-    float *co_a = l->v->co;
-    float *co_b = l->next->v->co;
-    co_c[0] = l->prev->v->co;
-    if (!BM_edge_is_boundary(l->e)) {
-      co_c_count = 2;
-      co_c[1] = l->radial_next->next->next->v->co;
-    }
-
-    float weight = 0.0f;
-    for (int c = 0; c < co_c_count; c++) {
-      float v1[3];
-      float v2[3];
-      sub_v3_v3v3(v1, co_a, co_c[c]);
-      sub_v3_v3v3(v2, co_b, co_c[c]);
-      const float angle = angle_v3v3(v1, v2);
-      const float tangent = tan(angle);
-      if (tangent != 0) {
-        weight += 1.0f / tangent;
-      }
-      else {
-        weight += 1e-4;
-      }
-    }
-    weight *= 0.5f;
-    return weight;
-  }
-
  protected:
   BMesh *bm;
   Vector<BMLoop *> bmloop_;
@@ -463,101 +335,78 @@
   UniformVertexWeight(FairingContext *fairing_context)
   {
     const int totvert = fairing_context->vertex_count_get();
-    fairing_context_ = fairing_context;
-    vertex_weights_.resize(totvert);
-    cached_.resize(totvert);
+    vertex_weights_.reserve(totvert);
     for (int i = 0; i < totvert; i++) {
-      cached_[i] = false;
+      const int tot_loop = fairing_context->vertex_loop_map_get(i)->count;
+      if (tot_loop != 0) {
+        vertex_weights_[i] = 1.0f / tot_loop;
+      }
+      else {
+        vertex_weights_[i] = FLT_MAX;
+      }
     }
   }
 
   float weight_at_index(const int index) override
   {
-    if (!cached_[index]) {
-      vertex_weights_[index] = uniform_weight_at_index(index);
-      cached_[index] = true;
-    }
-    return vertex_weights_[index];
-  }
-
- private:
-  float uniform_weight_at_index(const int index)
-  {
-    const int tot_loop = fairing_context_->vertex_loop_map_get(index)->count;
-    if (tot_loop != 0) {
-      return 1.0f / tot_loop;
-    }
-    return FLT_MAX;
-  }
-  Vector<float> vertex_weights_;
-  Vector<bool> cached_;
-  FairingContext *fairing_context_;
-};
-
-class VoronoiVertexWeight : public VertexWeight {
-
- public:
-  VoronoiVertexWeight(FairingContext *fairing_context)
-  {
-    fairing_context_ = fairing_context;
-
-    const int totvert = fairing_context->vertex_count_get();
-    vertex_weights_.resize(totvert);
-    cached_.resize(totvert);
-    for (int i = 0; i < totvert; i++) {
-      cached_[i] = false;
-    }
-  }
-
-  float weight_at_index(const int index) override
-  {
-    if (!cached_[index]) {
-      vertex_weights_[index] = voronoi_weight_at_index(index);
-      cached_[index] = true;
-    }
     return vertex_weights_[index];
   }
 
  private:
   Vector<float> vertex_weights_;
-  Vector<bool> cached_;
-  FairingContext *fairing_context_;
-
-  float voronoi_weight_at_index(const int index)
-  {
-    float area = 0.0f;
-    float a[3];
-    copy_v3_v3(a, fairing_context_->vertex_deformation_co_get(index));
-    const float acute_threshold = M_PI_2;
-
-    MeshElemMap *vlmap_elem = fairing_context_->vertex_loop_map_get(index);
-    for (int l = 0; l < vlmap_elem->count; l++) {
-      const int l_index = vlmap_elem->indices[l];
-
-      float b[3], c[3], d[3];
-      fairing_context_->adjacents_coords_from_loop(l_index, b, c);
-
-      if (angle_v3v3v3(c, fairing_context_->vertex_deformation_co_get(index), b) <
-          acute_threshold) {
-        calc_circumcenter(d, a, b, c);
-      }
-      else {
-        add_v3_v3v3(d, b, c);
-        mul_v3_fl(d, 0.5f);
-      }
-
-      float t[3];
-      add_v3_v3v3(t, a, b);
-      mul_v3_fl(t, 0.5f);
-      area += area_tri_v3(a, t, d);
-
-      add_v3_v3v3(t, a, c);
-      mul_v3_fl(t, 0.5f);
-      area += area_tri_v3(a, d, t);
-    }
-
-    return area != 0.0f ? 1.0f / area : 1e12;
-  }
+};
+
+class VoronoiVertexWeight : public VertexWeight {
+
+ public:
+  VoronoiVertexWeight(FairingContext *fairing_context)
+  {
+
+    const int totvert = fairing_context->vertex_count_get();
+    vertex_weights_.reserve(totvert);
+    for (int i = 0; i < totvert; i++) {
+
+      float area = 0.0f;
+      float a[3];
+      copy_v3_v3(a, fairing_context->vertex_deformation_co_get(i));
+      const float acute_threshold = M_PI_2;
+
+      MeshElemMap *vlmap_elem = fairing_context->vertex_loop_map_get(i);
+      for (int l = 0; l < vlmap_elem->count; l++) {
+        const int l_index = vlmap_elem->indices[l];
+
+        float b[3], c[3], d[3];
+        fairing_context->adjacents_coords_from_loop(l_index, b, c);
+
+        if (angle_v3v3v3(c, fairing_context->vertex_deformation_co_get(i), b) < acute_threshold) {
+          calc_circumcenter(d, a, b, c);
+        }
+        else {
+          add_v3_v3v3(d, b, c);
+          mul_v3_fl(d, 0.5f);
+        }
+
+        float t[3];
+        add_v3_v3v3(t, a, b);
+        mul_v3_fl(t, 0.5f);
+        area += area_tri_v3(a, t, d);
+
+        add_v3_v3v3(t, a, c);
+        mul_v3_fl(t, 0.5f);
+        area += area_tri_v3(a, d, t);
+      }
+
+      vertex_weights_[i] = area != 0.0f ? 1.0f / area : 1e12;
+    }
+  }
+
+  float weight_at_index(const int index) override
+  {
+    return vertex_weights_[index];
+  }
+
+ private:
+  Vector<float> vertex_weights_;
 
   void calc_circumcenter(float r[3], const float a[3], const float b[3], const float c[3])
   {
@@ -596,35 +445,6 @@
   {
     return 1.0f;
   }
-};
-
-class CotangentLoopWeight : public LoopWeight {
- public:
-  CotangentLoopWeight(FairingContext *fairing_context)
-  {
-    const int totloop = fairing_context->loop_count_get();
-    fairing_context_ = fairing_context;
-    loop_weights_.resize(totloop);
-    cached_.resize(totloop);
-    for (int i = 0; i < totloop; i++) {
-      cached_[i] = false;
-    }
-  }
-  ~CotangentLoopWeight() = default;
-
-  float weight_at_index(const int index) override
-  {
-    if (!cached_[index]) {
-      loop_weights_[index] = fairing_context_->cotangent_loop_weight_get(index);
-      cached_[index] = true;
-    }
-    return loop_weights_[index];
-  }
-
- private:
-  Vector<float> loop_weights_;
-  Vector<bool> cached_;
-  FairingContext *fairing_context_;
 };
 
 static void prefair_and_fair_verts(FairingContext *fairing_context,
@@ -634,21 +454,16 @@
   /* Pre-fair. */
   UniformVertexWeight *uniform_vertex_weights = new UniformVertexWeight(fairing_context);
   UniformLoopWeight *uniform_loop_weights = new UniformLoopWeight();
-  fairing_context->fair_verts(
-      affected_verts, MESH_FAIRING_DEPTH_POSITION, uniform_vertex_weights, uniform_loop_weights);
-
+  fairing_context->fair_verts(affected_verts, depth, uniform_vertex_weights, uniform_loop_weights);
   delete uniform_vertex_weights;
-  delete uniform_loop_weights;
 
   /* Fair. */
   VoronoiVertexWeight *voronoi_vertex_weights = new VoronoiVertexWeight(fairing_context);
-  CotangentLoopWeight *cotangent_loop_weights = new CotangentLoopWeight(fairing_context);
-
-  fairing_context->fair_verts(
-      affected_verts, depth, voronoi_vertex_weights, cotangent_loop_weights);
-
+  /* TODO: Implement cotangent loop weights. */
+  fairing_context->fair_verts(affected_verts, depth, voronoi_vertex_weights, uniform_loop_weights);
+
+  delete uniform_loop_weights;
   delete voronoi_vertex_weights;
-  delete cotangent_loop_weights;
 }
 
 void BKE_mesh_prefair_and_fair_verts(struct Mesh *mesh,
