/* SPDX-License-Identifier: GPL-2.0-or-later
 * Copyright 2001-2002 NaN Holding BV. All rights reserved. */

/** \file
 * \ingroup bke
 */

/* Allow using deprecated functionality for .blend file I/O. */
#define DNA_DEPRECATED_ALLOW

#include <cstddef>
#include <cstdio>
#include <cstring>

#include "MEM_guardedalloc.h"

#include "DNA_anim_types.h"
#include "DNA_collection_types.h"
#include "DNA_curveprofile_types.h"
#include "DNA_defaults.h"
#include "DNA_gpencil_types.h"
#include "DNA_linestyle_types.h"
#include "DNA_mask_types.h"
#include "DNA_material_types.h"
#include "DNA_mesh_types.h"
#include "DNA_node_types.h"
#include "DNA_object_types.h"
#include "DNA_rigidbody_types.h"
#include "DNA_scene_types.h"
#include "DNA_screen_types.h"
#include "DNA_sequence_types.h"
#include "DNA_sound_types.h"
#include "DNA_space_types.h"
#include "DNA_text_types.h"
#include "DNA_vfont_types.h"
#include "DNA_view3d_types.h"
#include "DNA_windowmanager_types.h"
#include "DNA_workspace_types.h"
#include "DNA_world_types.h"

#include "BKE_callbacks.h"
#include "BLI_blenlib.h"
#include "BLI_math.h"
#include "BLI_string.h"
#include "BLI_string_utils.h"
#include "BLI_task.h"
#include "BLI_threads.h"
#include "BLI_utildefines.h"

#include "BLO_readfile.h"

#include "BLT_translation.h"

#include "BKE_action.h"
#include "BKE_anim_data.h"
#include "BKE_animsys.h"
#include "BKE_armature.h"
#include "BKE_bpath.h"
#include "BKE_brush_engine.h"
#include "BKE_cachefile.h"
#include "BKE_collection.h"
#include "BKE_colortools.h"
#include "BKE_curveprofile.h"
#include "BKE_duplilist.h"
#include "BKE_editmesh.h"
#include "BKE_effect.h"
#include "BKE_fcurve.h"
#include "BKE_freestyle.h"
#include "BKE_gpencil.h"
#include "BKE_icons.h"
#include "BKE_idprop.h"
#include "BKE_idtype.h"
#include "BKE_image.h"
#include "BKE_image_format.h"
#include "BKE_layer.h"
#include "BKE_lib_id.h"
#include "BKE_lib_query.h"
#include "BKE_lib_remap.h"
#include "BKE_linestyle.h"
#include "BKE_main.h"
#include "BKE_mask.h"
#include "BKE_node.h"
#include "BKE_object.h"
#include "BKE_paint.h"
#include "BKE_pointcache.h"
#include "BKE_rigidbody.h"
#include "BKE_scene.h"
#include "BKE_screen.h"
#include "BKE_sound.h"
#include "BKE_unit.h"
#include "BKE_workspace.h"
#include "BKE_world.h"

#include "DEG_depsgraph.h"
#include "DEG_depsgraph_build.h"
#include "DEG_depsgraph_debug.h"
#include "DEG_depsgraph_query.h"

#include "RE_engine.h"

#include "RNA_access.h"

#include "SEQ_edit.h"
#include "SEQ_iterator.h"
#include "SEQ_sequencer.h"

#include "BLO_read_write.h"

#include "engines/eevee/eevee_lightcache.h"

#include "PIL_time.h"

#include "IMB_colormanagement.h"
#include "IMB_imbuf.h"

#include "bmesh.h"

CurveMapping *BKE_sculpt_default_cavity_curve()

{
  CurveMapping *cumap = BKE_curvemapping_add(1, 0, 0, 1, 1);

  cumap->flag &= ~CUMA_EXTEND_EXTRAPOLATE;
  cumap->preset = CURVE_PRESET_LINE;

  BKE_curvemap_reset(cumap->cm, &cumap->clipr, cumap->preset, CURVEMAP_SLOPE_POSITIVE);
  BKE_curvemapping_changed(cumap, false);
  BKE_curvemapping_init(cumap);

  return cumap;
}

void BKE_sculpt_check_cavity_curves(Sculpt *sd)
{
  if (!sd->automasking_cavity_curve) {
    sd->automasking_cavity_curve = BKE_sculpt_default_cavity_curve();
  }

  if (!sd->automasking_cavity_curve_op) {
    sd->automasking_cavity_curve_op = BKE_sculpt_default_cavity_curve();
  }
}

static void scene_init_data(ID *id)
{
  Scene *scene = (Scene *)id;
  const char *colorspace_name;
  SceneRenderView *srv;
  CurveMapping *mblur_shutter_curve;

  BLI_assert(MEMCMP_STRUCT_AFTER_IS_ZERO(scene, id));

  MEMCPY_STRUCT_AFTER(scene, DNA_struct_default_get(Scene), id);

  BLI_strncpy(scene->r.bake.filepath, U.renderdir, sizeof(scene->r.bake.filepath));

  mblur_shutter_curve = &scene->r.mblur_shutter_curve;
  BKE_curvemapping_set_defaults(mblur_shutter_curve, 1, 0.0f, 0.0f, 1.0f, 1.0f);
  BKE_curvemapping_init(mblur_shutter_curve);
  BKE_curvemap_reset(mblur_shutter_curve->cm,
                     &mblur_shutter_curve->clipr,
                     CURVE_PRESET_MAX,
                     CURVEMAP_SLOPE_POS_NEG);

  scene->toolsettings = DNA_struct_default_alloc(ToolSettings);

  scene->toolsettings->autokey_mode = uchar(U.autokey_mode);

  /* Grease pencil multi-frame falloff curve. */
  scene->toolsettings->gp_sculpt.cur_falloff = BKE_curvemapping_add(1, 0.0f, 0.0f, 1.0f, 1.0f);
  CurveMapping *gp_falloff_curve = scene->toolsettings->gp_sculpt.cur_falloff;
  BKE_curvemapping_init(gp_falloff_curve);
  BKE_curvemap_reset(
      gp_falloff_curve->cm, &gp_falloff_curve->clipr, CURVE_PRESET_GAUSS, CURVEMAP_SLOPE_POSITIVE);

  scene->toolsettings->gp_sculpt.cur_primitive = BKE_curvemapping_add(1, 0.0f, 0.0f, 1.0f, 1.0f);
  CurveMapping *gp_primitive_curve = scene->toolsettings->gp_sculpt.cur_primitive;
  BKE_curvemapping_init(gp_primitive_curve);
  BKE_curvemap_reset(gp_primitive_curve->cm,
                     &gp_primitive_curve->clipr,
                     CURVE_PRESET_BELL,
                     CURVEMAP_SLOPE_POSITIVE);

  scene->unit.system = USER_UNIT_METRIC;
  scene->unit.scale_length = 1.0f;
  scene->unit.length_unit = uchar(BKE_unit_base_of_type_get(USER_UNIT_METRIC, B_UNIT_LENGTH));
  scene->unit.mass_unit = uchar(BKE_unit_base_of_type_get(USER_UNIT_METRIC, B_UNIT_MASS));
  scene->unit.time_unit = uchar(BKE_unit_base_of_type_get(USER_UNIT_METRIC, B_UNIT_TIME));
  scene->unit.temperature_unit = uchar(
      BKE_unit_base_of_type_get(USER_UNIT_METRIC, B_UNIT_TEMPERATURE));

  /* Anti-Aliasing threshold. */
  scene->grease_pencil_settings.smaa_threshold = 1.0f;

  {
    ParticleEditSettings *pset;
    pset = &scene->toolsettings->particle;
    for (size_t i = 1; i < ARRAY_SIZE(pset->brush); i++) {
      pset->brush[i] = pset->brush[0];
    }
    pset->brush[PE_BRUSH_CUT].strength = 1.0f;
  }

  BLI_strncpy(scene->r.engine, RE_engine_id_BLENDER_EEVEE, sizeof(scene->r.engine));

  BLI_strncpy(scene->r.pic, U.renderdir, sizeof(scene->r.pic));

  /* NOTE: in header_info.c the scene copy happens...,
   * if you add more to renderdata it has to be checked there. */

  /* multiview - stereo */
  BKE_scene_add_render_view(scene, STEREO_LEFT_NAME);
  srv = static_cast<SceneRenderView *>(scene->r.views.first);
  BLI_strncpy(srv->suffix, STEREO_LEFT_SUFFIX, sizeof(srv->suffix));

  BKE_scene_add_render_view(scene, STEREO_RIGHT_NAME);
  srv = static_cast<SceneRenderView *>(scene->r.views.last);
  BLI_strncpy(srv->suffix, STEREO_RIGHT_SUFFIX, sizeof(srv->suffix));

  BKE_sound_reset_scene_runtime(scene);

  /* color management */
  colorspace_name = IMB_colormanagement_role_colorspace_name_get(COLOR_ROLE_DEFAULT_SEQUENCER);

  BKE_color_managed_display_settings_init(&scene->display_settings);
  BKE_color_managed_view_settings_init_render(
      &scene->view_settings, &scene->display_settings, "Filmic");
  BLI_strncpy(scene->sequencer_colorspace_settings.name,
              colorspace_name,
              sizeof(scene->sequencer_colorspace_settings.name));

  BKE_image_format_init(&scene->r.im_format, true);
  BKE_image_format_init(&scene->r.bake.im_format, true);

  /* Curve Profile */
  scene->toolsettings->custom_bevel_profile_preset = BKE_curveprofile_add(PROF_PRESET_LINE);

  /* Sequencer */
  scene->toolsettings->sequencer_tool_settings = SEQ_tool_settings_init();

  for (size_t i = 0; i < ARRAY_SIZE(scene->orientation_slots); i++) {
    scene->orientation_slots[i].index_custom = -1;
  }

  /* Master Collection */
  scene->master_collection = BKE_collection_master_add(scene);

  BKE_view_layer_add(scene, "ViewLayer", nullptr, VIEWLAYER_ADD_NEW);
}

static void scene_copy_markers(Scene *scene_dst, const Scene *scene_src, const int flag)
{
  BLI_duplicatelist(&scene_dst->markers, &scene_src->markers);
  LISTBASE_FOREACH (TimeMarker *, marker, &scene_dst->markers) {
    if (marker->prop != nullptr) {
      marker->prop = IDP_CopyProperty_ex(marker->prop, flag);
    }
  }
}

static void scene_copy_data(Main *bmain, ID *id_dst, const ID *id_src, const int flag)
{
  Scene *scene_dst = (Scene *)id_dst;
  const Scene *scene_src = (const Scene *)id_src;
  /* We never handle user-count here for own data. */
  const int flag_subdata = flag | LIB_ID_CREATE_NO_USER_REFCOUNT;
  /* We always need allocation of our private ID data. */
  const int flag_private_id_data = flag & ~LIB_ID_CREATE_NO_ALLOCATE;

  scene_dst->ed = nullptr;
  scene_dst->depsgraph_hash = nullptr;
  scene_dst->fps_info = nullptr;

  /* Master Collection */
  if (scene_src->master_collection) {
    BKE_id_copy_ex(bmain,
                   (ID *)scene_src->master_collection,
                   (ID **)&scene_dst->master_collection,
                   flag_private_id_data);
    scene_dst->master_collection->owner_id = &scene_dst->id;
  }

  /* View Layers */
  BLI_duplicatelist(&scene_dst->view_layers, &scene_src->view_layers);
  for (ViewLayer *view_layer_src = static_cast<ViewLayer *>(scene_src->view_layers.first),
                 *view_layer_dst = static_cast<ViewLayer *>(scene_dst->view_layers.first);
       view_layer_src;
       view_layer_src = view_layer_src->next, view_layer_dst = view_layer_dst->next) {
    BKE_view_layer_copy_data(scene_dst, scene_src, view_layer_dst, view_layer_src, flag_subdata);
  }

  scene_copy_markers(scene_dst, scene_src, flag);

  BLI_duplicatelist(&(scene_dst->transform_spaces), &(scene_src->transform_spaces));
  BLI_duplicatelist(&(scene_dst->r.views), &(scene_src->r.views));
  BKE_keyingsets_copy(&(scene_dst->keyingsets), &(scene_src->keyingsets));

  if (scene_src->nodetree) {
    BKE_id_copy_ex(
        bmain, (ID *)scene_src->nodetree, (ID **)&scene_dst->nodetree, flag_private_id_data);
    BKE_libblock_relink_ex(bmain,
                           scene_dst->nodetree,
                           (void *)(&scene_src->id),
                           &scene_dst->id,
                           ID_REMAP_SKIP_NEVER_NULL_USAGE | ID_REMAP_SKIP_USER_CLEAR);
    scene_dst->nodetree->owner_id = &scene_dst->id;
  }

  if (scene_src->rigidbody_world) {
    scene_dst->rigidbody_world = BKE_rigidbody_world_copy(scene_src->rigidbody_world,
                                                          flag_subdata);
  }

  /* copy color management settings */
  BKE_color_managed_display_settings_copy(&scene_dst->display_settings,
                                          &scene_src->display_settings);
  BKE_color_managed_view_settings_copy(&scene_dst->view_settings, &scene_src->view_settings);
  BKE_color_managed_colorspace_settings_copy(&scene_dst->sequencer_colorspace_settings,
                                             &scene_src->sequencer_colorspace_settings);

  BKE_image_format_copy(&scene_dst->r.im_format, &scene_src->r.im_format);
  BKE_image_format_copy(&scene_dst->r.bake.im_format, &scene_src->r.bake.im_format);

  BKE_curvemapping_copy_data(&scene_dst->r.mblur_shutter_curve, &scene_src->r.mblur_shutter_curve);

  /* tool settings */
  scene_dst->toolsettings = BKE_toolsettings_copy(scene_dst->toolsettings, flag_subdata);

  /* make a private copy of the avicodecdata */
  if (scene_src->r.avicodecdata) {
    scene_dst->r.avicodecdata = static_cast<AviCodecData *>(
        MEM_dupallocN(scene_src->r.avicodecdata));
    scene_dst->r.avicodecdata->lpFormat = MEM_dupallocN(scene_dst->r.avicodecdata->lpFormat);
    scene_dst->r.avicodecdata->lpParms = MEM_dupallocN(scene_dst->r.avicodecdata->lpParms);
  }

  if (scene_src->display.shading.prop) {
    scene_dst->display.shading.prop = IDP_CopyProperty(scene_src->display.shading.prop);
  }

  BKE_sound_reset_scene_runtime(scene_dst);

  /* Copy sequencer, this is local data! */
  if (scene_src->ed) {
    scene_dst->ed = MEM_cnew<Editing>(__func__);
    scene_dst->ed->seqbasep = &scene_dst->ed->seqbase;
    SEQ_sequence_base_dupli_recursive(scene_src,
                                      scene_dst,
                                      &scene_dst->ed->seqbase,
                                      &scene_src->ed->seqbase,
                                      SEQ_DUPE_ALL,
                                      flag_subdata);
    BLI_duplicatelist(&scene_dst->ed->channels, &scene_src->ed->channels);
    scene_dst->ed->displayed_channels = &scene_dst->ed->channels;
  }

  if ((flag & LIB_ID_COPY_NO_PREVIEW) == 0) {
    BKE_previewimg_id_copy(&scene_dst->id, &scene_src->id);
  }
  else {
    scene_dst->preview = nullptr;
  }

  BKE_scene_copy_data_eevee(scene_dst, scene_src);
}

static void scene_free_markers(Scene *scene, bool do_id_user)
{
  LISTBASE_FOREACH_MUTABLE (TimeMarker *, marker, &scene->markers) {
    if (marker->prop != nullptr) {
      IDP_FreePropertyContent_ex(marker->prop, do_id_user);
      MEM_freeN(marker->prop);
    }
    MEM_freeN(marker);
  }
}

static void scene_free_data(ID *id)
{

  Scene *scene = (Scene *)id;
  const bool do_id_user = false;

  SEQ_editing_free(scene, do_id_user);

  BKE_keyingsets_free(&scene->keyingsets);

  /* is no lib link block, but scene extension */
  if (scene->nodetree) {
    ntreeFreeEmbeddedTree(scene->nodetree);
    MEM_freeN(scene->nodetree);
    scene->nodetree = nullptr;
  }

  if (scene->rigidbody_world) {
    /* Prevent rigidbody freeing code to follow other IDs pointers, this should never be allowed
     * nor necessary from here, and with new undo code, those pointers may be fully invalid or
     * worse, pointing to data actually belonging to new BMain! */
    scene->rigidbody_world->constraints = nullptr;
    scene->rigidbody_world->group = nullptr;
    BKE_rigidbody_free_world(scene);
  }

  if (scene->r.avicodecdata) {
    free_avicodecdata(scene->r.avicodecdata);
    MEM_freeN(scene->r.avicodecdata);
    scene->r.avicodecdata = nullptr;
  }

  scene_free_markers(scene, do_id_user);
  BLI_freelistN(&scene->transform_spaces);
  BLI_freelistN(&scene->r.views);

  BKE_toolsettings_free(scene->toolsettings);
  scene->toolsettings = nullptr;

  BKE_scene_free_depsgraph_hash(scene);

  MEM_SAFE_FREE(scene->fps_info);

  BKE_sound_destroy_scene(scene);

  BKE_color_managed_view_settings_free(&scene->view_settings);
  BKE_image_format_free(&scene->r.im_format);
  BKE_image_format_free(&scene->r.bake.im_format);

  BKE_previewimg_free(&scene->preview);
  BKE_curvemapping_free_data(&scene->r.mblur_shutter_curve);

  LISTBASE_FOREACH_MUTABLE (ViewLayer *, view_layer, &scene->view_layers) {
    BLI_remlink(&scene->view_layers, view_layer);
    BKE_view_layer_free_ex(view_layer, do_id_user);
  }

  /* Master Collection */
  /* TODO: what to do with do_id_user? it's also true when just
   * closing the file which seems wrong? should decrement users
   * for objects directly in the master collection? then other
   * collections in the scene need to do it too? */
  if (scene->master_collection) {
    BKE_collection_free_data(scene->master_collection);
    BKE_libblock_free_data_py(&scene->master_collection->id);
    MEM_freeN(scene->master_collection);
    scene->master_collection = nullptr;
  }

  if (scene->eevee.light_cache_data) {
    EEVEE_lightcache_free(scene->eevee.light_cache_data);
    scene->eevee.light_cache_data = nullptr;
  }

  if (scene->display.shading.prop) {
    IDP_FreeProperty(scene->display.shading.prop);
    scene->display.shading.prop = nullptr;
  }

  /* These are freed on `do_versions`. */
  BLI_assert(scene->layer_properties == nullptr);
}

static void scene_foreach_rigidbodyworldSceneLooper(struct RigidBodyWorld *UNUSED(rbw),
                                                    ID **id_pointer,
                                                    void *user_data,
                                                    int cb_flag)
{
  LibraryForeachIDData *data = (LibraryForeachIDData *)user_data;
  BKE_LIB_FOREACHID_PROCESS_FUNCTION_CALL(
      data, BKE_lib_query_foreachid_process(data, id_pointer, cb_flag));
}

/**
 * This code is shared by both the regular `foreach_id` looper, and the code trying to restore or
 * preserve ID pointers like brushes across undo-steps.
 */
enum eSceneForeachUndoPreserveProcess {
  /* Undo when preserving tool-settings from old scene, we also want to try to preserve that ID
   * pointer from its old scene's value. */
  SCENE_FOREACH_UNDO_RESTORE,
  /* Undo when preserving tool-settings from old scene, we want to keep the new value of that ID
   * pointer. */
  SCENE_FOREACH_UNDO_NO_RESTORE,
};

static void scene_foreach_toolsettings_id_pointer_process(
    ID **id_p,
    const eSceneForeachUndoPreserveProcess action,
    BlendLibReader *reader,
    ID **id_old_p,
    const uint cb_flag)
{
  switch (action) {
    case SCENE_FOREACH_UNDO_RESTORE: {
      ID *id_old = *id_old_p;
      /* Old data has not been remapped to new values of the pointers, if we want to keep the old
       * pointer here we need its new address. */
      ID *id_old_new = id_old != nullptr ?
                           BLO_read_get_new_id_address(reader, id_old->lib, id_old) :
                           nullptr;
      if (id_old_new != nullptr) {
        BLI_assert(ELEM(id_old, id_old_new, id_old_new->orig_id));
        *id_old_p = id_old_new;
        if (cb_flag & IDWALK_CB_USER) {
          id_us_plus_no_lib(id_old_new);
          id_us_min(id_old);
        }
        break;
      }
      /* We failed to find a new valid pointer for the previous ID, just keep the current one as
       * if we had been under SCENE_FOREACH_UNDO_NO_RESTORE case. */
      SWAP(ID *, *id_p, *id_old_p);
      break;
    }
    case SCENE_FOREACH_UNDO_NO_RESTORE:
      /* Counteract the swap of the whole ToolSettings container struct. */
      SWAP(ID *, *id_p, *id_old_p);
      break;
  }
}

/* Special handling is needed here, as `scene_foreach_toolsettings` (and its dependency
 * `scene_foreach_paint`) are also used by `scene_undo_preserve`, where `LibraryForeachIDData
 * *data` is nullptr. */
#define BKE_LIB_FOREACHID_UNDO_PRESERVE_PROCESS_IDSUPER( \
    __data, __id, __do_undo_restore, __action, __reader, __id_old, __cb_flag) \
  { \
    if (__do_undo_restore) { \
      scene_foreach_toolsettings_id_pointer_process( \
          (ID **)&(__id), __action, __reader, (ID **)&(__id_old), __cb_flag); \
    } \
    else { \
      BLI_assert((__data) != nullptr); \
      BKE_LIB_FOREACHID_PROCESS_IDSUPER(__data, __id, __cb_flag); \
    } \
  } \
  (void)0

#define BKE_LIB_FOREACHID_UNDO_PRESERVE_PROCESS_FUNCTION_CALL( \
    __data, __do_undo_restore, __func_call) \
  { \
    if (__do_undo_restore) { \
      __func_call; \
    } \
    else { \
      BLI_assert((__data) != nullptr); \
      BKE_LIB_FOREACHID_PROCESS_FUNCTION_CALL(__data, __func_call); \
    } \
  } \
  (void)0

static void scene_foreach_paint(LibraryForeachIDData *data,
                                Paint *paint,
                                const bool do_undo_restore,
                                BlendLibReader *reader,
                                Paint *paint_old)
{
  BKE_LIB_FOREACHID_UNDO_PRESERVE_PROCESS_IDSUPER(data,
                                                  paint->brush,
                                                  do_undo_restore,
                                                  SCENE_FOREACH_UNDO_RESTORE,
                                                  reader,
                                                  paint_old->brush,
                                                  IDWALK_CB_USER);
  for (int i = 0; i < paint_old->tool_slots_len; i++) {
    /* This is a bit tricky.
     *  - In case we do not do `undo_restore`, `paint` and `paint_old` pointers are the same, so
     *    this is equivalent to simply looping over slots from `paint`.
     *  - In case we do `undo_restore`, we only want to consider the slots from the old one, since
     *    those are the one we keep in the end.
     *    + In case the new data has less valid slots, we feed in a dummy null pointer.
     *    + In case the new data has more valid slots, the extra ones are ignored.
     */
    Brush *brush_tmp = nullptr;
    Brush **brush_p = i < paint->tool_slots_len ? &paint->tool_slots[i].brush : &brush_tmp;
    BKE_LIB_FOREACHID_UNDO_PRESERVE_PROCESS_IDSUPER(data,
                                                    *brush_p,
                                                    do_undo_restore,
                                                    SCENE_FOREACH_UNDO_RESTORE,
                                                    reader,
                                                    paint_old->brush,
                                                    IDWALK_CB_USER);
  }
  BKE_LIB_FOREACHID_UNDO_PRESERVE_PROCESS_IDSUPER(data,
                                                  paint->palette,
                                                  do_undo_restore,
                                                  SCENE_FOREACH_UNDO_RESTORE,
                                                  reader,
                                                  paint_old->palette,
                                                  IDWALK_CB_USER);
}

static void scene_foreach_toolsettings(LibraryForeachIDData *data,
                                       ToolSettings *toolsett,
                                       const bool do_undo_restore,
                                       BlendLibReader *reader,
                                       ToolSettings *toolsett_old)
{
  BKE_LIB_FOREACHID_UNDO_PRESERVE_PROCESS_IDSUPER(data,
                                                  toolsett->particle.scene,
                                                  do_undo_restore,
                                                  SCENE_FOREACH_UNDO_NO_RESTORE,
                                                  reader,
                                                  toolsett_old->particle.scene,
                                                  IDWALK_CB_NOP);
  BKE_LIB_FOREACHID_UNDO_PRESERVE_PROCESS_IDSUPER(data,
                                                  toolsett->particle.object,
                                                  do_undo_restore,
                                                  SCENE_FOREACH_UNDO_NO_RESTORE,
                                                  reader,
                                                  toolsett_old->particle.object,
                                                  IDWALK_CB_NOP);
  BKE_LIB_FOREACHID_UNDO_PRESERVE_PROCESS_IDSUPER(data,
                                                  toolsett->particle.shape_object,
                                                  do_undo_restore,
                                                  SCENE_FOREACH_UNDO_NO_RESTORE,
                                                  reader,
                                                  toolsett_old->particle.shape_object,
                                                  IDWALK_CB_NOP);

  scene_foreach_paint(
      data, &toolsett->imapaint.paint, do_undo_restore, reader, &toolsett_old->imapaint.paint);
  BKE_LIB_FOREACHID_UNDO_PRESERVE_PROCESS_IDSUPER(data,
                                                  toolsett->imapaint.stencil,
                                                  do_undo_restore,
                                                  SCENE_FOREACH_UNDO_RESTORE,
                                                  reader,
                                                  toolsett_old->imapaint.stencil,
                                                  IDWALK_CB_USER);
  BKE_LIB_FOREACHID_UNDO_PRESERVE_PROCESS_IDSUPER(data,
                                                  toolsett->imapaint.clone,
                                                  do_undo_restore,
                                                  SCENE_FOREACH_UNDO_RESTORE,
                                                  reader,
                                                  toolsett_old->imapaint.clone,
                                                  IDWALK_CB_USER);
  BKE_LIB_FOREACHID_UNDO_PRESERVE_PROCESS_IDSUPER(data,
                                                  toolsett->imapaint.canvas,
                                                  do_undo_restore,
                                                  SCENE_FOREACH_UNDO_RESTORE,
                                                  reader,
                                                  toolsett_old->imapaint.canvas,
                                                  IDWALK_CB_USER);

  if (toolsett->vpaint) {
    BKE_LIB_FOREACHID_UNDO_PRESERVE_PROCESS_FUNCTION_CALL(
        data,
        do_undo_restore,
        scene_foreach_paint(data,
                            &toolsett->vpaint->paint,
                            do_undo_restore,
                            reader,
                            &toolsett_old->vpaint->paint));
  }
  if (toolsett->wpaint) {
    BKE_LIB_FOREACHID_UNDO_PRESERVE_PROCESS_FUNCTION_CALL(
        data,
        do_undo_restore,
        scene_foreach_paint(data,
                            &toolsett->wpaint->paint,
                            do_undo_restore,
                            reader,
                            &toolsett_old->wpaint->paint));
  }
  if (toolsett->sculpt) {
    BKE_LIB_FOREACHID_UNDO_PRESERVE_PROCESS_FUNCTION_CALL(
        data,
        do_undo_restore,
        scene_foreach_paint(data,
                            &toolsett->sculpt->paint,
                            do_undo_restore,
                            reader,
                            &toolsett_old->sculpt->paint));

    BKE_LIB_FOREACHID_UNDO_PRESERVE_PROCESS_IDSUPER(data,
                                                    toolsett->sculpt->gravity_object,
                                                    do_undo_restore,
                                                    SCENE_FOREACH_UNDO_NO_RESTORE,
                                                    reader,
                                                    toolsett_old->sculpt->gravity_object,
                                                    IDWALK_CB_NOP);
  }

  if (toolsett->uvsculpt) {
    BKE_LIB_FOREACHID_UNDO_PRESERVE_PROCESS_FUNCTION_CALL(
        data,
        do_undo_restore,
        scene_foreach_paint(data,
                            &toolsett->uvsculpt->paint,
                            do_undo_restore,
                            reader,
                            &toolsett_old->uvsculpt->paint));
  }
  if (toolsett->gp_paint) {
    BKE_LIB_FOREACHID_UNDO_PRESERVE_PROCESS_FUNCTION_CALL(
        data,
        do_undo_restore,
        scene_foreach_paint(data,
                            &toolsett->gp_paint->paint,
                            do_undo_restore,
                            reader,
                            &toolsett_old->gp_paint->paint));
  }
  if (toolsett->gp_vertexpaint) {
    BKE_LIB_FOREACHID_UNDO_PRESERVE_PROCESS_FUNCTION_CALL(
        data,
        do_undo_restore,
        scene_foreach_paint(data,
                            &toolsett->gp_vertexpaint->paint,
                            do_undo_restore,
                            reader,
                            &toolsett_old->gp_vertexpaint->paint));
  }
  if (toolsett->gp_sculptpaint) {
    BKE_LIB_FOREACHID_UNDO_PRESERVE_PROCESS_FUNCTION_CALL(
        data,
        do_undo_restore,
        scene_foreach_paint(data,
                            &toolsett->gp_sculptpaint->paint,
                            do_undo_restore,
                            reader,
                            &toolsett_old->gp_sculptpaint->paint));
  }
  if (toolsett->gp_weightpaint) {
    BKE_LIB_FOREACHID_UNDO_PRESERVE_PROCESS_FUNCTION_CALL(
        data,
        do_undo_restore,
        scene_foreach_paint(data,
                            &toolsett->gp_weightpaint->paint,
                            do_undo_restore,
                            reader,
                            &toolsett_old->gp_weightpaint->paint));
  }
  if (toolsett->curves_sculpt) {
    BKE_LIB_FOREACHID_UNDO_PRESERVE_PROCESS_FUNCTION_CALL(
        data,
        do_undo_restore,
        scene_foreach_paint(data,
                            &toolsett->curves_sculpt->paint,
                            do_undo_restore,
                            reader,
                            &toolsett_old->curves_sculpt->paint));
  }

  BKE_LIB_FOREACHID_UNDO_PRESERVE_PROCESS_IDSUPER(data,
                                                  toolsett->gp_sculpt.guide.reference_object,
                                                  do_undo_restore,
                                                  SCENE_FOREACH_UNDO_NO_RESTORE,
                                                  reader,
                                                  toolsett_old->gp_sculpt.guide.reference_object,
                                                  IDWALK_CB_NOP);
}

#undef BKE_LIB_FOREACHID_UNDO_PRESERVE_PROCESS_IDSUPER
#undef BKE_LIB_FOREACHID_UNDO_PRESERVE_PROCESS_FUNCTION_CALL

static void scene_foreach_layer_collection(LibraryForeachIDData *data, ListBase *lb)
{
  LISTBASE_FOREACH (LayerCollection *, lc, lb) {
    /* XXX This is very weak. The whole idea of keeping pointers to private IDs is very bad
     * anyway... */
    const int cb_flag = (lc->collection != nullptr &&
                         (lc->collection->id.flag & LIB_EMBEDDED_DATA) != 0) ?
                            IDWALK_CB_EMBEDDED :
                            IDWALK_CB_NOP;
    BKE_LIB_FOREACHID_PROCESS_IDSUPER(data, lc->collection, cb_flag);
    scene_foreach_layer_collection(data, &lc->layer_collections);
  }
}

static bool seq_foreach_member_id_cb(Sequence *seq, void *user_data)
{
  LibraryForeachIDData *data = (LibraryForeachIDData *)user_data;

#define FOREACHID_PROCESS_IDSUPER(_data, _id_super, _cb_flag) \
  { \
    CHECK_TYPE(&((_id_super)->id), ID *); \
    BKE_lib_query_foreachid_process((_data), (ID **)&(_id_super), (_cb_flag)); \
    if (BKE_lib_query_foreachid_iter_stop(_data)) { \
      return false; \
    } \
  } \
  ((void)0)

  FOREACHID_PROCESS_IDSUPER(data, seq->scene, IDWALK_CB_NEVER_SELF);
  FOREACHID_PROCESS_IDSUPER(data, seq->scene_camera, IDWALK_CB_NOP);
  FOREACHID_PROCESS_IDSUPER(data, seq->clip, IDWALK_CB_USER);
  FOREACHID_PROCESS_IDSUPER(data, seq->mask, IDWALK_CB_USER);
  FOREACHID_PROCESS_IDSUPER(data, seq->sound, IDWALK_CB_USER);
  IDP_foreach_property(
      seq->prop, IDP_TYPE_FILTER_ID, BKE_lib_query_idpropertiesForeachIDLink_callback, data);
  LISTBASE_FOREACH (SequenceModifierData *, smd, &seq->modifiers) {
    FOREACHID_PROCESS_IDSUPER(data, smd->mask_id, IDWALK_CB_USER);
  }

  if (seq->type == SEQ_TYPE_TEXT && seq->effectdata) {
    TextVars *text_data = static_cast<TextVars *>(seq->effectdata);
    FOREACHID_PROCESS_IDSUPER(data, text_data->text_font, IDWALK_CB_USER);
  }

#undef FOREACHID_PROCESS_IDSUPER

  return true;
}

static void scene_foreach_id(ID *id, LibraryForeachIDData *data)
{
  Scene *scene = (Scene *)id;

  BKE_LIB_FOREACHID_PROCESS_IDSUPER(data, scene->camera, IDWALK_CB_NOP);
  BKE_LIB_FOREACHID_PROCESS_IDSUPER(data, scene->world, IDWALK_CB_USER);
  BKE_LIB_FOREACHID_PROCESS_IDSUPER(data, scene->set, IDWALK_CB_NEVER_SELF);
  BKE_LIB_FOREACHID_PROCESS_IDSUPER(data, scene->clip, IDWALK_CB_USER);
  BKE_LIB_FOREACHID_PROCESS_IDSUPER(data, scene->gpd, IDWALK_CB_USER);
  BKE_LIB_FOREACHID_PROCESS_IDSUPER(data, scene->r.bake.cage_object, IDWALK_CB_NOP);
  if (scene->nodetree) {
    /* nodetree **are owned by IDs**, treat them as mere sub-data and not real ID! */
    BKE_LIB_FOREACHID_PROCESS_FUNCTION_CALL(
        data, BKE_library_foreach_ID_embedded(data, (ID **)&scene->nodetree));
  }
  if (scene->ed) {
    BKE_LIB_FOREACHID_PROCESS_FUNCTION_CALL(
        data, SEQ_for_each_callback(&scene->ed->seqbase, seq_foreach_member_id_cb, data));
  }

  BKE_LIB_FOREACHID_PROCESS_FUNCTION_CALL(data,
                                          BKE_keyingsets_foreach_id(data, &scene->keyingsets));

  /* This pointer can be nullptr during old files reading, better be safe than sorry. */
  if (scene->master_collection != nullptr) {
    BKE_LIB_FOREACHID_PROCESS_FUNCTION_CALL(
        data, BKE_library_foreach_ID_embedded(data, (ID **)&scene->master_collection));
  }

  LISTBASE_FOREACH (ViewLayer *, view_layer, &scene->view_layers) {
    BKE_LIB_FOREACHID_PROCESS_IDSUPER(data, view_layer->mat_override, IDWALK_CB_USER);
    BKE_view_layer_synced_ensure(scene, view_layer);
    LISTBASE_FOREACH (Base *, base, BKE_view_layer_object_bases_get(view_layer)) {
      BKE_LIB_FOREACHID_PROCESS_IDSUPER(
          data, base->object, IDWALK_CB_NOP | IDWALK_CB_OVERRIDE_LIBRARY_NOT_OVERRIDABLE);
    }

    BKE_LIB_FOREACHID_PROCESS_FUNCTION_CALL(
        data, scene_foreach_layer_collection(data, &view_layer->layer_collections));

    LISTBASE_FOREACH (FreestyleModuleConfig *, fmc, &view_layer->freestyle_config.modules) {
      if (fmc->script) {
        BKE_LIB_FOREACHID_PROCESS_IDSUPER(data, fmc->script, IDWALK_CB_NOP);
      }
    }

    LISTBASE_FOREACH (FreestyleLineSet *, fls, &view_layer->freestyle_config.linesets) {
      if (fls->group) {
        BKE_LIB_FOREACHID_PROCESS_IDSUPER(data, fls->group, IDWALK_CB_USER);
      }

      if (fls->linestyle) {
        BKE_LIB_FOREACHID_PROCESS_IDSUPER(data, fls->linestyle, IDWALK_CB_USER);
      }
    }
  }

  LISTBASE_FOREACH (TimeMarker *, marker, &scene->markers) {
    BKE_LIB_FOREACHID_PROCESS_IDSUPER(data, marker->camera, IDWALK_CB_NOP);
    BKE_LIB_FOREACHID_PROCESS_FUNCTION_CALL(
        data,
        IDP_foreach_property(marker->prop,
                             IDP_TYPE_FILTER_ID,
                             BKE_lib_query_idpropertiesForeachIDLink_callback,
                             data));
  }

  ToolSettings *toolsett = scene->toolsettings;
  if (toolsett) {
    BKE_LIB_FOREACHID_PROCESS_FUNCTION_CALL(
        data, scene_foreach_toolsettings(data, toolsett, false, nullptr, toolsett));
  }

  if (scene->rigidbody_world) {
    BKE_LIB_FOREACHID_PROCESS_FUNCTION_CALL(
        data,
        BKE_rigidbody_world_id_loop(
            scene->rigidbody_world, scene_foreach_rigidbodyworldSceneLooper, data));
  }
}

static void scene_foreach_cache(ID *id,
                                IDTypeForeachCacheFunctionCallback function_callback,
                                void *user_data)
{
  Scene *scene = (Scene *)id;
  IDCacheKey key{};
  key.id_session_uuid = id->session_uuid;
  key.offset_in_ID = offsetof(Scene, eevee.light_cache_data);

  function_callback(id,
                    &key,
                    (void **)&scene->eevee.light_cache_data,
                    IDTYPE_CACHE_CB_FLAGS_PERSISTENT,
                    user_data);
}

static bool seq_foreach_path_callback(Sequence *seq, void *user_data)
{
  if (SEQ_HAS_PATH(seq)) {
    StripElem *se = seq->strip->stripdata;
    BPathForeachPathData *bpath_data = (BPathForeachPathData *)user_data;

    if (ELEM(seq->type, SEQ_TYPE_MOVIE, SEQ_TYPE_SOUND_RAM) && se) {
      BKE_bpath_foreach_path_dirfile_fixed_process(bpath_data, seq->strip->dir, se->name);
    }
    else if ((seq->type == SEQ_TYPE_IMAGE) && se) {
      /* NOTE: An option not to loop over all strips could be useful? */
      uint len = uint(MEM_allocN_len(se)) / uint(sizeof(*se));
      uint i;

      if (bpath_data->flag & BKE_BPATH_FOREACH_PATH_SKIP_MULTIFILE) {
        /* only operate on one path */
        len = MIN2(1u, len);
      }

      for (i = 0; i < len; i++, se++) {
        BKE_bpath_foreach_path_dirfile_fixed_process(bpath_data, seq->strip->dir, se->name);
      }
    }
    else {
      /* simple case */
      BKE_bpath_foreach_path_fixed_process(bpath_data, seq->strip->dir);
    }
  }
  return true;
}

static void scene_foreach_path(ID *id, BPathForeachPathData *bpath_data)
{
  Scene *scene = (Scene *)id;
  if (scene->ed != nullptr) {
    SEQ_for_each_callback(&scene->ed->seqbase, seq_foreach_path_callback, bpath_data);
  }
}

static void scene_blend_write(BlendWriter *writer, ID *id, const void *id_address)
{
  Scene *sce = (Scene *)id;

  if (BLO_write_is_undo(writer)) {
    /* Clean up, important in undo case to reduce false detection of changed data-blocks. */
    /* XXX This UI data should not be stored in Scene at all... */
    memset(&sce->cursor, 0, sizeof(sce->cursor));
  }

  /* write LibData */
  BLO_write_id_struct(writer, Scene, id_address, &sce->id);
  BKE_id_blend_write(writer, &sce->id);

  if (sce->adt) {
    BKE_animdata_blend_write(writer, sce->adt);
  }
  BKE_keyingsets_blend_write(writer, &sce->keyingsets);

  /* direct data */
  ToolSettings *tos = sce->toolsettings;
  BLO_write_struct(writer, ToolSettings, tos);
  if (tos->vpaint) {
    BLO_write_struct(writer, VPaint, tos->vpaint);
    BKE_paint_blend_write(writer, &tos->vpaint->paint);
  }
  if (tos->wpaint) {
    BLO_write_struct(writer, VPaint, tos->wpaint);
    BKE_paint_blend_write(writer, &tos->wpaint->paint);
  }
  if (tos->sculpt) {
    BLO_write_struct(writer, Sculpt, tos->sculpt);
<<<<<<< HEAD

    if (tos->sculpt->channels) {
      BKE_brush_channelset_write(writer, tos->sculpt->channels);
=======
    if (tos->sculpt->automasking_cavity_curve) {
      BKE_curvemapping_blend_write(writer, tos->sculpt->automasking_cavity_curve);
    }
    if (tos->sculpt->automasking_cavity_curve_op) {
      BKE_curvemapping_blend_write(writer, tos->sculpt->automasking_cavity_curve_op);
>>>>>>> 46076e48
    }

    BKE_paint_blend_write(writer, &tos->sculpt->paint);
  }
  if (tos->uvsculpt) {
    BLO_write_struct(writer, UvSculpt, tos->uvsculpt);
    BKE_paint_blend_write(writer, &tos->uvsculpt->paint);
  }
  if (tos->gp_paint) {
    BLO_write_struct(writer, GpPaint, tos->gp_paint);
    BKE_paint_blend_write(writer, &tos->gp_paint->paint);
  }
  if (tos->gp_vertexpaint) {
    BLO_write_struct(writer, GpVertexPaint, tos->gp_vertexpaint);
    BKE_paint_blend_write(writer, &tos->gp_vertexpaint->paint);
  }
  if (tos->gp_sculptpaint) {
    BLO_write_struct(writer, GpSculptPaint, tos->gp_sculptpaint);
    BKE_paint_blend_write(writer, &tos->gp_sculptpaint->paint);
  }
  if (tos->gp_weightpaint) {
    BLO_write_struct(writer, GpWeightPaint, tos->gp_weightpaint);
    BKE_paint_blend_write(writer, &tos->gp_weightpaint->paint);
  }
  if (tos->curves_sculpt) {
    BLO_write_struct(writer, CurvesSculpt, tos->curves_sculpt);
    BKE_paint_blend_write(writer, &tos->curves_sculpt->paint);
  }
  /* write grease-pencil custom ipo curve to file */
  if (tos->gp_interpolate.custom_ipo) {
    BKE_curvemapping_blend_write(writer, tos->gp_interpolate.custom_ipo);
  }
  /* write grease-pencil multi-frame falloff curve to file */
  if (tos->gp_sculpt.cur_falloff) {
    BKE_curvemapping_blend_write(writer, tos->gp_sculpt.cur_falloff);
  }
  /* write grease-pencil primitive curve to file */
  if (tos->gp_sculpt.cur_primitive) {
    BKE_curvemapping_blend_write(writer, tos->gp_sculpt.cur_primitive);
  }
  /* Write the curve profile to the file. */
  if (tos->custom_bevel_profile_preset) {
    BKE_curveprofile_blend_write(writer, tos->custom_bevel_profile_preset);
  }
  if (tos->sequencer_tool_settings) {
    BLO_write_struct(writer, SequencerToolSettings, tos->sequencer_tool_settings);
  }

  BKE_paint_blend_write(writer, &tos->imapaint.paint);

  Editing *ed = sce->ed;
  if (ed) {
    BLO_write_struct(writer, Editing, ed);

    SEQ_blend_write(writer, &ed->seqbase);
    LISTBASE_FOREACH (SeqTimelineChannel *, channel, &ed->channels) {
      BLO_write_struct(writer, SeqTimelineChannel, channel);
    }
    /* new; meta stack too, even when its nasty restore code */
    LISTBASE_FOREACH (MetaStack *, ms, &ed->metastack) {
      BLO_write_struct(writer, MetaStack, ms);
    }
  }

  if (sce->r.avicodecdata) {
    BLO_write_struct(writer, AviCodecData, sce->r.avicodecdata);
    if (sce->r.avicodecdata->lpFormat) {
      BLO_write_raw(writer, size_t(sce->r.avicodecdata->cbFormat), sce->r.avicodecdata->lpFormat);
    }
    if (sce->r.avicodecdata->lpParms) {
      BLO_write_raw(writer, size_t(sce->r.avicodecdata->cbParms), sce->r.avicodecdata->lpParms);
    }
  }

  /* writing dynamic list of TimeMarkers to the blend file */
  LISTBASE_FOREACH (TimeMarker *, marker, &sce->markers) {
    BLO_write_struct(writer, TimeMarker, marker);

    if (marker->prop != nullptr) {
      IDP_BlendWrite(writer, marker->prop);
    }
  }

  /* writing dynamic list of TransformOrientations to the blend file */
  LISTBASE_FOREACH (TransformOrientation *, ts, &sce->transform_spaces) {
    BLO_write_struct(writer, TransformOrientation, ts);
  }

  /* writing MultiView to the blend file */
  LISTBASE_FOREACH (SceneRenderView *, srv, &sce->r.views) {
    BLO_write_struct(writer, SceneRenderView, srv);
  }

  if (sce->nodetree) {
    BLO_write_struct(writer, bNodeTree, sce->nodetree);
    ntreeBlendWrite(writer, sce->nodetree);
  }

  BKE_color_managed_view_settings_blend_write(writer, &sce->view_settings);
  BKE_image_format_blend_write(writer, &sce->r.im_format);
  BKE_image_format_blend_write(writer, &sce->r.bake.im_format);

  /* writing RigidBodyWorld data to the blend file */
  if (sce->rigidbody_world) {
    /* Set deprecated pointers to prevent crashes of older Blenders */
    sce->rigidbody_world->pointcache = sce->rigidbody_world->shared->pointcache;
    sce->rigidbody_world->ptcaches = sce->rigidbody_world->shared->ptcaches;
    BLO_write_struct(writer, RigidBodyWorld, sce->rigidbody_world);

    BLO_write_struct(writer, RigidBodyWorld_Shared, sce->rigidbody_world->shared);
    BLO_write_struct(writer, EffectorWeights, sce->rigidbody_world->effector_weights);
    BKE_ptcache_blend_write(writer, &(sce->rigidbody_world->shared->ptcaches));
  }

  BKE_previewimg_blend_write(writer, sce->preview);
  BKE_curvemapping_curves_blend_write(writer, &sce->r.mblur_shutter_curve);

  LISTBASE_FOREACH (ViewLayer *, view_layer, &sce->view_layers) {
    BKE_view_layer_blend_write(writer, sce, view_layer);
  }

  if (sce->master_collection) {
    BLO_write_struct(writer, Collection, sce->master_collection);
    BKE_collection_blend_write_nolib(writer, sce->master_collection);
  }

  /* Eevee Light-cache */
  if (sce->eevee.light_cache_data && !BLO_write_is_undo(writer)) {
    BLO_write_struct(writer, LightCache, sce->eevee.light_cache_data);
    EEVEE_lightcache_blend_write(writer, sce->eevee.light_cache_data);
  }

  BKE_screen_view3d_shading_blend_write(writer, &sce->display.shading);

  /* Freed on `do_versions()`. */
  BLI_assert(sce->layer_properties == nullptr);
}

static void direct_link_paint_helper(BlendDataReader *reader, const Scene *scene, Paint **paint)
{
  /* TODO: is this needed. */
  BLO_read_data_address(reader, paint);

  if (*paint) {
    BKE_paint_blend_read_data(reader, scene, *paint);
  }
}

static void link_recurs_seq(BlendDataReader *reader, ListBase *lb)
{
  BLO_read_list(reader, lb);

  LISTBASE_FOREACH_MUTABLE (Sequence *, seq, lb) {
    /* Sanity check. */
    if (!SEQ_valid_strip_channel(seq)) {
      BLI_freelinkN(lb, seq);
      BLO_read_data_reports(reader)->count.sequence_strips_skipped++;
    }
    else if (seq->seqbase.first) {
      link_recurs_seq(reader, &seq->seqbase);
    }
  }
}

static void scene_blend_read_data(BlendDataReader *reader, ID *id)
{
  Scene *sce = (Scene *)id;

  sce->depsgraph_hash = nullptr;
  sce->fps_info = nullptr;

  memset(&sce->customdata_mask, 0, sizeof(sce->customdata_mask));
  memset(&sce->customdata_mask_modal, 0, sizeof(sce->customdata_mask_modal));

  BKE_sound_reset_scene_runtime(sce);

  /* set users to one by default, not in lib-link, this will increase it for compo nodes */
  id_us_ensure_real(&sce->id);

  BLO_read_list(reader, &(sce->base));

  BLO_read_data_address(reader, &sce->adt);
  BKE_animdata_blend_read_data(reader, sce->adt);

  BLO_read_list(reader, &sce->keyingsets);
  BKE_keyingsets_blend_read_data(reader, &sce->keyingsets);

  BLO_read_data_address(reader, &sce->basact);

  BLO_read_data_address(reader, &sce->toolsettings);
  if (sce->toolsettings) {

    /* Reset last_location and last_hit, so they are not remembered across sessions. In some files
     * these are also NaN, which could lead to crashes in painting. */
    struct UnifiedPaintSettings *ups = &sce->toolsettings->unified_paint_settings;
    zero_v3(ups->last_location);
    ups->last_hit = 0;

    direct_link_paint_helper(reader, sce, (Paint **)&sce->toolsettings->sculpt);
    direct_link_paint_helper(reader, sce, (Paint **)&sce->toolsettings->vpaint);
    direct_link_paint_helper(reader, sce, (Paint **)&sce->toolsettings->wpaint);
    direct_link_paint_helper(reader, sce, (Paint **)&sce->toolsettings->uvsculpt);
    direct_link_paint_helper(reader, sce, (Paint **)&sce->toolsettings->gp_paint);
    direct_link_paint_helper(reader, sce, (Paint **)&sce->toolsettings->gp_vertexpaint);
    direct_link_paint_helper(reader, sce, (Paint **)&sce->toolsettings->gp_sculptpaint);
    direct_link_paint_helper(reader, sce, (Paint **)&sce->toolsettings->gp_weightpaint);
    direct_link_paint_helper(reader, sce, (Paint **)&sce->toolsettings->curves_sculpt);

    BKE_paint_blend_read_data(reader, sce, &sce->toolsettings->imapaint.paint);

    sce->toolsettings->particle.paintcursor = nullptr;
    sce->toolsettings->particle.scene = nullptr;
    sce->toolsettings->particle.object = nullptr;
    sce->toolsettings->gp_sculpt.paintcursor = nullptr;

<<<<<<< HEAD
    if (sce->toolsettings->sculpt && sce->toolsettings->sculpt->channels) {
      BLO_read_data_address(reader, &sce->toolsettings->sculpt->channels);
      BKE_brush_channelset_read(reader, sce->toolsettings->sculpt->channels);
    }
    else if (sce->toolsettings->sculpt) {
      sce->toolsettings->sculpt->channels = BKE_brush_channelset_create("sculpt toolsettings");
    }

    if (sce->toolsettings->sculpt) {
      BKE_brush_check_toolsettings(sce->toolsettings->sculpt);
=======
    if (sce->toolsettings->sculpt) {
      BLO_read_data_address(reader, &sce->toolsettings->sculpt->automasking_cavity_curve);
      BLO_read_data_address(reader, &sce->toolsettings->sculpt->automasking_cavity_curve_op);

      if (sce->toolsettings->sculpt->automasking_cavity_curve) {
        BKE_curvemapping_blend_read(reader, sce->toolsettings->sculpt->automasking_cavity_curve);
        BKE_curvemapping_init(sce->toolsettings->sculpt->automasking_cavity_curve);
      }

      if (sce->toolsettings->sculpt->automasking_cavity_curve_op) {
        BKE_curvemapping_blend_read(reader,
                                    sce->toolsettings->sculpt->automasking_cavity_curve_op);
        BKE_curvemapping_init(sce->toolsettings->sculpt->automasking_cavity_curve_op);
      }

      BKE_sculpt_check_cavity_curves(sce->toolsettings->sculpt);
>>>>>>> 46076e48
    }

    /* Relink grease pencil interpolation curves. */
    BLO_read_data_address(reader, &sce->toolsettings->gp_interpolate.custom_ipo);
    if (sce->toolsettings->gp_interpolate.custom_ipo) {
      BKE_curvemapping_blend_read(reader, sce->toolsettings->gp_interpolate.custom_ipo);
    }
    /* Relink grease pencil multi-frame falloff curve. */
    BLO_read_data_address(reader, &sce->toolsettings->gp_sculpt.cur_falloff);
    if (sce->toolsettings->gp_sculpt.cur_falloff) {
      BKE_curvemapping_blend_read(reader, sce->toolsettings->gp_sculpt.cur_falloff);
    }
    /* Relink grease pencil primitive curve. */
    BLO_read_data_address(reader, &sce->toolsettings->gp_sculpt.cur_primitive);
    if (sce->toolsettings->gp_sculpt.cur_primitive) {
      BKE_curvemapping_blend_read(reader, sce->toolsettings->gp_sculpt.cur_primitive);
    }

    /* Relink toolsettings curve profile. */
    BLO_read_data_address(reader, &sce->toolsettings->custom_bevel_profile_preset);
    if (sce->toolsettings->custom_bevel_profile_preset) {
      BKE_curveprofile_blend_read(reader, sce->toolsettings->custom_bevel_profile_preset);
    }

    BLO_read_data_address(reader, &sce->toolsettings->paint_mode.canvas_image);
    BLO_read_data_address(reader, &sce->toolsettings->sequencer_tool_settings);
  }

  if (sce->ed) {
    ListBase *old_seqbasep = &sce->ed->seqbase;
    ListBase *old_displayed_channels = &sce->ed->channels;

    BLO_read_data_address(reader, &sce->ed);
    Editing *ed = sce->ed;

    BLO_read_data_address(reader, &ed->act_seq);
    ed->cache = nullptr;
    ed->prefetch_job = nullptr;
    ed->runtime.sequence_lookup = nullptr;

    /* recursive link sequences, lb will be correctly initialized */
    link_recurs_seq(reader, &ed->seqbase);

    /* Read in sequence member data. */
    SEQ_blend_read(reader, &ed->seqbase);
    BLO_read_list(reader, &ed->channels);

    /* link metastack, slight abuse of structs here,
     * have to restore pointer to internal part in struct */
    {
      Sequence temp;
      void *seqbase_poin;
      void *channels_poin;
      intptr_t seqbase_offset;
      intptr_t channels_offset;

      seqbase_offset = intptr_t(&(temp).seqbase) - intptr_t(&temp);
      channels_offset = intptr_t(&(temp).channels) - intptr_t(&temp);

      /* seqbase root pointer */
      if (ed->seqbasep == old_seqbasep) {
        ed->seqbasep = &ed->seqbase;
      }
      else {
        seqbase_poin = POINTER_OFFSET(ed->seqbasep, -seqbase_offset);

        seqbase_poin = BLO_read_get_new_data_address(reader, seqbase_poin);

        if (seqbase_poin) {
          ed->seqbasep = (ListBase *)POINTER_OFFSET(seqbase_poin, seqbase_offset);
        }
        else {
          ed->seqbasep = &ed->seqbase;
        }
      }

      /* Active channels root pointer. */
      if (ELEM(ed->displayed_channels, old_displayed_channels, nullptr)) {
        ed->displayed_channels = &ed->channels;
      }
      else {
        channels_poin = POINTER_OFFSET(ed->displayed_channels, -channels_offset);
        channels_poin = BLO_read_get_new_data_address(reader, channels_poin);

        if (channels_poin) {
          ed->displayed_channels = (ListBase *)POINTER_OFFSET(channels_poin, channels_offset);
        }
        else {
          ed->displayed_channels = &ed->channels;
        }
      }

      /* stack */
      BLO_read_list(reader, &(ed->metastack));

      LISTBASE_FOREACH (MetaStack *, ms, &ed->metastack) {
        BLO_read_data_address(reader, &ms->parseq);

        if (ms->oldbasep == old_seqbasep) {
          ms->oldbasep = &ed->seqbase;
        }
        else {
          seqbase_poin = POINTER_OFFSET(ms->oldbasep, -seqbase_offset);
          seqbase_poin = BLO_read_get_new_data_address(reader, seqbase_poin);
          if (seqbase_poin) {
            ms->oldbasep = (ListBase *)POINTER_OFFSET(seqbase_poin, seqbase_offset);
          }
          else {
            ms->oldbasep = &ed->seqbase;
          }
        }

        if (ELEM(ms->old_channels, old_displayed_channels, nullptr)) {
          ms->old_channels = &ed->channels;
        }
        else {
          channels_poin = POINTER_OFFSET(ms->old_channels, -channels_offset);
          channels_poin = BLO_read_get_new_data_address(reader, channels_poin);

          if (channels_poin) {
            ms->old_channels = (ListBase *)POINTER_OFFSET(channels_poin, channels_offset);
          }
          else {
            ms->old_channels = &ed->channels;
          }
        }
      }
    }
  }

#ifdef DURIAN_CAMERA_SWITCH
  /* Runtime */
  sce->r.mode &= ~R_NO_CAMERA_SWITCH;
#endif

  BLO_read_data_address(reader, &sce->r.avicodecdata);
  if (sce->r.avicodecdata) {
    BLO_read_data_address(reader, &sce->r.avicodecdata->lpFormat);
    BLO_read_data_address(reader, &sce->r.avicodecdata->lpParms);
  }
  BLO_read_list(reader, &(sce->markers));
  LISTBASE_FOREACH (TimeMarker *, marker, &sce->markers) {
    BLO_read_data_address(reader, &marker->prop);
    IDP_BlendDataRead(reader, &marker->prop);
  }

  BLO_read_list(reader, &(sce->transform_spaces));
  BLO_read_list(reader, &(sce->r.layers));
  BLO_read_list(reader, &(sce->r.views));

  LISTBASE_FOREACH (SceneRenderLayer *, srl, &sce->r.layers) {
    BLO_read_data_address(reader, &srl->prop);
    IDP_BlendDataRead(reader, &srl->prop);
    BLO_read_list(reader, &(srl->freestyleConfig.modules));
    BLO_read_list(reader, &(srl->freestyleConfig.linesets));
  }

  BKE_color_managed_view_settings_blend_read_data(reader, &sce->view_settings);
  BKE_image_format_blend_read_data(reader, &sce->r.im_format);
  BKE_image_format_blend_read_data(reader, &sce->r.bake.im_format);

  BLO_read_data_address(reader, &sce->rigidbody_world);
  RigidBodyWorld *rbw = sce->rigidbody_world;
  if (rbw) {
    BLO_read_data_address(reader, &rbw->shared);

    if (rbw->shared == nullptr) {
      /* Link deprecated caches if they exist, so we can use them for versioning.
       * We should only do this when rbw->shared == nullptr, because those pointers
       * are always set (for compatibility with older Blenders). We mustn't link
       * the same pointcache twice. */
      BKE_ptcache_blend_read_data(reader, &rbw->ptcaches, &rbw->pointcache, false);

      /* make sure simulation starts from the beginning after loading file */
      if (rbw->pointcache) {
        rbw->ltime = float(rbw->pointcache->startframe);
      }
    }
    else {
      /* must nullify the reference to physics sim object, since it no-longer exist
       * (and will need to be recalculated)
       */
      rbw->shared->physics_world = nullptr;

      /* link caches */
      BKE_ptcache_blend_read_data(reader, &rbw->shared->ptcaches, &rbw->shared->pointcache, false);

      /* make sure simulation starts from the beginning after loading file */
      if (rbw->shared->pointcache) {
        rbw->ltime = float(rbw->shared->pointcache->startframe);
      }
    }
    rbw->objects = nullptr;
    rbw->numbodies = 0;

    /* set effector weights */
    BLO_read_data_address(reader, &rbw->effector_weights);
    if (!rbw->effector_weights) {
      rbw->effector_weights = BKE_effector_add_weights(nullptr);
    }
  }

  BLO_read_data_address(reader, &sce->preview);
  BKE_previewimg_blend_read(reader, sce->preview);

  BKE_curvemapping_blend_read(reader, &sce->r.mblur_shutter_curve);

#ifdef USE_COLLECTION_COMPAT_28
  /* this runs before the very first doversion */
  if (sce->collection) {
    BLO_read_data_address(reader, &sce->collection);
    BKE_collection_compat_blend_read_data(reader, sce->collection);
  }
#endif

  /* insert into global old-new map for reading without UI (link_global accesses it again) */
  BLO_read_glob_list(reader, &sce->view_layers);
  LISTBASE_FOREACH (ViewLayer *, view_layer, &sce->view_layers) {
    BKE_view_layer_blend_read_data(reader, view_layer);
  }

  if (BLO_read_data_is_undo(reader)) {
    /* If it's undo do nothing here, caches are handled by higher-level generic calling code. */
  }
  else {
    /* else try to read the cache from file. */
    BLO_read_data_address(reader, &sce->eevee.light_cache_data);
    if (sce->eevee.light_cache_data) {
      EEVEE_lightcache_blend_read_data(reader, sce->eevee.light_cache_data);
    }
  }
  EEVEE_lightcache_info_update(&sce->eevee);

  BKE_screen_view3d_shading_blend_read_data(reader, &sce->display.shading);

  BLO_read_data_address(reader, &sce->layer_properties);
  IDP_BlendDataRead(reader, &sce->layer_properties);
}

/* patch for missing scene IDs, can't be in do-versions */
static void composite_patch(bNodeTree *ntree, Scene *scene)
{
  LISTBASE_FOREACH (bNode *, node, &ntree->nodes) {
    if (node->id == nullptr &&
        ((node->type == CMP_NODE_R_LAYERS) ||
         (node->type == CMP_NODE_CRYPTOMATTE && node->custom1 == CMP_CRYPTOMATTE_SRC_RENDER))) {
      node->id = &scene->id;
    }
  }
}

static void scene_blend_read_lib(BlendLibReader *reader, ID *id)
{
  Scene *sce = (Scene *)id;

  BKE_keyingsets_blend_read_lib(reader, &sce->id, &sce->keyingsets);

  BLO_read_id_address(reader, sce->id.lib, &sce->camera);
  BLO_read_id_address(reader, sce->id.lib, &sce->world);
  BLO_read_id_address(reader, sce->id.lib, &sce->set);
  BLO_read_id_address(reader, sce->id.lib, &sce->gpd);

  BKE_paint_blend_read_lib(reader, sce, &sce->toolsettings->imapaint.paint);
  if (sce->toolsettings->sculpt) {
    BKE_paint_blend_read_lib(reader, sce, &sce->toolsettings->sculpt->paint);

    if (sce->toolsettings->sculpt->channels) {
      BKE_brush_channelset_read_lib(reader, id, sce->toolsettings->sculpt->channels);
    }
  }
  if (sce->toolsettings->vpaint) {
    BKE_paint_blend_read_lib(reader, sce, &sce->toolsettings->vpaint->paint);
  }
  if (sce->toolsettings->wpaint) {
    BKE_paint_blend_read_lib(reader, sce, &sce->toolsettings->wpaint->paint);
  }
  if (sce->toolsettings->uvsculpt) {
    BKE_paint_blend_read_lib(reader, sce, &sce->toolsettings->uvsculpt->paint);
  }
  if (sce->toolsettings->gp_paint) {
    BKE_paint_blend_read_lib(reader, sce, &sce->toolsettings->gp_paint->paint);
  }
  if (sce->toolsettings->gp_vertexpaint) {
    BKE_paint_blend_read_lib(reader, sce, &sce->toolsettings->gp_vertexpaint->paint);
  }
  if (sce->toolsettings->gp_sculptpaint) {
    BKE_paint_blend_read_lib(reader, sce, &sce->toolsettings->gp_sculptpaint->paint);
  }
  if (sce->toolsettings->gp_weightpaint) {
    BKE_paint_blend_read_lib(reader, sce, &sce->toolsettings->gp_weightpaint->paint);
  }
  if (sce->toolsettings->curves_sculpt) {
    BKE_paint_blend_read_lib(reader, sce, &sce->toolsettings->curves_sculpt->paint);
  }

  if (sce->toolsettings->sculpt) {
    BLO_read_id_address(reader, sce->id.lib, &sce->toolsettings->sculpt->gravity_object);
  }

  if (sce->toolsettings->imapaint.stencil) {
    BLO_read_id_address(reader, sce->id.lib, &sce->toolsettings->imapaint.stencil);
  }

  if (sce->toolsettings->imapaint.clone) {
    BLO_read_id_address(reader, sce->id.lib, &sce->toolsettings->imapaint.clone);
  }

  if (sce->toolsettings->imapaint.canvas) {
    BLO_read_id_address(reader, sce->id.lib, &sce->toolsettings->imapaint.canvas);
  }

  BLO_read_id_address(reader, sce->id.lib, &sce->toolsettings->particle.shape_object);

  BLO_read_id_address(reader, sce->id.lib, &sce->toolsettings->gp_sculpt.guide.reference_object);

  LISTBASE_FOREACH_MUTABLE (Base *, base_legacy, &sce->base) {
    BLO_read_id_address(reader, sce->id.lib, &base_legacy->object);

    if (base_legacy->object == nullptr) {
      BLO_reportf_wrap(BLO_read_lib_reports(reader),
                       RPT_WARNING,
                       TIP_("LIB: object lost from scene: '%s'"),
                       sce->id.name + 2);
      BLI_remlink(&sce->base, base_legacy);
      if (base_legacy == sce->basact) {
        sce->basact = nullptr;
      }
      MEM_freeN(base_legacy);
    }
  }

  if (sce->ed) {
    SEQ_blend_read_lib(reader, sce, &sce->ed->seqbase);
  }

  LISTBASE_FOREACH (TimeMarker *, marker, &sce->markers) {
    IDP_BlendReadLib(reader, sce->id.lib, marker->prop);

    if (marker->camera) {
      BLO_read_id_address(reader, sce->id.lib, &marker->camera);
    }
  }

  /* rigidbody world relies on its linked collections */
  if (sce->rigidbody_world) {
    RigidBodyWorld *rbw = sce->rigidbody_world;
    if (rbw->group) {
      BLO_read_id_address(reader, sce->id.lib, &rbw->group);
    }
    if (rbw->constraints) {
      BLO_read_id_address(reader, sce->id.lib, &rbw->constraints);
    }
    if (rbw->effector_weights) {
      BLO_read_id_address(reader, sce->id.lib, &rbw->effector_weights->group);
    }
  }

  if (sce->nodetree) {
    composite_patch(sce->nodetree, sce);
  }

  LISTBASE_FOREACH (SceneRenderLayer *, srl, &sce->r.layers) {
    BLO_read_id_address(reader, sce->id.lib, &srl->mat_override);
    LISTBASE_FOREACH (FreestyleModuleConfig *, fmc, &srl->freestyleConfig.modules) {
      BLO_read_id_address(reader, sce->id.lib, &fmc->script);
    }
    LISTBASE_FOREACH (FreestyleLineSet *, fls, &srl->freestyleConfig.linesets) {
      BLO_read_id_address(reader, sce->id.lib, &fls->linestyle);
      BLO_read_id_address(reader, sce->id.lib, &fls->group);
    }
  }
  /* Motion Tracking */
  BLO_read_id_address(reader, sce->id.lib, &sce->clip);

#ifdef USE_COLLECTION_COMPAT_28
  if (sce->collection) {
    BKE_collection_compat_blend_read_lib(reader, sce->id.lib, sce->collection);
  }
#endif

  LISTBASE_FOREACH (ViewLayer *, view_layer, &sce->view_layers) {
    BKE_view_layer_blend_read_lib(reader, sce->id.lib, view_layer);
  }

  if (sce->r.bake.cage_object) {
    BLO_read_id_address(reader, sce->id.lib, &sce->r.bake.cage_object);
  }

#ifdef USE_SETSCENE_CHECK
  if (sce->set != nullptr) {
    sce->flag |= SCE_READFILE_LIBLINK_NEED_SETSCENE_CHECK;
  }
#endif
}

static void scene_blend_read_expand(BlendExpander *expander, ID *id)
{
  Scene *sce = (Scene *)id;

  if (sce->toolsettings && sce->toolsettings->sculpt && sce->toolsettings->sculpt->channels) {
    BKE_brush_channelset_expand(expander, id, sce->toolsettings->sculpt->channels);
  }

  LISTBASE_FOREACH (Base *, base_legacy, &sce->base) {
    BLO_expand(expander, base_legacy->object);
  }
  BLO_expand(expander, sce->camera);
  BLO_expand(expander, sce->world);

  BKE_keyingsets_blend_read_expand(expander, &sce->keyingsets);

  if (sce->set) {
    BLO_expand(expander, sce->set);
  }

  LISTBASE_FOREACH (SceneRenderLayer *, srl, &sce->r.layers) {
    BLO_expand(expander, srl->mat_override);
    LISTBASE_FOREACH (FreestyleModuleConfig *, module, &srl->freestyleConfig.modules) {
      if (module->script) {
        BLO_expand(expander, module->script);
      }
    }
    LISTBASE_FOREACH (FreestyleLineSet *, lineset, &srl->freestyleConfig.linesets) {
      if (lineset->group) {
        BLO_expand(expander, lineset->group);
      }
      BLO_expand(expander, lineset->linestyle);
    }
  }

  LISTBASE_FOREACH (ViewLayer *, view_layer, &sce->view_layers) {
    IDP_BlendReadExpand(expander, view_layer->id_properties);

    LISTBASE_FOREACH (FreestyleModuleConfig *, module, &view_layer->freestyle_config.modules) {
      if (module->script) {
        BLO_expand(expander, module->script);
      }
    }

    LISTBASE_FOREACH (FreestyleLineSet *, lineset, &view_layer->freestyle_config.linesets) {
      if (lineset->group) {
        BLO_expand(expander, lineset->group);
      }
      BLO_expand(expander, lineset->linestyle);
    }
  }

  if (sce->gpd) {
    BLO_expand(expander, sce->gpd);
  }

  if (sce->ed) {
    SEQ_blend_read_expand(expander, &sce->ed->seqbase);
  }

  if (sce->rigidbody_world) {
    BLO_expand(expander, sce->rigidbody_world->group);
    BLO_expand(expander, sce->rigidbody_world->constraints);
  }

  LISTBASE_FOREACH (TimeMarker *, marker, &sce->markers) {
    IDP_BlendReadExpand(expander, marker->prop);

    if (marker->camera) {
      BLO_expand(expander, marker->camera);
    }
  }

  BLO_expand(expander, sce->clip);

#ifdef USE_COLLECTION_COMPAT_28
  if (sce->collection) {
    BKE_collection_compat_blend_read_expand(expander, sce->collection);
  }
#endif

  if (sce->r.bake.cage_object) {
    BLO_expand(expander, sce->r.bake.cage_object);
  }
}

static void scene_undo_preserve(BlendLibReader *reader, ID *id_new, ID *id_old)
{
  Scene *scene_new = (Scene *)id_new;
  Scene *scene_old = (Scene *)id_old;

  SWAP(View3DCursor, scene_old->cursor, scene_new->cursor);
  if (scene_new->toolsettings != nullptr && scene_old->toolsettings != nullptr) {
    /* First try to restore ID pointers that can be and should be preserved (like brushes or
     * palettes), and counteract the swap of the whole ToolSettings structs below for the others
     * (like object ones). */
    scene_foreach_toolsettings(
        nullptr, scene_new->toolsettings, true, reader, scene_old->toolsettings);
    SWAP(ToolSettings, *scene_old->toolsettings, *scene_new->toolsettings);
  }
}

static void scene_lib_override_apply_post(ID *id_dst, ID *UNUSED(id_src))
{
  Scene *scene = (Scene *)id_dst;

  if (scene->rigidbody_world != nullptr) {
    PTCacheID pid;
    BKE_ptcache_id_from_rigidbody(&pid, nullptr, scene->rigidbody_world);
    LISTBASE_FOREACH (PointCache *, point_cache, pid.ptcaches) {
      point_cache->flag |= PTCACHE_FLAG_INFO_DIRTY;
    }
  }
}

constexpr IDTypeInfo get_type_info()
{
  IDTypeInfo info{};
  info.id_code = ID_SCE;
  info.id_filter = FILTER_ID_SCE;
  info.main_listbase_index = INDEX_ID_SCE;
  info.struct_size = sizeof(Scene);
  info.name = "Scene";
  info.name_plural = "scenes";
  info.translation_context = BLT_I18NCONTEXT_ID_SCENE;
  info.flags = 0;
  info.asset_type_info = nullptr;

  info.init_data = scene_init_data;
  info.copy_data = scene_copy_data;
  info.free_data = scene_free_data;
  /* For now default `BKE_lib_id_make_local_generic()` should work, may need more work though to
   * support all possible corner cases. */
  info.make_local = nullptr;
  info.foreach_id = scene_foreach_id;
  info.foreach_cache = scene_foreach_cache;
  info.foreach_path = scene_foreach_path;
  info.owner_pointer_get = nullptr;

  info.blend_write = scene_blend_write;
  info.blend_read_data = scene_blend_read_data;
  info.blend_read_lib = scene_blend_read_lib;
  info.blend_read_expand = scene_blend_read_expand;

  info.blend_read_undo_preserve = scene_undo_preserve;

  info.lib_override_apply_post = scene_lib_override_apply_post;
  return info;
}
IDTypeInfo IDType_ID_SCE = get_type_info();

const char *RE_engine_id_BLENDER_EEVEE = "BLENDER_EEVEE";
const char *RE_engine_id_BLENDER_WORKBENCH = "BLENDER_WORKBENCH";
const char *RE_engine_id_CYCLES = "CYCLES";

void free_avicodecdata(AviCodecData *acd)
{
  if (acd) {
    if (acd->lpFormat) {
      MEM_freeN(acd->lpFormat);
      acd->lpFormat = nullptr;
      acd->cbFormat = 0;
    }
    if (acd->lpParms) {
      MEM_freeN(acd->lpParms);
      acd->lpParms = nullptr;
      acd->cbParms = 0;
    }
  }
}

static void remove_sequencer_fcurves(Scene *sce)
{
  AnimData *adt = BKE_animdata_from_id(&sce->id);

  if (adt && adt->action) {
    LISTBASE_FOREACH_MUTABLE (FCurve *, fcu, &adt->action->curves) {
      if ((fcu->rna_path) && strstr(fcu->rna_path, "sequences_all")) {
        action_groups_remove_channel(adt->action, fcu);
        BKE_fcurve_free(fcu);
      }
    }
  }
}

ToolSettings *BKE_toolsettings_copy(ToolSettings *toolsettings, const int flag)
{
  if (toolsettings == nullptr) {
    return nullptr;
  }
  ToolSettings *ts = static_cast<ToolSettings *>(MEM_dupallocN(toolsettings));
  if (ts->vpaint) {
    ts->vpaint = static_cast<VPaint *>(MEM_dupallocN(ts->vpaint));
    BKE_paint_copy(&ts->vpaint->paint, &ts->vpaint->paint, flag);
  }
  if (ts->wpaint) {
    ts->wpaint = static_cast<VPaint *>(MEM_dupallocN(ts->wpaint));
    BKE_paint_copy(&ts->wpaint->paint, &ts->wpaint->paint, flag);
  }
  if (ts->sculpt) {
    ts->sculpt = static_cast<Sculpt *>(MEM_dupallocN(ts->sculpt));

    if (ts->sculpt->channels) {
      ts->sculpt->channels = BKE_brush_channelset_copy(ts->sculpt->channels);
    }
    else {
      ts->sculpt->channels = BKE_brush_channelset_create("sculpt toolsettings");
    }

    BKE_paint_copy(&ts->sculpt->paint, &ts->sculpt->paint, flag);

    if (ts->sculpt->automasking_cavity_curve) {
      ts->sculpt->automasking_cavity_curve = BKE_curvemapping_copy(
          ts->sculpt->automasking_cavity_curve);
      BKE_curvemapping_init(ts->sculpt->automasking_cavity_curve);
    }

    if (ts->sculpt->automasking_cavity_curve_op) {
      ts->sculpt->automasking_cavity_curve_op = BKE_curvemapping_copy(
          ts->sculpt->automasking_cavity_curve_op);
      BKE_curvemapping_init(ts->sculpt->automasking_cavity_curve_op);
    }
  }
  if (ts->uvsculpt) {
    ts->uvsculpt = static_cast<UvSculpt *>(MEM_dupallocN(ts->uvsculpt));
    BKE_paint_copy(&ts->uvsculpt->paint, &ts->uvsculpt->paint, flag);
  }
  if (ts->gp_paint) {
    ts->gp_paint = static_cast<GpPaint *>(MEM_dupallocN(ts->gp_paint));
    BKE_paint_copy(&ts->gp_paint->paint, &ts->gp_paint->paint, flag);
  }
  if (ts->gp_vertexpaint) {
    ts->gp_vertexpaint = static_cast<GpVertexPaint *>(MEM_dupallocN(ts->gp_vertexpaint));
    BKE_paint_copy(&ts->gp_vertexpaint->paint, &ts->gp_vertexpaint->paint, flag);
  }
  if (ts->gp_sculptpaint) {
    ts->gp_sculptpaint = static_cast<GpSculptPaint *>(MEM_dupallocN(ts->gp_sculptpaint));
    BKE_paint_copy(&ts->gp_sculptpaint->paint, &ts->gp_sculptpaint->paint, flag);
  }
  if (ts->gp_weightpaint) {
    ts->gp_weightpaint = static_cast<GpWeightPaint *>(MEM_dupallocN(ts->gp_weightpaint));
    BKE_paint_copy(&ts->gp_weightpaint->paint, &ts->gp_weightpaint->paint, flag);
  }
  if (ts->curves_sculpt) {
    ts->curves_sculpt = static_cast<CurvesSculpt *>(MEM_dupallocN(ts->curves_sculpt));
    BKE_paint_copy(&ts->curves_sculpt->paint, &ts->curves_sculpt->paint, flag);
  }

  BKE_paint_copy(&ts->imapaint.paint, &ts->imapaint.paint, flag);
  ts->particle.paintcursor = nullptr;
  ts->particle.scene = nullptr;
  ts->particle.object = nullptr;

  /* duplicate Grease Pencil interpolation curve */
  ts->gp_interpolate.custom_ipo = BKE_curvemapping_copy(ts->gp_interpolate.custom_ipo);
  /* Duplicate Grease Pencil multi-frame falloff. */
  ts->gp_sculpt.cur_falloff = BKE_curvemapping_copy(ts->gp_sculpt.cur_falloff);
  ts->gp_sculpt.cur_primitive = BKE_curvemapping_copy(ts->gp_sculpt.cur_primitive);

  ts->custom_bevel_profile_preset = BKE_curveprofile_copy(ts->custom_bevel_profile_preset);

  ts->sequencer_tool_settings = SEQ_tool_settings_copy(ts->sequencer_tool_settings);
  return ts;
}

void BKE_toolsettings_free(ToolSettings *toolsettings)
{
  if (toolsettings == nullptr) {
    return;
  }
  if (toolsettings->vpaint) {
    BKE_paint_free(&toolsettings->vpaint->paint);
    MEM_freeN(toolsettings->vpaint);
  }
  if (toolsettings->wpaint) {
    BKE_paint_free(&toolsettings->wpaint->paint);
    MEM_freeN(toolsettings->wpaint);
  }
  if (toolsettings->sculpt) {
    if (toolsettings->sculpt->automasking_cavity_curve) {
      BKE_curvemapping_free(toolsettings->sculpt->automasking_cavity_curve);
    }
    if (toolsettings->sculpt->automasking_cavity_curve_op) {
      BKE_curvemapping_free(toolsettings->sculpt->automasking_cavity_curve_op);
    }

    BKE_paint_free(&toolsettings->sculpt->paint);

    if (toolsettings->sculpt->channels) {
      BKE_brush_channelset_free(toolsettings->sculpt->channels);
    }

    MEM_freeN(toolsettings->sculpt);
  }
  if (toolsettings->uvsculpt) {
    BKE_paint_free(&toolsettings->uvsculpt->paint);
    MEM_freeN(toolsettings->uvsculpt);
  }
  if (toolsettings->gp_paint) {
    BKE_paint_free(&toolsettings->gp_paint->paint);
    MEM_freeN(toolsettings->gp_paint);
  }
  if (toolsettings->gp_vertexpaint) {
    BKE_paint_free(&toolsettings->gp_vertexpaint->paint);
    MEM_freeN(toolsettings->gp_vertexpaint);
  }
  if (toolsettings->gp_sculptpaint) {
    BKE_paint_free(&toolsettings->gp_sculptpaint->paint);
    MEM_freeN(toolsettings->gp_sculptpaint);
  }
  if (toolsettings->gp_weightpaint) {
    BKE_paint_free(&toolsettings->gp_weightpaint->paint);
    MEM_freeN(toolsettings->gp_weightpaint);
  }
  if (toolsettings->curves_sculpt) {
    BKE_paint_free(&toolsettings->curves_sculpt->paint);
    MEM_freeN(toolsettings->curves_sculpt);
  }
  BKE_paint_free(&toolsettings->imapaint.paint);

  /* free Grease Pencil interpolation curve */
  if (toolsettings->gp_interpolate.custom_ipo) {
    BKE_curvemapping_free(toolsettings->gp_interpolate.custom_ipo);
  }
  /* free Grease Pencil multi-frame falloff curve */
  if (toolsettings->gp_sculpt.cur_falloff) {
    BKE_curvemapping_free(toolsettings->gp_sculpt.cur_falloff);
  }
  if (toolsettings->gp_sculpt.cur_primitive) {
    BKE_curvemapping_free(toolsettings->gp_sculpt.cur_primitive);
  }

  if (toolsettings->custom_bevel_profile_preset) {
    BKE_curveprofile_free(toolsettings->custom_bevel_profile_preset);
  }

  if (toolsettings->sequencer_tool_settings) {
    SEQ_tool_settings_free(toolsettings->sequencer_tool_settings);
  }

  MEM_freeN(toolsettings);
}

void BKE_scene_copy_data_eevee(Scene *sce_dst, const Scene *sce_src)
{
  /* Copy eevee data between scenes. */
  sce_dst->eevee = sce_src->eevee;
  sce_dst->eevee.light_cache_data = nullptr;
  sce_dst->eevee.light_cache_info[0] = '\0';
  /* TODO: Copy the cache. */
}

Scene *BKE_scene_duplicate(Main *bmain, Scene *sce, eSceneCopyMethod type)
{
  Scene *sce_copy;

  /* TODO: this should/could most likely be replaced by call to more generic code at some point...
   * But for now, let's keep it well isolated here. */
  if (type == SCE_COPY_EMPTY) {
    ListBase rv;

    sce_copy = BKE_scene_add(bmain, sce->id.name + 2);

    rv = sce_copy->r.views;
    BKE_curvemapping_free_data(&sce_copy->r.mblur_shutter_curve);
    sce_copy->r = sce->r;
    sce_copy->r.views = rv;
    sce_copy->unit = sce->unit;
    sce_copy->physics_settings = sce->physics_settings;
    sce_copy->audio = sce->audio;
    BKE_scene_copy_data_eevee(sce_copy, sce);

    if (sce->id.properties) {
      sce_copy->id.properties = IDP_CopyProperty(sce->id.properties);
    }

    BKE_sound_destroy_scene(sce_copy);

    /* copy color management settings */
    BKE_color_managed_display_settings_copy(&sce_copy->display_settings, &sce->display_settings);
    BKE_color_managed_view_settings_copy(&sce_copy->view_settings, &sce->view_settings);
    BKE_color_managed_colorspace_settings_copy(&sce_copy->sequencer_colorspace_settings,
                                               &sce->sequencer_colorspace_settings);

    BKE_image_format_copy(&sce_copy->r.im_format, &sce->r.im_format);
    BKE_image_format_copy(&sce_copy->r.bake.im_format, &sce->r.bake.im_format);

    BKE_curvemapping_copy_data(&sce_copy->r.mblur_shutter_curve, &sce->r.mblur_shutter_curve);

    /* viewport display settings */
    sce_copy->display = sce->display;

    /* tool settings */
    BKE_toolsettings_free(sce_copy->toolsettings);
    sce_copy->toolsettings = BKE_toolsettings_copy(sce->toolsettings, 0);

    /* make a private copy of the avicodecdata */
    if (sce->r.avicodecdata) {
      sce_copy->r.avicodecdata = static_cast<AviCodecData *>(MEM_dupallocN(sce->r.avicodecdata));
      sce_copy->r.avicodecdata->lpFormat = MEM_dupallocN(sce_copy->r.avicodecdata->lpFormat);
      sce_copy->r.avicodecdata->lpParms = MEM_dupallocN(sce_copy->r.avicodecdata->lpParms);
    }

    BKE_sound_reset_scene_runtime(sce_copy);

    /* grease pencil */
    sce_copy->gpd = nullptr;

    sce_copy->preview = nullptr;

    return sce_copy;
  }

  eDupli_ID_Flags duplicate_flags = (eDupli_ID_Flags)(U.dupflag | USER_DUP_OBJECT);

  sce_copy = (Scene *)BKE_id_copy(bmain, (ID *)sce);
  id_us_min(&sce_copy->id);
  id_us_ensure_real(&sce_copy->id);

  BKE_animdata_duplicate_id_action(bmain, &sce_copy->id, duplicate_flags);

  /* Extra actions, most notably SCE_FULL_COPY also duplicates several 'children' datablocks. */

  if (type == SCE_COPY_FULL) {
    /* Scene duplication is always root of duplication currently. */
    const bool is_subprocess = false;
    const bool is_root_id = true;
    const int copy_flags = LIB_ID_COPY_DEFAULT;

    if (!is_subprocess) {
      BKE_main_id_newptr_and_tag_clear(bmain);
    }
    if (is_root_id) {
      /* In case root duplicated ID is linked, assume we want to get a local copy of it and
       * duplicate all expected linked data. */
      if (ID_IS_LINKED(sce)) {
        duplicate_flags = (eDupli_ID_Flags)(duplicate_flags | USER_DUP_LINKED_ID);
      }
    }

    /* Copy Freestyle LineStyle datablocks. */
    LISTBASE_FOREACH (ViewLayer *, view_layer_dst, &sce_copy->view_layers) {
      LISTBASE_FOREACH (FreestyleLineSet *, lineset, &view_layer_dst->freestyle_config.linesets) {
        BKE_id_copy_for_duplicate(bmain, (ID *)lineset->linestyle, duplicate_flags, copy_flags);
      }
    }

    /* Full copy of world (included animations) */
    BKE_id_copy_for_duplicate(bmain, (ID *)sce->world, duplicate_flags, copy_flags);

    /* Full copy of GreasePencil. */
    BKE_id_copy_for_duplicate(bmain, (ID *)sce->gpd, duplicate_flags, copy_flags);

    /* Deep-duplicate collections and objects (using preferences' settings for which sub-data to
     * duplicate along the object itself). */
    BKE_collection_duplicate(bmain,
                             nullptr,
                             sce_copy->master_collection,
                             duplicate_flags,
                             LIB_ID_DUPLICATE_IS_SUBPROCESS);

    /* Rigid body world collections may not be instantiated as scene's collections, ensure they
     * also get properly duplicated. */
    if (sce_copy->rigidbody_world != nullptr) {
      if (sce_copy->rigidbody_world->group != nullptr) {
        BKE_collection_duplicate(bmain,
                                 nullptr,
                                 sce_copy->rigidbody_world->group,
                                 duplicate_flags,
                                 LIB_ID_DUPLICATE_IS_SUBPROCESS);
      }
      if (sce_copy->rigidbody_world->constraints != nullptr) {
        BKE_collection_duplicate(bmain,
                                 nullptr,
                                 sce_copy->rigidbody_world->constraints,
                                 duplicate_flags,
                                 LIB_ID_DUPLICATE_IS_SUBPROCESS);
      }
    }

    if (!is_subprocess) {
      /* This code will follow into all ID links using an ID tagged with LIB_TAG_NEW. */
      BKE_libblock_relink_to_newid(bmain, &sce_copy->id, 0);

#ifndef NDEBUG
      /* Call to `BKE_libblock_relink_to_newid` above is supposed to have cleared all those
       * flags. */
      ID *id_iter;
      FOREACH_MAIN_ID_BEGIN (bmain, id_iter) {
        BLI_assert((id_iter->tag & LIB_TAG_NEW) == 0);
      }
      FOREACH_MAIN_ID_END;
#endif

      /* Cleanup. */
      BKE_main_id_newptr_and_tag_clear(bmain);

      BKE_main_collection_sync(bmain);
    }
  }
  else {
    /* Remove sequencer if not full copy */
    /* XXX Why in Hell? :/ */
    remove_sequencer_fcurves(sce_copy);
    SEQ_editing_free(sce_copy, true);
  }

  return sce_copy;
}

void BKE_scene_groups_relink(Scene *sce)
{
  if (sce->rigidbody_world) {
    BKE_rigidbody_world_groups_relink(sce->rigidbody_world);
  }
}

bool BKE_scene_can_be_removed(const Main *bmain, const Scene *scene)
{
  /* Linked scenes can always be removed. */
  if (ID_IS_LINKED(scene)) {
    return true;
  }
  /* Local scenes can only be removed, when there is at least one local scene left. */
  LISTBASE_FOREACH (Scene *, other_scene, &bmain->scenes) {
    if (other_scene != scene && !ID_IS_LINKED(other_scene)) {
      return true;
    }
  }
  return false;
}

Scene *BKE_scene_add(Main *bmain, const char *name)
{
  Scene *sce = static_cast<Scene *>(BKE_id_new(bmain, ID_SCE, name));
  id_us_min(&sce->id);
  id_us_ensure_real(&sce->id);

  return sce;
}

bool BKE_scene_object_find(Scene *scene, Object *ob)
{
  LISTBASE_FOREACH (ViewLayer *, view_layer, &scene->view_layers) {
    BKE_view_layer_synced_ensure(scene, view_layer);
    if (BLI_findptr(BKE_view_layer_object_bases_get(view_layer), ob, offsetof(Base, object))) {
      return true;
    }
  }
  return false;
}

Object *BKE_scene_object_find_by_name(const Scene *scene, const char *name)
{
  LISTBASE_FOREACH (ViewLayer *, view_layer, &scene->view_layers) {
    BKE_view_layer_synced_ensure(scene, view_layer);
    LISTBASE_FOREACH (Base *, base, BKE_view_layer_object_bases_get(view_layer)) {
      if (STREQ(base->object->id.name + 2, name)) {
        return base->object;
      }
    }
  }
  return nullptr;
}

void BKE_scene_set_background(Main *bmain, Scene *scene)
{
  /* check for cyclic sets, for reading old files but also for definite security (py?) */
  BKE_scene_validate_setscene(bmain, scene);

  /* Deselect objects (for data select). */
  LISTBASE_FOREACH (Object *, ob, &bmain->objects) {
    ob->flag &= ~SELECT;
  }

  /* copy layers and flags from bases to objects */
  LISTBASE_FOREACH (ViewLayer *, view_layer, &scene->view_layers) {
    BKE_view_layer_synced_ensure(scene, view_layer);
    LISTBASE_FOREACH (Base *, base, BKE_view_layer_object_bases_get(view_layer)) {
      /* collection patch... */
      BKE_scene_object_base_flag_sync_from_base(base);
    }
  }
  /* No full animation update, this to enable render code to work
   * (render code calls own animation updates). */
}

Scene *BKE_scene_set_name(Main *bmain, const char *name)
{
  Scene *sce = (Scene *)BKE_libblock_find_name(bmain, ID_SCE, name);
  if (sce) {
    BKE_scene_set_background(bmain, sce);
    printf("Scene switch for render: '%s' in file: '%s'\n", name, BKE_main_blendfile_path(bmain));
    return sce;
  }

  printf("Can't find scene: '%s' in file: '%s'\n", name, BKE_main_blendfile_path(bmain));
  return nullptr;
}

int BKE_scene_base_iter_next(
    Depsgraph *depsgraph, SceneBaseIter *iter, Scene **scene, int val, Base **base, Object **ob)
{
  bool run_again = true;

  /* init */
  if (val == 0) {
    iter->phase = F_START;
    iter->dupob = nullptr;
    iter->duplilist = nullptr;
    iter->dupli_refob = nullptr;
  }
  else {
    /* run_again is set when a duplilist has been ended */
    while (run_again) {
      run_again = false;

      /* the first base */
      if (iter->phase == F_START) {
        ViewLayer *view_layer = (depsgraph) ? DEG_get_evaluated_view_layer(depsgraph) :
                                              BKE_view_layer_context_active_PLACEHOLDER(*scene);
        BKE_view_layer_synced_ensure(*scene, view_layer);
        *base = static_cast<Base *>(BKE_view_layer_object_bases_get(view_layer)->first);
        if (*base) {
          *ob = (*base)->object;
          iter->phase = F_SCENE;
        }
        else {
          /* exception: empty scene layer */
          while ((*scene)->set) {
            (*scene) = (*scene)->set;
            ViewLayer *view_layer_set = BKE_view_layer_default_render(*scene);
            BKE_view_layer_synced_ensure(*scene, view_layer_set);
            ListBase *object_bases = BKE_view_layer_object_bases_get(view_layer_set);
            if (object_bases->first) {
              *base = static_cast<Base *>(object_bases->first);
              *ob = (*base)->object;
              iter->phase = F_SCENE;
              break;
            }
          }
        }
      }
      else {
        if (*base && iter->phase != F_DUPLI) {
          *base = (*base)->next;
          if (*base) {
            *ob = (*base)->object;
          }
          else {
            if (iter->phase == F_SCENE) {
              /* (*scene) is finished, now do the set */
              while ((*scene)->set) {
                (*scene) = (*scene)->set;
                ViewLayer *view_layer_set = BKE_view_layer_default_render(*scene);
                BKE_view_layer_synced_ensure(*scene, view_layer_set);
                ListBase *object_bases = BKE_view_layer_object_bases_get(view_layer_set);
                if (object_bases->first) {
                  *base = static_cast<Base *>(object_bases->first);
                  *ob = (*base)->object;
                  break;
                }
              }
            }
          }
        }
      }

      if (*base == nullptr) {
        iter->phase = F_START;
      }
      else {
        if (iter->phase != F_DUPLI) {
          if (depsgraph && (*base)->object->transflag & OB_DUPLI) {
            /* Collections cannot be duplicated for meta-balls yet,
             * this enters eternal loop because of
             * makeDispListMBall getting called inside of collection_duplilist */
            if ((*base)->object->instance_collection == nullptr) {
              iter->duplilist = object_duplilist(depsgraph, (*scene), (*base)->object);

              iter->dupob = static_cast<DupliObject *>(iter->duplilist->first);

              if (!iter->dupob) {
                free_object_duplilist(iter->duplilist);
                iter->duplilist = nullptr;
              }
              iter->dupli_refob = nullptr;
            }
          }
        }
        /* handle dupli's */
        if (iter->dupob) {
          (*base)->flag_legacy |= OB_FROMDUPLI;
          *ob = iter->dupob->ob;
          iter->phase = F_DUPLI;

          if (iter->dupli_refob != *ob) {
            if (iter->dupli_refob) {
              /* Restore previous object's real matrix. */
              copy_m4_m4(iter->dupli_refob->obmat, iter->omat);
            }
            /* Backup new object's real matrix. */
            iter->dupli_refob = *ob;
            copy_m4_m4(iter->omat, iter->dupli_refob->obmat);
          }
          copy_m4_m4((*ob)->obmat, iter->dupob->mat);

          iter->dupob = iter->dupob->next;
        }
        else if (iter->phase == F_DUPLI) {
          iter->phase = F_SCENE;
          (*base)->flag_legacy &= ~OB_FROMDUPLI;

          if (iter->dupli_refob) {
            /* Restore last object's real matrix. */
            copy_m4_m4(iter->dupli_refob->obmat, iter->omat);
            iter->dupli_refob = nullptr;
          }

          free_object_duplilist(iter->duplilist);
          iter->duplilist = nullptr;
          run_again = true;
        }
      }
    }
  }

  return iter->phase;
}

bool BKE_scene_has_view_layer(const Scene *scene, const ViewLayer *layer)
{
  return BLI_findindex(&scene->view_layers, layer) != -1;
}

Scene *BKE_scene_find_from_collection(const Main *bmain, const Collection *collection)
{
  LISTBASE_FOREACH (Scene *, scene, &bmain->scenes) {
    LISTBASE_FOREACH (ViewLayer *, layer, &scene->view_layers) {
      if (BKE_view_layer_has_collection(layer, collection)) {
        return scene;
      }
    }
  }

  return nullptr;
}

#ifdef DURIAN_CAMERA_SWITCH
Object *BKE_scene_camera_switch_find(Scene *scene)
{
  if (scene->r.mode & R_NO_CAMERA_SWITCH) {
    return nullptr;
  }

  const int ctime = (int)BKE_scene_ctime_get(scene);
  int frame = -(MAXFRAME + 1);
  int min_frame = MAXFRAME + 1;
  Object *camera = nullptr;
  Object *first_camera = nullptr;

  LISTBASE_FOREACH (TimeMarker *, m, &scene->markers) {
    if (m->camera && (m->camera->visibility_flag & OB_HIDE_RENDER) == 0) {
      if ((m->frame <= ctime) && (m->frame > frame)) {
        camera = m->camera;
        frame = m->frame;

        if (frame == ctime) {
          break;
        }
      }

      if (m->frame < min_frame) {
        first_camera = m->camera;
        min_frame = m->frame;
      }
    }
  }

  if (camera == nullptr) {
    /* If there's no marker to the left of current frame,
     * use camera from left-most marker to solve all sort
     * of Schrodinger uncertainties.
     */
    return first_camera;
  }

  return camera;
}
#endif

bool BKE_scene_camera_switch_update(Scene *scene)
{
#ifdef DURIAN_CAMERA_SWITCH
  Object *camera = BKE_scene_camera_switch_find(scene);
  if (camera && (camera != scene->camera)) {
    scene->camera = camera;
    DEG_id_tag_update(&scene->id, ID_RECALC_COPY_ON_WRITE);
    return true;
  }
#else
  (void)scene;
#endif
  return false;
}

const char *BKE_scene_find_marker_name(const Scene *scene, int frame)
{
  const ListBase *markers = &scene->markers;
  const TimeMarker *m1, *m2;

  /* search through markers for match */
  for (m1 = static_cast<const TimeMarker *>(markers->first),
      m2 = static_cast<const TimeMarker *>(markers->last);
       m1 && m2;
       m1 = m1->next, m2 = m2->prev) {
    if (m1->frame == frame) {
      return m1->name;
    }

    if (m1 == m2) {
      break;
    }

    if (m2->frame == frame) {
      return m2->name;
    }
  }

  return nullptr;
}

const char *BKE_scene_find_last_marker_name(const Scene *scene, int frame)
{
  const TimeMarker *best_marker = nullptr;
  int best_frame = -MAXFRAME * 2;
  LISTBASE_FOREACH (const TimeMarker *, marker, &scene->markers) {
    if (marker->frame == frame) {
      return marker->name;
    }

    if (marker->frame > best_frame && marker->frame < frame) {
      best_marker = marker;
      best_frame = marker->frame;
    }
  }

  return best_marker ? best_marker->name : nullptr;
}

int BKE_scene_frame_snap_by_seconds(Scene *scene, double interval_in_seconds, int frame)
{
  const int fps = round_db_to_int(FPS * interval_in_seconds);
  const int second_prev = frame - mod_i(frame, fps);
  const int second_next = second_prev + fps;
  const int delta_prev = frame - second_prev;
  const int delta_next = second_next - frame;
  return (delta_prev < delta_next) ? second_prev : second_next;
}

void BKE_scene_remove_rigidbody_object(struct Main *bmain,
                                       Scene *scene,
                                       Object *ob,
                                       const bool free_us)
{
  /* remove rigid body constraint from world before removing object */
  if (ob->rigidbody_constraint) {
    BKE_rigidbody_remove_constraint(bmain, scene, ob, free_us);
  }
  /* remove rigid body object from world before removing object */
  if (ob->rigidbody_object) {
    BKE_rigidbody_remove_object(bmain, scene, ob, free_us);
  }
}

bool BKE_scene_validate_setscene(Main *bmain, Scene *sce)
{
  Scene *sce_iter;
  int a, totscene;

  if (sce->set == nullptr) {
    return true;
  }
  totscene = BLI_listbase_count(&bmain->scenes);

  for (a = 0, sce_iter = sce; sce_iter->set; sce_iter = sce_iter->set, a++) {
    /* more iterations than scenes means we have a cycle */
    if (a > totscene) {
      /* the tested scene gets zero'ed, that's typically current scene */
      sce->set = nullptr;
      return false;
    }
  }

  return true;
}

float BKE_scene_ctime_get(const Scene *scene)
{
  return BKE_scene_frame_to_ctime(scene, scene->r.cfra);
}

float BKE_scene_frame_to_ctime(const Scene *scene, const int frame)
{
  float ctime = frame;
  ctime += scene->r.subframe;
  ctime *= scene->r.framelen;

  return ctime;
}

float BKE_scene_frame_get(const Scene *scene)
{
  return scene->r.cfra + scene->r.subframe;
}

void BKE_scene_frame_set(Scene *scene, float frame)
{
  double intpart;
  scene->r.subframe = modf(double(frame), &intpart);
  scene->r.cfra = int(intpart);
}

/* -------------------------------------------------------------------- */
/** \name Scene Orientation Slots
 * \{ */

TransformOrientationSlot *BKE_scene_orientation_slot_get(Scene *scene, int slot_index)
{
  if ((scene->orientation_slots[slot_index].flag & SELECT) == 0) {
    slot_index = SCE_ORIENT_DEFAULT;
  }
  return &scene->orientation_slots[slot_index];
}

TransformOrientationSlot *BKE_scene_orientation_slot_get_from_flag(Scene *scene, int flag)
{
  BLI_assert(flag && !(flag & ~(V3D_GIZMO_SHOW_OBJECT_TRANSLATE | V3D_GIZMO_SHOW_OBJECT_ROTATE |
                                V3D_GIZMO_SHOW_OBJECT_SCALE)));
  int slot_index = SCE_ORIENT_DEFAULT;
  if (flag & V3D_GIZMO_SHOW_OBJECT_TRANSLATE) {
    slot_index = SCE_ORIENT_TRANSLATE;
  }
  else if (flag & V3D_GIZMO_SHOW_OBJECT_ROTATE) {
    slot_index = SCE_ORIENT_ROTATE;
  }
  else if (flag & V3D_GIZMO_SHOW_OBJECT_SCALE) {
    slot_index = SCE_ORIENT_SCALE;
  }
  return BKE_scene_orientation_slot_get(scene, slot_index);
}

void BKE_scene_orientation_slot_set_index(TransformOrientationSlot *orient_slot, int orientation)
{
  const bool is_custom = orientation >= V3D_ORIENT_CUSTOM;
  orient_slot->type = is_custom ? V3D_ORIENT_CUSTOM : orientation;
  orient_slot->index_custom = is_custom ? (orientation - V3D_ORIENT_CUSTOM) : -1;
}

int BKE_scene_orientation_slot_get_index(const TransformOrientationSlot *orient_slot)
{
  return (orient_slot->type == V3D_ORIENT_CUSTOM) ?
             (orient_slot->type + orient_slot->index_custom) :
             orient_slot->type;
}

int BKE_scene_orientation_get_index(Scene *scene, int slot_index)
{
  TransformOrientationSlot *orient_slot = BKE_scene_orientation_slot_get(scene, slot_index);
  return BKE_scene_orientation_slot_get_index(orient_slot);
}

int BKE_scene_orientation_get_index_from_flag(Scene *scene, int flag)
{
  TransformOrientationSlot *orient_slot = BKE_scene_orientation_slot_get_from_flag(scene, flag);
  return BKE_scene_orientation_slot_get_index(orient_slot);
}

/** \} */

static bool check_rendered_viewport_visible(Main *bmain)
{
  wmWindowManager *wm = static_cast<wmWindowManager *>(bmain->wm.first);
  LISTBASE_FOREACH (const wmWindow *, window, &wm->windows) {
    const bScreen *screen = BKE_workspace_active_screen_get(window->workspace_hook);
    Scene *scene = window->scene;
    RenderEngineType *type = RE_engines_find(scene->r.engine);

    if (type->draw_engine || !type->render) {
      continue;
    }

    LISTBASE_FOREACH (ScrArea *, area, &screen->areabase) {
      View3D *v3d = static_cast<View3D *>(area->spacedata.first);
      if (area->spacetype != SPACE_VIEW3D) {
        continue;
      }
      if (v3d->shading.type == OB_RENDER) {
        return true;
      }
    }
  }
  return false;
}

/* TODO(@campbellbarton): shouldn't we be able to use 'DEG_get_view_layer' here?
 * Currently this is nullptr on load, so don't. */
static void prepare_mesh_for_viewport_render(Main *bmain,
                                             const Scene *scene,
                                             ViewLayer *view_layer)
{
  /* This is needed to prepare mesh to be used by the render
   * engine from the viewport rendering. We do loading here
   * so all the objects which shares the same mesh datablock
   * are nicely tagged for update and updated.
   *
   * This makes it so viewport render engine doesn't need to
   * call loading of the edit data for the mesh objects.
   */
  BKE_view_layer_synced_ensure(scene, view_layer);
  Object *obedit = BKE_view_layer_edit_object_get(view_layer);
  if (obedit) {
    Mesh *mesh = static_cast<Mesh *>(obedit->data);
    if ((obedit->type == OB_MESH) &&
        ((obedit->id.recalc & ID_RECALC_ALL) || (mesh->id.recalc & ID_RECALC_ALL))) {
      if (check_rendered_viewport_visible(bmain)) {
        BMesh *bm = mesh->edit_mesh->bm;
        BMeshToMeshParams params{};
        params.calc_object_remap = true;
        params.update_shapekey_indices = true;
        BM_mesh_bm_to_me(bmain, nullptr, bm, mesh, &params);
        DEG_id_tag_update(&mesh->id, 0);
      }
    }
  }
}

void BKE_scene_update_sound(Depsgraph *depsgraph, Main *bmain)
{
  Scene *scene = DEG_get_evaluated_scene(depsgraph);
  const int recalc = scene->id.recalc;
  BKE_sound_ensure_scene(scene);
  if (recalc & ID_RECALC_FRAME_CHANGE) {
    BKE_sound_seek_scene(bmain, scene);
  }
  if (recalc & ID_RECALC_AUDIO_FPS) {
    BKE_sound_update_fps(bmain, scene);
  }
  if (recalc & ID_RECALC_AUDIO_VOLUME) {
    BKE_sound_set_scene_volume(scene, scene->audio.volume);
  }
  if (recalc & ID_RECALC_AUDIO_MUTE) {
    const bool is_mute = (scene->audio.flag & AUDIO_MUTE);
    BKE_sound_mute_scene(scene, is_mute);
  }
  if (recalc & ID_RECALC_AUDIO_LISTENER) {
    BKE_sound_update_scene_listener(scene);
  }
  BKE_sound_update_scene(depsgraph, scene);
}

void BKE_scene_update_tag_audio_volume(Depsgraph *UNUSED(depsgraph), Scene *scene)
{
  BLI_assert(DEG_is_evaluated_id(&scene->id));
  /* The volume is actually updated in BKE_scene_update_sound(), from either
   * scene_graph_update_tagged() or from BKE_scene_graph_update_for_newframe(). */
  scene->id.recalc |= ID_RECALC_AUDIO_VOLUME;
}

/* TODO(sergey): This actually should become view_layer_graph or so.
 * Same applies to update_for_newframe.
 *
 * If only_if_tagged is truth then the function will do nothing if the dependency graph is up
 * to date already.
 */
static void scene_graph_update_tagged(Depsgraph *depsgraph, Main *bmain, bool only_if_tagged)
{
  if (only_if_tagged && DEG_is_fully_evaluated(depsgraph)) {
    return;
  }

  Scene *scene = DEG_get_input_scene(depsgraph);
  ViewLayer *view_layer = DEG_get_input_view_layer(depsgraph);
  bool used_multiple_passes = false;

  bool run_callbacks = DEG_id_type_any_updated(depsgraph);
  if (run_callbacks) {
    BKE_callback_exec_id(bmain, &scene->id, BKE_CB_EVT_DEPSGRAPH_UPDATE_PRE);
  }

  for (int pass = 0; pass < 2; pass++) {
    /* (Re-)build dependency graph if needed. */
    DEG_graph_relations_update(depsgraph);
    /* Uncomment this to check if graph was properly tagged for update. */
    // DEG_debug_graph_relations_validate(depsgraph, bmain, scene);
    /* Flush editing data if needed. */
    prepare_mesh_for_viewport_render(bmain, scene, view_layer);
    /* Update all objects: drivers, matrices, etc. flags set
     * by depsgraph or manual, no layer check here, gets correct flushed. */
    DEG_evaluate_on_refresh(depsgraph);
    /* Update sound system. */
    BKE_scene_update_sound(depsgraph, bmain);
    /* Notify python about depsgraph update. */
    if (run_callbacks) {
      BKE_callback_exec_id_depsgraph(
          bmain, &scene->id, depsgraph, BKE_CB_EVT_DEPSGRAPH_UPDATE_POST);

      /* It is possible that the custom callback modified scene and removed some IDs from the main
       * database. In this case DEG_editors_update() will crash because it iterates over all IDs
       * which depsgraph was built for.
       *
       * The solution is to update relations prior to this call, avoiding access to freed IDs.
       * Should be safe because relations update is supposed to preserve flags of all IDs which are
       * still a part of the dependency graph. If an ID is kicked out of the dependency graph it
       * should also be fine because when/if it's added to another dependency graph it will need to
       * be tagged for an update anyway.
       *
       * If there are no relations changed by the callback this call will do nothing. */
      DEG_graph_relations_update(depsgraph);
    }

    /* If user callback did not tag anything for update we can skip second iteration.
     * Otherwise we update scene once again, but without running callbacks to bring
     * scene to a fully evaluated state with user modifications taken into account. */
    if (DEG_is_fully_evaluated(depsgraph)) {
      break;
    }

    /* Clear recalc flags for second pass, but back them up for editors update. */
    const bool backup = true;
    DEG_ids_clear_recalc(depsgraph, backup);
    used_multiple_passes = true;
    run_callbacks = false;
  }

  /* Inform editors about changes, using recalc flags from both passes. */
  if (used_multiple_passes) {
    DEG_ids_restore_recalc(depsgraph);
  }
  const bool is_time_update = false;
  DEG_editors_update(depsgraph, is_time_update);

  const bool backup = false;
  DEG_ids_clear_recalc(depsgraph, backup);
}

void BKE_scene_graph_update_tagged(Depsgraph *depsgraph, Main *bmain)
{
  scene_graph_update_tagged(depsgraph, bmain, false);
}

void BKE_scene_graph_evaluated_ensure(Depsgraph *depsgraph, Main *bmain)
{
  scene_graph_update_tagged(depsgraph, bmain, true);
}

void BKE_scene_graph_update_for_newframe_ex(Depsgraph *depsgraph, const bool clear_recalc)
{
  Scene *scene = DEG_get_input_scene(depsgraph);
  Main *bmain = DEG_get_bmain(depsgraph);
  bool used_multiple_passes = false;

  /* Keep this first. */
  BKE_callback_exec_id(bmain, &scene->id, BKE_CB_EVT_FRAME_CHANGE_PRE);

  for (int pass = 0; pass < 2; pass++) {
    /* Update animated image textures for particles, modifiers, gpu, etc,
     * call this at the start so modifiers with textures don't lag 1 frame.
     */
    BKE_image_editors_update_frame(bmain, scene->r.cfra);
    BKE_sound_set_cfra(scene->r.cfra);
    DEG_graph_relations_update(depsgraph);
    /* Update all objects: drivers, matrices, etc. flags set
     * by depsgraph or manual, no layer check here, gets correct flushed.
     *
     * NOTE: Only update for new frame on first iteration. Second iteration is for ensuring user
     * edits from callback are properly taken into account. Doing a time update on those would
     * lose any possible unkeyed changes made by the handler. */
    if (pass == 0) {
      const float frame = BKE_scene_frame_get(scene);
      DEG_evaluate_on_framechange(depsgraph, frame);
    }
    else {
      DEG_evaluate_on_refresh(depsgraph);
    }
    /* Update sound system animation. */
    BKE_scene_update_sound(depsgraph, bmain);

    /* Notify editors and python about recalc. */
    if (pass == 0) {
      BKE_callback_exec_id_depsgraph(bmain, &scene->id, depsgraph, BKE_CB_EVT_FRAME_CHANGE_POST);

      /* NOTE: Similar to this case in scene_graph_update_tagged(). Need to ensure that
       * DEG_editors_update() doesn't access freed memory of possibly removed ID. */
      DEG_graph_relations_update(depsgraph);
    }

    /* If user callback did not tag anything for update we can skip second iteration.
     * Otherwise we update scene once again, but without running callbacks to bring
     * scene to a fully evaluated state with user modifications taken into account. */
    if (DEG_is_fully_evaluated(depsgraph)) {
      break;
    }

    /* Clear recalc flags for second pass, but back them up for editors update. */
    const bool backup = true;
    DEG_ids_clear_recalc(depsgraph, backup);
    used_multiple_passes = true;
  }

  /* Inform editors about changes, using recalc flags from both passes. */
  if (used_multiple_passes) {
    DEG_ids_restore_recalc(depsgraph);
  }

  const bool is_time_update = true;
  DEG_editors_update(depsgraph, is_time_update);

  /* Clear recalc flags, can be skipped for e.g. renderers that will read these
   * and clear the flags later. */
  if (clear_recalc) {
    const bool backup = false;
    DEG_ids_clear_recalc(depsgraph, backup);
  }
}

void BKE_scene_graph_update_for_newframe(Depsgraph *depsgraph)
{
  BKE_scene_graph_update_for_newframe_ex(depsgraph, true);
}

void BKE_scene_view_layer_graph_evaluated_ensure(Main *bmain, Scene *scene, ViewLayer *view_layer)
{
  Depsgraph *depsgraph = BKE_scene_ensure_depsgraph(bmain, scene, view_layer);
  DEG_make_active(depsgraph);
  BKE_scene_graph_update_tagged(depsgraph, bmain);
}

SceneRenderView *BKE_scene_add_render_view(Scene *sce, const char *name)
{
  if (!name) {
    name = DATA_("RenderView");
  }

  SceneRenderView *srv = MEM_cnew<SceneRenderView>(__func__);
  BLI_strncpy(srv->name, name, sizeof(srv->name));
  BLI_uniquename(&sce->r.views,
                 srv,
                 DATA_("RenderView"),
                 '.',
                 offsetof(SceneRenderView, name),
                 sizeof(srv->name));
  BLI_addtail(&sce->r.views, srv);

  return srv;
}

bool BKE_scene_remove_render_view(Scene *scene, SceneRenderView *srv)
{
  const int act = BLI_findindex(&scene->r.views, srv);

  if (act == -1) {
    return false;
  }
  if (scene->r.views.first == scene->r.views.last) {
    /* ensure 1 view is kept */
    return false;
  }

  BLI_remlink(&scene->r.views, srv);
  MEM_freeN(srv);

  scene->r.actview = 0;

  return true;
}

/* render simplification */

int get_render_subsurf_level(const RenderData *r, int lvl, bool for_render)
{
  if (r->mode & R_SIMPLIFY) {
    if (for_render) {
      return min_ii(r->simplify_subsurf_render, lvl);
    }

    return min_ii(r->simplify_subsurf, lvl);
  }

  return lvl;
}

int get_render_child_particle_number(const RenderData *r, int child_num, bool for_render)
{
  if (r->mode & R_SIMPLIFY) {
    if (for_render) {
      return (int)(r->simplify_particles_render * child_num);
    }

    return (int)(r->simplify_particles * child_num);
  }

  return child_num;
}

Base *_setlooper_base_step(Scene **sce_iter, ViewLayer *view_layer, Base *base)
{
  if (base && base->next) {
    /* Common case, step to the next. */
    return base->next;
  }
  if ((base == nullptr) && (view_layer != nullptr)) {
    /* First time looping, return the scenes first base. */
    /* For the first loop we should get the layer from workspace when available. */
    BKE_view_layer_synced_ensure(*sce_iter, view_layer);
    ListBase *object_bases = BKE_view_layer_object_bases_get(view_layer);
    if (object_bases->first) {
      return static_cast<Base *>(object_bases->first);
    }
    /* No base on this scene layer. */
    goto next_set;
  }
  else {
  next_set:
    /* Reached the end, get the next base in the set. */
    while ((*sce_iter = (*sce_iter)->set)) {
      ViewLayer *view_layer_set = BKE_view_layer_default_render(*sce_iter);
      base = (Base *)BKE_view_layer_object_bases_get(view_layer_set)->first;

      if (base) {
        return base;
      }
    }
  }

  return nullptr;
}

bool BKE_scene_use_shading_nodes_custom(Scene *scene)
{
  RenderEngineType *type = RE_engines_find(scene->r.engine);
  return (type && type->flag & RE_USE_SHADING_NODES_CUSTOM);
}

bool BKE_scene_use_spherical_stereo(Scene *scene)
{
  RenderEngineType *type = RE_engines_find(scene->r.engine);
  return (type && type->flag & RE_USE_SPHERICAL_STEREO);
}

bool BKE_scene_uses_blender_eevee(const Scene *scene)
{
  return STREQ(scene->r.engine, RE_engine_id_BLENDER_EEVEE);
}

bool BKE_scene_uses_blender_workbench(const Scene *scene)
{
  return STREQ(scene->r.engine, RE_engine_id_BLENDER_WORKBENCH);
}

bool BKE_scene_uses_cycles(const Scene *scene)
{
  return STREQ(scene->r.engine, RE_engine_id_CYCLES);
}

/* This enumeration has to match the one defined in the Cycles addon. */
enum eCyclesFeatureSet {
  CYCLES_FEATURES_SUPPORTED = 0,
  CYCLES_FEATURES_EXPERIMENTAL = 1,
};

bool BKE_scene_uses_cycles_experimental_features(Scene *scene)
{
  BLI_assert(BKE_scene_uses_cycles(scene));
  PointerRNA scene_ptr;
  RNA_id_pointer_create(&scene->id, &scene_ptr);
  PointerRNA cycles_ptr = RNA_pointer_get(&scene_ptr, "cycles");

  if (RNA_pointer_is_null(&cycles_ptr)) {
    /* The pointer only exists if Cycles is enabled. */
    return false;
  }

  return RNA_enum_get(&cycles_ptr, "feature_set") == CYCLES_FEATURES_EXPERIMENTAL;
}

void BKE_scene_base_flag_to_objects(const Scene *scene, ViewLayer *view_layer)
{
  BKE_view_layer_synced_ensure(scene, view_layer);
  LISTBASE_FOREACH (Base *, base, BKE_view_layer_object_bases_get(view_layer)) {
    BKE_scene_object_base_flag_sync_from_base(base);
  }
}

void BKE_scene_object_base_flag_sync_from_base(Base *base)
{
  Object *ob = base->object;
  ob->base_flag = base->flag;
}

void BKE_scene_disable_color_management(Scene *scene)
{
  ColorManagedDisplaySettings *display_settings = &scene->display_settings;
  ColorManagedViewSettings *view_settings = &scene->view_settings;
  const char *view;
  const char *none_display_name;

  none_display_name = IMB_colormanagement_display_get_none_name();

  BLI_strncpy(display_settings->display_device,
              none_display_name,
              sizeof(display_settings->display_device));

  view = IMB_colormanagement_view_get_default_name(display_settings->display_device);

  if (view) {
    BLI_strncpy(view_settings->view_transform, view, sizeof(view_settings->view_transform));
  }
}

bool BKE_scene_check_color_management_enabled(const Scene *scene)
{
  return !STREQ(scene->display_settings.display_device, "None");
}

bool BKE_scene_check_rigidbody_active(const Scene *scene)
{
  return scene && scene->rigidbody_world && scene->rigidbody_world->group &&
         !(scene->rigidbody_world->flag & RBW_FLAG_MUTED);
}

int BKE_render_num_threads(const RenderData *rd)
{
  int threads;

  /* override set from command line? */
  threads = BLI_system_num_threads_override_get();

  if (threads > 0) {
    return threads;
  }

  /* fixed number of threads specified in scene? */
  if (rd->mode & R_FIXED_THREADS) {
    threads = rd->threads;
  }
  else {
    threads = BLI_system_thread_count();
  }

  return max_ii(threads, 1);
}

int BKE_scene_num_threads(const Scene *scene)
{
  return BKE_render_num_threads(&scene->r);
}

void BKE_render_resolution(const struct RenderData *r,
                           const bool use_crop,
                           int *r_width,
                           int *r_height)
{
  *r_width = (r->xsch * r->size) / 100;
  *r_height = (r->ysch * r->size) / 100;

  if (use_crop && (r->mode & R_BORDER) && (r->mode & R_CROP)) {
    *r_width *= BLI_rctf_size_x(&r->border);
    *r_height *= BLI_rctf_size_y(&r->border);
  }
}

int BKE_render_preview_pixel_size(const RenderData *r)
{
  if (r->preview_pixel_size == 0) {
    return (U.pixelsize > 1.5f) ? 2 : 1;
  }
  return r->preview_pixel_size;
}

double BKE_scene_unit_scale(const UnitSettings *unit, const int unit_type, double value)
{
  if (unit->system == USER_UNIT_NONE) {
    /* Never apply scale_length when not using a unit setting! */
    return value;
  }

  switch (unit_type) {
    case B_UNIT_LENGTH:
    case B_UNIT_VELOCITY:
    case B_UNIT_ACCELERATION:
      return value * double(unit->scale_length);
    case B_UNIT_AREA:
    case B_UNIT_POWER:
      return value * pow(unit->scale_length, 2);
    case B_UNIT_VOLUME:
      return value * pow(unit->scale_length, 3);
    case B_UNIT_MASS:
      return value * pow(unit->scale_length, 3);
    case B_UNIT_CAMERA: /* *Do not* use scene's unit scale for camera focal lens! See T42026. */
    default:
      return value;
  }
}

/******************** multiview *************************/

int BKE_scene_multiview_num_views_get(const RenderData *rd)
{
  int totviews = 0;

  if ((rd->scemode & R_MULTIVIEW) == 0) {
    return 1;
  }

  if (rd->views_format == SCE_VIEWS_FORMAT_STEREO_3D) {
    SceneRenderView *srv = static_cast<SceneRenderView *>(
        BLI_findstring(&rd->views, STEREO_LEFT_NAME, offsetof(SceneRenderView, name)));
    if ((srv && srv->viewflag & SCE_VIEW_DISABLE) == 0) {
      totviews++;
    }

    srv = static_cast<SceneRenderView *>(
        BLI_findstring(&rd->views, STEREO_RIGHT_NAME, offsetof(SceneRenderView, name)));
    if ((srv && srv->viewflag & SCE_VIEW_DISABLE) == 0) {
      totviews++;
    }
  }
  else {
    LISTBASE_FOREACH (SceneRenderView *, srv, &rd->views) {
      if ((srv->viewflag & SCE_VIEW_DISABLE) == 0) {
        totviews++;
      }
    }
  }
  return totviews;
}

bool BKE_scene_multiview_is_stereo3d(const RenderData *rd)
{
  SceneRenderView *srv[2];

  if ((rd->scemode & R_MULTIVIEW) == 0) {
    return false;
  }

  srv[0] = (SceneRenderView *)BLI_findstring(
      &rd->views, STEREO_LEFT_NAME, offsetof(SceneRenderView, name));
  srv[1] = (SceneRenderView *)BLI_findstring(
      &rd->views, STEREO_RIGHT_NAME, offsetof(SceneRenderView, name));

  return (srv[0] && ((srv[0]->viewflag & SCE_VIEW_DISABLE) == 0) && srv[1] &&
          ((srv[1]->viewflag & SCE_VIEW_DISABLE) == 0));
}

bool BKE_scene_multiview_is_render_view_active(const RenderData *rd, const SceneRenderView *srv)
{
  if (srv == nullptr) {
    return false;
  }

  if ((rd->scemode & R_MULTIVIEW) == 0) {
    return false;
  }

  if (srv->viewflag & SCE_VIEW_DISABLE) {
    return false;
  }

  if (rd->views_format == SCE_VIEWS_FORMAT_MULTIVIEW) {
    return true;
  }

  /* SCE_VIEWS_SETUP_BASIC */
  if (STR_ELEM(srv->name, STEREO_LEFT_NAME, STEREO_RIGHT_NAME)) {
    return true;
  }

  return false;
}

bool BKE_scene_multiview_is_render_view_first(const RenderData *rd, const char *viewname)
{
  if ((rd->scemode & R_MULTIVIEW) == 0) {
    return true;
  }

  if ((!viewname) || (!viewname[0])) {
    return true;
  }

  LISTBASE_FOREACH (const SceneRenderView *, srv, &rd->views) {
    if (BKE_scene_multiview_is_render_view_active(rd, srv)) {
      return STREQ(viewname, srv->name);
    }
  }

  return true;
}

bool BKE_scene_multiview_is_render_view_last(const RenderData *rd, const char *viewname)
{
  if ((rd->scemode & R_MULTIVIEW) == 0) {
    return true;
  }

  if ((!viewname) || (!viewname[0])) {
    return true;
  }

  LISTBASE_FOREACH_BACKWARD (const SceneRenderView *, srv, &rd->views) {
    if (BKE_scene_multiview_is_render_view_active(rd, srv)) {
      return STREQ(viewname, srv->name);
    }
  }

  return true;
}

SceneRenderView *BKE_scene_multiview_render_view_findindex(const RenderData *rd, const int view_id)
{
  SceneRenderView *srv;
  size_t nr;

  if ((rd->scemode & R_MULTIVIEW) == 0) {
    return nullptr;
  }

  for (srv = static_cast<SceneRenderView *>(rd->views.first), nr = 0; srv; srv = srv->next) {
    if (BKE_scene_multiview_is_render_view_active(rd, srv)) {
      if (nr++ == view_id) {
        return srv;
      }
    }
  }
  return srv;
}

const char *BKE_scene_multiview_render_view_name_get(const RenderData *rd, const int view_id)
{
  SceneRenderView *srv = BKE_scene_multiview_render_view_findindex(rd, view_id);

  if (srv) {
    return srv->name;
  }

  return "";
}

int BKE_scene_multiview_view_id_get(const RenderData *rd, const char *viewname)
{
  SceneRenderView *srv;
  size_t nr;

  if ((!rd) || ((rd->scemode & R_MULTIVIEW) == 0)) {
    return 0;
  }

  if ((!viewname) || (!viewname[0])) {
    return 0;
  }

  for (srv = static_cast<SceneRenderView *>(rd->views.first), nr = 0; srv; srv = srv->next) {
    if (BKE_scene_multiview_is_render_view_active(rd, srv)) {
      if (STREQ(viewname, srv->name)) {
        return nr;
      }

      nr += 1;
    }
  }

  return 0;
}

void BKE_scene_multiview_filepath_get(const SceneRenderView *srv,
                                      const char *filepath,
                                      char *r_filepath)
{
  BLI_strncpy(r_filepath, filepath, FILE_MAX);
  BLI_path_suffix(r_filepath, FILE_MAX, srv->suffix, "");
}

void BKE_scene_multiview_view_filepath_get(const RenderData *rd,
                                           const char *filepath,
                                           const char *viewname,
                                           char *r_filepath)
{
  SceneRenderView *srv;
  char suffix[FILE_MAX];

  srv = static_cast<SceneRenderView *>(
      BLI_findstring(&rd->views, viewname, offsetof(SceneRenderView, name)));
  if (srv) {
    BLI_strncpy(suffix, srv->suffix, sizeof(suffix));
  }
  else {
    BLI_strncpy(suffix, viewname, sizeof(suffix));
  }

  BLI_strncpy(r_filepath, filepath, FILE_MAX);
  BLI_path_suffix(r_filepath, FILE_MAX, suffix, "");
}

const char *BKE_scene_multiview_view_suffix_get(const RenderData *rd, const char *viewname)
{
  SceneRenderView *srv;

  if ((viewname == nullptr) || (viewname[0] == '\0')) {
    return viewname;
  }

  srv = static_cast<SceneRenderView *>(
      BLI_findstring(&rd->views, viewname, offsetof(SceneRenderView, name)));
  if (srv) {
    return srv->suffix;
  }

  return viewname;
}

const char *BKE_scene_multiview_view_id_suffix_get(const RenderData *rd, const int view_id)
{
  if ((rd->scemode & R_MULTIVIEW) == 0) {
    return "";
  }

  const char *viewname = BKE_scene_multiview_render_view_name_get(rd, view_id);
  return BKE_scene_multiview_view_suffix_get(rd, viewname);
}

void BKE_scene_multiview_view_prefix_get(Scene *scene,
                                         const char *name,
                                         char *r_prefix,
                                         const char **r_ext)
{
  const char *unused;
  const char delims[] = {'.', '\0'};

  r_prefix[0] = '\0';

  /* Split filename into base name and extension. */
  const size_t basename_len = BLI_str_rpartition(name, delims, r_ext, &unused);
  if (*r_ext == nullptr) {
    return;
  }
  BLI_assert(basename_len > 0);

  /* Split base name into prefix and known suffix. */
  LISTBASE_FOREACH (SceneRenderView *, srv, &scene->r.views) {
    if (BKE_scene_multiview_is_render_view_active(&scene->r, srv)) {
      const size_t suffix_len = strlen(srv->suffix);
      if (basename_len >= suffix_len &&
          STREQLEN(name + basename_len - suffix_len, srv->suffix, suffix_len)) {
        BLI_strncpy(r_prefix, name, basename_len - suffix_len + 1);
        break;
      }
    }
  }
}

void BKE_scene_multiview_videos_dimensions_get(const RenderData *rd,
                                               const size_t width,
                                               const size_t height,
                                               size_t *r_width,
                                               size_t *r_height)
{
  if ((rd->scemode & R_MULTIVIEW) && rd->im_format.views_format == R_IMF_VIEWS_STEREO_3D) {
    IMB_stereo3d_write_dimensions(rd->im_format.stereo3d_format.display_mode,
                                  (rd->im_format.stereo3d_format.flag & S3D_SQUEEZED_FRAME) != 0,
                                  width,
                                  height,
                                  r_width,
                                  r_height);
  }
  else {
    *r_width = width;
    *r_height = height;
  }
}

int BKE_scene_multiview_num_videos_get(const RenderData *rd)
{
  if (BKE_imtype_is_movie(rd->im_format.imtype) == false) {
    return 0;
  }

  if ((rd->scemode & R_MULTIVIEW) == 0) {
    return 1;
  }

  if (rd->im_format.views_format == R_IMF_VIEWS_STEREO_3D) {
    return 1;
  }

  /* R_IMF_VIEWS_INDIVIDUAL */
  return BKE_scene_multiview_num_views_get(rd);
}

/* Manipulation of depsgraph storage. */

/* This is a key which identifies depsgraph. */
struct DepsgraphKey {
  const ViewLayer *view_layer;
  /* TODO(sergey): Need to include window somehow (same layer might be in a
   * different states in different windows).
   */
};

static uint depsgraph_key_hash(const void *key_v)
{
  const DepsgraphKey *key = static_cast<const DepsgraphKey *>(key_v);
  uint hash = BLI_ghashutil_ptrhash(key->view_layer);
  /* TODO(sergey): Include hash from other fields in the key. */
  return hash;
}

static bool depsgraph_key_compare(const void *key_a_v, const void *key_b_v)
{
  const DepsgraphKey *key_a = static_cast<const DepsgraphKey *>(key_a_v);
  const DepsgraphKey *key_b = static_cast<const DepsgraphKey *>(key_b_v);
  /* TODO(sergey): Compare rest of. */
  return !(key_a->view_layer == key_b->view_layer);
}

static void depsgraph_key_free(void *key_v)
{
  DepsgraphKey *key = static_cast<DepsgraphKey *>(key_v);
  MEM_freeN(key);
}

static void depsgraph_key_value_free(void *value)
{
  Depsgraph *depsgraph = static_cast<Depsgraph *>(value);
  DEG_graph_free(depsgraph);
}

void BKE_scene_allocate_depsgraph_hash(Scene *scene)
{
  scene->depsgraph_hash = BLI_ghash_new(
      depsgraph_key_hash, depsgraph_key_compare, "Scene Depsgraph Hash");
}

void BKE_scene_ensure_depsgraph_hash(Scene *scene)
{
  if (scene->depsgraph_hash == nullptr) {
    BKE_scene_allocate_depsgraph_hash(scene);
  }
}

void BKE_scene_free_depsgraph_hash(Scene *scene)
{
  if (scene->depsgraph_hash == nullptr) {
    return;
  }
  BLI_ghash_free(scene->depsgraph_hash, depsgraph_key_free, depsgraph_key_value_free);
  scene->depsgraph_hash = nullptr;
}

void BKE_scene_free_view_layer_depsgraph(Scene *scene, ViewLayer *view_layer)
{
  if (scene->depsgraph_hash != nullptr) {
    DepsgraphKey key = {view_layer};
    BLI_ghash_remove(scene->depsgraph_hash, &key, depsgraph_key_free, depsgraph_key_value_free);
  }
}

/* Query depsgraph for a specific contexts. */

static Depsgraph **scene_get_depsgraph_p(Scene *scene,
                                         ViewLayer *view_layer,
                                         const bool allocate_ghash_entry)
{
  /* bmain may be nullptr here! */
  BLI_assert(scene != nullptr);
  BLI_assert(view_layer != nullptr);
  BLI_assert(BKE_scene_has_view_layer(scene, view_layer));

  /* Make sure hash itself exists. */
  if (allocate_ghash_entry) {
    BKE_scene_ensure_depsgraph_hash(scene);
  }
  if (scene->depsgraph_hash == nullptr) {
    return nullptr;
  }

  DepsgraphKey key;
  key.view_layer = view_layer;

  Depsgraph **depsgraph_ptr;
  if (!allocate_ghash_entry) {
    depsgraph_ptr = (Depsgraph **)BLI_ghash_lookup_p(scene->depsgraph_hash, &key);
    return depsgraph_ptr;
  }

  DepsgraphKey **key_ptr;
  if (BLI_ghash_ensure_p_ex(
          scene->depsgraph_hash, &key, (void ***)&key_ptr, (void ***)&depsgraph_ptr)) {
    return depsgraph_ptr;
  }

  /* Depsgraph was not found in the ghash, but the key still needs allocating. */
  *key_ptr = MEM_new<DepsgraphKey>(__func__);
  **key_ptr = key;

  *depsgraph_ptr = nullptr;
  return depsgraph_ptr;
}

static Depsgraph **scene_ensure_depsgraph_p(Main *bmain, Scene *scene, ViewLayer *view_layer)
{
  BLI_assert(bmain != nullptr);

  Depsgraph **depsgraph_ptr = scene_get_depsgraph_p(scene, view_layer, true);
  if (depsgraph_ptr == nullptr) {
    /* The scene has no depsgraph hash. */
    return nullptr;
  }
  if (*depsgraph_ptr != nullptr) {
    /* The depsgraph was found, no need to allocate. */
    return depsgraph_ptr;
  }

  /* Allocate a new depsgraph. scene_get_depsgraph_p() already ensured that the pointer is stored
   * in the scene's depsgraph hash. */
  *depsgraph_ptr = DEG_graph_new(bmain, scene, view_layer, DAG_EVAL_VIEWPORT);

  /* TODO(sergey): Would be cool to avoid string format print,
   * but is a bit tricky because we can't know in advance whether
   * we will ever enable debug messages for this depsgraph.
   */
  char name[1024];
  BLI_snprintf(name, sizeof(name), "%s :: %s", scene->id.name, view_layer->name);
  DEG_debug_name_set(*depsgraph_ptr, name);

  /* These viewport depsgraphs communicate changes to the editors. */
  DEG_enable_editors_update(*depsgraph_ptr);

  return depsgraph_ptr;
}

Depsgraph *BKE_scene_get_depsgraph(const Scene *scene, const ViewLayer *view_layer)
{
  BLI_assert(BKE_scene_has_view_layer(scene, view_layer));

  if (scene->depsgraph_hash == nullptr) {
    return nullptr;
  }

  DepsgraphKey key;
  key.view_layer = view_layer;
  return static_cast<Depsgraph *>(BLI_ghash_lookup(scene->depsgraph_hash, &key));
}

Depsgraph *BKE_scene_ensure_depsgraph(Main *bmain, Scene *scene, ViewLayer *view_layer)
{
  Depsgraph **depsgraph_ptr = scene_ensure_depsgraph_p(bmain, scene, view_layer);
  return (depsgraph_ptr != nullptr) ? *depsgraph_ptr : nullptr;
}

static char *scene_undo_depsgraph_gen_key(Scene *scene, ViewLayer *view_layer, char *key_full)
{
  if (key_full == nullptr) {
    key_full = static_cast<char *>(MEM_callocN(MAX_ID_NAME + FILE_MAX + MAX_NAME, __func__));
  }

  size_t key_full_offset = BLI_strncpy_rlen(key_full, scene->id.name, MAX_ID_NAME);
  if (ID_IS_LINKED(scene)) {
    key_full_offset += BLI_strncpy_rlen(
        key_full + key_full_offset, scene->id.lib->filepath, FILE_MAX);
  }
  key_full_offset += BLI_strncpy_rlen(key_full + key_full_offset, view_layer->name, MAX_NAME);
  BLI_assert(key_full_offset < MAX_ID_NAME + FILE_MAX + MAX_NAME);

  return key_full;
}

GHash *BKE_scene_undo_depsgraphs_extract(Main *bmain)
{
  GHash *depsgraph_extract = BLI_ghash_new(
      BLI_ghashutil_strhash_p, BLI_ghashutil_strcmp, __func__);

  LISTBASE_FOREACH (Scene *, scene, &bmain->scenes) {
    if (scene->depsgraph_hash == nullptr) {
      /* In some cases, e.g. when undo has to perform multiple steps at once, no depsgraph will
       * be built so this pointer may be nullptr. */
      continue;
    }
    LISTBASE_FOREACH (ViewLayer *, view_layer, &scene->view_layers) {
      DepsgraphKey key;
      key.view_layer = view_layer;
      Depsgraph **depsgraph = (Depsgraph **)BLI_ghash_lookup_p(scene->depsgraph_hash, &key);

      if (depsgraph != nullptr && *depsgraph != nullptr) {
        char *key_full = scene_undo_depsgraph_gen_key(scene, view_layer, nullptr);

        /* We steal the depsgraph from the scene. */
        BLI_ghash_insert(depsgraph_extract, key_full, *depsgraph);
        *depsgraph = nullptr;
      }
    }
  }

  return depsgraph_extract;
}

void BKE_scene_undo_depsgraphs_restore(Main *bmain, GHash *depsgraph_extract)
{
  LISTBASE_FOREACH (Scene *, scene, &bmain->scenes) {
    LISTBASE_FOREACH (ViewLayer *, view_layer, &scene->view_layers) {
      char key_full[MAX_ID_NAME + FILE_MAX + MAX_NAME] = {0};
      scene_undo_depsgraph_gen_key(scene, view_layer, key_full);

      Depsgraph **depsgraph_extract_ptr = (Depsgraph **)BLI_ghash_lookup_p(depsgraph_extract,
                                                                           key_full);
      if (depsgraph_extract_ptr == nullptr) {
        continue;
      }
      BLI_assert(*depsgraph_extract_ptr != nullptr);

      Depsgraph **depsgraph_scene_ptr = scene_get_depsgraph_p(scene, view_layer, true);
      BLI_assert(depsgraph_scene_ptr != nullptr);
      BLI_assert(*depsgraph_scene_ptr == nullptr);

      /* We steal the depsgraph back from our 'extract' storage to the scene. */
      Depsgraph *depsgraph = *depsgraph_extract_ptr;

      DEG_graph_replace_owners(depsgraph, bmain, scene, view_layer);

      DEG_graph_tag_relations_update(depsgraph);

      *depsgraph_scene_ptr = depsgraph;
      *depsgraph_extract_ptr = nullptr;
    }
  }

  BLI_ghash_free(depsgraph_extract, MEM_freeN, depsgraph_key_value_free);
}

/* -------------------------------------------------------------------- */
/** \name Scene Orientation
 * \{ */

void BKE_scene_transform_orientation_remove(Scene *scene, TransformOrientation *orientation)
{
  const int orientation_index = BKE_scene_transform_orientation_get_index(scene, orientation);

  for (int i = 0; i < ARRAY_SIZE(scene->orientation_slots); i++) {
    TransformOrientationSlot *orient_slot = &scene->orientation_slots[i];
    if (orient_slot->index_custom == orientation_index) {
      /* could also use orientation_index-- */
      orient_slot->type = V3D_ORIENT_GLOBAL;
      orient_slot->index_custom = -1;
    }
    else if (orient_slot->index_custom > orientation_index) {
      BLI_assert(orient_slot->type == V3D_ORIENT_CUSTOM);
      orient_slot->index_custom--;
    }
  }

  BLI_freelinkN(&scene->transform_spaces, orientation);
}

TransformOrientation *BKE_scene_transform_orientation_find(const Scene *scene, const int index)
{
  return static_cast<TransformOrientation *>(BLI_findlink(&scene->transform_spaces, index));
}

int BKE_scene_transform_orientation_get_index(const Scene *scene,
                                              const TransformOrientation *orientation)
{
  return BLI_findindex(&scene->transform_spaces, orientation);
}

/** \} */

/* -------------------------------------------------------------------- */
/** \name Scene Cursor Rotation
 *
 * Matches #BKE_object_rot_to_mat3 and #BKE_object_mat3_to_rot.
 * \{ */

void BKE_scene_cursor_rot_to_mat3(const View3DCursor *cursor, float mat[3][3])
{
  if (cursor->rotation_mode > 0) {
    eulO_to_mat3(mat, cursor->rotation_euler, cursor->rotation_mode);
  }
  else if (cursor->rotation_mode == ROT_MODE_AXISANGLE) {
    axis_angle_to_mat3(mat, cursor->rotation_axis, cursor->rotation_angle);
  }
  else {
    float tquat[4];
    normalize_qt_qt(tquat, cursor->rotation_quaternion);
    quat_to_mat3(mat, tquat);
  }
}

void BKE_scene_cursor_rot_to_quat(const View3DCursor *cursor, float quat[4])
{
  if (cursor->rotation_mode > 0) {
    eulO_to_quat(quat, cursor->rotation_euler, cursor->rotation_mode);
  }
  else if (cursor->rotation_mode == ROT_MODE_AXISANGLE) {
    axis_angle_to_quat(quat, cursor->rotation_axis, cursor->rotation_angle);
  }
  else {
    normalize_qt_qt(quat, cursor->rotation_quaternion);
  }
}

void BKE_scene_cursor_mat3_to_rot(View3DCursor *cursor, const float mat[3][3], bool use_compat)
{
  BLI_ASSERT_UNIT_M3(mat);

  switch (cursor->rotation_mode) {
    case ROT_MODE_QUAT: {
      float quat[4];
      mat3_normalized_to_quat(quat, mat);
      if (use_compat) {
        float quat_orig[4];
        copy_v4_v4(quat_orig, cursor->rotation_quaternion);
        quat_to_compatible_quat(cursor->rotation_quaternion, quat, quat_orig);
      }
      else {
        copy_v4_v4(cursor->rotation_quaternion, quat);
      }
      break;
    }
    case ROT_MODE_AXISANGLE: {
      mat3_to_axis_angle(cursor->rotation_axis, &cursor->rotation_angle, mat);
      break;
    }
    default: {
      if (use_compat) {
        mat3_to_compatible_eulO(
            cursor->rotation_euler, cursor->rotation_euler, cursor->rotation_mode, mat);
      }
      else {
        mat3_to_eulO(cursor->rotation_euler, cursor->rotation_mode, mat);
      }
      break;
    }
  }
}

void BKE_scene_cursor_quat_to_rot(View3DCursor *cursor, const float quat[4], bool use_compat)
{
  BLI_ASSERT_UNIT_QUAT(quat);

  switch (cursor->rotation_mode) {
    case ROT_MODE_QUAT: {
      if (use_compat) {
        float quat_orig[4];
        copy_v4_v4(quat_orig, cursor->rotation_quaternion);
        quat_to_compatible_quat(cursor->rotation_quaternion, quat, quat_orig);
      }
      else {
        copy_qt_qt(cursor->rotation_quaternion, quat);
      }
      break;
    }
    case ROT_MODE_AXISANGLE: {
      quat_to_axis_angle(cursor->rotation_axis, &cursor->rotation_angle, quat);
      break;
    }
    default: {
      if (use_compat) {
        quat_to_compatible_eulO(
            cursor->rotation_euler, cursor->rotation_euler, cursor->rotation_mode, quat);
      }
      else {
        quat_to_eulO(cursor->rotation_euler, cursor->rotation_mode, quat);
      }
      break;
    }
  }
}

void BKE_scene_cursor_to_mat4(const View3DCursor *cursor, float mat[4][4])
{
  float mat3[3][3];
  BKE_scene_cursor_rot_to_mat3(cursor, mat3);
  copy_m4_m3(mat, mat3);
  copy_v3_v3(mat[3], cursor->location);
}

void BKE_scene_cursor_from_mat4(View3DCursor *cursor, const float mat[4][4], bool use_compat)
{
  float mat3[3][3];
  copy_m3_m4(mat3, mat);
  BKE_scene_cursor_mat3_to_rot(cursor, mat3, use_compat);
  copy_v3_v3(cursor->location, mat[3]);
}

/** \} */<|MERGE_RESOLUTION|>--- conflicted
+++ resolved
@@ -969,17 +969,16 @@
   }
   if (tos->sculpt) {
     BLO_write_struct(writer, Sculpt, tos->sculpt);
-<<<<<<< HEAD
 
     if (tos->sculpt->channels) {
       BKE_brush_channelset_write(writer, tos->sculpt->channels);
-=======
+    }
+
     if (tos->sculpt->automasking_cavity_curve) {
       BKE_curvemapping_blend_write(writer, tos->sculpt->automasking_cavity_curve);
     }
     if (tos->sculpt->automasking_cavity_curve_op) {
       BKE_curvemapping_blend_write(writer, tos->sculpt->automasking_cavity_curve_op);
->>>>>>> 46076e48
     }
 
     BKE_paint_blend_write(writer, &tos->sculpt->paint);
@@ -1195,7 +1194,6 @@
     sce->toolsettings->particle.object = nullptr;
     sce->toolsettings->gp_sculpt.paintcursor = nullptr;
 
-<<<<<<< HEAD
     if (sce->toolsettings->sculpt && sce->toolsettings->sculpt->channels) {
       BLO_read_data_address(reader, &sce->toolsettings->sculpt->channels);
       BKE_brush_channelset_read(reader, sce->toolsettings->sculpt->channels);
@@ -1206,8 +1204,7 @@
 
     if (sce->toolsettings->sculpt) {
       BKE_brush_check_toolsettings(sce->toolsettings->sculpt);
-=======
-    if (sce->toolsettings->sculpt) {
+
       BLO_read_data_address(reader, &sce->toolsettings->sculpt->automasking_cavity_curve);
       BLO_read_data_address(reader, &sce->toolsettings->sculpt->automasking_cavity_curve_op);
 
@@ -1223,7 +1220,6 @@
       }
 
       BKE_sculpt_check_cavity_curves(sce->toolsettings->sculpt);
->>>>>>> 46076e48
     }
 
     /* Relink grease pencil interpolation curves. */
