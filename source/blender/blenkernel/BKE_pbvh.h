/* SPDX-License-Identifier: GPL-2.0-or-later */

#pragma once

/** \file
 * \ingroup bke
 * \brief A BVH for high poly meshes.
 */

#include "BLI_bitmap.h"
#include "BLI_compiler_compat.h"
#include "BLI_ghash.h"

#include "bmesh.h"

/* For embedding CCGKey in iterator. */
#include "BKE_attribute.h"
#include "BKE_ccg.h"
#include <stdint.h>

//#define DEFRAGMENT_MEMORY

#ifdef __cplusplus
extern "C" {
#endif

// experimental feature to detect quad diagonals and mark (but not dissolve) them
//#define SCULPT_DIAGONAL_EDGE_MARKS

/*
   These structs represent logical verts/edges/faces.
   for PBVH_GRIDS and PBVH_FACES they store integer
   offsets, PBVH_BMESH stores pointers.

   The idea is to enforce stronger type checking by encapsulating
   intptr_t's in structs.*/
typedef struct PBVHVertRef {
  intptr_t i;
} PBVHVertRef;

typedef struct PBVHEdgeRef {
  intptr_t i;
} PBVHEdgeRef;

typedef struct PBVHFaceRef {
  intptr_t i;
} PBVHFaceRef;

#define PBVH_REF_NONE ((intptr_t)-1)

typedef struct SculptPMap {
  struct MeshElemMap *pmap;
  int *pmap_mem;
  int refcount;
} SculptPMap;

#if 0
typedef struct SculptLoopRef {
  intptr_t i;
} SculptLoopRef;
#endif

#ifdef DEFRAGMENT_MEMORY
#  include "BLI_smallhash.h"
#endif

typedef struct PBVHTri {
  int v[3];       // references into PBVHTriBuf->verts
  int eflag;      // bitmask of which edges in the tri are real edges in the mesh
  intptr_t l[3];  // loops

  float no[3];
  PBVHFaceRef f;
} PBVHTri;

typedef struct PBVHTriBuf {
  PBVHTri *tris;
  PBVHVertRef *verts;
  int *edges;
  int totvert, totedge, tottri;
  int verts_size, edges_size, tris_size;

  SmallHash vertmap;  // maps vertex ptrs to indices within verts

  // private field
  intptr_t *loops;
  int totloop, mat_nr;
  float min[3], max[3];
} PBVHTriBuf;

struct BMLog;
struct BMesh;
struct BMVert;
struct BMEdge;
struct BMFace;
struct Scene;
struct CCGElem;
struct MeshElemMap;
struct CCGKey;
struct CustomData;
struct TableGSet;
struct DMFlagMat;
struct GPU_PBVH_Buffers;
struct IsectRayPrecalc;
struct MLoop;
struct MLoopTri;
struct MSculptVert;
struct MPoly;
struct MVert;
struct Mesh;
struct MeshElemMap;
struct PBVH;
struct MEdge;
struct PBVHNode;
struct SubdivCCG;
struct TaskParallelSettings;
struct Image;
struct ImageUser;
struct MeshElemMap;

typedef struct PBVH PBVH;
typedef struct PBVHNode PBVHNode;

//#define PROXY_ADVANCED

// experimental performance test of "data-based programming" approach
#ifdef PROXY_ADVANCED
typedef struct ProxyKey {
  int node;
  int pindex;
} ProxyKey;

#  define MAX_PROXY_NEIGHBORS 12

typedef struct ProxyVertArray {
  float **ownerco;
  short **ownerno;
  float (*co)[3];
  float (*fno)[3];
  short (*no)[3];
  float *mask, **ownermask;
  PBVHVertRef *index;
  float **ownercolor, (*color)[4];

  ProxyKey (*neighbors)[MAX_PROXY_NEIGHBORS];

  int size;
  int datamask;
  bool neighbors_dirty;

  GHash *indexmap;
} ProxyVertArray;

typedef enum {
  PV_OWNERCO = 1,
  PV_OWNERNO = 2,
  PV_CO = 4,
  PV_NO = 8,
  PV_MASK = 16,
  PV_OWNERMASK = 32,
  PV_INDEX = 64,
  PV_OWNERCOLOR = 128,
  PV_COLOR = 256,
  PV_NEIGHBORS = 512
} ProxyVertField;

typedef struct ProxyVertUpdateRec {
  float *co, *no, *mask, *color;
  PBVHVertRef index, newindex;
} ProxyVertUpdateRec;

#  define PBVH_PROXY_DEFAULT CO | INDEX | MASK

struct SculptSession;

void BKE_pbvh_ensure_proxyarrays(
    struct SculptSession *ss, PBVH *pbvh, PBVHNode **nodes, int totnode, int mask);
void BKE_pbvh_load_proxyarrays(PBVH *pbvh, PBVHNode **nodes, int totnode, int mask);

void BKE_pbvh_ensure_proxyarray(
    struct SculptSession *ss,
    struct PBVH *pbvh,
    struct PBVHNode *node,
    int mask,
    struct GHash
        *vert_node_map,  // vert_node_map maps vertex PBVHVertRefs to PBVHNode indices; optional
    bool check_indexmap,
    bool force_update);
void BKE_pbvh_gather_proxyarray(PBVH *pbvh, PBVHNode **nodes, int totnode);

void BKE_pbvh_free_proxyarray(struct PBVH *pbvh, struct PBVHNode *node);
void BKE_pbvh_update_proxyvert(struct PBVH *pbvh, struct PBVHNode *node, ProxyVertUpdateRec *rec);
ProxyVertArray *BKE_pbvh_get_proxyarrays(struct PBVH *pbvh, struct PBVHNode *node);

#endif

typedef enum {
  PBVH_FACES,
  PBVH_GRIDS,
  PBVH_BMESH,
} PBVHType;

/* Public members of PBVH, used for inlined functions. */
struct PBVHPublic {
  PBVHType type;
  BMesh *bm;
};

typedef struct {
  float (*co)[3];
} PBVHProxyNode;

typedef struct {
  float (*color)[4];
  int size;
} PBVHColorBufferNode;

typedef struct PBVHPixelsNode {
  /**
   * Contains triangle/pixel data used during texture painting.
   *
   * Contains #blender::bke::pbvh::pixels::NodeData.
   */
  void *node_data;
} PBVHPixelsNode;

typedef enum {
  PBVH_Leaf = 1 << 0,

  PBVH_UpdateNormals = 1 << 1,
  PBVH_UpdateBB = 1 << 2,
  PBVH_UpdateOriginalBB = 1 << 3,
  PBVH_UpdateDrawBuffers = 1 << 4,
  PBVH_UpdateRedraw = 1 << 5,
  PBVH_UpdateMask = 1 << 6,
  PBVH_UpdateVisibility = 1 << 8,

  PBVH_RebuildDrawBuffers = 1 << 9,
  PBVH_FullyHidden = 1 << 10,
  PBVH_FullyMasked = 1 << 11,
  PBVH_FullyUnmasked = 1 << 12,

  PBVH_UpdateTopology = 1 << 13,
  PBVH_UpdateColor = 1 << 14,

  PBVH_RebuildPixels = 1 << 15,
  PBVH_Delete = 1 << 16,
  PBVH_UpdateCurvatureDir = 1 << 17,
  PBVH_UpdateTris = 1 << 18,
  PBVH_RebuildNodeVerts = 1 << 19,

  /* tri areas are not guaranteed to be up to date, tools should
     update all nodes on first step of brush*/
  PBVH_UpdateTriAreas = 1 << 20,
  PBVH_UpdateOtherVerts = 1 << 21
} PBVHNodeFlags;

typedef struct PBVHFrustumPlanes {
  float (*planes)[4];
  int num_planes;
} PBVHFrustumPlanes;

BLI_INLINE PBVHType BKE_pbvh_type(const PBVH *pbvh)
{
  return ((const struct PBVHPublic *)pbvh)->type;
}

BLI_INLINE BMesh *BKE_pbvh_get_bmesh(PBVH *pbvh)
{
  return ((struct PBVHPublic *)pbvh)->bm;
}

void BKE_pbvh_set_frustum_planes(PBVH *pbvh, PBVHFrustumPlanes *planes);
void BKE_pbvh_get_frustum_planes(PBVH *pbvh, PBVHFrustumPlanes *planes);

BLI_INLINE PBVHVertRef BKE_pbvh_make_vref(intptr_t i)
{
  PBVHVertRef ret = {i};
  return ret;
}

BLI_INLINE PBVHEdgeRef BKE_pbvh_make_eref(intptr_t i)
{
  PBVHEdgeRef ret = {i};
  return ret;
}

BLI_INLINE PBVHFaceRef BKE_pbvh_make_fref(intptr_t i)
{
  PBVHFaceRef ret = {i};
  return ret;
}

BLI_INLINE int BKE_pbvh_vertex_to_index(PBVH *pbvh, PBVHVertRef v)
{
  return (BKE_pbvh_type(pbvh) == PBVH_BMESH && v.i != PBVH_REF_NONE ?
              BM_elem_index_get((BMVert *)(v.i)) :
              (v.i));
}

BLI_INLINE PBVHVertRef BKE_pbvh_index_to_vertex(PBVH *pbvh, int index)
{
  switch (BKE_pbvh_type(pbvh)) {
    case PBVH_FACES:
    case PBVH_GRIDS:
      return BKE_pbvh_make_vref(index);
    case PBVH_BMESH:
      return BKE_pbvh_make_vref((intptr_t)BKE_pbvh_get_bmesh(pbvh)->vtable[index]);
  }

  return BKE_pbvh_make_vref(PBVH_REF_NONE);
}

BLI_INLINE int BKE_pbvh_edge_to_index(PBVH *pbvh, PBVHEdgeRef e)
{
  return (BKE_pbvh_type(pbvh) == PBVH_BMESH && e.i != PBVH_REF_NONE ?
              BM_elem_index_get((BMEdge *)(e.i)) :
              (e.i));
}

BLI_INLINE PBVHEdgeRef BKE_pbvh_index_to_edge(PBVH *pbvh, int index)
{
  switch (BKE_pbvh_type(pbvh)) {
    case PBVH_FACES:
    case PBVH_GRIDS:
      return BKE_pbvh_make_eref(index);
    case PBVH_BMESH:
      return BKE_pbvh_make_eref((intptr_t)BKE_pbvh_get_bmesh(pbvh)->etable[index]);
  }

  return BKE_pbvh_make_eref(PBVH_REF_NONE);
}

BLI_INLINE int BKE_pbvh_face_to_index(PBVH *pbvh, PBVHFaceRef f)
{
  return (BKE_pbvh_type(pbvh) == PBVH_BMESH && f.i != PBVH_REF_NONE ?
              BM_elem_index_get((BMFace *)(f.i)) :
              (f.i));
}

BLI_INLINE PBVHFaceRef BKE_pbvh_index_to_face(PBVH *pbvh, int index)
{
  switch (BKE_pbvh_type(pbvh)) {
    case PBVH_FACES:
    case PBVH_GRIDS:
      return BKE_pbvh_make_fref(index);
    case PBVH_BMESH:
      return BKE_pbvh_make_fref((intptr_t)BKE_pbvh_get_bmesh(pbvh)->ftable[index]);
  }

  return BKE_pbvh_make_fref(PBVH_REF_NONE);
}

/* Callbacks */

/**
 * Returns true if the search should continue from this node, false otherwise.
 */
typedef bool (*BKE_pbvh_SearchCallback)(PBVHNode *node, void *data);

typedef void (*BKE_pbvh_HitCallback)(PBVHNode *node, void *data);
typedef void (*BKE_pbvh_HitOccludedCallback)(PBVHNode *node, void *data, float *tmin);

typedef void (*BKE_pbvh_SearchNearestCallback)(PBVHNode *node, void *data, float *tmin);

void BKE_pbvh_get_nodes(PBVH *pbvh, int flag, PBVHNode ***r_array, int *r_totnode);
PBVHNode *BKE_pbvh_get_node(PBVH *pbvh, int node);

/* Building */

PBVH *BKE_pbvh_new(PBVHType type);
/**
 * Do a full rebuild with on Mesh data structure.
 *
 * \note Unlike mpoly/mloop/verts, looptri is *totally owned* by PBVH
 * (which means it may rewrite it if needed, see #BKE_pbvh_vert_coords_apply().
 */
void BKE_pbvh_build_mesh(PBVH *pbvh,
                         struct Mesh *mesh,
                         const struct MPoly *mpoly,
                         const struct MLoop *mloop,
                         struct MVert *verts,
                         struct MSculptVert *mdyntopo_verts,
                         int totvert,
                         struct CustomData *vdata,
                         struct CustomData *ldata,
                         struct CustomData *pdata,
                         const struct MLoopTri *looptri,
                         int looptri_num,
                         bool fast_draw,
                         float *face_areas,
                         SculptPMap *pmap);
/**
 * Do a full rebuild with on Grids data structure.
 */
void BKE_pbvh_build_grids(PBVH *pbvh,
                          struct CCGElem **grids,
                          int totgrid,
                          struct CCGKey *key,
                          void **gridfaces,
                          struct DMFlagMat *flagmats,
                          unsigned int **grid_hidden,
                          bool fast_draw,
                          float *face_areas);
/**
 * Build a PBVH from a BMesh.
 */
void BKE_pbvh_build_bmesh(PBVH *pbvh,
                          struct Mesh *me,
                          struct BMesh *bm,
                          bool smooth_shading,
                          struct BMLog *log,
                          const int cd_vert_node_offset,
                          const int cd_face_node_offset,
                          const int cd_sculpt_vert,
                          const int cd_face_areas,
                          bool fast_draw,
                          bool update_sculptverts);
void BKE_pbvh_update_offsets(PBVH *pbvh,
                             const int cd_vert_node_offset,
                             const int cd_face_node_offset,
                             const int cd_sculpt_vert,
                             const int cd_face_areas);

void BKE_pbvh_update_bmesh_offsets(PBVH *pbvh, int cd_vert_node_offset, int cd_face_node_offset);

void BKE_pbvh_build_pixels(PBVH *pbvh,
                           struct Mesh *mesh,
                           struct Image *image,
                           struct ImageUser *image_user);
void BKE_pbvh_free(PBVH *pbvh);

void BKE_pbvh_set_bm_log(PBVH *pbvh, struct BMLog *log);
struct BMLog *BKE_pbvh_get_bm_log(PBVH *pbvh);

/* update MSculptVerts, doesn't take pbvh argument to allow usage if pbvh doesn't currently exist
 */
void BKE_pbvh_update_sculpt_verts(PBVH *pbvh);

/** update original data, only data whose r_** parameters are passed in will be updated*/
bool BKE_pbvh_get_origvert(
    PBVH *pbvh, PBVHVertRef vertex, const float **r_co, float **r_no, float **r_color);

/**
checks if original data needs to be updated for v, and if so updates it.  Stroke_id
is provided by the sculpt code and is used to detect updates.  The reason we do it
inside the verts and not in the nodes is to allow splitting of the pbvh during the stroke.
*/
bool BKE_pbvh_bmesh_check_origdata(PBVH *pbvh, struct BMVert *v, int stroke_id);

/** used so pbvh can differentiate between different strokes,
    see BKE_pbvh_bmesh_check_origdata */
void BKE_pbvh_set_stroke_id(PBVH *pbvh, int stroke_id);

/* Hierarchical Search in the BVH, two methods:
 * - For each hit calling a callback.
 * - Gather nodes in an array (easy to multi-thread). */

void BKE_pbvh_search_callback(PBVH *pbvh,
                              BKE_pbvh_SearchCallback scb,
                              void *search_data,
                              BKE_pbvh_HitCallback hcb,
                              void *hit_data);

void BKE_pbvh_search_gather(
    PBVH *pbvh, BKE_pbvh_SearchCallback scb, void *search_data, PBVHNode ***array, int *tot);

/* Ray-cast
 * the hit callback is called for all leaf nodes intersecting the ray;
 * it's up to the callback to find the primitive within the leaves that is
 * hit first */

void BKE_pbvh_raycast(PBVH *pbvh,
                      BKE_pbvh_HitOccludedCallback cb,
                      void *data,
                      const float ray_start[3],
                      const float ray_normal[3],
                      bool original,
                      int stroke_id);

bool BKE_pbvh_node_raycast(PBVH *pbvh,
                           PBVHNode *node,
                           float (*origco)[3],
                           bool use_origco,
                           const float ray_start[3],
                           const float ray_normal[3],
                           struct IsectRayPrecalc *isect_precalc,
                           int *hit_count,
                           float *depth,
                           float *back_depth,
                           PBVHVertRef *active_vertex_index,
                           PBVHFaceRef *active_face_grid_index,
                           float *face_normal,
                           int stroke_id);

bool BKE_pbvh_bmesh_node_raycast_detail(PBVH *pbvh,
                                        PBVHNode *node,
                                        const float ray_start[3],
                                        struct IsectRayPrecalc *isect_precalc,
                                        float *depth,
                                        float *r_edge_length);

/**
 * For orthographic cameras, project the far away ray segment points to the root node so
 * we can have better precision.
 */
void BKE_pbvh_raycast_project_ray_root(
    PBVH *pbvh, bool original, float ray_start[3], float ray_end[3], float ray_normal[3]);

void BKE_pbvh_find_nearest_to_ray(PBVH *pbvh,
                                  BKE_pbvh_HitOccludedCallback cb,
                                  void *data,
                                  const float ray_start[3],
                                  const float ray_normal[3],
                                  bool original);

bool BKE_pbvh_node_find_nearest_to_ray(PBVH *pbvh,
                                       PBVHNode *node,
                                       float (*origco)[3],
                                       bool use_origco,
                                       const float ray_start[3],
                                       const float ray_normal[3],
                                       float *depth,
                                       float *dist_sq,
                                       int stroke_id);

/* Drawing */

void BKE_pbvh_draw_cb(PBVH *pbvh,
                      struct Mesh *me,
                      bool update_only_visible,
                      PBVHFrustumPlanes *update_frustum,
                      PBVHFrustumPlanes *draw_frustum,
                      void (*draw_fn)(void *user_data, struct GPU_PBVH_Buffers *buffers),
                      void *user_data,
                      bool full_render);

void BKE_pbvh_draw_debug_cb(PBVH *pbvh,
<<<<<<< HEAD
                            void (*draw_fn)(void *user_data,
                                            const float bmin[3],
                                            const float bmax[3],
                                            PBVHNodeFlags flag,
                                            int depth),
=======
                            void (*draw_fn)(PBVHNode *node,
                                            void *user_data,
                                            const float bmin[3],
                                            const float bmax[3],
                                            PBVHNodeFlags flag),
>>>>>>> b37954d0
                            void *user_data);

/* PBVH Access */

bool BKE_pbvh_has_faces(const PBVH *pbvh);

/**
 * Get the PBVH root's bounding box.
 */
void BKE_pbvh_bounding_box(const PBVH *pbvh, float min[3], float max[3]);

/**
 * Multi-res hidden data, only valid for type == PBVH_GRIDS.
 */
unsigned int **BKE_pbvh_grid_hidden(const PBVH *pbvh);

/**
 * Returns the number of visible quads in the nodes' grids.
 */
int BKE_pbvh_count_grid_quads(BLI_bitmap **grid_hidden,
                              const int *grid_indices,
                              int totgrid,
                              int gridsize);

/**
 * Multi-res level, only valid for type == #PBVH_GRIDS.
 */
const struct CCGKey *BKE_pbvh_get_grid_key(const PBVH *pbvh);

struct CCGElem **BKE_pbvh_get_grids(const PBVH *pbvh);
BLI_bitmap **BKE_pbvh_get_grid_visibility(const PBVH *pbvh);
int BKE_pbvh_get_grid_num_verts(const PBVH *pbvh);
int BKE_pbvh_get_grid_num_faces(const PBVH *pbvh);

/**
 * Only valid for type == #PBVH_BMESH.
 */
void BKE_pbvh_bmesh_detail_size_set(PBVH *pbvh, float detail_size, float detail_range);

typedef enum {
  PBVH_Subdivide = 1 << 0,
  PBVH_Collapse = 1 << 1,
  PBVH_Cleanup = 1 << 2,  // dissolve verts surrounded by either 3 or 4 triangles then triangulate
  PBVH_LocalSubdivide = 1 << 3,
  PBVH_LocalCollapse = 1 << 4
} PBVHTopologyUpdateMode;

typedef float (*DyntopoMaskCB)(PBVHVertRef vertex, void *userdata);

bool BKE_pbvh_bmesh_update_topology(
    PBVH *pbvh,
    PBVHTopologyUpdateMode mode,
    const float center[3],
    const float view_normal[3],
    float radius,
    const bool use_frontface,
    const bool use_projected,
    int symaxis,
    bool updatePBVH,
    DyntopoMaskCB mask_cb,
    void *mask_cb_data,
    int custom_max_steps,  // if 0, will use defaul hueristics for max steps
    bool disable_surface_relax,
    bool is_snake_hook);

bool BKE_pbvh_bmesh_update_topology_nodes(PBVH *pbvh,
                                          bool (*searchcb)(PBVHNode *node, void *data),
                                          void (*undopush)(PBVHNode *node, void *data),
                                          void *searchdata,
                                          PBVHTopologyUpdateMode mode,
                                          const float center[3],
                                          const float view_normal[3],
                                          float radius,
                                          const bool use_frontface,
                                          const bool use_projected,
                                          int sym_axis,
                                          bool updatePBVH,
                                          DyntopoMaskCB mask_cb,
                                          void *mask_cb_data,
                                          bool disable_surface_relax,
                                          bool is_snake_hook);
/* Node Access */

void BKE_pbvh_check_tri_areas(PBVH *pbvh, PBVHNode *node);
void BKE_pbvh_face_areas_begin(PBVH *pbvh);

// updates boundaries and valences for whole mesh
void BKE_pbvh_bmesh_on_mesh_change(PBVH *pbvh);
bool BKE_pbvh_bmesh_check_valence(PBVH *pbvh, PBVHVertRef vertex);
void BKE_pbvh_bmesh_update_valence(int cd_sculpt_vert, PBVHVertRef vertex);
void BKE_pbvh_bmesh_update_all_valence(PBVH *pbvh);
void BKE_pbvh_bmesh_flag_all_disk_sort(PBVH *pbvh);
bool BKE_pbvh_bmesh_mark_update_valence(PBVH *pbvh, PBVHVertRef vertex);

/* if pbvh uses a split index buffer, will call BKE_pbvh_node_mark_update_triangulation;
   otherwise does nothing.  returns true if BKE_pbvh_node_mark_update_triangulation was
   called.*/
bool BKE_pbvh_node_mark_update_index_buffer(PBVH *pbvh, PBVHNode *node);
void BKE_pbvh_node_mark_update_triangulation(PBVHNode *node);
void BKE_pbvh_node_mark_original_update(PBVHNode *node);
void BKE_pbvh_node_mark_update_tri_area(PBVHNode *node);
void BKE_pbvh_update_all_tri_areas(PBVH *pbvh);
void BKE_pbvh_node_mark_update(PBVHNode *node);
void BKE_pbvh_node_mark_update_mask(PBVHNode *node);
void BKE_pbvh_node_mark_update_color(PBVHNode *node);
void BKE_pbvh_node_mark_update_visibility(PBVHNode *node);
void BKE_pbvh_node_mark_rebuild_draw(PBVHNode *node);
void BKE_pbvh_node_mark_redraw(PBVHNode *node);
void BKE_pbvh_node_mark_normals_update(PBVHNode *node);
void BKE_pbvh_node_mark_topology_update(PBVHNode *node);
void BKE_pbvh_node_fully_hidden_set(PBVHNode *node, int fully_hidden);
bool BKE_pbvh_node_fully_hidden_get(PBVHNode *node);
void BKE_pbvh_node_fully_masked_set(PBVHNode *node, int fully_masked);
bool BKE_pbvh_node_fully_masked_get(PBVHNode *node);
void BKE_pbvh_node_fully_unmasked_set(PBVHNode *node, int fully_masked);
bool BKE_pbvh_node_fully_unmasked_get(PBVHNode *node);
void BKE_pbvh_node_mark_curvature_update(PBVHNode *node);

void BKE_pbvh_mark_rebuild_pixels(PBVH *pbvh);
void BKE_pbvh_vert_tag_update_normal(PBVH *pbvh, PBVHVertRef vertex);

void BKE_pbvh_node_get_grids(PBVH *pbvh,
                             PBVHNode *node,
                             int **grid_indices,
                             int *totgrid,
                             int *maxgrid,
                             int *gridsize,
                             struct CCGElem ***r_griddata);
void BKE_pbvh_node_num_verts(PBVH *pbvh, PBVHNode *node, int *r_uniquevert, int *r_totvert);
void BKE_pbvh_node_get_verts(PBVH *pbvh,
                             PBVHNode *node,
                             const int **r_vert_indices,
                             struct MVert **r_verts);
void BKE_pbvh_node_get_loops(PBVH *pbvh,
                             PBVHNode *node,
                             const int **r_loop_indices,
                             const struct MLoop **r_loops);

void BKE_pbvh_node_get_BB(PBVHNode *node, float bb_min[3], float bb_max[3]);
void BKE_pbvh_node_get_original_BB(PBVHNode *node, float bb_min[3], float bb_max[3]);

float BKE_pbvh_node_get_tmin(PBVHNode *node);

/**
 * Test if AABB is at least partially inside the #PBVHFrustumPlanes volume.
 */
bool BKE_pbvh_node_frustum_contain_AABB(PBVHNode *node, void *frustum);
/**
 * Test if AABB is at least partially outside the #PBVHFrustumPlanes volume.
 */
bool BKE_pbvh_node_frustum_exclude_AABB(PBVHNode *node, void *frustum);

struct TableGSet *BKE_pbvh_bmesh_node_unique_verts(PBVHNode *node);
struct TableGSet *BKE_pbvh_bmesh_node_other_verts(PBVHNode *node);
struct TableGSet *BKE_pbvh_bmesh_node_faces(PBVHNode *node);

void BKE_pbvh_bmesh_regen_node_verts(PBVH *pbvh);
void BKE_pbvh_bmesh_mark_node_regen(PBVH *pbvh, PBVHNode *node);

void BKE_pbvh_bmesh_after_stroke(PBVH *pbvh, bool force_balance);

/* Update Bounding Box/Redraw and clear flags. */

void BKE_pbvh_update_bounds(PBVH *pbvh, int flags);
void BKE_pbvh_update_vertex_data(PBVH *pbvh, int flags);
void BKE_pbvh_update_visibility(PBVH *pbvh);
void BKE_pbvh_update_normals(PBVH *pbvh, struct SubdivCCG *subdiv_ccg);
void BKE_pbvh_redraw_BB(PBVH *pbvh, float bb_min[3], float bb_max[3]);
void BKE_pbvh_get_grid_updates(PBVH *pbvh, bool clear, void ***r_gridfaces, int *r_totface);
void BKE_pbvh_grids_update(PBVH *pbvh,
                           struct CCGElem **grids,
                           void **gridfaces,
                           struct DMFlagMat *flagmats,
                           unsigned int **grid_hidden);
void BKE_pbvh_subdiv_ccg_set(PBVH *pbvh, struct SubdivCCG *subdiv_ccg);
void BKE_pbvh_face_sets_set(PBVH *pbvh, int *face_sets);

/**
 * If an operation causes the hide status stored in the mesh to change, this must be called
 * to update the references to those attributes, since they are only added when necessary.
 */
void BKE_pbvh_update_hide_attributes_from_mesh(PBVH *pbvh);

void BKE_pbvh_face_sets_color_set(PBVH *pbvh, int seed, int color_default);

void BKE_pbvh_respect_hide_set(PBVH *pbvh, bool respect_hide);

/* Vertex Deformer. */

float (*BKE_pbvh_vert_coords_alloc(struct PBVH *pbvh))[3];
void BKE_pbvh_vert_coords_apply(struct PBVH *pbvh, const float (*vertCos)[3], int totvert);
bool BKE_pbvh_is_deformed(struct PBVH *pbvh);

/* Vertex Iterator. */

/* This iterator has quite a lot of code, but it's designed to:
 * - allow the compiler to eliminate dead code and variables
 * - spend most of the time in the relatively simple inner loop */

/* NOTE: PBVH_ITER_ALL does not skip hidden vertices,
 * PBVH_ITER_UNIQUE does */
#define PBVH_ITER_ALL 0
#define PBVH_ITER_UNIQUE 1

typedef struct PBVHVertexIter {
  /* iteration */
  int g;
  int width;
  int height;
  int gx;
  int gy;
  int i;
  int index;
  PBVHVertRef vertex;
  bool respect_hide;

  /* grid */
  struct CCGKey key;
  struct CCGElem **grids;
  struct CCGElem *grid;
  BLI_bitmap **grid_hidden, *gh;
  int *grid_indices;
  int totgrid;
  int gridsize;

  /* mesh */
  struct MVert *mverts;
  float (*vert_normals)[3];
  const bool *hide_vert;
  int totvert;
  const int *vert_indices;
  float *vmask;

  /* bmesh */
  int bi;
  struct TableGSet *bm_cur_set;
  struct TableGSet *bm_unique_verts, *bm_other_verts;

  struct CustomData *bm_vdata;
  int cd_sculpt_vert;
  int cd_vert_mask_offset;
  int cd_vcol_offset;

  /* result: these are all computed in the macro, but we assume
   * that compiler optimization's will skip the ones we don't use */
  struct MVert *mvert;
  struct BMVert *bm_vert;
  float *co;
  float *no;
  float *fno;
  float *mask;
  bool visible;
} PBVHVertexIter;

#define BKE_PBVH_SCULPTVERT(cd_sculpt_vert, v) \
  ((MSculptVert *)BM_ELEM_CD_GET_VOID_P(v, cd_sculpt_vert))

void pbvh_vertex_iter_init(PBVH *pbvh, PBVHNode *node, PBVHVertexIter *vi, int mode);

#define BKE_pbvh_vertex_iter_begin(pbvh, node, vi, mode) \
  pbvh_vertex_iter_init(pbvh, node, &vi, mode); \
\
  for (vi.i = 0, vi.g = 0; vi.g < vi.totgrid; vi.g++) { \
    if (vi.grids) { \
      vi.width = vi.gridsize; \
      vi.height = vi.gridsize; \
      vi.index = vi.vertex.i = vi.grid_indices[vi.g] * vi.key.grid_area - 1; \
      vi.grid = vi.grids[vi.grid_indices[vi.g]]; \
      if (mode == PBVH_ITER_UNIQUE) { \
        vi.gh = vi.grid_hidden[vi.grid_indices[vi.g]]; \
      } \
    } \
    else { \
      vi.width = vi.totvert; \
      vi.height = 1; \
    } \
\
    for (vi.gy = 0; vi.gy < vi.height; vi.gy++) { \
      for (vi.gx = 0; vi.gx < vi.width; vi.gx++, vi.i++) { \
        if (vi.grid) { \
          vi.co = CCG_elem_co(&vi.key, vi.grid); \
          vi.fno = CCG_elem_no(&vi.key, vi.grid); \
          vi.mask = vi.key.has_mask ? CCG_elem_mask(&vi.key, vi.grid) : NULL; \
          vi.grid = CCG_elem_next(&vi.key, vi.grid); \
          vi.index++; \
          vi.vertex.i++; \
          vi.visible = true; \
          if (vi.gh) { \
            if (BLI_BITMAP_TEST(vi.gh, vi.gy * vi.gridsize + vi.gx)) { \
              continue; \
            } \
          } \
        } \
        else if (vi.mverts) { \
          vi.mvert = &vi.mverts[vi.vert_indices[vi.gx]]; \
          if (vi.respect_hide) { \
            vi.visible = !(vi.hide_vert && vi.hide_vert[vi.vert_indices[vi.gx]]); \
            if (mode == PBVH_ITER_UNIQUE && !vi.visible) { \
              continue; \
            } \
          } \
          else { \
            BLI_assert(vi.visible); \
          } \
          vi.co = vi.mvert->co; \
          vi.no = vi.vert_normals[vi.vert_indices[vi.gx]]; \
          vi.index = vi.vertex.i = vi.vert_indices[vi.i]; \
          if (vi.vmask) { \
            vi.mask = &vi.vmask[vi.index]; \
          } \
        } \
        else { \
          BMVert *bv = NULL; \
          while (!bv) { \
            if (!vi.bm_cur_set->elems || vi.bi >= vi.bm_cur_set->cur) { \
              if (vi.bm_cur_set != vi.bm_other_verts && mode != PBVH_ITER_UNIQUE) { \
                vi.bm_cur_set = vi.bm_other_verts; \
                vi.bi = 0; \
                if (!vi.bm_cur_set->elems || vi.bi >= vi.bm_other_verts->cur) { \
                  break; \
                } \
              } \
              else { \
                break; \
              } \
            } \
            else { \
              bv = (BMVert *)vi.bm_cur_set->elems[vi.bi++]; \
            } \
          } \
          if (!bv) { \
            continue; \
          } \
          vi.bm_vert = bv; \
          vi.vertex.i = (intptr_t)bv; \
          vi.index = BM_elem_index_get(vi.bm_vert); \
          vi.visible = !BM_elem_flag_test_bool(vi.bm_vert, BM_ELEM_HIDDEN); \
          if (mode == PBVH_ITER_UNIQUE && !vi.visible) { \
            continue; \
          } \
          vi.co = vi.bm_vert->co; \
          vi.fno = vi.bm_vert->no; \
          vi.mask = (float *)BM_ELEM_CD_GET_VOID_P(vi.bm_vert, vi.cd_vert_mask_offset); \
        }

#define BKE_pbvh_vertex_iter_end \
  } \
  } \
  } \
  ((void)0)

#define BKE_pbvh_vertex_to_index(pbvh, v) \
  (BKE_pbvh_type(pbvh) == PBVH_BMESH && v.i != -1 ? BM_elem_index_get((BMVert *)(v.i)) : (v.i))
PBVHVertRef BKE_pbvh_index_to_vertex(PBVH *pbvh, int idx);

#define BKE_pbvh_edge_to_index(pbvh, v) \
  (BKE_pbvh_type(pbvh) == PBVH_BMESH && v.i != -1 ? BM_elem_index_get((BMEdge *)(v.i)) : (v.i))
PBVHEdgeRef BKE_pbvh_index_to_edge(PBVH *pbvh, int idx);

#define BKE_pbvh_face_to_index(pbvh, v) \
  (BKE_pbvh_type(pbvh) == PBVH_BMESH && v.i != -1 ? BM_elem_index_get((BMFace *)(v.i)) : (v.i))
PBVHFaceRef BKE_pbvh_index_to_face(PBVH *pbvh, int idx);

void BKE_pbvh_node_get_proxies(PBVHNode *node, PBVHProxyNode **proxies, int *proxy_count);
void BKE_pbvh_node_free_proxies(PBVHNode *node);
PBVHProxyNode *BKE_pbvh_node_add_proxy(PBVH *pbvh, PBVHNode *node);
void BKE_pbvh_gather_proxies(PBVH *pbvh, PBVHNode ***r_array, int *r_tot);

/**
 * \note doing a full search on all vertices here seems expensive,
 * however this is important to avoid having to recalculate bound-box & sync the buffers to the
 * GPU (which is far more expensive!) See: T47232.
 */
bool BKE_pbvh_node_has_vert_with_normal_update_tag(PBVH *pbvh, PBVHNode *node);

// void BKE_pbvh_node_BB_reset(PBVHNode *node);
// void BKE_pbvh_node_BB_expand(PBVHNode *node, float co[3]);

bool BKE_pbvh_draw_mask(const PBVH *pbvh);
void pbvh_show_mask_set(PBVH *pbvh, bool show_mask);

bool BKE_pbvh_draw_face_sets(PBVH *pbvh);
void pbvh_show_face_sets_set(PBVH *pbvh, bool show_face_sets);

/* Parallelization. */

void BKE_pbvh_parallel_range_settings(struct TaskParallelSettings *settings,
                                      bool use_threading,
                                      int totnode);

struct MVert *BKE_pbvh_get_verts(const PBVH *pbvh);
const float (*BKE_pbvh_get_vert_normals(const PBVH *pbvh))[3];
const bool *BKE_pbvh_get_vert_hide(const PBVH *pbvh);
bool *BKE_pbvh_get_vert_hide_for_write(PBVH *pbvh);

const bool *BKE_pbvh_get_poly_hide(const PBVH *pbvh);

bool BKE_pbvh_get_color_layer(const struct Mesh *me,
                              CustomDataLayer **r_layer,
                              eAttrDomain *r_attr);

/* Swaps colors at each element in indices (of domain pbvh->vcol_domain)
 * with values in colors. PBVH_FACES only.*/
void BKE_pbvh_swap_colors(PBVH *pbvh,
                          const int *indices,
                          const int indices_num,
                          float (*colors)[4]);

/* Stores colors from the elements in indices (of domain pbvh->vcol_domain)
 * into colors. PBVH_FACES only.*/
void BKE_pbvh_store_colors(PBVH *pbvh,
                           const int *indices,
                           const int indices_num,
                           float (*colors)[4]);

/* Like BKE_pbvh_store_colors but handles loop->vert conversion. PBVH_FACES only. */
void BKE_pbvh_store_colors_vertex(PBVH *pbvh,
                                  const int *indices,
                                  const int indices_num,
                                  float (*colors)[4]);

bool BKE_pbvh_is_drawing(const PBVH *pbvh);
void BKE_pbvh_is_drawing_set(PBVH *pbvh, bool val);

/* Do not call in PBVH_GRIDS mode */
void BKE_pbvh_node_num_loops(PBVH *pbvh, PBVHNode *node, int *r_totloop);

void BKE_pbvh_update_active_vcol(PBVH *pbvh, const struct Mesh *mesh);

void BKE_pbvh_vertex_color_set(PBVH *pbvh, PBVHVertRef vertex, const float color[4]);
void BKE_pbvh_vertex_color_get(const PBVH *pbvh, PBVHVertRef vertex, float r_color[4]);

void BKE_pbvh_ensure_node_loops(PBVH *pbvh);
bool BKE_pbvh_draw_cache_invalid(const PBVH *pbvh);
int BKE_pbvh_debug_draw_gen_get(PBVHNode *node);

int BKE_pbvh_get_node_index(PBVH *pbvh, PBVHNode *node);
int BKE_pbvh_get_node_id(PBVH *pbvh, PBVHNode *node);
void BKE_pbvh_set_flat_vcol_shading(PBVH *pbvh, bool value);

#define DYNTOPO_CD_INTERP

void SCULPT_update_flat_vcol_shading(struct Object *ob, struct Scene *scene);

void BKE_pbvh_curvature_update_set(PBVHNode *node, bool state);
bool BKE_pbvh_curvature_update_get(PBVHNode *node);

int BKE_pbvh_get_totnodes(PBVH *pbvh);

bool BKE_pbvh_bmesh_check_tris(PBVH *pbvh, PBVHNode *node);
PBVHTriBuf *BKE_pbvh_bmesh_get_tris(PBVH *pbvh, PBVHNode *node);
void BKE_pbvh_bmesh_free_tris(PBVH *pbvh, PBVHNode *node);

/*recalculates boundary flags for *all* vertices.  used by
  symmetrize.*/
void BKE_pbvh_recalc_bmesh_boundary(PBVH *pbvh);

/* saves all bmesh references to internal indices, to be restored later */
void BKE_pbvh_bmesh_save_indices(PBVH *pbvh);

/* restore bmesh references from previously indices saved by BKE_pbvh_bmesh_save_indices */
void BKE_pbvh_bmesh_from_saved_indices(PBVH *pbvh);

/* wraps calls to BM_mesh_toolflags_set in BKE_pbvh_bmesh_save_indices and
 * BKE_pbvh_bmesh_from_saved_indices */
void BKE_pbvh_bmesh_set_toolflags(PBVH *pbvh, bool use_toolflags);

void BKE_pbvh_bmesh_remove_face(PBVH *pbvh, struct BMFace *f, bool log_face);
void BKE_pbvh_bmesh_remove_edge(PBVH *pbvh, struct BMEdge *e, bool log_vert);
void BKE_pbvh_bmesh_remove_vertex(PBVH *pbvh, struct BMVert *v, bool log_vert);

void BKE_pbvh_bmesh_add_face(PBVH *pbvh, struct BMFace *f, bool log_face, bool force_tree_walk);

// note that e_tri and f_example are allowed to be NULL
struct BMFace *BKE_pbvh_face_create_bmesh(PBVH *pbvh,
                                          struct BMVert *v_tri[3],
                                          struct BMEdge *e_tri[3],
                                          const struct BMFace *f_example);

// if node is NULL, one will be foudn in the pbvh, which potentially can be slow
struct BMVert *BKE_pbvh_vert_create_bmesh(
    PBVH *pbvh, float co[3], float no[3], PBVHNode *node, struct BMVert *v_example);
PBVHNode *BKE_pbvh_node_from_face_bmesh(PBVH *pbvh, struct BMFace *f);
PBVHNode *BKE_pbvh_node_from_index(PBVH *pbvh, int node_i);

struct BMesh *BKE_pbvh_reorder_bmesh(PBVH *pbvh);
void BKE_pbvh_update_vert_boundary(int cd_sculpt_vert,
                                   int cd_faceset_offset,
                                   int cd_vert_node_offset,
                                   int cd_face_node_offset,
                                   int cd_vcol,
                                   struct BMVert *v,
                                   int bound_symmetry,
                                   const CustomData *ldata,
                                   const int totuv,
                                   const bool do_uvs);

#define DYNTOPO_DYNAMIC_TESS

PBVHNode *BKE_pbvh_get_node_leaf_safe(PBVH *pbvh, int i);

void BKE_pbvh_get_vert_face_areas(PBVH *pbvh, PBVHVertRef vertex, float *r_areas, int valence);
void BKE_pbvh_set_symmetry(PBVH *pbvh, int symmetry, int boundary_symmetry);

#if 0
typedef enum {
  SCULPT_TEXTURE_UV = 1 << 0,  // per-uv
  SCULPT_TEXTURE_GRIDS = 1<<1
} SculptTextureType;

typedef int TexLayerRef;

/*
Texture points are texels projected into 3d.
*/
typedef intptr_t TexPointRef;

void *BKE_pbvh_get_tex_settings(PBVH *pbvh, PBVHNode *node, TexLayerRef vdm);
void *BKE_pbvh_get_tex_data(PBVH *pbvh, PBVHNode *node, TexPointRef vdm);

typedef struct SculptTextureDef {
  SculptTextureType type;
  int settings_size;

  void (*build_begin)(PBVH *pbvh, PBVHNode *node, TexLayerRef vdm);

  void (*calc_bounds)(PBVH *pbvh, PBVHNode *node, float r_min[3], float r_max[3], TexLayerRef vdm);

  /*vdms can cache data per node, which is freed to maintain memory limit.
    they store cache in the same structure they return in buildNodeData.*/
  void (*freeCachedData)(PBVH *pbvh, PBVHNode *node, TexLayerRef vdm);
  void (*ensuredCachedData)(PBVH *pbvh, PBVHNode *node, TexLayerRef vdm);

  /*builds all data that isn't cached.*/
  void *(*buildNodeData)(PBVH *pbvh, PBVHNode *node);
  bool (*validate)(PBVH *pbvh, TexLayerRef vdm);

  void (*setVertexCos)(PBVH *pbvh, PBVHNode *node, PBVHVertRef *verts, int totvert, TexLayerRef vdm);

  void (*getPointsFromNode)(PBVH *pbvh,
                            PBVHNode *node,
                            TexLayerRef vdm,
                            TexPointRef **r_ids,
                            float ***r_cos,
                            float ***r_nos,
                            int *r_totpoint);
  void (*releaseNodePoints)(
      PBVH *pbvh, PBVHNode *node, TexLayerRef vdm, TexPointRef *ids, float **cos, float **nos);

#  if 0
  int (*getTrisFromNode)(PBVH *pbvh,
                         PBVHNode *node,
                         TexLayerRef vdm,
                         TexPointRef *((*r_tris)[3]),
                         TexPointRef **r_ids,
                         int tottri,
                         int totid);
  void (*getTriInterpWeightsFromNode)(PBVH *pbvh,
                                      PBVHNode *node,
                                      TexLayerRef vdm,
                                      float *((*r_tris)[3]),
                                      SculptLoopRef ***r_src_loops,
                                      int tottri,
                                      int totloop);
  int (*getTriCount)(PBVH *pbvh, PBVHNode *node, TexLayerRef vdm);
#  endif

  void (*getPointNeighbors)(PBVH *pbvh,
                            PBVHNode *node,
                            TexLayerRef vdm,
                            TexPointRef id,
                            TexPointRef **r_neighbor_ids,
                            int *r_totneighbor,
                            int maxneighbors,
                            TexPointRef **r_duplicates_id,
                            int r_totduplicate,
                            int maxduplicates);
  void (*getPointValence)(PBVH *pbvh, PBVHNode *node, TexLayerRef vdm, TexPointRef id);
  void (*freeNodeData)(PBVH *pbvh, PBVHNode *node, TexLayerRef vdm, void *settings);

  void (*getPointsFromIds)(
      PBVH *pbvh, PBVHNode *node, TexLayerRef vdm, TexPointRef *ids, int totid);

  /*displacement texture stuff*/
  // can be tangent, object space displacement
  void (*worldToDelta)(PBVH *pbvh, PBVHNode *node, TexLayerRef vdm, TexPointRef *ids, int totid);
  void (*deltaToWorld)(PBVH *pbvh, PBVHNode *node, TexLayerRef vdm, TexPointRef *ids, int totid);
} SculptDisplacementDef;

typedef struct SculptLayerEntry {
  char name[64];
  int type;
  void *settings;
  float factor;
  struct SculptLayerEntry *parent;
} SculptLayerEntry;

#endif

int BKE_pbvh_do_fset_symmetry(int fset, const int symflag, const float *co);
bool BKE_pbvh_check_vert_boundary(PBVH *pbvh, struct BMVert *v);

void BKE_pbvh_update_vert_boundary_faces(int *face_sets,
                                         struct MVert *mvert,
                                         struct MEdge *medge,
                                         struct MLoop *mloop,
                                         struct MPoly *mpoly,
                                         struct MSculptVert *mdyntopo_verts,
                                         struct MeshElemMap *pmap,
                                         PBVHVertRef vertex);
void BKE_pbvh_update_vert_boundary_grids(PBVH *pbvh,
                                         struct SubdivCCG *subdiv_ccg,
                                         PBVHVertRef vertex);

void BKE_pbvh_set_mdyntopo_verts(PBVH *pbvh, struct MSculptVert *mdyntopoverts);

#if 0
#  include "DNA_meshdata_types.h"
ATTR_NO_OPT static void MV_ADD_FLAG(MSculptVert *mv, int flag)
{
  if (flag & SCULPTVERT_NEED_BOUNDARY) {
    flag |= flag;
  }

  mv->flag |= flag;
}
#else
#  define MV_ADD_FLAG(mv, flag1) (mv)->flag |= (flag1)
#endif
#ifdef __cplusplus
}
#endif

#if 0
#  include "atomic_ops.h"
#  include <float.h>
#  include <math.h>

/*why is atomic_ops defining near & far macros?*/
#  ifdef near
#    undef near
#  endif
#  ifdef far
#    undef far
#  endif

// static global to limit the number of reports per source file
static int _bke_pbvh_report_count = 0;

#  define PBVH_NAN_REPORT_LIMIT 16

// for debugging NaNs that don't appear on developer's machines
BLI_INLINE bool _pbvh_nan_check(const float *co, const char *func, const char *file, int line)
{
  bool bad = false;

  if (_bke_pbvh_report_count > PBVH_NAN_REPORT_LIMIT) {
    return false;
  }

  for (int i = 0; i < 3; i++) {
    if (isnan(co[i]) || !isfinite(co[i])) {
      const char *type = !isfinite(co[i]) ? "infinity" : "nan";
      printf("float corruption (vector[%d] was %s): %s:%d\n\t%s\n", i, type, func, line, file);
      bad = true;
    }
  }

  if (bad) {
    atomic_add_and_fetch_int32(&_bke_pbvh_report_count, 1);
  }

  return bad;
}
#  define PBVH_CHECK_NAN(co) _pbvh_nan_check(co, __func__, __FILE__, __LINE__)
#else
#  define PBVH_CHECK_NAN(co)
#endif

typedef struct DynTopoState DynTopoState;

typedef struct DynRemeshParams {
  float edge_size;
  float detail_range;
  float relax_strength;
} DynRemeshParams;

/*
Simple wrapper api to use the dyntopo remesher in
non-sculpt contexts.

existing_pbvh can be NULL.

Note that all the sculpt customdata layers will be created
if they don't exist, so cd_vert/face_node_offset, cd_mask_offset,
cd_sculpt_vert, etc*/
DynTopoState *BKE_dyntopo_init(struct BMesh *bm, PBVH *existing_pbvh);
void BKE_dyntopo_free(DynTopoState *ds);
void BKE_dyntopo_default_params(DynRemeshParams *params, float edge_size);
void BKE_dyntopo_remesh(DynTopoState *ds,
                        DynRemeshParams *params,
                        int steps,
                        PBVHTopologyUpdateMode mode);
/*

use pmap to build an array of edge indices surrounding vertex
r_edges, r_edges_size, heap_alloc define an existing array to put data in.

final array is similarly put in these pointers.  note that calling code
may pass a stack allocated array (*heap_alloc should be false), and must
check if heap_alloc is true afterwards and free *r_edges.

r_polys is an array of integer pairs and must be same logical size as r_edges
*/
void BKE_pbvh_pmap_to_edges(PBVH *pbvh,
                            PBVHVertRef vertex,
                            int **r_edges,
                            int *r_edges_size,
                            bool *heap_alloc,
                            int **r_polys);
void BKE_pbvh_set_vemap(PBVH *pbvh, struct MeshElemMap *vemap);

void BKE_pbvh_ignore_uvs_set(PBVH *pbvh, bool value);
bool BKE_pbvh_cache_is_valid(const struct Object *ob,
                             const struct Mesh *me,
                             const PBVH *pbvh,
                             int pbvh_type);
bool BKE_pbvh_cache(const struct Mesh *me, PBVH *pbvh);
PBVH *BKE_pbvh_get_or_free_cached(struct Object *ob, struct Mesh *me, PBVHType pbvh_type);
void BKE_pbvh_invalidate_cache(struct Object *ob);
void BKE_pbvh_set_cached(struct Object *ob, PBVH *pbvh);
void BKE_pbvh_set_face_areas(PBVH *pbvh, float *face_areas);
void BKE_pbvh_set_sculpt_verts(PBVH *pbvh, struct MSculptVert *sverts);
void BKE_pbvh_set_pmap(PBVH *pbvh, SculptPMap *pmap);
SculptPMap *BKE_pbvh_get_pmap(PBVH *pbvh);
void BKE_pbvh_cache_remove(PBVH *pbvh);
void BKE_pbvh_set_bmesh(PBVH *pbvh, struct BMesh *bm);
void BKE_pbvh_free_bmesh(PBVH *pbvh, struct BMesh *bm);
void BKE_pbvh_system_init(void);
void BKE_pbvh_system_exit(void);

SculptPMap *BKE_pbvh_make_pmap(const struct Mesh *me);
void BKE_pbvh_pmap_aquire(SculptPMap *pmap);
bool BKE_pbvh_pmap_release(SculptPMap *pmap);
void BKE_pbvh_clear_cache(PBVH *preserve);

void BKE_pbvh_need_full_render_set(PBVH *pbvh, bool state);<|MERGE_RESOLUTION|>--- conflicted
+++ resolved
@@ -380,7 +380,7 @@
                          const struct MPoly *mpoly,
                          const struct MLoop *mloop,
                          struct MVert *verts,
-                         struct MSculptVert *mdyntopo_verts,
+                         struct MSculptVert *msculptverts,
                          int totvert,
                          struct CustomData *vdata,
                          struct CustomData *ldata,
@@ -536,19 +536,11 @@
                       bool full_render);
 
 void BKE_pbvh_draw_debug_cb(PBVH *pbvh,
-<<<<<<< HEAD
-                            void (*draw_fn)(void *user_data,
-                                            const float bmin[3],
-                                            const float bmax[3],
-                                            PBVHNodeFlags flag,
-                                            int depth),
-=======
                             void (*draw_fn)(PBVHNode *node,
                                             void *user_data,
                                             const float bmin[3],
                                             const float bmax[3],
                                             PBVHNodeFlags flag),
->>>>>>> b37954d0
                             void *user_data);
 
 /* PBVH Access */
@@ -643,18 +635,18 @@
 void BKE_pbvh_bmesh_flag_all_disk_sort(PBVH *pbvh);
 bool BKE_pbvh_bmesh_mark_update_valence(PBVH *pbvh, PBVHVertRef vertex);
 
-/* if pbvh uses a split index buffer, will call BKE_pbvh_node_mark_update_triangulation;
-   otherwise does nothing.  returns true if BKE_pbvh_node_mark_update_triangulation was
+/* if pbvh uses a split index buffer, will call BKE_pbvh_vert_tag_update_normal_triangulation;
+   otherwise does nothing.  returns true if BKE_pbvh_vert_tag_update_normal_triangulation was
    called.*/
 bool BKE_pbvh_node_mark_update_index_buffer(PBVH *pbvh, PBVHNode *node);
-void BKE_pbvh_node_mark_update_triangulation(PBVHNode *node);
+void BKE_pbvh_vert_tag_update_normal_triangulation(PBVHNode *node);
 void BKE_pbvh_node_mark_original_update(PBVHNode *node);
-void BKE_pbvh_node_mark_update_tri_area(PBVHNode *node);
+void BKE_pbvh_vert_tag_update_normal_tri_area(PBVHNode *node);
 void BKE_pbvh_update_all_tri_areas(PBVH *pbvh);
 void BKE_pbvh_node_mark_update(PBVHNode *node);
 void BKE_pbvh_node_mark_update_mask(PBVHNode *node);
 void BKE_pbvh_node_mark_update_color(PBVHNode *node);
-void BKE_pbvh_node_mark_update_visibility(PBVHNode *node);
+void BKE_pbvh_vert_tag_update_normal_visibility(PBVHNode *node);
 void BKE_pbvh_node_mark_rebuild_draw(PBVHNode *node);
 void BKE_pbvh_node_mark_redraw(PBVHNode *node);
 void BKE_pbvh_node_mark_normals_update(PBVHNode *node);
@@ -738,9 +730,9 @@
 
 /* Vertex Deformer. */
 
-float (*BKE_pbvh_vert_coords_alloc(struct PBVH *pbvh))[3];
-void BKE_pbvh_vert_coords_apply(struct PBVH *pbvh, const float (*vertCos)[3], int totvert);
-bool BKE_pbvh_is_deformed(struct PBVH *pbvh);
+float (*BKE_pbvh_vert_coords_alloc(PBVH *pbvh))[3];
+void BKE_pbvh_vert_coords_apply(PBVH *pbvh, const float (*vertCos)[3], int totvert);
+bool BKE_pbvh_is_deformed(PBVH *pbvh);
 
 /* Vertex Iterator. */
 
@@ -928,6 +920,8 @@
 // void BKE_pbvh_node_BB_expand(PBVHNode *node, float co[3]);
 
 bool BKE_pbvh_draw_mask(const PBVH *pbvh);
+bool BKE_pbvh_has_mask(const PBVH *pbvh);
+
 void pbvh_show_mask_set(PBVH *pbvh, bool show_mask);
 
 bool BKE_pbvh_draw_face_sets(PBVH *pbvh);
@@ -1151,13 +1145,13 @@
 int BKE_pbvh_do_fset_symmetry(int fset, const int symflag, const float *co);
 bool BKE_pbvh_check_vert_boundary(PBVH *pbvh, struct BMVert *v);
 
-void BKE_pbvh_update_vert_boundary_faces(int *face_sets,
-                                         struct MVert *mvert,
-                                         struct MEdge *medge,
-                                         struct MLoop *mloop,
-                                         struct MPoly *mpoly,
-                                         struct MSculptVert *mdyntopo_verts,
-                                         struct MeshElemMap *pmap,
+void BKE_pbvh_update_vert_boundary_faces(const int *face_sets,
+                                         const struct MVert *mvert,
+                                         const struct MEdge *medge,
+                                         const struct MLoop *mloop,
+                                         const struct MPoly *mpoly,
+                                         struct MSculptVert *msculptverts,
+                                         const struct MeshElemMap *pmap,
                                          PBVHVertRef vertex);
 void BKE_pbvh_update_vert_boundary_grids(PBVH *pbvh,
                                          struct SubdivCCG *subdiv_ccg,
@@ -1177,9 +1171,6 @@
 }
 #else
 #  define MV_ADD_FLAG(mv, flag1) (mv)->flag |= (flag1)
-#endif
-#ifdef __cplusplus
-}
 #endif
 
 #if 0
@@ -1295,4 +1286,7 @@
 bool BKE_pbvh_pmap_release(SculptPMap *pmap);
 void BKE_pbvh_clear_cache(PBVH *preserve);
 
-void BKE_pbvh_need_full_render_set(PBVH *pbvh, bool state);+void BKE_pbvh_need_full_render_set(PBVH *pbvh, bool state);
+#ifdef __cplusplus
+}
+#endif