/* SPDX-License-Identifier: GPL-2.0-or-later
 * Copyright 2006 Blender Foundation. All rights reserved. */

/** \file
 * \ingroup bke
 * \brief CustomData interface, see also DNA_customdata_types.h.
 */

#pragma once

#include "BLI_sys_types.h"
#include "BLI_utildefines.h"
#ifdef __cplusplus
#  include "BLI_set.hh"
#  include "BLI_span.hh"
#  include "BLI_string_ref.hh"
#  include "BLI_vector.hh"
#endif

#include "DNA_customdata_types.h"

#ifdef __cplusplus
extern "C" {
#endif

struct BMesh;
struct BlendDataReader;
struct BlendWriter;
struct CustomData;
struct CustomData_MeshMasks;
struct ID;
typedef uint64_t eCustomDataMask;

/* These names are used as prefixes for UV layer names to find the associated boolean
 * layers. They should never be longer than 2 chars, as MAX_CUSTOMDATA_LAYER_NAME
 * has 4 extra bytes above what can be used for the base layer name, and these
 * prefixes are placed between 2 '.'s at the start of the layer name.
 * For example The uv vert selection layer of a layer named 'UVMap.001'
 * will be called '.vs.UVMap.001' . */
#define UV_VERTSEL_NAME "vs"
#define UV_EDGESEL_NAME "es"
#define UV_PINNED_NAME "pn"

/**
 * UV map related customdata offsets into BMesh attribute blocks. See #BM_uv_map_get_offsets.
 * Defined in #BKE_customdata.h to avoid including bmesh.h in many unrelated areas.
 * An offset of -1 means that the corresponding layer does not exist.
 */
typedef struct BMUVOffsets {
  int uv;
  int select_vert;
  int select_edge;
  int pin;
} BMUVOffsets;

/* A data type large enough to hold 1 element from any custom-data layer type. */
typedef struct {
  unsigned char data[64];
} CDBlockBytes;

extern const CustomData_MeshMasks CD_MASK_BAREMESH;
extern const CustomData_MeshMasks CD_MASK_BAREMESH_ORIGINDEX;
extern const CustomData_MeshMasks CD_MASK_MESH;
extern const CustomData_MeshMasks CD_MASK_DERIVEDMESH;
extern const CustomData_MeshMasks CD_MASK_BMESH;
extern const CustomData_MeshMasks CD_MASK_EVERYTHING;

/* for ORIGINDEX layer type, indicates no original index for this element */
#define ORIGINDEX_NONE -1

/* initializes a CustomData object with the same layer setup as source and
 * memory space for totelem elements. mask must be an array of length
 * CD_NUMTYPES elements, that indicate if a layer can be copied. */

/** Add/copy/merge allocation types. */
typedef enum eCDAllocType {
  /** Use the data pointer. */
  CD_ASSIGN = 0,
  /** Allocate and set to default, which is usually just zeroed memory. */
  CD_SET_DEFAULT = 2,
  /** Use data pointers, set layer flag NOFREE. */
  CD_REFERENCE = 3,
  /** Do a full copy of all layers, only allowed if source has same number of elements. */
  CD_DUPLICATE = 4,
  /**
   * Default construct new layer values. Does nothing for trivial types. This should be used
   * if all layer values will be set by the caller after creating the layer.
   */
  CD_CONSTRUCT = 5,
} eCDAllocType;

#define CD_TYPE_AS_MASK(_type) (eCustomDataMask)((eCustomDataMask)1 << (eCustomDataMask)(_type))

void customData_mask_layers__print(const struct CustomData_MeshMasks *mask);

typedef void (*cd_interp)(
    const void **sources, const float *weights, const float *sub_weights, int count, void *dest);
typedef void (*cd_copy)(const void *source, void *dest, int count);
typedef bool (*cd_validate)(void *item, uint totitems, bool do_fixes);

/**
 * Update mask_dst with layers defined in mask_src (equivalent to a bit-wise OR).
 */
void CustomData_MeshMasks_update(CustomData_MeshMasks *mask_dst,
                                 const CustomData_MeshMasks *mask_src);
/**
 * Return True if all layers set in \a mask_required are also set in \a mask_ref
 */
bool CustomData_MeshMasks_are_matching(const CustomData_MeshMasks *mask_ref,
                                       const CustomData_MeshMasks *mask_required);

/**
 * Checks if the layer at physical offset \a layer_n (in data->layers) support math
 * the below operations.
 */
bool CustomData_layer_has_math(const struct CustomData *data, int layer_n);
bool CustomData_layer_has_interp(const struct CustomData *data, int layer_n);

/**
 * Checks if any of the custom-data layers has math.
 */
bool CustomData_has_math(const struct CustomData *data);
bool CustomData_has_interp(const struct CustomData *data);
/**
 * A non bmesh version would have to check `layer->data`.
 */
bool CustomData_bmesh_has_free(const struct CustomData *data);

bool CustomData_layout_is_same(const struct CustomData *_a, const struct CustomData *_b);

/**
 * Checks if any of the custom-data layers is referenced.
 */
bool CustomData_has_referenced(const struct CustomData *data);

/**
 * Copies the "value" (e.g. mloopuv uv or mloopcol colors) from one block to
 * another, while not overwriting anything else (e.g. flags).  probably only
 * implemented for mloopuv/mloopcol, for now.
 */
void CustomData_data_copy_value(int type, const void *source, void *dest);
void CustomData_data_set_default_value(int type, void *elem);

/**
 * Mixes the "value" (e.g. mloopuv uv or mloopcol colors) from one block into
 * another, while not overwriting anything else (e.g. flags).
 */
void CustomData_data_mix_value(
    int type, const void *source, void *dest, int mixmode, float mixfactor);

/**
 * Compares if data1 is equal to data2.  type is a valid CustomData type
 * enum (e.g. #CD_PROP_FLOAT). the layer type's equal function is used to compare
 * the data, if it exists, otherwise #memcmp is used.
 */
bool CustomData_data_equals(int type, const void *data1, const void *data2);
void CustomData_data_initminmax(int type, void *min, void *max);
void CustomData_data_dominmax(int type, const void *data, void *min, void *max);
void CustomData_data_multiply(int type, void *data, float fac);
void CustomData_data_add(int type, void *data1, const void *data2);

/**
 * Initializes a CustomData object with the same layer setup as source.
 * mask is a bit-field where `(mask & (1 << (layer type)))` indicates
 * if a layer should be copied or not. alloctype must be one of the above.
 */
void CustomData_copy(const struct CustomData *source,
                     struct CustomData *dest,
                     eCustomDataMask mask,
                     eCDAllocType alloctype,
                     int totelem);

/* BMESH_TODO, not really a public function but readfile.c needs it */
void CustomData_update_typemap(struct CustomData *data);

/* copies all customdata layers without allocating data,
 * and without respect to type masks or NO_COPY/etc flags*/
void CustomData_copy_all_layout(const struct CustomData *source, struct CustomData *dest);

/**
 * Same as the above, except that this will preserve existing layers, and only
 * add the layers that were not there yet.
 */
bool CustomData_merge(const struct CustomData *source,
                      struct CustomData *dest,
                      eCustomDataMask mask,
                      eCDAllocType alloctype,
                      int totelem);

/**
 * Reallocate custom data to a new element count. If the new size is larger, the new values use
 * the #CD_CONSTRUCT behavior, so trivial types must be initialized by the caller. After being
 * resized, the #CustomData does not contain any referenced layers.
 */
void CustomData_realloc(struct CustomData *data, int old_size, int new_size);

/**
 * BMesh version of CustomData_merge; merges the layouts of source and `dest`,
 * then goes through the mesh and makes sure all the custom-data blocks are
 * consistent with the new layout.
 */
bool CustomData_bmesh_merge(const struct CustomData *source,
                            struct CustomData *dest,
                            eCustomDataMask mask,
                            eCDAllocType alloctype,
                            struct BMesh *bm,
                            char htype);

/**
 * Remove layers that aren't stored in BMesh or are stored as flags on BMesh.
 * The `layers` array of the returned #CustomData must be freed, but may be null.
 * Used during conversion of #Mesh data to #BMesh storage format.
 */
CustomData CustomData_shallow_copy_remove_non_bmesh_attributes(const CustomData *src,
                                                               eCustomDataMask mask);

/**
 * NULL's all members and resets the #CustomData.typemap.
 */
void CustomData_reset(struct CustomData *data);

/**
 * Frees data associated with a CustomData object (doesn't free the object itself, though).
 */
void CustomData_free(struct CustomData *data, int totelem);

/**
 * Same as above, but only frees layers which matches the given mask.
 */
void CustomData_free_typemask(struct CustomData *data, int totelem, eCustomDataMask mask);

/**
 * Frees all layers with #CD_FLAG_TEMPORARY.
 */
void CustomData_free_temporary(struct CustomData *data, int totelem);

/**
 * Adds a data layer of the given type to the #CustomData object, optionally
 * backed by an external data array. the different allocation types are
 * defined above. returns the data of the layer.
 */
void *CustomData_add_layer(
    struct CustomData *data, int type, eCDAllocType alloctype, void *layer, int totelem);
/**
 * Same as above but accepts a name.
 */
void *CustomData_add_layer_named(struct CustomData *data,
                                 int type,
                                 eCDAllocType alloctype,
                                 void *layer,
                                 int totelem,
                                 const char *name);
void *CustomData_add_layer_anonymous(struct CustomData *data,
                                     int type,
                                     eCDAllocType alloctype,
                                     void *layer,
                                     int totelem,
                                     const AnonymousAttributeIDHandle *anonymous_id);

/**
 * Frees the active or first data layer with the give type.
 * returns 1 on success, 0 if no layer with the given type is found
 *
 * In edit-mode, use #EDBM_data_layer_free instead of this function.
 */
bool CustomData_free_layer(struct CustomData *data, int type, int totelem, int index);
bool CustomData_free_layer_named(struct CustomData *data, const char *name, const int totelem);

/**
 * Frees the layer index with the give type.
 * returns 1 on success, 0 if no layer with the given type is found.
 *
 * In edit-mode, use #EDBM_data_layer_free instead of this function.
 */
bool CustomData_free_layer_active(struct CustomData *data, int type, int totelem);

/**
 * Same as above, but free all layers with type.
 */
void CustomData_free_layers(struct CustomData *data, int type, int totelem);

/**
 * Returns true if a layer with the specified type exists.
 */
bool CustomData_has_layer(const struct CustomData *data, int type);

/**
 * Returns the number of layers with this type.
 */
int CustomData_number_of_layers(const struct CustomData *data, int type);
<<<<<<< HEAD
int CustomData_number_of_layers_typemask(const struct CustomData *data,
                                         eCustomDataMask mask,
                                         bool skip_temporary);
=======
int CustomData_number_of_anonymous_layers(const struct CustomData *data, int type);
int CustomData_number_of_layers_typemask(const struct CustomData *data, eCustomDataMask mask);
>>>>>>> 9808d6ab

/**
 * Duplicate all the layers with flag NOFREE, and remove the flag from duplicated layers.
 */
void CustomData_duplicate_referenced_layers(CustomData *data, int totelem);

/**
 * Set the #CD_FLAG_NOCOPY flag in custom data layers where the mask is
 * zero for the layer type, so only layer types specified by the mask will be copied
 */
void CustomData_set_only_copy(const struct CustomData *data, eCustomDataMask mask);

/**
 * Copies data from one CustomData object to another
 * objects need not be compatible, each source layer is copied to the
 * first dest layer of correct type (if there is none, the layer is skipped).
 */
void CustomData_copy_data(const struct CustomData *source,
                          struct CustomData *dest,
                          int source_index,
                          int dest_index,
                          int count);
void CustomData_copy_data_layer(const struct CustomData *source,
                                struct CustomData *dest,
                                int src_layer_index,
                                int dst_layer_index,
                                int src_index,
                                int dst_index,
                                int count);
void CustomData_copy_data_named(const struct CustomData *source,
                                struct CustomData *dest,
                                int source_index,
                                int dest_index,
                                int count);
void CustomData_copy_elements(int type, void *src_data_ofs, void *dst_data_ofs, int count);

// ignores CD_MESH_ID layer if it exists
void CustomData_bmesh_swap_data(struct CustomData *source,
                                struct CustomData *dest,
                                void *src_block,
                                void **dest_block);

// simple pointer swap; will unswaps ids if a CD_MESH_ID layer exists
void CustomData_bmesh_swap_data_simple(CustomData *data, void **block1, void **block2);

void CustomData_bmesh_copy_data(const struct CustomData *source,
                                struct CustomData *dest,
                                void *src_block,
                                void **dest_block);
void CustomData_bmesh_copy_data_exclude_by_type(const struct CustomData *source,
                                                struct CustomData *dest,
                                                void *src_block,
                                                void **dest_block,
                                                eCustomDataMask mask_exclude);

/**
 * Copies data of a single layer of a given type.
 */
void CustomData_copy_layer_type_data(const struct CustomData *source,
                                     struct CustomData *destination,
                                     int type,
                                     int source_index,
                                     int destination_index,
                                     int count);

/**
 * Frees data in a #CustomData object.
 */
void CustomData_free_elem(struct CustomData *data, int index, int count);

/**
 * Interpolate given custom data source items into a single destination one.
 *
 * \param src_indices: Indices of every source items to interpolate into the destination one.
 * \param weights: The weight to apply to each source value individually. If NULL, they will be
 * averaged.
 * \param sub_weights: The weights of sub-items, only used to affect each corners of a
 * tessellated face data (should always be and array of four values).
 * \param count: The number of source items to interpolate.
 * \param dest_index: Index of the destination item, in which to put the result of the
 * interpolation.
 */
void CustomData_interp(const struct CustomData *source,
                       struct CustomData *dest,
                       const int *src_indices,
                       const float *weights,
                       const float *sub_weights,
                       int count,
                       int dest_index);
/**
 * \note src_blocks_ofs & dst_block_ofs
 * must be pointers to the data, offset by layer->offset already.
 */
void CustomData_bmesh_interp_n(struct CustomData *data,
                               const void **src_blocks,
                               const float *weights,
                               const float *sub_weights,
                               int count,
                               void *dst_block_ofs,
                               int n);
void CustomData_bmesh_interp(struct CustomData *data,
                             const void **src_blocks,
                             const float *weights,
                             const float *sub_weights,
                             int count,
                             void *dst_block);

/**
 * Swap data inside each item, for all layers.
 * This only applies to item types that may store several sub-item data
 * (e.g. corner data [UVs, VCol, ...] of tessellated faces).
 *
 * \param corner_indices: A mapping 'new_index -> old_index' of sub-item data.
 */
void CustomData_swap_corners(struct CustomData *data, int index, const int *corner_indices);

/**
 * Swap two items of given custom data, in all available layers.
 */
void CustomData_swap(struct CustomData *data, int index_a, int index_b);

/**
 * Retrieve a pointer to an element of the active layer of the given \a type, chosen by the
 * \a index, if it exists.
 */
void *CustomData_get_for_write(struct CustomData *data, int index, int type, int totelem);
/**
 * Retrieve a pointer to an element of the \a nth layer of the given \a type, chosen by the
 * \a index, if it exists.
 */
void *CustomData_get_n_for_write(struct CustomData *data, int type, int index, int n, int totelem);

/* BMesh Custom Data Functions.
 * Should replace edit-mesh ones with these as well, due to more efficient memory alloc. */

void *CustomData_bmesh_get(const struct CustomData *data, void *block, int type);
void *CustomData_bmesh_get_n(const struct CustomData *data, void *block, int type, int n);

/**
 * Gets from the layer at physical index `n`,
 * \note doesn't check type.
 */
void *CustomData_bmesh_get_layer_n(const struct CustomData *data, void *block, int n);

bool CustomData_set_layer_name(struct CustomData *data, int type, int n, const char *name);
const char *CustomData_get_layer_name(const struct CustomData *data, int type, int n);

/**
 * Retrieve the data array of the active layer of the given \a type, if it exists. Return null
 * otherwise.
 */
const void *CustomData_get_layer(const struct CustomData *data, int type);
void *CustomData_get_layer_for_write(struct CustomData *data, int type, int totelem);

/**
 * Retrieve the data array of the \a nth layer of the given \a type, if it exists. Return null
 * otherwise.
 */
const void *CustomData_get_layer_n(const struct CustomData *data, int type, int n);
void *CustomData_get_layer_n_for_write(struct CustomData *data, int type, int n, int totelem);

/**
 * Retrieve the data array of the layer with the given \a name and \a type, if it exists. Return
 * null otherwise.
 */
const void *CustomData_get_layer_named(const struct CustomData *data, int type, const char *name);
void *CustomData_get_layer_named_for_write(CustomData *data,
                                           int type,
                                           const char *name,
                                           int totelem);

int CustomData_get_offset(const struct CustomData *data, int type);
int CustomData_get_offset_named(const struct CustomData *data, int type, const char *name);
int CustomData_get_n_offset(const struct CustomData *data, int type, int n);

int CustomData_get_layer_index(const struct CustomData *data, int type);
int CustomData_get_layer_index_n(const struct CustomData *data, int type, int n);
int CustomData_get_named_layer_index(const struct CustomData *data, int type, const char *name);
int CustomData_get_named_layer_index_notype(const struct CustomData *data, const char *name);
int CustomData_get_active_layer_index(const struct CustomData *data, int type);
int CustomData_get_render_layer_index(const struct CustomData *data, int type);
int CustomData_get_clone_layer_index(const struct CustomData *data, int type);
int CustomData_get_stencil_layer_index(const struct CustomData *data, int type);
int CustomData_get_named_layer(const struct CustomData *data, int type, const char *name);
int CustomData_get_active_layer(const struct CustomData *data, int type);
int CustomData_get_render_layer(const struct CustomData *data, int type);
int CustomData_get_clone_layer(const struct CustomData *data, int type);
int CustomData_get_stencil_layer(const struct CustomData *data, int type);

/**
 * Returns name of the active layer of the given type or NULL
 * if no such active layer is defined.
 */
const char *CustomData_get_active_layer_name(const struct CustomData *data, int type);

/**
 * Returns name of the default layer of the given type or NULL
 * if no such active layer is defined.
 */
const char *CustomData_get_render_layer_name(const struct CustomData *data, int type);

void CustomData_bmesh_set(const struct CustomData *data,
                          void *block,
                          int type,
                          const void *source);

void CustomData_bmesh_set_n(
    struct CustomData *data, void *block, int type, int n, const void *source);

/**
 * Sets the nth layer of type as active.
 */
void CustomData_set_layer_active(struct CustomData *data, int type, int n);
void CustomData_set_layer_render(struct CustomData *data, int type, int n);
void CustomData_set_layer_clone(struct CustomData *data, int type, int n);
void CustomData_set_layer_stencil(struct CustomData *data, int type, int n);

/**
 * For using with an index from #CustomData_get_active_layer_index and
 * #CustomData_get_render_layer_index.
 */
void CustomData_set_layer_active_index(struct CustomData *data, int type, int n);
void CustomData_set_layer_render_index(struct CustomData *data, int type, int n);
void CustomData_set_layer_clone_index(struct CustomData *data, int type, int n);
void CustomData_set_layer_stencil_index(struct CustomData *data, int type, int n);

/**
 * Adds flag to the layer flags.
 */
void CustomData_set_layer_flag(struct CustomData *data, int type, int flag);
void CustomData_clear_layer_flag(struct CustomData *data, int type, int flag);

void CustomData_bmesh_set_default(struct CustomData *data, void **block);
void CustomData_bmesh_free_block(struct CustomData *data, void **block);
void CustomData_bmesh_alloc_block(struct CustomData *data, void **block);

/**
 * Same as #CustomData_bmesh_free_block but zero the memory rather than freeing.
 */
void CustomData_bmesh_free_block_data(struct CustomData *data, void *block);
/**
 * A selective version of #CustomData_bmesh_free_block_data.
 */
void CustomData_bmesh_free_block_data_exclude_by_type(struct CustomData *data,
                                                      void *block,
                                                      eCustomDataMask mask_exclude);

/**
 * Query info over types.
 */
void CustomData_file_write_info(int type, const char **r_struct_name, int *r_struct_num);
int CustomData_sizeof(int type);

/**
 * Get the name of a layer type.
 */
const char *CustomData_layertype_name(int type);
/**
 * Can only ever be one of these.
 */
bool CustomData_layertype_is_singleton(int type);
/**
 * Has dynamically allocated members.
 * This is useful to know if operations such as #memcmp are
 * valid when comparing data from two layers.
 */
bool CustomData_layertype_is_dynamic(int type);
/**
 * \return Maximum number of layers of given \a type, -1 means 'no limit'.
 */
int CustomData_layertype_layers_max(int type);

#ifdef __cplusplus

/** \return The maximum length for a layer name with the given prefix. */
int CustomData_name_max_length_calc(blender::StringRef name);

#endif

/**
 * Make sure the name of layer at index is unique.
 */
void CustomData_set_layer_unique_name(struct CustomData *data, int index);

/* get unique layer name for a layer that doesn't currently exist */
void CustomData_find_unique_layer_name(CustomData *data,
                                       int type,
                                       const char *name,
                                       char *outname);

/* try to find layer with name name; if it does not exist,
   load the active layer name into outname*/
void CustomData_validate_layer_name(const struct CustomData *data,
                                    int type,
                                    const char *name,
                                    char *outname);

/**
 * For file reading compatibility, returns false if the layer was freed,
 * only after this test passes, `layer->data` should be assigned.
 */
bool CustomData_verify_versions(struct CustomData *data, int index);

/* BMesh specific custom-data stuff. */

void CustomData_bmesh_update_active_layers(struct CustomData *fdata, struct CustomData *ldata);

/**
 * Update active indices for active/render/clone/stencil custom data layers
 * based on indices from fdata layers
 * used by do_versions in `readfile.c` when creating pdata and ldata for pre-bmesh
 * meshes and needed to preserve active/render/clone/stencil flags set in pre-bmesh files.
 */
void CustomData_bmesh_do_versions_update_active_layers(struct CustomData *fdata,
                                                       struct CustomData *ldata);

void CustomData_bmesh_init_pool_ex(CustomData *data,
                                   int totelem,
                                   const char htype,
                                   const char *memtag);

void CustomData_bmesh_init_pool(struct CustomData *data, int totelem, char htype);

/**
 * Validate and fix data of \a layer,
 * if possible (needs relevant callback in layer's type to be defined).
 *
 * \return True if some errors were found.
 */
bool CustomData_layer_validate(struct CustomDataLayer *layer, uint totitems, bool do_fixes);

/* External file storage */

void CustomData_external_add(
    struct CustomData *data, struct ID *id, int type, int totelem, const char *filepath);
void CustomData_external_remove(struct CustomData *data, struct ID *id, int type, int totelem);
bool CustomData_external_test(struct CustomData *data, int type);

void CustomData_external_write(
    struct CustomData *data, struct ID *id, eCustomDataMask mask, int totelem, int free);
void CustomData_external_read(struct CustomData *data,
                              struct ID *id,
                              eCustomDataMask mask,
                              int totelem);
void CustomData_external_reload(struct CustomData *data,
                                struct ID *id,
                                eCustomDataMask mask,
                                int totelem);

/* Mesh-to-mesh transfer data. */

struct CustomDataTransferLayerMap;
struct MeshPairRemap;

typedef void (*cd_datatransfer_interp)(const struct CustomDataTransferLayerMap *laymap,
                                       void *dest,
                                       const void **sources,
                                       const float *weights,
                                       int count,
                                       float mix_factor);

/**
 * Fake CD_LAYERS (those are actually 'real' data stored directly into elements' structs,
 * or otherwise not (directly) accessible to usual CDLayer system). */
enum {
  CD_FAKE = 1 << 8,

  /* Vertices. */
  CD_FAKE_MDEFORMVERT = CD_FAKE | CD_MDEFORMVERT, /* *sigh* due to how vgroups are stored :(. */
  CD_FAKE_SHAPEKEY = CD_FAKE |
                     CD_SHAPEKEY, /* Not available as real CD layer in non-bmesh context. */

  /* Edges. */
  CD_FAKE_SEAM = CD_FAKE | 100, /* UV seam flag for edges. */

  /* Multiple types of mesh elements... */
  CD_FAKE_UV =
      CD_FAKE |
      CD_PROP_FLOAT2, /* UV flag, because we handle both loop's UVs and poly's textures. */

  CD_FAKE_LNOR = CD_FAKE |
                 CD_CUSTOMLOOPNORMAL, /* Because we play with clnor and temp lnor layers here. */

  CD_FAKE_SHARP = CD_FAKE | 200, /* Sharp flag for edges, smooth flag for faces. */
};

enum {
  ME_VERT = 1 << 0,
  ME_EDGE = 1 << 1,
  ME_POLY = 1 << 2,
  ME_LOOP = 1 << 3,
};

/**
 * How to filter out some elements (to leave untouched).
 * Note those options are highly dependent on type of transferred data! */
enum {
  CDT_MIX_NOMIX = -1, /* Special case, only used because we abuse 'copy' CD callback. */
  CDT_MIX_TRANSFER = 0,
  CDT_MIX_REPLACE_ABOVE_THRESHOLD = 1,
  CDT_MIX_REPLACE_BELOW_THRESHOLD = 2,
  CDT_MIX_MIX = 16,
  CDT_MIX_ADD = 17,
  CDT_MIX_SUB = 18,
  CDT_MIX_MUL = 19,
  /* Etc. */
};

typedef struct CustomDataTransferLayerMap {
  struct CustomDataTransferLayerMap *next, *prev;

  int data_type;
  int mix_mode;
  float mix_factor;
  /** If non-NULL, array of weights, one for each dest item, replaces mix_factor. */
  const float *mix_weights;

  /** Data source array (can be regular CD data, vertices/edges/etc., key-blocks...). */
  const void *data_src;
  /** Data dest array (same type as dat_src). */
  void *data_dst;
  /** Index to affect in data_src (used e.g. for vgroups). */
  int data_src_n;
  /** Index to affect in data_dst (used e.g. for vgroups). */
  int data_dst_n;
  /** Size of one element of data_src/data_dst. */
  size_t elem_size;

  /** Size of actual data we transfer. */
  size_t data_size;
  /** Offset of actual data we transfer (in element contained in data_src/dst). */
  size_t data_offset;
  /** For bit-flag transfer, flag(s) to affect in transferred data. */
  uint64_t data_flag;

  /** Opaque pointer, to be used by specific interp callback (e.g. transform-space for normals). */
  void *interp_data;

  cd_datatransfer_interp interp;
} CustomDataTransferLayerMap;

/**
 * Those functions assume src_n and dst_n layers of given type exist in resp. src and dst.
 */
void CustomData_data_transfer(const struct MeshPairRemap *me_remap,
                              const CustomDataTransferLayerMap *laymap);

/* .blend file I/O */

#ifdef __cplusplus

/**
 * Prepare given custom data for file writing.
 *
 * \param data: The custom-data to tweak for .blend file writing (modified in place).
 * \param layers_to_write: A reduced set of layers to be written to file.
 *
 * \warning This function invalidates the custom data struct by changing the layer counts and the
 * #layers pointer, and by invalidating the type map. It expects to work on a shallow copy of
 * the struct.
 */
void CustomData_blend_write_prepare(CustomData &data,
                                    blender::Vector<CustomDataLayer, 16> &layers_to_write,
                                    const blender::Set<std::string> &skip_names = {});

/**
 * \param layers_to_write: Layers created by #CustomData_blend_write_prepare.
 */
void CustomData_blend_write(BlendWriter *writer,
                            CustomData *data,
                            blender::Span<CustomDataLayer> layers_to_write,
                            int count,
                            eCustomDataMask cddata_mask,
                            ID *id);

#endif

void CustomData_blend_read(struct BlendDataReader *reader, struct CustomData *data, int count);

<<<<<<< HEAD
void CustomData_unmark_temporary_nocopy(struct CustomData *data);
void CustomData_mark_temporary_nocopy(struct CustomData *data);

int CustomData_get_elem_size(CustomDataLayer *layer);
void CustomData_regen_active_refs(CustomData *data);

void CustomData_bmesh_asan_poison(const CustomData *data, void *block);
void CustomData_bmesh_asan_unpoison(const CustomData *data, void *block);
int CustomData_get_named_offset(const CustomData *data, int type, const char *name);

void CustomData_setDefaultData(eCustomDataType type, void *block, int totelem);
size_t CustomData_getTypeSize(eCustomDataType type);
void CustomData_freeData(eCustomDataType type, void *block, int totelem);
void CustomData_interpData(eCustomDataType type,
                           void *block,
                           int tot,
                           const void **srcs,
                           const float *ws,
                           const float *sub_ws);
=======
size_t CustomData_get_elem_size(const struct CustomDataLayer *layer);
>>>>>>> 9808d6ab

#ifndef NDEBUG
struct DynStr;
/** Use to inspect mesh data when debugging. */
void CustomData_debug_info_from_layers(const struct CustomData *data,
                                       const char *indent,
                                       struct DynStr *dynstr);
#endif /* NDEBUG */

#ifdef __cplusplus
}
#endif

#ifdef __cplusplus
#  include "BLI_cpp_type.hh"

namespace blender::bke {
const CPPType *custom_data_type_to_cpp_type(eCustomDataType type);
eCustomDataType cpp_type_to_custom_data_type(const CPPType &type);
}  // namespace blender::bke
#endif<|MERGE_RESOLUTION|>--- conflicted
+++ resolved
@@ -139,7 +139,10 @@
  * implemented for mloopuv/mloopcol, for now.
  */
 void CustomData_data_copy_value(int type, const void *source, void *dest);
-void CustomData_data_set_default_value(int type, void *elem);
+void CustomData_data_set_default_value(const struct CustomData *data,
+                                       const int type,
+                                       int n,
+                                       void *elem);
 
 /**
  * Mixes the "value" (e.g. mloopuv uv or mloopcol colors) from one block into
@@ -288,14 +291,10 @@
  * Returns the number of layers with this type.
  */
 int CustomData_number_of_layers(const struct CustomData *data, int type);
-<<<<<<< HEAD
+int CustomData_number_of_anonymous_layers(const struct CustomData *data, int type);
 int CustomData_number_of_layers_typemask(const struct CustomData *data,
                                          eCustomDataMask mask,
                                          bool skip_temporary);
-=======
-int CustomData_number_of_anonymous_layers(const struct CustomData *data, int type);
-int CustomData_number_of_layers_typemask(const struct CustomData *data, eCustomDataMask mask);
->>>>>>> 9808d6ab
 
 /**
  * Duplicate all the layers with flag NOFREE, and remove the flag from duplicated layers.
@@ -775,11 +774,9 @@
 
 void CustomData_blend_read(struct BlendDataReader *reader, struct CustomData *data, int count);
 
-<<<<<<< HEAD
 void CustomData_unmark_temporary_nocopy(struct CustomData *data);
 void CustomData_mark_temporary_nocopy(struct CustomData *data);
 
-int CustomData_get_elem_size(CustomDataLayer *layer);
 void CustomData_regen_active_refs(CustomData *data);
 
 void CustomData_bmesh_asan_poison(const CustomData *data, void *block);
@@ -795,9 +792,7 @@
                            const void **srcs,
                            const float *ws,
                            const float *sub_ws);
-=======
 size_t CustomData_get_elem_size(const struct CustomDataLayer *layer);
->>>>>>> 9808d6ab
 
 #ifndef NDEBUG
 struct DynStr;
