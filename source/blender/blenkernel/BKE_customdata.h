/* SPDX-License-Identifier: GPL-2.0-or-later
 * Copyright 2006 Blender Foundation. All rights reserved. */

/** \file
 * \ingroup bke
 * \brief CustomData interface, see also DNA_customdata_types.h.
 */

#pragma once

#include "BLI_sys_types.h"
#include "BLI_utildefines.h"
#ifdef __cplusplus
#  include "BLI_span.hh"
#  include "BLI_vector.hh"
#endif

#include "DNA_customdata_types.h"

#ifdef __cplusplus
extern "C" {
#endif

struct AnonymousAttributeID;
struct BMesh;
struct BlendDataReader;
struct BlendWriter;
struct CustomData;
struct CustomData_MeshMasks;
struct ID;
typedef uint64_t eCustomDataMask;

/* A data type large enough to hold 1 element from any custom-data layer type. */
typedef struct {
  unsigned char data[64];
} CDBlockBytes;

extern const CustomData_MeshMasks CD_MASK_BAREMESH;
extern const CustomData_MeshMasks CD_MASK_BAREMESH_ORIGINDEX;
extern const CustomData_MeshMasks CD_MASK_MESH;
extern const CustomData_MeshMasks CD_MASK_DERIVEDMESH;
extern const CustomData_MeshMasks CD_MASK_BMESH;
extern const CustomData_MeshMasks CD_MASK_EVERYTHING;

/* for ORIGINDEX layer type, indicates no original index for this element */
#define ORIGINDEX_NONE -1

/* initializes a CustomData object with the same layer setup as source and
 * memory space for totelem elements. mask must be an array of length
 * CD_NUMTYPES elements, that indicate if a layer can be copied. */

/** Add/copy/merge allocation types. */
typedef enum eCDAllocType {
  /** Use the data pointer. */
  CD_ASSIGN = 0,
  /** Allocate blank memory. */
  CD_CALLOC = 1,
  /** Allocate and set to default. */
  CD_DEFAULT = 2,
  /** Use data pointers, set layer flag NOFREE. */
  CD_REFERENCE = 3,
  /** Do a full copy of all layers, only allowed if source has same number of elements. */
  CD_DUPLICATE = 4,
} eCDAllocType;

#define CD_TYPE_AS_MASK(_type) (eCustomDataMask)((eCustomDataMask)1 << (eCustomDataMask)(_type))

void customData_mask_layers__print(const struct CustomData_MeshMasks *mask);

typedef void (*cd_interp)(
    const void **sources, const float *weights, const float *sub_weights, int count, void *dest);
typedef void (*cd_copy)(const void *source, void *dest, int count);
typedef bool (*cd_validate)(void *item, uint totitems, bool do_fixes);

/**
 * Update mask_dst with layers defined in mask_src (equivalent to a bit-wise OR).
 */
void CustomData_MeshMasks_update(CustomData_MeshMasks *mask_dst,
                                 const CustomData_MeshMasks *mask_src);
/**
 * Return True if all layers set in \a mask_required are also set in \a mask_ref
 */
bool CustomData_MeshMasks_are_matching(const CustomData_MeshMasks *mask_ref,
                                       const CustomData_MeshMasks *mask_required);

/**
 * Checks if the layer at physical offset \a layer_n (in data->layers) support math
 * the below operations.
 */
bool CustomData_layer_has_math(const struct CustomData *data, int layer_n);
bool CustomData_layer_has_interp(const struct CustomData *data, int layer_n);

/**
 * Checks if any of the custom-data layers has math.
 */
bool CustomData_has_math(const struct CustomData *data);
bool CustomData_has_interp(const struct CustomData *data);
/**
 * A non bmesh version would have to check `layer->data`.
 */
bool CustomData_bmesh_has_free(const struct CustomData *data);

bool CustomData_layout_is_same(const struct CustomData *_a, const struct CustomData *_b);

/**
 * Checks if any of the custom-data layers is referenced.
 */
bool CustomData_has_referenced(const struct CustomData *data);

/**
 * Copies the "value" (e.g. mloopuv uv or mloopcol colors) from one block to
 * another, while not overwriting anything else (e.g. flags).  probably only
 * implemented for mloopuv/mloopcol, for now.
 */
void CustomData_data_copy_value(int type, const void *source, void *dest);

/**
 * Mixes the "value" (e.g. mloopuv uv or mloopcol colors) from one block into
 * another, while not overwriting anything else (e.g. flags).
 */
void CustomData_data_mix_value(
    int type, const void *source, void *dest, int mixmode, float mixfactor);

/**
 * Compares if data1 is equal to data2.  type is a valid CustomData type
 * enum (e.g. #CD_MLOOPUV). the layer type's equal function is used to compare
 * the data, if it exists, otherwise #memcmp is used.
 */
bool CustomData_data_equals(int type, const void *data1, const void *data2);
void CustomData_data_initminmax(int type, void *min, void *max);
void CustomData_data_dominmax(int type, const void *data, void *min, void *max);
void CustomData_data_multiply(int type, void *data, float fac);
void CustomData_data_add(int type, void *data1, const void *data2);

/**
 * Initializes a CustomData object with the same layer setup as source.
 * mask is a bitfield where `(mask & (1 << (layer type)))` indicates
 * if a layer should be copied or not. alloctype must be one of the above.
 */
void CustomData_copy(const struct CustomData *source,
                     struct CustomData *dest,
                     eCustomDataMask mask,
                     eCDAllocType alloctype,
                     int totelem);

/* BMESH_TODO, not really a public function but readfile.c needs it */
void CustomData_update_typemap(struct CustomData *data);

/* copies all customdata layers without allocating data,
 * and without respect to type masks or NO_COPY/etc flags*/
void CustomData_copy_all_layout(const struct CustomData *source, struct CustomData *dest);

/**
 * Same as the above, except that this will preserve existing layers, and only
 * add the layers that were not there yet.
 */
bool CustomData_merge(const struct CustomData *source,
                      struct CustomData *dest,
                      eCustomDataMask mask,
                      eCDAllocType alloctype,
                      int totelem);

/**
 * Reallocate custom data to a new element count.
 * Only affects on data layers which are owned by the CustomData itself,
 * referenced data is kept unchanged,
 *
 * \note Take care of referenced layers by yourself!
 */
void CustomData_realloc(struct CustomData *data, int totelem);

/**
 * BMesh version of CustomData_merge; merges the layouts of source and `dest`,
 * then goes through the mesh and makes sure all the custom-data blocks are
 * consistent with the new layout.
 */
bool CustomData_bmesh_merge(const struct CustomData *source,
                            struct CustomData *dest,
                            eCustomDataMask mask,
                            eCDAllocType alloctype,
                            struct BMesh *bm,
                            char htype);

/**
 * NULL's all members and resets the #CustomData.typemap.
 */
void CustomData_reset(struct CustomData *data);

/**
 * Frees data associated with a CustomData object (doesn't free the object itself, though).
 */
void CustomData_free(struct CustomData *data, int totelem);

/**
 * Same as above, but only frees layers which matches the given mask.
 */
void CustomData_free_typemask(struct CustomData *data, int totelem, eCustomDataMask mask);

/**
 * Frees all layers with #CD_FLAG_TEMPORARY.
 */
void CustomData_free_temporary(struct CustomData *data, int totelem);

/**
 * Adds a data layer of the given type to the #CustomData object, optionally
 * backed by an external data array. the different allocation types are
 * defined above. returns the data of the layer.
 */
void *CustomData_add_layer(
    struct CustomData *data, int type, eCDAllocType alloctype, void *layer, int totelem);
/**
 * Same as above but accepts a name.
 */
void *CustomData_add_layer_named(struct CustomData *data,
                                 int type,
                                 eCDAllocType alloctype,
                                 void *layer,
                                 int totelem,
                                 const char *name);
void *CustomData_add_layer_anonymous(struct CustomData *data,
                                     int type,
                                     eCDAllocType alloctype,
                                     void *layer,
                                     int totelem,
                                     const struct AnonymousAttributeID *anonymous_id);

/**
 * Frees the active or first data layer with the give type.
 * returns 1 on success, 0 if no layer with the given type is found
 *
 * In edit-mode, use #EDBM_data_layer_free instead of this function.
 */
bool CustomData_free_layer(struct CustomData *data, int type, int totelem, int index);

/**
 * Frees the layer index with the give type.
 * returns 1 on success, 0 if no layer with the given type is found.
 *
 * In edit-mode, use #EDBM_data_layer_free instead of this function.
 */
bool CustomData_free_layer_active(struct CustomData *data, int type, int totelem);

/**
 * Same as above, but free all layers with type.
 */
void CustomData_free_layers(struct CustomData *data, int type, int totelem);

/**
 * Returns true if a layer with the specified type exists.
 */
bool CustomData_has_layer(const struct CustomData *data, int type);

/**
 * Returns the number of layers with this type.
 */
int CustomData_number_of_layers(const struct CustomData *data, int type);
<<<<<<< HEAD
int CustomData_number_of_layers_typemask(const struct CustomData *data,
                                         eCustomDataMask mask,
                                         bool skip_temporary);
=======
int CustomData_number_of_layers_typemask(const struct CustomData *data, eCustomDataMask mask);
>>>>>>> 1fb36e9a

/**
 * Duplicate data of a layer with flag NOFREE, and remove that flag.
 * \return the layer data.
 */
void *CustomData_duplicate_referenced_layer(struct CustomData *data, int type, int totelem);
void *CustomData_duplicate_referenced_layer_n(struct CustomData *data,
                                              int type,
                                              int n,
                                              int totelem);
void *CustomData_duplicate_referenced_layer_named(struct CustomData *data,
                                                  int type,
                                                  const char *name,
                                                  int totelem);
void *CustomData_duplicate_referenced_layer_anonymous(
    CustomData *data, int type, const struct AnonymousAttributeID *anonymous_id, int totelem);
bool CustomData_is_referenced_layer(struct CustomData *data, int type);

/**
 * Duplicate all the layers with flag NOFREE, and remove the flag from duplicated layers.
 */
void CustomData_duplicate_referenced_layers(CustomData *data, int totelem);

/**
 * Set the #CD_FLAG_NOCOPY flag in custom data layers where the mask is
 * zero for the layer type, so only layer types specified by the mask will be copied
 */
void CustomData_set_only_copy(const struct CustomData *data, eCustomDataMask mask);

/**
 * Copies data from one CustomData object to another
 * objects need not be compatible, each source layer is copied to the
 * first dest layer of correct type (if there is none, the layer is skipped).
 */
void CustomData_copy_data(const struct CustomData *source,
                          struct CustomData *dest,
                          int source_index,
                          int dest_index,
                          int count);
void CustomData_copy_data_layer(const CustomData *source,
                                CustomData *dest,
                                int src_layer_index,
                                int dst_layer_index,
                                int src_index,
                                int dst_index,
                                int count);
void CustomData_copy_data_named(const struct CustomData *source,
                                struct CustomData *dest,
                                int source_index,
                                int dest_index,
                                int count);
void CustomData_copy_elements(int type, void *src_data_ofs, void *dst_data_ofs, int count);

// ignores CD_MESH_ID layer if it exists
void CustomData_bmesh_swap_data(struct CustomData *source,
                                struct CustomData *dest,
                                void *src_block,
                                void **dest_block);

// simple pointer swap; will unswaps ids if a CD_MESH_ID layer exists
void CustomData_bmesh_swap_data_simple(CustomData *data, void **block1, void **block2);

void CustomData_bmesh_copy_data(const struct CustomData *source,
                                struct CustomData *dest,
                                void *src_block,
                                void **dest_block);
void CustomData_bmesh_copy_data_exclude_by_type(const struct CustomData *source,
                                                struct CustomData *dest,
                                                void *src_block,
                                                void **dest_block,
                                                eCustomDataMask mask_exclude);

/**
 * Copies data of a single layer of a given type.
 */
void CustomData_copy_layer_type_data(const struct CustomData *source,
                                     struct CustomData *destination,
                                     int type,
                                     int source_index,
                                     int destination_index,
                                     int count);

/**
 * Frees data in a #CustomData object.
 */
void CustomData_free_elem(struct CustomData *data, int index, int count);

/**
 * Interpolate given custom data source items into a single destination one.
 *
 * \param src_indices: Indices of every source items to interpolate into the destination one.
 * \param weights: The weight to apply to each source value individually. If NULL, they will be
 * averaged.
 * \param sub_weights: The weights of sub-items, only used to affect each corners of a
 * tessellated face data (should always be and array of four values).
 * \param count: The number of source items to interpolate.
 * \param dest_index: Index of the destination item, in which to put the result of the
 * interpolation.
 */
void CustomData_interp(const struct CustomData *source,
                       struct CustomData *dest,
                       const int *src_indices,
                       const float *weights,
                       const float *sub_weights,
                       int count,
                       int dest_index);
/**
 * \note src_blocks_ofs & dst_block_ofs
 * must be pointers to the data, offset by layer->offset already.
 */
void CustomData_bmesh_interp_n(struct CustomData *data,
                               const void **src_blocks,
                               const float *weights,
                               const float *sub_weights,
                               int count,
                               void *dst_block_ofs,
                               int n);
void CustomData_bmesh_interp(struct CustomData *data,
                             const void **src_blocks,
                             const float *weights,
                             const float *sub_weights,
                             int count,
                             void *dst_block);

/**
 * Swap data inside each item, for all layers.
 * This only applies to item types that may store several sub-item data
 * (e.g. corner data [UVs, VCol, ...] of tessellated faces).
 *
 * \param corner_indices: A mapping 'new_index -> old_index' of sub-item data.
 */
void CustomData_swap_corners(struct CustomData *data, int index, const int *corner_indices);

/**
 * Swap two items of given custom data, in all available layers.
 */
void CustomData_swap(struct CustomData *data, int index_a, int index_b);

/**
 * Gets a pointer to the data element at index from the first layer of type.
 * \return NULL if there is no layer of type.
 */
void *CustomData_get(const struct CustomData *data, int index, int type);
void *CustomData_get_n(const struct CustomData *data, int type, int index, int n);

/* BMesh Custom Data Functions.
 * Should replace edit-mesh ones with these as well, due to more efficient memory alloc. */

void *CustomData_bmesh_get(const struct CustomData *data, void *block, int type);
void *CustomData_bmesh_get_n(const struct CustomData *data, void *block, int type, int n);

/**
 * Gets from the layer at physical index `n`,
 * \note doesn't check type.
 */
void *CustomData_bmesh_get_layer_n(const struct CustomData *data, void *block, int n);

bool CustomData_set_layer_name(const struct CustomData *data, int type, int n, const char *name);
const char *CustomData_get_layer_name(const struct CustomData *data, int type, int n);

/**
 * Gets a pointer to the active or first layer of type.
 * \return NULL if there is no layer of type.
 */
void *CustomData_get_layer(const struct CustomData *data, int type);
void *CustomData_get_layer_n(const struct CustomData *data, int type, int n);
void *CustomData_get_layer_named(const struct CustomData *data, int type, const char *name);
int CustomData_get_offset(const struct CustomData *data, int type);
int CustomData_get_n_offset(const struct CustomData *data, int type, int n);

int CustomData_get_layer_index(const struct CustomData *data, int type);
int CustomData_get_layer_index_n(const struct CustomData *data, int type, int n);
int CustomData_get_named_layer_index(const struct CustomData *data, int type, const char *name);
int CustomData_get_active_layer_index(const struct CustomData *data, int type);
int CustomData_get_render_layer_index(const struct CustomData *data, int type);
int CustomData_get_clone_layer_index(const struct CustomData *data, int type);
int CustomData_get_stencil_layer_index(const struct CustomData *data, int type);
int CustomData_get_named_layer(const struct CustomData *data, int type, const char *name);
int CustomData_get_active_layer(const struct CustomData *data, int type);
int CustomData_get_render_layer(const struct CustomData *data, int type);
int CustomData_get_clone_layer(const struct CustomData *data, int type);
int CustomData_get_stencil_layer(const struct CustomData *data, int type);

/**
 * Returns name of the active layer of the given type or NULL
 * if no such active layer is defined.
 */
const char *CustomData_get_active_layer_name(const struct CustomData *data, int type);

/**
 * Copies the data from source to the data element at index in the first layer of type
 * no effect if there is no layer of type.
 */
void CustomData_set(const struct CustomData *data, int index, int type, const void *source);

void CustomData_bmesh_set(const struct CustomData *data,
                          void *block,
                          int type,
                          const void *source);

void CustomData_bmesh_set_n(
    struct CustomData *data, void *block, int type, int n, const void *source);
/**
 * Sets the data of the block at physical layer n.
 * no real type checking is performed.
 */
void CustomData_bmesh_set_layer_n(struct CustomData *data, void *block, int n, const void *source);

/**
 * Set the pointer of to the first layer of type. the old data is not freed.
 * returns the value of `ptr` if the layer is found, NULL otherwise.
 */
void *CustomData_set_layer(const struct CustomData *data, int type, void *ptr);
void *CustomData_set_layer_n(const struct CustomData *data, int type, int n, void *ptr);

/**
 * Sets the nth layer of type as active.
 */
void CustomData_set_layer_active(struct CustomData *data, int type, int n);
void CustomData_set_layer_render(struct CustomData *data, int type, int n);
void CustomData_set_layer_clone(struct CustomData *data, int type, int n);
void CustomData_set_layer_stencil(struct CustomData *data, int type, int n);

/**
 * For using with an index from #CustomData_get_active_layer_index and
 * #CustomData_get_render_layer_index.
 */
void CustomData_set_layer_active_index(struct CustomData *data, int type, int n);
void CustomData_set_layer_render_index(struct CustomData *data, int type, int n);
void CustomData_set_layer_clone_index(struct CustomData *data, int type, int n);
void CustomData_set_layer_stencil_index(struct CustomData *data, int type, int n);

/**
 * Adds flag to the layer flags.
 */
void CustomData_set_layer_flag(struct CustomData *data, int type, int flag);
void CustomData_clear_layer_flag(struct CustomData *data, int type, int flag);

void CustomData_bmesh_set_default(struct CustomData *data, void **block);
void CustomData_bmesh_free_block(struct CustomData *data, void **block);
/**
 * Same as #CustomData_bmesh_free_block but zero the memory rather than freeing.
 */
void CustomData_bmesh_free_block_data(struct CustomData *data, void *block);
/**
 * A selective version of #CustomData_bmesh_free_block_data.
 */
void CustomData_bmesh_free_block_data_exclude_by_type(struct CustomData *data,
                                                      void *block,
                                                      eCustomDataMask mask_exclude);

/**
 * Copy custom data to/from layers as in mesh/derived-mesh, to edit-mesh
 * blocks of data. the CustomData's must not be compatible.
 *
 * \param use_default_init: initializes data which can't be copied,
 * typically you'll want to use this if the BM_xxx create function
 * is called with BM_CREATE_SKIP_CD flag
 */
void CustomData_to_bmesh_block(const struct CustomData *source,
                               struct CustomData *dest,
                               int src_index,
                               void **dest_block,
                               bool use_default_init);
void CustomData_from_bmesh_block(const struct CustomData *source,
                                 struct CustomData *dest,
                                 void *src_block,
                                 int dest_index);

/**
 * Query info over types.
 */
void CustomData_file_write_info(int type, const char **r_struct_name, int *r_struct_num);
int CustomData_sizeof(int type);

/**
 * Get the name of a layer type.
 */
const char *CustomData_layertype_name(int type);
/**
 * Can only ever be one of these.
 */
bool CustomData_layertype_is_singleton(int type);
/**
 * Has dynamically allocated members.
 * This is useful to know if operations such as #memcmp are
 * valid when comparing data from two layers.
 */
bool CustomData_layertype_is_dynamic(int type);
/**
 * \return Maximum number of layers of given \a type, -1 means 'no limit'.
 */
int CustomData_layertype_layers_max(int type);

/**
 * Make sure the name of layer at index is unique.
 */
void CustomData_set_layer_unique_name(struct CustomData *data, int index);

/* get unique layer name for a layer that doesn't currently exist */
void CustomData_find_unique_layer_name(CustomData *data,
                                       int type,
                                       const char *name,
                                       char *outname);

/* try to find layer with name name; if it does not exist,
   load the active layer name into outname*/
void CustomData_validate_layer_name(const struct CustomData *data,
                                    int type,
                                    const char *name,
                                    char *outname);

/**
 * For file reading compatibility, returns false if the layer was freed,
 * only after this test passes, `layer->data` should be assigned.
 */
bool CustomData_verify_versions(struct CustomData *data, int index);

/* BMesh specific custom-data stuff.
 *
 * Needed to convert to/from different face representation (for versioning). */

void CustomData_to_bmeshpoly(struct CustomData *fdata, struct CustomData *ldata, int totloop);
void CustomData_from_bmeshpoly(struct CustomData *fdata, struct CustomData *ldata, int total);
void CustomData_bmesh_update_active_layers(struct CustomData *fdata, struct CustomData *ldata);
/**
 * Update active indices for active/render/clone/stencil custom data layers
 * based on indices from fdata layers
 * used by do_versions in `readfile.c` when creating pdata and ldata for pre-bmesh
 * meshes and needed to preserve active/render/clone/stencil flags set in pre-bmesh files.
 */
void CustomData_bmesh_do_versions_update_active_layers(struct CustomData *fdata,
                                                       struct CustomData *ldata);

void CustomData_bmesh_init_pool_ex(CustomData *data,
                                   int totelem,
                                   const char htype,
                                   const char *memtag);

void CustomData_bmesh_init_pool(struct CustomData *data, int totelem, const char htype);

#ifndef NDEBUG
/**
 * Debug check, used to assert when we expect layers to be in/out of sync.
 *
 * \param fallback: Use when there are no layers to handle,
 * since callers may expect success or failure.
 */
bool CustomData_from_bmeshpoly_test(CustomData *fdata, CustomData *ldata, bool fallback);
#endif

/**
 * Validate and fix data of \a layer,
 * if possible (needs relevant callback in layer's type to be defined).
 *
 * \return True if some errors were found.
 */
bool CustomData_layer_validate(struct CustomDataLayer *layer, uint totitems, bool do_fixes);
void CustomData_layers__print(struct CustomData *data);

/* External file storage */

void CustomData_external_add(
    struct CustomData *data, struct ID *id, int type, int totelem, const char *filepath);
void CustomData_external_remove(struct CustomData *data, struct ID *id, int type, int totelem);
bool CustomData_external_test(struct CustomData *data, int type);

void CustomData_external_write(
    struct CustomData *data, struct ID *id, eCustomDataMask mask, int totelem, int free);
void CustomData_external_read(struct CustomData *data,
                              struct ID *id,
                              eCustomDataMask mask,
                              int totelem);
void CustomData_external_reload(struct CustomData *data,
                                struct ID *id,
                                eCustomDataMask mask,
                                int totelem);

/* Mesh-to-mesh transfer data. */

struct CustomDataTransferLayerMap;
struct MeshPairRemap;

typedef void (*cd_datatransfer_interp)(const struct CustomDataTransferLayerMap *laymap,
                                       void *dest,
                                       const void **sources,
                                       const float *weights,
                                       int count,
                                       float mix_factor);

/**
 * Fake CD_LAYERS (those are actually 'real' data stored directly into elements' structs,
 * or otherwise not (directly) accessible to usual CDLayer system). */
enum {
  CD_FAKE = 1 << 8,

  /* Vertices. */
  CD_FAKE_MDEFORMVERT = CD_FAKE | CD_MDEFORMVERT, /* *sigh* due to how vgroups are stored :(. */
  CD_FAKE_SHAPEKEY = CD_FAKE |
                     CD_SHAPEKEY, /* Not available as real CD layer in non-bmesh context. */

  /* Edges. */
  CD_FAKE_SEAM = CD_FAKE | 100,         /* UV seam flag for edges. */
  CD_FAKE_CREASE = CD_FAKE | CD_CREASE, /* *sigh*. */

  /* Multiple types of mesh elements... */
  CD_FAKE_BWEIGHT = CD_FAKE | CD_BWEIGHT, /* *sigh*. */
  CD_FAKE_UV = CD_FAKE |
               CD_MLOOPUV, /* UV flag, because we handle both loop's UVs and poly's textures. */

  CD_FAKE_LNOR = CD_FAKE |
                 CD_CUSTOMLOOPNORMAL, /* Because we play with clnor and temp lnor layers here. */

  CD_FAKE_SHARP = CD_FAKE | 200, /* Sharp flag for edges, smooth flag for faces. */
};

enum {
  ME_VERT = 1 << 0,
  ME_EDGE = 1 << 1,
  ME_POLY = 1 << 2,
  ME_LOOP = 1 << 3,
};

/**
 * How to filter out some elements (to leave untouched).
 * Note those options are highly dependent on type of transferred data! */
enum {
  CDT_MIX_NOMIX = -1, /* Special case, only used because we abuse 'copy' CD callback. */
  CDT_MIX_TRANSFER = 0,
  CDT_MIX_REPLACE_ABOVE_THRESHOLD = 1,
  CDT_MIX_REPLACE_BELOW_THRESHOLD = 2,
  CDT_MIX_MIX = 16,
  CDT_MIX_ADD = 17,
  CDT_MIX_SUB = 18,
  CDT_MIX_MUL = 19,
  /* Etc. */
};

typedef struct CustomDataTransferLayerMap {
  struct CustomDataTransferLayerMap *next, *prev;

  int data_type;
  int mix_mode;
  float mix_factor;
  /** If non-NULL, array of weights, one for each dest item, replaces mix_factor. */
  const float *mix_weights;

  /** Data source array (can be regular CD data, vertices/edges/etc., keyblocks...). */
  const void *data_src;
  /** Data dest array (same type as dat_src). */
  void *data_dst;
  /** Index to affect in data_src (used e.g. for vgroups). */
  int data_src_n;
  /** Index to affect in data_dst (used e.g. for vgroups). */
  int data_dst_n;
  /** Size of one element of data_src/data_dst. */
  size_t elem_size;

  /** Size of actual data we transfer. */
  size_t data_size;
  /** Offset of actual data we transfer (in element contained in data_src/dst). */
  size_t data_offset;
  /** For bitflag transfer, flag(s) to affect in transferred data. */
  uint64_t data_flag;

  /** Opaque pointer, to be used by specific interp callback (e.g. transformspace for normals). */
  void *interp_data;

  cd_datatransfer_interp interp;
} CustomDataTransferLayerMap;

/**
 * Those functions assume src_n and dst_n layers of given type exist in resp. src and dst.
 */
void CustomData_data_transfer(const struct MeshPairRemap *me_remap,
                              const CustomDataTransferLayerMap *laymap);

/* .blend file I/O */

#ifdef __cplusplus

/**
 * Prepare given custom data for file writing.
 *
 * \param data: The custom-data to tweak for .blend file writing (modified in place).
 * \param layers_to_write: A reduced set of layers to be written to file.
 *
 * \warning This function invalidates the custom data struct by changing the layer counts and the
 * #layers pointer, and by invalidating the type map. It expects to work on a shallow copy of
 * the struct.
 */
void CustomData_blend_write_prepare(CustomData &data,
                                    blender::Vector<CustomDataLayer, 16> &layers_to_write);

/**
 * \param layers_to_write: Layers created by #CustomData_blend_write_prepare.
 */
void CustomData_blend_write(BlendWriter *writer,
                            CustomData *data,
                            blender::Span<CustomDataLayer> layers_to_write,
                            int count,
                            eCustomDataMask cddata_mask,
<<<<<<< HEAD
                            struct ID *id);
=======
                            ID *id);

#endif

>>>>>>> 1fb36e9a
void CustomData_blend_read(struct BlendDataReader *reader, struct CustomData *data, int count);

void CustomData_unmark_temporary_nocopy(struct CustomData *data);
void CustomData_mark_temporary_nocopy(struct CustomData *data);

int CustomData_get_elem_size(CustomDataLayer *layer);
void CustomData_regen_active_refs(CustomData *data);

void CustomData_bmesh_asan_poison(const CustomData *data, void *block);
void CustomData_bmesh_asan_unpoison(const CustomData *data, void *block);
int CustomData_get_named_offset(const CustomData *data, int type, const char *name);

void CustomData_setDefaultData(eCustomDataType type, void *block, int totelem);
size_t CustomData_getTypeSize(eCustomDataType type);
void CustomData_freeData(eCustomDataType type, void *block, int totelem);
void CustomData_interpData(eCustomDataType type,
                           void *block,
                           int tot,
                           const void **srcs,
                           const float *ws,
                           const float *sub_ws);

#ifndef NDEBUG
struct DynStr;
/** Use to inspect mesh data when debugging. */
void CustomData_debug_info_from_layers(const struct CustomData *data,
                                       const char *indent,
                                       struct DynStr *dynstr);
#endif /* NDEBUG */

#ifdef __cplusplus
}
#endif

#ifdef __cplusplus
#  include "BLI_cpp_type.hh"

namespace blender::bke {
<<<<<<< HEAD
const CPPType *custom_data_type_to_cpp_type(const eCustomDataType type);
=======
const CPPType *custom_data_type_to_cpp_type(eCustomDataType type);
>>>>>>> 1fb36e9a
eCustomDataType cpp_type_to_custom_data_type(const CPPType &type);
}  // namespace blender::bke
#endif<|MERGE_RESOLUTION|>--- conflicted
+++ resolved
@@ -254,13 +254,9 @@
  * Returns the number of layers with this type.
  */
 int CustomData_number_of_layers(const struct CustomData *data, int type);
-<<<<<<< HEAD
 int CustomData_number_of_layers_typemask(const struct CustomData *data,
                                          eCustomDataMask mask,
                                          bool skip_temporary);
-=======
-int CustomData_number_of_layers_typemask(const struct CustomData *data, eCustomDataMask mask);
->>>>>>> 1fb36e9a
 
 /**
  * Duplicate data of a layer with flag NOFREE, and remove that flag.
@@ -763,14 +759,10 @@
                             blender::Span<CustomDataLayer> layers_to_write,
                             int count,
                             eCustomDataMask cddata_mask,
-<<<<<<< HEAD
-                            struct ID *id);
-=======
                             ID *id);
 
 #endif
 
->>>>>>> 1fb36e9a
 void CustomData_blend_read(struct BlendDataReader *reader, struct CustomData *data, int count);
 
 void CustomData_unmark_temporary_nocopy(struct CustomData *data);
@@ -809,11 +801,7 @@
 #  include "BLI_cpp_type.hh"
 
 namespace blender::bke {
-<<<<<<< HEAD
-const CPPType *custom_data_type_to_cpp_type(const eCustomDataType type);
-=======
 const CPPType *custom_data_type_to_cpp_type(eCustomDataType type);
->>>>>>> 1fb36e9a
 eCustomDataType cpp_type_to_custom_data_type(const CPPType &type);
 }  // namespace blender::bke
 #endif