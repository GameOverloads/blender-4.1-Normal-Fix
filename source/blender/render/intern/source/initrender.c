/*
 * ***** BEGIN GPL LICENSE BLOCK *****
 *
 * This program is free software; you can redistribute it and/or
 * modify it under the terms of the GNU General Public License
 * as published by the Free Software Foundation; either version 2
 * of the License, or (at your option) any later version.
 *
 * This program is distributed in the hope that it will be useful,
 * but WITHOUT ANY WARRANTY; without even the implied warranty of
 * MERCHANTABILITY or FITNESS FOR A PARTICULAR PURPOSE.  See the
 * GNU General Public License for more details.
 *
 * You should have received a copy of the GNU General Public License
 * along with this program; if not, write to the Free Software Foundation,
 * Inc., 51 Franklin Street, Fifth Floor, Boston, MA 02110-1301, USA.
 *
 * The Original Code is Copyright (C) 2001-2002 by NaN Holding BV.
 * All rights reserved.
 *
 * Contributors: 2004/2005/2006 Blender Foundation, full recode
 *
 * ***** END GPL LICENSE BLOCK *****
 */

/** \file blender/render/intern/source/initrender.c
 *  \ingroup render
 */

/* Global includes */

#include <math.h>
#include <stdlib.h>
#include <string.h>
#include <stdio.h>

#include "MEM_guardedalloc.h"

#include "BLI_math.h"
#include "BLI_blenlib.h"
#include "BLI_jitter.h"
#include "BLI_utildefines.h"

#include "DNA_camera_types.h"
#include "DNA_image_types.h"
#include "DNA_object_types.h"
#include "DNA_scene_types.h"

#include "BKE_camera.h"

<<<<<<< HEAD
#include "DEG_depsgraph.h"

#ifdef WITH_QUICKTIME
#include "quicktime_export.h"
#endif

=======
>>>>>>> 675cef0a
/* this module */
#include "renderpipeline.h"
#include "render_types.h"

/* Own includes */
#include "initrender.h"


/* ********************** */

static void init_render_jit(Render *re)
{
	static float jit[32][2];        /* simple caching */
	static float mblur_jit[32][2];  /* simple caching */
	static int lastjit = 0;
	static int last_mblur_jit = 0;
	
	if (lastjit != re->r.osa || last_mblur_jit != re->r.mblur_samples) {
		memset(jit, 0, sizeof(jit));
		BLI_jitter_init(jit, re->r.osa);
		
		memset(mblur_jit, 0, sizeof(mblur_jit));
		BLI_jitter_init(mblur_jit, re->r.mblur_samples);
	}
	
	lastjit = re->r.osa;
	memcpy(re->jit, jit, sizeof(jit));
	
	last_mblur_jit = re->r.mblur_samples;
	memcpy(re->mblur_jit, mblur_jit, sizeof(mblur_jit));
}


/* ****************** MASKS and LUTS **************** */

static float filt_quadratic(float x)
{
	if (x <  0.0f) x = -x;
	if (x < 0.5f) return 0.75f - (x * x);
	if (x < 1.5f) return 0.50f * (x - 1.5f) * (x - 1.5f);
	return 0.0f;
}


static float filt_cubic(float x)
{
	float x2 = x * x;
	
	if (x <  0.0f) x = -x;
	
	if (x < 1.0f) return 0.5f * x * x2 - x2 + 2.0f / 3.0f;
	if (x < 2.0f) return (2.0f - x) * (2.0f - x) * (2.0f - x) / 6.0f;
	return 0.0f;
}


static float filt_catrom(float x)
{
	float x2 = x * x;
	
	if (x <  0.0f) x = -x;
	if (x < 1.0f) return  1.5f * x2 * x - 2.5f * x2 + 1.0f;
	if (x < 2.0f) return -0.5f * x2 * x + 2.5f * x2 - 4.0f * x + 2.0f;
	return 0.0f;
}

static float filt_mitchell(float x) /* Mitchell & Netravali's two-param cubic */
{
	float b = 1.0f / 3.0f, c = 1.0f / 3.0f;
	float p0 = (  6.0f -  2.0f * b)             / 6.0f;
	float p2 = (-18.0f + 12.0f * b +  6.0f * c) / 6.0f;
	float p3 = ( 12.0f -  9.0f * b -  6.0f * c) / 6.0f;
	float q0 = (          8.0f * b + 24.0f * c) / 6.0f;
	float q1 = (        -12.0f * b - 48.0f * c) / 6.0f;
	float q2 = (          6.0f * b + 30.0f * c) / 6.0f;
	float q3 = (                -b -  6.0f * c) / 6.0f;

	if (x < -2.0f) return 0.0f;
	if (x < -1.0f) return (q0 - x * (q1 - x * (q2 - x * q3)));
	if (x < 0.0f) return (p0 + x * x * (p2 - x * p3));
	if (x < 1.0f) return (p0 + x * x * (p2 + x * p3));
	if (x < 2.0f) return (q0 + x * (q1 + x * (q2 + x * q3)));
	return 0.0f;
}

/* x ranges from -1 to 1 */
float RE_filter_value(int type, float x)
{
	float gaussfac = 1.6f;
	
	x = ABS(x);
	
	switch (type) {
		case R_FILTER_BOX:
			if (x > 1.0f) return 0.0f;
			return 1.0f;
			
		case R_FILTER_TENT:
			if (x > 1.0f) return 0.0f;
			return 1.0f - x;
			
		case R_FILTER_GAUSS:
		{
			const float two_gaussfac2 = 2.0f * gaussfac * gaussfac;
			x *= 3.0f * gaussfac;
			return 1.0f / sqrtf((float)M_PI * two_gaussfac2) * expf(-x*x / two_gaussfac2);
		}
			
		case R_FILTER_MITCH:
			return filt_mitchell(x * gaussfac);
			
		case R_FILTER_QUAD:
			return filt_quadratic(x * gaussfac);
			
		case R_FILTER_CUBIC:
			return filt_cubic(x * gaussfac);
			
		case R_FILTER_CATROM:
			return filt_catrom(x * gaussfac);
	}
	return 0.0f;
}

static float calc_weight(Render *re, float *weight, int i, int j)
{
	float x, y, dist, totw = 0.0;
	int a;

	for (a = 0; a < re->osa; a++) {
		x = re->jit[a][0] + i;
		y = re->jit[a][1] + j;
		dist = sqrtf(x * x + y * y);

		weight[a] = 0.0;

		/* Weighting choices */
		switch (re->r.filtertype) {
			case R_FILTER_BOX:
				if (i == 0 && j == 0) weight[a] = 1.0;
				break;
			
			case R_FILTER_TENT:
				if (dist < re->r.gauss)
					weight[a] = re->r.gauss - dist;
				break;
			
			case R_FILTER_GAUSS:
				x = dist * re->r.gauss;
				weight[a] = (1.0f / expf(x * x) - 1.0f / expf(re->r.gauss * re->r.gauss * 2.25f));
				break;
		
			case R_FILTER_MITCH:
				weight[a] = filt_mitchell(dist * re->r.gauss);
				break;
		
			case R_FILTER_QUAD:
				weight[a] = filt_quadratic(dist * re->r.gauss);
				break;
			
			case R_FILTER_CUBIC:
				weight[a] = filt_cubic(dist * re->r.gauss);
				break;
			
			case R_FILTER_CATROM:
				weight[a] = filt_catrom(dist * re->r.gauss);
				break;
			
		}
		
		totw += weight[a];

	}
	return totw;
}

void free_sample_tables(Render *re)
{
	int a;
	
	if (re->samples) {
		for (a = 0; a < 9; a++) {
			MEM_freeN(re->samples->fmask1[a]);
			MEM_freeN(re->samples->fmask2[a]);
		}
		
		MEM_freeN(re->samples->centmask);
		MEM_freeN(re->samples);
		re->samples = NULL;
	}
}

/* based on settings in render, it makes the lookup tables */
void make_sample_tables(Render *re)
{
	static int firsttime = 1;
	SampleTables *st;
	float flweight[32];
	float weight[32], totw, val, *fpx1, *fpx2, *fpy1, *fpy2, *m3, *m4;
	int i, j, a, centmasksize;

	/* optimization tables, only once */
	if (firsttime) {
		firsttime = 0;
	}
	
	free_sample_tables(re);
	
	init_render_jit(re);    /* needed for mblur too */
	
	if (re->osa == 0) {
		/* just prevents cpu cycles for larger render and copying */
		re->r.filtertype = 0;
		return;
	}
	
	st = re->samples = MEM_callocN(sizeof(SampleTables), "sample tables");
	
	for (a = 0; a < 9; a++) {
		st->fmask1[a] = MEM_callocN(256 * sizeof(float), "initfilt");
		st->fmask2[a] = MEM_callocN(256 * sizeof(float), "initfilt");
	}
	for (a = 0; a < 256; a++) {
		st->cmask[a] = 0;
		if (a &   1) st->cmask[a]++;
		if (a &   2) st->cmask[a]++;
		if (a &   4) st->cmask[a]++;
		if (a &   8) st->cmask[a]++;
		if (a &  16) st->cmask[a]++;
		if (a &  32) st->cmask[a]++;
		if (a &  64) st->cmask[a]++;
		if (a & 128) st->cmask[a]++;
	}
	
	centmasksize = (1 << re->osa);
	st->centmask = MEM_mallocN(centmasksize, "Initfilt3");
	
	for (a = 0; a < 16; a++) {
		st->centLut[a] = -0.45f + ((float)a) / 16.0f;
	}

	/* calculate totw */
	totw = 0.0;
	for (j = -1; j < 2; j++) {
		for (i = -1; i < 2; i++) {
			totw += calc_weight(re, weight, i, j);
		}
	}

	for (j = -1; j < 2; j++) {
		for (i = -1; i < 2; i++) {
			/* calculate using jit, with offset the weights */

			memset(weight, 0, sizeof(weight));
			calc_weight(re, weight, i, j);

			for (a = 0; a < 16; a++) flweight[a] = weight[a] * (1.0f / totw);

			m3 = st->fmask1[3 * (j + 1) + i + 1];
			m4 = st->fmask2[3 * (j + 1) + i + 1];

			for (a = 0; a < 256; a++) {
				if (a &   1) {
					m3[a] += flweight[0];
					m4[a] += flweight[8];
				}
				if (a &   2) {
					m3[a] += flweight[1];
					m4[a] += flweight[9];
				}
				if (a &   4) {
					m3[a] += flweight[2];
					m4[a] += flweight[10];
				}
				if (a &   8) {
					m3[a] += flweight[3];
					m4[a] += flweight[11];
				}
				if (a &  16) {
					m3[a] += flweight[4];
					m4[a] += flweight[12];
				}
				if (a &  32) {
					m3[a] += flweight[5];
					m4[a] += flweight[13];
				}
				if (a &  64) {
					m3[a] += flweight[6];
					m4[a] += flweight[14];
				}
				if (a & 128) {
					m3[a] += flweight[7];
					m4[a] += flweight[15];
				}
			}
		}
	}

	/* centmask: the correct subpixel offset per mask */

	fpx1 = MEM_mallocN(256 * sizeof(float), "initgauss4");
	fpx2 = MEM_mallocN(256 * sizeof(float), "initgauss4");
	fpy1 = MEM_mallocN(256 * sizeof(float), "initgauss4");
	fpy2 = MEM_mallocN(256 * sizeof(float), "initgauss4");
	for (a = 0; a < 256; a++) {
		fpx1[a] = fpx2[a] = 0.0;
		fpy1[a] = fpy2[a] = 0.0;
		if (a & 1) {
			fpx1[a] += re->jit[0][0];
			fpy1[a] += re->jit[0][1];
			fpx2[a] += re->jit[8][0];
			fpy2[a] += re->jit[8][1];
		}
		if (a & 2) {
			fpx1[a] += re->jit[1][0];
			fpy1[a] += re->jit[1][1];
			fpx2[a] += re->jit[9][0];
			fpy2[a] += re->jit[9][1];
		}
		if (a & 4) {
			fpx1[a] += re->jit[2][0];
			fpy1[a] += re->jit[2][1];
			fpx2[a] += re->jit[10][0];
			fpy2[a] += re->jit[10][1];
		}
		if (a & 8) {
			fpx1[a] += re->jit[3][0];
			fpy1[a] += re->jit[3][1];
			fpx2[a] += re->jit[11][0];
			fpy2[a] += re->jit[11][1];
		}
		if (a & 16) {
			fpx1[a] += re->jit[4][0];
			fpy1[a] += re->jit[4][1];
			fpx2[a] += re->jit[12][0];
			fpy2[a] += re->jit[12][1];
		}
		if (a & 32) {
			fpx1[a] += re->jit[5][0];
			fpy1[a] += re->jit[5][1];
			fpx2[a] += re->jit[13][0];
			fpy2[a] += re->jit[13][1];
		}
		if (a & 64) {
			fpx1[a] += re->jit[6][0];
			fpy1[a] += re->jit[6][1];
			fpx2[a] += re->jit[14][0];
			fpy2[a] += re->jit[14][1];
		}
		if (a & 128) {
			fpx1[a] += re->jit[7][0];
			fpy1[a] += re->jit[7][1];
			fpx2[a] += re->jit[15][0];
			fpy2[a] += re->jit[15][1];
		}
	}

	for (a = centmasksize - 1; a > 0; a--) {
		val = st->cmask[a & 255] + st->cmask[a >> 8];
		i = 8 + (15.9f * (fpy1[a & 255] + fpy2[a >> 8]) / val);
		CLAMP(i, 0, 15);
		j = 8 + (15.9f * (fpx1[a & 255] + fpx2[a >> 8]) / val);
		CLAMP(j, 0, 15);
		i = j + (i << 4);
		st->centmask[a] = i;
	}

	MEM_freeN(fpx1);
	MEM_freeN(fpx2);
	MEM_freeN(fpy1);
	MEM_freeN(fpy2);
}


/* ~~~~~~~~~~~~~~~~~~~~~~~~~~~~~~~~~~~~~~ */
struct Object *RE_GetCamera(Render *re)
{
	Object *camera = re->camera_override ? re->camera_override : re->scene->camera;
	return BKE_camera_multiview_render(re->scene, camera, re->viewname);
}

static void re_camera_params_get(Render *re, CameraParams *params, Object *cam_ob)
{
	copy_m4_m4(re->winmat, params->winmat);

	re->clipsta = params->clipsta;
	re->clipend = params->clipend;

	re->ycor = params->ycor;
	re->viewdx = params->viewdx;
	re->viewdy = params->viewdy;
	re->viewplane = params->viewplane;

	BKE_camera_object_mode(&re->r, cam_ob);
}

void RE_SetEnvmapCamera(Render *re, Object *cam_ob, float viewscale, float clipsta, float clipend)
{
	CameraParams params;

	/* setup parameters */
	BKE_camera_params_init(&params);
	BKE_camera_params_from_object(&params, cam_ob);

	params.lens = 16.0f * viewscale;
	params.sensor_x = 32.0f;
	params.sensor_y = 32.0f;
	params.sensor_fit = CAMERA_SENSOR_FIT_AUTO;
	params.clipsta = clipsta;
	params.clipend = clipend;
	
	/* compute matrix, viewplane, .. */
	BKE_camera_params_compute_viewplane(&params, re->winx, re->winy, 1.0f, 1.0f);
	BKE_camera_params_compute_matrix(&params);

	/* extract results */
	re_camera_params_get(re, &params, cam_ob);
}

void RE_SetOverrideCamera(Render *re, Object *camera)
{
	re->camera_override = camera;
}

static void re_camera_params_stereo3d(Render *re, CameraParams *params, Object *cam_ob)
{
	BKE_camera_multiview_params(&re->r, params, cam_ob, re->viewname);
}

/* call this after InitState() */
/* per render, there's one persistent viewplane. Parts will set their own viewplanes */
void RE_SetCamera(Render *re, Object *cam_ob)
{
	CameraParams params;

	/* setup parameters */
	BKE_camera_params_init(&params);
	BKE_camera_params_from_object(&params, cam_ob);
	re_camera_params_stereo3d(re, &params, cam_ob);

	params.use_fields = (re->r.mode & R_FIELDS);
	params.field_second = (re->flag & R_SEC_FIELD);
	params.field_odd = (re->r.mode & R_ODDFIELD);

	/* compute matrix, viewplane, .. */
	BKE_camera_params_compute_viewplane(&params, re->winx, re->winy, re->r.xasp, re->r.yasp);
	BKE_camera_params_compute_matrix(&params);

	/* extract results */
	re_camera_params_get(re, &params, cam_ob);
}

void RE_SetDepsgraph(Render *re, Depsgraph *graph)
{
	re->depsgraph = graph;
}

void RE_SetPixelSize(Render *re, float pixsize)
{
	re->viewdx = pixsize;
	re->viewdy = re->ycor * pixsize;
}

void RE_GetCameraWindow(struct Render *re, struct Object *camera, int frame, float mat[4][4])
{
	re->r.cfra = frame;
	RE_SetCamera(re, camera);
	copy_m4_m4(mat, re->winmat);
}

void RE_GetCameraModelMatrix(Render *re, struct Object *camera, float r_mat[4][4])
{
	BKE_camera_multiview_model_matrix(&re->r, camera, re->viewname, r_mat);
}

/* ~~~~~~~~~~~~~~~~ part (tile) calculus ~~~~~~~~~~~~~~~~~~~~~~ */


void RE_parts_free(Render *re)
{
	RenderPart *part = re->parts.first;
	
	while (part) {
		if (part->rectp) MEM_freeN(part->rectp);
		if (part->rectz) MEM_freeN(part->rectz);
		part = part->next;
	}
	BLI_freelistN(&re->parts);
}

void RE_parts_clamp(Render *re)
{
	/* part size */
	re->partx = max_ii(1, min_ii(re->r.tilex, re->rectx));
	re->party = max_ii(1, min_ii(re->r.tiley, re->recty));
}

void RE_parts_init(Render *re, bool do_crop)
{
	int nr, xd, yd, partx, party, xparts, yparts;
	int xminb, xmaxb, yminb, ymaxb;
	
	RE_parts_free(re);
	
	/* this is render info for caller, is not reset when parts are freed! */
	re->i.totpart = 0;
	re->i.curpart = 0;
	re->i.partsdone = 0;
	
	/* just for readable code.. */
	xminb = re->disprect.xmin;
	yminb = re->disprect.ymin;
	xmaxb = re->disprect.xmax;
	ymaxb = re->disprect.ymax;
	
	RE_parts_clamp(re);

	partx = re->partx;
	party = re->party;
	/* part count */
	xparts = (re->rectx + partx - 1) / partx;
	yparts = (re->recty + party - 1) / party;
	
	/* calculate rotation factor of 1 pixel */
	if (re->r.mode & R_PANORAMA)
		re->panophi = panorama_pixel_rot(re);
	
	for (nr = 0; nr < xparts * yparts; nr++) {
		rcti disprect;
		int rectx, recty;
		
		xd = (nr % xparts);
		yd = (nr - xd) / xparts;
		
		disprect.xmin = xminb + xd * partx;
		disprect.ymin = yminb + yd * party;
		
		/* ensure we cover the entire picture, so last parts go to end */
		if (xd < xparts - 1) {
			disprect.xmax = disprect.xmin + partx;
			if (disprect.xmax > xmaxb)
				disprect.xmax = xmaxb;
		}
		else disprect.xmax = xmaxb;
		
		if (yd < yparts - 1) {
			disprect.ymax = disprect.ymin + party;
			if (disprect.ymax > ymaxb)
				disprect.ymax = ymaxb;
		}
		else disprect.ymax = ymaxb;
		
		rectx = BLI_rcti_size_x(&disprect);
		recty = BLI_rcti_size_y(&disprect);
		
		/* so, now can we add this part? */
		if (rectx > 0 && recty > 0) {
			RenderPart *pa = MEM_callocN(sizeof(RenderPart), "new part");
			
			/* Non-box filters need 2 pixels extra to work */
			if (do_crop && (re->r.filtertype || (re->r.mode & R_EDGE))) {
				pa->crop = 2;
				disprect.xmin -= pa->crop;
				disprect.ymin -= pa->crop;
				disprect.xmax += pa->crop;
				disprect.ymax += pa->crop;
				rectx += 2 * pa->crop;
				recty += 2 * pa->crop;
			}
			pa->disprect = disprect;
			pa->rectx = rectx;
			pa->recty = recty;

			BLI_addtail(&re->parts, pa);
			re->i.totpart++;
		}
	}
}


<|MERGE_RESOLUTION|>--- conflicted
+++ resolved
@@ -48,15 +48,8 @@
 
 #include "BKE_camera.h"
 
-<<<<<<< HEAD
 #include "DEG_depsgraph.h"
 
-#ifdef WITH_QUICKTIME
-#include "quicktime_export.h"
-#endif
-
-=======
->>>>>>> 675cef0a
 /* this module */
 #include "renderpipeline.h"
 #include "render_types.h"
