--- conflicted
+++ resolved
@@ -3337,7 +3337,6 @@
 	void *exrhandle= IMB_exr_get_handle();
 	int rectx, recty;
 
-<<<<<<< HEAD
 	if(IMB_exr_begin_read(exrhandle, filename, &rectx, &recty))
 		IMB_exr_multilayer_convert(exrhandle, result, ml_addlayer_cb, ml_addpass_cb);
 
@@ -3351,8 +3350,6 @@
 #endif
 }
 
-=======
->>>>>>> 726fa618
 const float default_envmap_layout[] = { 0,0, 1,0, 2,0, 0,1, 1,1, 2,1 };
 
 int RE_WriteEnvmapResult(struct ReportList *reports, Scene *scene, EnvMap *env, const char *relpath, int imtype, float layout[12])
