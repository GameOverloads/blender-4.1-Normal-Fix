--- conflicted
+++ resolved
@@ -173,11 +173,8 @@
 		case ANIMTYPE_DSARM:
 		case ANIMTYPE_DSMESH:
 		case ANIMTYPE_DSTEX:
-<<<<<<< HEAD
+		case ANIMTYPE_DSLAT:
 		case ANIMTYPE_DSLINESTYLE:
-=======
-		case ANIMTYPE_DSLAT:
->>>>>>> 99e203db
 		{
 			/* sanity checking... */
 			if (ale->adt) {
