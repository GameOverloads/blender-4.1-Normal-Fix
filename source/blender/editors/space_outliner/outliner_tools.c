--- conflicted
+++ resolved
@@ -407,18 +407,10 @@
 		}
 
 		// check also library later
-<<<<<<< HEAD
 		if (ob == CTX_data_edit_object(C)) {
-			ED_object_editmode_exit(C, EM_FREEDATA | EM_WAITCURSOR | EM_DO_UNDO);
+			ED_object_editmode_exit(C, EM_FREEDATA | EM_WAITCURSOR);
 		}
 		ED_object_base_free_and_unlink(CTX_data_main(C), scene, ob);
-=======
-		if (scene->obedit == base->object) {
-			ED_object_editmode_exit(C, EM_FREEDATA | EM_WAITCURSOR);
-		}
-		
-		ED_base_object_free_and_unlink(CTX_data_main(C), scene, base);
->>>>>>> 9636cab0
 		/* leave for ED_outliner_id_unref to handle */
 #if 0
 		te->directdata = NULL;
