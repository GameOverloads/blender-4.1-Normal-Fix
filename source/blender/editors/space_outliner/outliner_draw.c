/*
 * ***** BEGIN GPL LICENSE BLOCK *****
 *
 * This program is free software; you can redistribute it and/or
 * modify it under the terms of the GNU General Public License
 * as published by the Free Software Foundation; either version 2
 * of the License, or (at your option) any later version.
 *
 * This program is distributed in the hope that it will be useful,
 * but WITHOUT ANY WARRANTY; without even the implied warranty of
 * MERCHANTABILITY or FITNESS FOR A PARTICULAR PURPOSE.  See the
 * GNU General Public License for more details.
 *
 * You should have received a copy of the GNU General Public License
 * along with this program; if not, write to the Free Software Foundation,
 * Inc., 51 Franklin Street, Fifth Floor, Boston, MA 02110-1301, USA.
 *
 * The Original Code is Copyright (C) 2004 Blender Foundation.
 * All rights reserved.
 *
 * The Original Code is: all of this file.
 *
 * Contributor(s): Joshua Leung
 *
 * ***** END GPL LICENSE BLOCK *****
 */

/** \file blender/editors/space_outliner/outliner_draw.c
 *  \ingroup spoutliner
 */

#include "DNA_anim_types.h"
#include "DNA_armature_types.h"
#include "DNA_gpencil_types.h"
#include "DNA_group_types.h"
#include "DNA_lamp_types.h"
#include "DNA_lightprobe_types.h"
#include "DNA_object_types.h"
#include "DNA_scene_types.h"
#include "DNA_sequence_types.h"

#include "BLI_math.h"
#include "BLI_blenlib.h"
#include "BLI_string_utils.h"
#include "BLI_utildefines.h"
#include "BLI_mempool.h"

#include "BLT_translation.h"

#include "BKE_context.h"
#include "BKE_deform.h"
#include "BKE_fcurve.h"
#include "BKE_global.h"
#include "BKE_layer.h"
#include "BKE_library.h"
#include "BKE_main.h"
#include "BKE_modifier.h"
#include "BKE_report.h"
#include "BKE_scene.h"
#include "BKE_object.h"

#include "DEG_depsgraph.h"
#include "DEG_depsgraph_build.h"

#include "ED_armature.h"
#include "ED_keyframing.h"
#include "ED_object.h"
#include "ED_screen.h"

#include "WM_api.h"
#include "WM_types.h"

#include "GPU_immediate.h"

#include "UI_interface.h"
#include "UI_interface_icons.h"
#include "UI_resources.h"
#include "UI_view2d.h"

#include "RNA_access.h"

#include "outliner_intern.h"

/* disable - this is far too slow - campbell */
// #define USE_GROUP_SELECT

/* ****************************************************** */
/* Tree Size Functions */

static void outliner_height(SpaceOops *soops, ListBase *lb, int *h)
{
	TreeElement *te = lb->first;
	while (te) {
		TreeStoreElem *tselem = TREESTORE(te);
		if (TSELEM_OPEN(tselem, soops))
			outliner_height(soops, &te->subtree, h);
		(*h) += UI_UNIT_Y;
		te = te->next;
	}
}

#if 0  // XXX this is currently disabled until te->xend is set correctly
static void outliner_width(SpaceOops *soops, ListBase *lb, int *w)
{
	TreeElement *te = lb->first;
	while (te) {
//		TreeStoreElem *tselem = TREESTORE(te);

		// XXX fixme... te->xend is not set yet
		if (!TSELEM_OPEN(tselem, soops)) {
			if (te->xend > *w)
				*w = te->xend;
		}
		outliner_width(soops, &te->subtree, w);
		te = te->next;
	}
}
#endif

static void outliner_rna_width(SpaceOops *soops, ListBase *lb, int *w, int startx)
{
	TreeElement *te = lb->first;
	while (te) {
		TreeStoreElem *tselem = TREESTORE(te);
		// XXX fixme... (currently, we're using a fixed length of 100)!
#if 0
		if (te->xend) {
			if (te->xend > *w)
				*w = te->xend;
		}
#endif
		if (startx + 100 > *w)
			*w = startx + 100;

		if (TSELEM_OPEN(tselem, soops))
			outliner_rna_width(soops, &te->subtree, w, startx + UI_UNIT_X);
		te = te->next;
	}
}

/**
 * The active object is only needed for reference.
 */
static bool is_object_data_in_editmode(const ID *id, const Object *obact)
{
	const short id_type = GS(id->name);
	return (
	        (obact && (obact->mode & OB_MODE_EDIT)) &&
	        (id && OB_DATA_SUPPORT_EDITMODE(id_type)) &&
	        (GS(((ID *)obact->data)->name) == id_type) &&
	        BKE_object_data_is_in_editmode(id)
	);
}

/* ****************************************************** */

static void restrictbutton_recursive_ebone(bContext *C, EditBone *ebone_parent, int flag, bool set_flag)
{
	Object *obedit = CTX_data_edit_object(C);
	bArmature *arm = obedit->data;
	EditBone *ebone;

	for (ebone = arm->edbo->first; ebone; ebone = ebone->next) {
		if (ED_armature_ebone_is_child_recursive(ebone_parent, ebone)) {
			if (set_flag) {
				ebone->flag &= ~(BONE_TIPSEL | BONE_SELECTED | BONE_ROOTSEL);
				ebone->flag |= flag;
			}
			else {
				ebone->flag &= ~flag;
			}
		}
	}
}

static void restrictbutton_recursive_bone(Bone *bone_parent, int flag, bool set_flag)
{
	Bone *bone;
	for (bone = bone_parent->childbase.first; bone; bone = bone->next) {
		if (set_flag) {
			bone->flag &= ~(BONE_TIPSEL | BONE_SELECTED | BONE_ROOTSEL);
			bone->flag |= flag;
		}
		else {
			bone->flag &= ~flag;
		}
		restrictbutton_recursive_bone(bone, flag, set_flag);
	}

}

<<<<<<< HEAD
=======
static void restrictbutton_recursive_child(bContext *C, Scene *scene, Object *ob_parent, char flag,
                                           bool state, bool deselect, const char *rnapropname)
{
	Main *bmain = CTX_data_main(C);
	Object *ob;

	for (ob = bmain->object.first; ob; ob = ob->id.next) {
		if (BKE_object_is_child_recursive(ob_parent, ob)) {
			/* only do if child object is selectable */
			if ((flag == OB_RESTRICT_SELECT) || (ob->restrictflag & OB_RESTRICT_SELECT) == 0) {
				if (state) {
					ob->restrictflag |= flag;
					if (deselect) {
						ED_base_object_select(BKE_scene_base_find(scene, ob), BA_DESELECT);
					}
				}
				else {
					ob->restrictflag &= ~flag;
				}
			}

			if (rnapropname) {
				PointerRNA ptr;
				PropertyRNA *prop;
				ID *id;
				bAction *action;
				FCurve *fcu;
				bool driven, special;

				RNA_id_pointer_create(&ob->id, &ptr);
				prop = RNA_struct_find_property(&ptr, rnapropname);
				fcu = rna_get_fcurve_context_ui(C, &ptr, prop, 0, NULL, &action, &driven, &special);

				if (fcu && !driven) {
					id = ptr.id.data;
					if (autokeyframe_cfra_can_key(scene, id)) {
						ReportList *reports = CTX_wm_reports(C);
						ToolSettings *ts = scene->toolsettings;
						eInsertKeyFlags key_flag = ANIM_get_keyframing_flags(scene, 1);

						fcu->flag &= ~FCURVE_SELECTED;
						insert_keyframe(reports, id, action, ((fcu->grp) ? (fcu->grp->name) : (NULL)),
						                fcu->rna_path, fcu->array_index, CFRA, ts->keyframe_type, key_flag);
						/* Assuming this is not necessary here, since 'ancestor' object button will do it anyway. */
						/* WM_event_add_notifier(C, NC_ANIMATION | ND_KEYFRAME | NA_EDITED, NULL); */
					}
				}
			}
		}
	}
}

static void restrictbutton_view_cb(bContext *C, void *poin, void *poin2)
{
	Scene *scene = (Scene *)poin;
	Object *ob = (Object *)poin2;

	if (!common_restrict_check(C, ob)) return;

	/* deselect objects that are invisible */
	if (ob->restrictflag & OB_RESTRICT_VIEW) {
		/* Ouch! There is no backwards pointer from Object to Base,
		 * so have to do loop to find it. */
		ED_base_object_select(BKE_scene_base_find(scene, ob), BA_DESELECT);
	}

	if (CTX_wm_window(C)->eventstate->ctrl) {
		restrictbutton_recursive_child(C, scene, ob, OB_RESTRICT_VIEW,
		                               (ob->restrictflag & OB_RESTRICT_VIEW) != 0, true, "hide");
	}

	WM_event_add_notifier(C, NC_SCENE | ND_OB_SELECT, scene);

}

static void restrictbutton_sel_cb(bContext *C, void *poin, void *poin2)
{
	Scene *scene = (Scene *)poin;
	Object *ob = (Object *)poin2;

	if (!common_restrict_check(C, ob)) return;

	/* if select restriction has just been turned on */
	if (ob->restrictflag & OB_RESTRICT_SELECT) {
		/* Ouch! There is no backwards pointer from Object to Base,
		 * so have to do loop to find it. */
		ED_base_object_select(BKE_scene_base_find(scene, ob), BA_DESELECT);
	}

	if (CTX_wm_window(C)->eventstate->ctrl) {
		restrictbutton_recursive_child(C, scene, ob, OB_RESTRICT_SELECT,
		                               (ob->restrictflag & OB_RESTRICT_SELECT) != 0, true, NULL);
	}

	WM_event_add_notifier(C, NC_SCENE | ND_OB_SELECT, scene);

}

static void restrictbutton_rend_cb(bContext *C, void *poin, void *poin2)
{
	Object *ob = (Object *)poin2;

	if (CTX_wm_window(C)->eventstate->ctrl) {
		restrictbutton_recursive_child(C, (Scene *)poin, ob, OB_RESTRICT_RENDER,
		                               (ob->restrictflag & OB_RESTRICT_RENDER) != 0, false, "hide_render");
	}

	WM_event_add_notifier(C, NC_SCENE | ND_OB_RENDER, poin);
}

>>>>>>> 44505b38
static void restrictbutton_r_lay_cb(bContext *C, void *poin, void *UNUSED(poin2))
{
	WM_event_add_notifier(C, NC_SCENE | ND_RENDER_OPTIONS, poin);
}

static void restrictbutton_modifier_cb(bContext *C, void *UNUSED(poin), void *poin2)
{
	Object *ob = (Object *)poin2;
<<<<<<< HEAD
	
	DEG_id_tag_update(&ob->id, OB_RECALC_DATA);
=======

	DAG_id_tag_update(&ob->id, OB_RECALC_DATA);
>>>>>>> 44505b38
	WM_event_add_notifier(C, NC_OBJECT | ND_MODIFIER, ob);
}

static void restrictbutton_bone_visibility_cb(bContext *C, void *UNUSED(poin), void *poin2)
{
	Bone *bone = (Bone *)poin2;
	if (bone->flag & BONE_HIDDEN_P)
		bone->flag &= ~(BONE_SELECTED | BONE_TIPSEL | BONE_ROOTSEL);

	if (CTX_wm_window(C)->eventstate->ctrl) {
		restrictbutton_recursive_bone(bone, BONE_HIDDEN_P, (bone->flag & BONE_HIDDEN_P) != 0);
	}

	WM_event_add_notifier(C, NC_OBJECT | ND_POSE, NULL);
}

static void restrictbutton_bone_select_cb(bContext *C, void *UNUSED(poin), void *poin2)
{
	Bone *bone = (Bone *)poin2;
	if (bone->flag & BONE_UNSELECTABLE)
		bone->flag &= ~(BONE_SELECTED | BONE_TIPSEL | BONE_ROOTSEL);

	if (CTX_wm_window(C)->eventstate->ctrl) {
		restrictbutton_recursive_bone(bone, BONE_UNSELECTABLE, (bone->flag & BONE_UNSELECTABLE) != 0);
	}

	WM_event_add_notifier(C, NC_OBJECT | ND_POSE, NULL);
}

static void restrictbutton_ebone_select_cb(bContext *C, void *UNUSED(poin), void *poin2)
{
	EditBone *ebone = (EditBone *)poin2;

	if (ebone->flag & BONE_UNSELECTABLE) {
		ebone->flag &= ~(BONE_SELECTED | BONE_TIPSEL | BONE_ROOTSEL);
	}

	if (CTX_wm_window(C)->eventstate->ctrl) {
		restrictbutton_recursive_ebone(C, ebone, BONE_UNSELECTABLE, (ebone->flag & BONE_UNSELECTABLE) != 0);
	}

	WM_event_add_notifier(C, NC_OBJECT | ND_POSE, NULL);
}

static void restrictbutton_ebone_visibility_cb(bContext *C, void *UNUSED(poin), void *poin2)
{
	EditBone *ebone = (EditBone *)poin2;
	if (ebone->flag & BONE_HIDDEN_A) {
		ebone->flag &= ~(BONE_SELECTED | BONE_TIPSEL | BONE_ROOTSEL);
	}

	if (CTX_wm_window(C)->eventstate->ctrl) {
		restrictbutton_recursive_ebone(C, ebone, BONE_HIDDEN_A, (ebone->flag & BONE_HIDDEN_A) != 0);
	}

	WM_event_add_notifier(C, NC_OBJECT | ND_POSE, NULL);
}

static void restrictbutton_gp_layer_flag_cb(bContext *C, void *UNUSED(poin), void *UNUSED(poin2))
{
	WM_event_add_notifier(C, NC_GPENCIL | ND_DATA | NA_EDITED, NULL);
}

<<<<<<< HEAD
=======
static int group_restrict_flag(Group *gr, int flag)
{
	GroupObject *gob;

#ifdef USE_GROUP_SELECT
	for (gob = gr->gobject.first; gob; gob = gob->next) {
		if ((gob->ob->restrictflag & flag) == 0)
			return 0;
	}
	return 1;
#else
	/* weak but fast */
	if ((gob = gr->gobject.first))
		if ((gob->ob->restrictflag & flag) == 0)
			return 0;
	return 1;
#endif
}

static int group_select_flag(Group *gr)
{
	GroupObject *gob;

#ifdef USE_GROUP_SELECT
	for (gob = gr->gobject.first; gob; gob = gob->next)
		if ((gob->ob->flag & SELECT))
			return 1;

	return 0;
#else
	/* weak but fast */
	if ((gob = gr->gobject.first))
		if (gob->ob->flag & SELECT)
			return 1;
	return 0;
#endif
}

void restrictbutton_gr_restrict_flag(void *poin, void *poin2, int flag)
{
	Scene *scene = (Scene *)poin;
	GroupObject *gob;
	Group *gr = (Group *)poin2;

	if (group_restrict_flag(gr, flag)) {
		for (gob = gr->gobject.first; gob; gob = gob->next) {
			if (ID_IS_LINKED(gob->ob))
				continue;

			gob->ob->restrictflag &= ~flag;

			if (flag == OB_RESTRICT_VIEW)
				if (gob->ob->flag & SELECT)
					ED_base_object_select(BKE_scene_base_find(scene, gob->ob), BA_DESELECT);
		}
	}
	else {
		for (gob = gr->gobject.first; gob; gob = gob->next) {
			if (ID_IS_LINKED(gob->ob))
				continue;

			/* not in editmode */
			if (scene->obedit != gob->ob) {
				gob->ob->restrictflag |= flag;

				if (ELEM(flag, OB_RESTRICT_SELECT, OB_RESTRICT_VIEW)) {
					if ((gob->ob->flag & SELECT)) {
						ED_base_object_select(BKE_scene_base_find(scene, gob->ob), BA_DESELECT);
					}
				}
			}
		}
	}
}

static void restrictbutton_gr_restrict_view(bContext *C, void *poin, void *poin2)
{
	restrictbutton_gr_restrict_flag(poin, poin2, OB_RESTRICT_VIEW);
	WM_event_add_notifier(C, NC_GROUP, NULL);
	DAG_id_type_tag(CTX_data_main(C), ID_OB);
}
static void restrictbutton_gr_restrict_select(bContext *C, void *poin, void *poin2)
{
	restrictbutton_gr_restrict_flag(poin, poin2, OB_RESTRICT_SELECT);
	WM_event_add_notifier(C, NC_GROUP, NULL);
}
static void restrictbutton_gr_restrict_render(bContext *C, void *poin, void *poin2)
{
	restrictbutton_gr_restrict_flag(poin, poin2, OB_RESTRICT_RENDER);
	WM_event_add_notifier(C, NC_GROUP, NULL);
}

>>>>>>> 44505b38
static void restrictbutton_id_user_toggle(bContext *UNUSED(C), void *poin, void *UNUSED(poin2))
{
	ID *id = (ID *)poin;

	BLI_assert(id != NULL);

	if (id->flag & LIB_FAKEUSER) {
		id_us_plus(id);
	}
	else {
		id_us_min(id);
	}
}

static void namebutton_cb(bContext *C, void *tsep, char *oldname)
{
	Main *bmain = CTX_data_main(C);
	SpaceOops *soops = CTX_wm_space_outliner(C);
	Object *obedit = CTX_data_edit_object(C);
	BLI_mempool *ts = soops->treestore;
	TreeStoreElem *tselem = tsep;

	if (ts && tselem) {
		TreeElement *te = outliner_find_tree_element(&soops->tree, tselem);

		if (tselem->type == 0) {
			BLI_libblock_ensure_unique_name(bmain, tselem->id->name);

			switch (GS(tselem->id->name)) {
				case ID_MA:
					WM_event_add_notifier(C, NC_MATERIAL, NULL); break;
				case ID_TE:
					WM_event_add_notifier(C, NC_TEXTURE, NULL); break;
				case ID_IM:
					WM_event_add_notifier(C, NC_IMAGE, NULL); break;
				case ID_SCE:
					WM_event_add_notifier(C, NC_SCENE, NULL); break;
				default:
					WM_event_add_notifier(C, NC_ID | NA_RENAME, NULL); break;
			}
			/* Check the library target exists */
			if (te->idcode == ID_LI) {
				Library *lib = (Library *)tselem->id;
				char expanded[FILE_MAX];

				BKE_library_filepath_set(bmain, lib, lib->name);

				BLI_strncpy(expanded, lib->name, sizeof(expanded));
				BLI_path_abs(expanded, bmain->name);
				if (!BLI_exists(expanded)) {
					BKE_reportf(CTX_wm_reports(C), RPT_ERROR,
					            "Library path '%s' does not exist, correct this before saving", expanded);
				}
				else if (lib->id.tag & LIB_TAG_MISSING) {
					BKE_reportf(CTX_wm_reports(C), RPT_INFO,
					            "Library path '%s' is now valid, please reload the library", expanded);
					lib->id.tag &= ~LIB_TAG_MISSING;
				}
			}
		}
		else {
			switch (tselem->type) {
				case TSE_DEFGROUP:
					defgroup_unique_name(te->directdata, (Object *)tselem->id); //	id = object
					break;
				case TSE_NLA_ACTION:
					BLI_libblock_ensure_unique_name(bmain, tselem->id->name);
					break;
				case TSE_EBONE:
				{
					bArmature *arm = (bArmature *)tselem->id;
					if (arm->edbo) {
						EditBone *ebone = te->directdata;
						char newname[sizeof(ebone->name)];

						/* restore bone name */
						BLI_strncpy(newname, ebone->name, sizeof(ebone->name));
						BLI_strncpy(ebone->name, oldname, sizeof(ebone->name));
						ED_armature_bone_rename(obedit->data, oldname, newname);
						WM_event_add_notifier(C, NC_OBJECT | ND_POSE, NULL);
					}
					break;
				}

				case TSE_BONE:
				{
					ViewLayer *view_layer = CTX_data_view_layer(C);
					Scene *scene = CTX_data_scene(C);
					bArmature *arm = (bArmature *)tselem->id;
					Bone *bone = te->directdata;
					char newname[sizeof(bone->name)];

					/* always make current object active */
<<<<<<< HEAD
					tree_element_active(C, scene, view_layer, soops, te, OL_SETSEL_NORMAL, true);
					
=======
					tree_element_active(C, scene, soops, te, OL_SETSEL_NORMAL, true);
					ob = OBACT;

>>>>>>> 44505b38
					/* restore bone name */
					BLI_strncpy(newname, bone->name, sizeof(bone->name));
					BLI_strncpy(bone->name, oldname, sizeof(bone->name));
					ED_armature_bone_rename(arm, oldname, newname);
					WM_event_add_notifier(C, NC_OBJECT | ND_POSE, NULL);
					break;
				}
				case TSE_POSE_CHANNEL:
				{
					Scene *scene = CTX_data_scene(C);
					ViewLayer *view_layer = CTX_data_view_layer(C);
					Object *ob = (Object *)tselem->id;
					bPoseChannel *pchan = te->directdata;
					char newname[sizeof(pchan->name)];

					/* always make current pose-bone active */
					tree_element_active(C, scene, view_layer, soops, te, OL_SETSEL_NORMAL, true);

					BLI_assert(ob->type == OB_ARMATURE);

					/* restore bone name */
					BLI_strncpy(newname, pchan->name, sizeof(pchan->name));
					BLI_strncpy(pchan->name, oldname, sizeof(pchan->name));
					ED_armature_bone_rename(ob->data, oldname, newname);
					WM_event_add_notifier(C, NC_OBJECT | ND_POSE, NULL);
					break;
				}
				case TSE_POSEGRP:
				{
					Object *ob = (Object *)tselem->id; // id = object
					bActionGroup *grp = te->directdata;

					BLI_uniquename(&ob->pose->agroups, grp, CTX_DATA_(BLT_I18NCONTEXT_ID_ACTION, "Group"), '.',
					               offsetof(bActionGroup, name), sizeof(grp->name));
					WM_event_add_notifier(C, NC_OBJECT | ND_POSE, ob);
					break;
				}
				case TSE_GP_LAYER:
				{
					bGPdata *gpd = (bGPdata *)tselem->id; // id = GP Datablock
					bGPDlayer *gpl = te->directdata;

					// XXX: name needs translation stuff
					BLI_uniquename(&gpd->layers, gpl, "GP Layer", '.',
					               offsetof(bGPDlayer, info), sizeof(gpl->info));
					WM_event_add_notifier(C, NC_GPENCIL | ND_DATA, gpd);
					break;
				}
				case TSE_R_LAYER:
				{
					Scene *scene = (Scene *)tselem->id;
					ViewLayer *view_layer = te->directdata;

					/* Restore old name. */
					char newname[sizeof(view_layer->name)];
					BLI_strncpy(newname, view_layer->name, sizeof(view_layer->name));
					BLI_strncpy(view_layer->name, oldname, sizeof(view_layer->name));

					/* Rename, preserving animation and compositing data. */
					BKE_view_layer_rename(bmain, scene, view_layer, newname);
					WM_event_add_notifier(C, NC_ID | NA_RENAME, NULL);
					break;
				}
				case TSE_LAYER_COLLECTION:
				{
					BLI_libblock_ensure_unique_name(bmain, tselem->id->name);
					WM_event_add_notifier(C, NC_ID | NA_RENAME, NULL);
					break;
				}
			}
		}
		tselem->flag &= ~TSE_TEXTBUT;
	}
}

static void outliner_draw_restrictbuts(uiBlock *block, Scene *scene, ARegion *ar, SpaceOops *soops, ListBase *lb)
{
	uiBut *bt;
	TreeElement *te;
	TreeStoreElem *tselem;
	Object *ob = NULL;

	/* get RNA properties (once for speed) */
	PropertyRNA *collection_prop_hide_viewport;
	PropertyRNA *collection_prop_hide_select;
	PropertyRNA *collection_prop_hide_render;
	collection_prop_hide_select = RNA_struct_type_find_property(&RNA_Collection, "hide_select");
	collection_prop_hide_viewport = RNA_struct_type_find_property(&RNA_Collection, "hide_viewport");
	collection_prop_hide_render = RNA_struct_type_find_property(&RNA_Collection, "hide_render");
	BLI_assert(collection_prop_hide_viewport &&
	           collection_prop_hide_select &&
	           collection_prop_hide_render);

	for (te = lb->first; te; te = te->next) {
		tselem = TREESTORE(te);
		if (te->ys + 2 * UI_UNIT_Y >= ar->v2d.cur.ymin && te->ys <= ar->v2d.cur.ymax) {
<<<<<<< HEAD
			if (tselem->type == TSE_R_LAYER && (soops->outlinevis == SO_SCENES)) {
				/* View layer render toggle. */
				ViewLayer *view_layer = te->directdata;
=======
			/* objects have toggle-able restriction flags */
			if (tselem->type == 0 && te->idcode == ID_OB) {
				PointerRNA ptr;

				ob = (Object *)tselem->id;
				RNA_pointer_create((ID *)ob, &RNA_Object, ob, &ptr);

				UI_block_emboss_set(block, UI_EMBOSS_NONE);
				bt = uiDefIconButR_prop(block, UI_BTYPE_ICON_TOGGLE, 0, ICON_RESTRICT_VIEW_OFF,
				                        (int)(ar->v2d.cur.xmax - OL_TOG_RESTRICT_VIEWX), te->ys, UI_UNIT_X, UI_UNIT_Y,
				                        &ptr, object_prop_hide, -1, 0, 0, -1, -1,
				                        TIP_("Restrict viewport visibility (Ctrl - Recursive)"));
				UI_but_func_set(bt, restrictbutton_view_cb, scene, ob);
				UI_but_flag_enable(bt, UI_BUT_DRAG_LOCK);

				bt = uiDefIconButR_prop(block, UI_BTYPE_ICON_TOGGLE, 0, ICON_RESTRICT_SELECT_OFF,
				                        (int)(ar->v2d.cur.xmax - OL_TOG_RESTRICT_SELECTX), te->ys, UI_UNIT_X, UI_UNIT_Y,
				                        &ptr, object_prop_hide_select, -1, 0, 0, -1, -1,
				                        TIP_("Restrict viewport selection (Ctrl - Recursive)"));
				UI_but_func_set(bt, restrictbutton_sel_cb, scene, ob);
				UI_but_flag_enable(bt, UI_BUT_DRAG_LOCK);

				bt = uiDefIconButR_prop(block, UI_BTYPE_ICON_TOGGLE, 0, ICON_RESTRICT_RENDER_OFF,
				                        (int)(ar->v2d.cur.xmax - OL_TOG_RESTRICT_RENDERX), te->ys, UI_UNIT_X, UI_UNIT_Y,
				                        &ptr, object_prop_hide_render, -1, 0, 0, -1, -1,
				                        TIP_("Restrict rendering (Ctrl - Recursive)"));
				UI_but_func_set(bt, restrictbutton_rend_cb, scene, ob);
				UI_but_flag_enable(bt, UI_BUT_DRAG_LOCK);

				UI_block_emboss_set(block, UI_EMBOSS);

			}
			if (tselem->type == 0 && te->idcode == ID_GR) {
				int restrict_bool;
				int but_flag = UI_BUT_DRAG_LOCK;
				gr = (Group *)tselem->id;

				if (ID_IS_LINKED(gr))
					but_flag |= UI_BUT_DISABLED;

				UI_block_emboss_set(block, UI_EMBOSS_NONE);

				restrict_bool = group_restrict_flag(gr, OB_RESTRICT_VIEW);
				bt = uiDefIconBut(block, UI_BTYPE_ICON_TOGGLE, 0, restrict_bool ? ICON_RESTRICT_VIEW_ON : ICON_RESTRICT_VIEW_OFF,
				                  (int)(ar->v2d.cur.xmax - OL_TOG_RESTRICT_VIEWX), te->ys, UI_UNIT_X, UI_UNIT_Y,
				                  NULL, 0, 0, 0, 0, TIP_("Restrict/Allow visibility in the 3D View"));
				UI_but_func_set(bt, restrictbutton_gr_restrict_view, scene, gr);
				UI_but_flag_enable(bt, but_flag);

				restrict_bool = group_restrict_flag(gr, OB_RESTRICT_SELECT);
				bt = uiDefIconBut(block, UI_BTYPE_ICON_TOGGLE, 0, restrict_bool ? ICON_RESTRICT_SELECT_ON : ICON_RESTRICT_SELECT_OFF,
				                  (int)(ar->v2d.cur.xmax - OL_TOG_RESTRICT_SELECTX), te->ys, UI_UNIT_X, UI_UNIT_Y,
				                  NULL, 0, 0, 0, 0, TIP_("Restrict/Allow selection in the 3D View"));
				UI_but_func_set(bt, restrictbutton_gr_restrict_select, scene, gr);
				UI_but_flag_enable(bt, but_flag);

				restrict_bool = group_restrict_flag(gr, OB_RESTRICT_RENDER);
				bt = uiDefIconBut(block, UI_BTYPE_ICON_TOGGLE, 0, restrict_bool ? ICON_RESTRICT_RENDER_ON : ICON_RESTRICT_RENDER_OFF,
				                  (int)(ar->v2d.cur.xmax - OL_TOG_RESTRICT_RENDERX), te->ys, UI_UNIT_X, UI_UNIT_Y,
				                  NULL, 0, 0, 0, 0, TIP_("Restrict/Allow renderability"));
				UI_but_func_set(bt, restrictbutton_gr_restrict_render, scene, gr);
				UI_but_flag_enable(bt, but_flag);
>>>>>>> 44505b38

				UI_block_emboss_set(block, UI_EMBOSS_NONE);
<<<<<<< HEAD
				
				bt = uiDefIconButBitS(block, UI_BTYPE_ICON_TOGGLE_N, VIEW_LAYER_RENDER, 0, ICON_RESTRICT_RENDER_OFF,
				                      (int)(ar->v2d.cur.xmax - OL_TOG_RESTRICT_RENDERX), te->ys, UI_UNIT_X,
				                      UI_UNIT_Y, &view_layer->flag, 0, 0, 0, 0, TIP_("Use view layer for rendering"));
				UI_but_func_set(bt, restrictbutton_r_lay_cb, tselem->id, NULL);
				UI_but_flag_enable(bt, UI_BUT_DRAG_LOCK);
				
=======

				bt = uiDefIconButBitI(block, UI_BTYPE_ICON_TOGGLE_N, SCE_LAY_DISABLE, 0, ICON_CHECKBOX_HLT - 1,
				                      (int)(ar->v2d.cur.xmax - OL_TOG_RESTRICT_VIEWX), te->ys, UI_UNIT_X,
				                      UI_UNIT_Y, te->directdata, 0, 0, 0, 0, TIP_("Render this RenderLayer"));
				UI_but_func_set(bt, restrictbutton_r_lay_cb, tselem->id, NULL);
				UI_but_flag_enable(bt, UI_BUT_DRAG_LOCK);

				UI_block_emboss_set(block, UI_EMBOSS);
			}
			else if (tselem->type == TSE_R_PASS) {
				int *layflag = te->directdata;
				int passflag = 1 << tselem->nr;

				UI_block_emboss_set(block, UI_EMBOSS_NONE);


				bt = uiDefIconButBitI(block, UI_BTYPE_ICON_TOGGLE, passflag, 0, ICON_CHECKBOX_HLT - 1,
				                      (int)(ar->v2d.cur.xmax - OL_TOG_RESTRICT_VIEWX), te->ys, UI_UNIT_X,
				                      UI_UNIT_Y, layflag, 0, 0, 0, 0, TIP_("Render this Pass"));
				UI_but_func_set(bt, restrictbutton_r_lay_cb, tselem->id, NULL);
				UI_but_flag_enable(bt, UI_BUT_DRAG_LOCK);

				layflag++;  /* is lay_xor */
				if (ELEM(passflag, SCE_PASS_SPEC, SCE_PASS_SHADOW, SCE_PASS_AO, SCE_PASS_REFLECT, SCE_PASS_REFRACT,
				          SCE_PASS_INDIRECT, SCE_PASS_EMIT, SCE_PASS_ENVIRONMENT))
				{
					bt = uiDefIconButBitI(block, UI_BTYPE_TOGGLE, passflag, 0, (*layflag & passflag) ? ICON_DOT : ICON_BLANK1,
					                      (int)(ar->v2d.cur.xmax - OL_TOG_RESTRICT_SELECTX), te->ys, UI_UNIT_X,
					                      UI_UNIT_Y, layflag, 0, 0, 0, 0, TIP_("Exclude this Pass from Combined"));
					UI_but_func_set(bt, restrictbutton_r_lay_cb, tselem->id, NULL);
					UI_but_flag_enable(bt, UI_BUT_DRAG_LOCK);
				}

>>>>>>> 44505b38
				UI_block_emboss_set(block, UI_EMBOSS);
			}
			else if (tselem->type == TSE_MODIFIER) {
				ModifierData *md = (ModifierData *)te->directdata;
				ob = (Object *)tselem->id;

				UI_block_emboss_set(block, UI_EMBOSS_NONE);
				bt = uiDefIconButBitI(block, UI_BTYPE_ICON_TOGGLE_N, eModifierMode_Realtime, 0, ICON_RESTRICT_VIEW_OFF,
				                      (int)(ar->v2d.cur.xmax - OL_TOG_RESTRICT_VIEWX), te->ys, UI_UNIT_X,
				                      UI_UNIT_Y, &(md->mode), 0, 0, 0, 0,
				                      TIP_("Restrict/Allow visibility in the 3D View"));
				UI_but_func_set(bt, restrictbutton_modifier_cb, scene, ob);
				UI_but_flag_enable(bt, UI_BUT_DRAG_LOCK);

				bt = uiDefIconButBitI(block, UI_BTYPE_ICON_TOGGLE_N, eModifierMode_Render, 0, ICON_RESTRICT_RENDER_OFF,
				                      (int)(ar->v2d.cur.xmax - OL_TOG_RESTRICT_RENDERX), te->ys, UI_UNIT_X,
				                      UI_UNIT_Y, &(md->mode), 0, 0, 0, 0, TIP_("Restrict/Allow renderability"));
				UI_but_func_set(bt, restrictbutton_modifier_cb, scene, ob);
				UI_but_flag_enable(bt, UI_BUT_DRAG_LOCK);

				UI_block_emboss_set(block, UI_EMBOSS);
			}
			else if (tselem->type == TSE_POSE_CHANNEL) {
				bPoseChannel *pchan = (bPoseChannel *)te->directdata;
				Bone *bone = pchan->bone;
				ob = (Object *)tselem->id;

				UI_block_emboss_set(block, UI_EMBOSS_NONE);
				bt = uiDefIconButBitI(block, UI_BTYPE_ICON_TOGGLE, BONE_HIDDEN_P, 0, ICON_RESTRICT_VIEW_OFF,
				                      (int)(ar->v2d.cur.xmax - OL_TOG_RESTRICT_VIEWX), te->ys, UI_UNIT_X,
				                      UI_UNIT_Y, &(bone->flag), 0, 0, 0, 0,
				                      TIP_("Restrict/Allow visibility in the 3D View"));
				UI_but_func_set(bt, restrictbutton_bone_visibility_cb, ob->data, bone);
				UI_but_flag_enable(bt, UI_BUT_DRAG_LOCK);

				bt = uiDefIconButBitI(block, UI_BTYPE_ICON_TOGGLE, BONE_UNSELECTABLE, 0, ICON_RESTRICT_SELECT_OFF,
				                      (int)(ar->v2d.cur.xmax - OL_TOG_RESTRICT_SELECTX), te->ys, UI_UNIT_X,
				                      UI_UNIT_Y, &(bone->flag), 0, 0, 0, 0,
				                      TIP_("Restrict/Allow selection in the 3D View"));
				UI_but_func_set(bt, restrictbutton_bone_select_cb, ob->data, bone);
				UI_but_flag_enable(bt, UI_BUT_DRAG_LOCK);

				UI_block_emboss_set(block, UI_EMBOSS);
			}
			else if (tselem->type == TSE_EBONE) {
				EditBone *ebone = (EditBone *)te->directdata;

				UI_block_emboss_set(block, UI_EMBOSS_NONE);
				bt = uiDefIconButBitI(block, UI_BTYPE_ICON_TOGGLE, BONE_HIDDEN_A, 0, ICON_RESTRICT_VIEW_OFF,
				                      (int)(ar->v2d.cur.xmax - OL_TOG_RESTRICT_VIEWX), te->ys, UI_UNIT_X,
				                      UI_UNIT_Y, &(ebone->flag), 0, 0, 0, 0,
				                      TIP_("Restrict/Allow visibility in the 3D View"));
				UI_but_func_set(bt, restrictbutton_ebone_visibility_cb, NULL, ebone);
				UI_but_flag_enable(bt, UI_BUT_DRAG_LOCK);

				bt = uiDefIconButBitI(block, UI_BTYPE_ICON_TOGGLE, BONE_UNSELECTABLE, 0, ICON_RESTRICT_SELECT_OFF,
				                      (int)(ar->v2d.cur.xmax - OL_TOG_RESTRICT_SELECTX), te->ys, UI_UNIT_X,
				                      UI_UNIT_Y, &(ebone->flag), 0, 0, 0, 0,
				                      TIP_("Restrict/Allow selection in the 3D View"));
				UI_but_func_set(bt, restrictbutton_ebone_select_cb, NULL, ebone);
				UI_but_flag_enable(bt, UI_BUT_DRAG_LOCK);

				UI_block_emboss_set(block, UI_EMBOSS);
			}
			else if (tselem->type == TSE_GP_LAYER) {
				bGPDlayer *gpl = (bGPDlayer *)te->directdata;

				UI_block_emboss_set(block, UI_EMBOSS_NONE);

				bt = uiDefIconButBitS(block, UI_BTYPE_ICON_TOGGLE, GP_LAYER_HIDE, 0, ICON_RESTRICT_VIEW_OFF,
				                      (int)(ar->v2d.cur.xmax - OL_TOG_RESTRICT_VIEWX), te->ys, UI_UNIT_X,
				                      UI_UNIT_Y, &gpl->flag, 0, 0, 0, 0,
				                      TIP_("Restrict/Allow visibility in the 3D View"));
				UI_but_func_set(bt, restrictbutton_gp_layer_flag_cb, NULL, gpl);
				UI_but_flag_enable(bt, UI_BUT_DRAG_LOCK);

				bt = uiDefIconButBitS(block, UI_BTYPE_ICON_TOGGLE, GP_LAYER_LOCKED, 0, ICON_UNLOCKED,
				                      (int)(ar->v2d.cur.xmax - OL_TOG_RESTRICT_SELECTX), te->ys, UI_UNIT_X,
				                      UI_UNIT_Y, &gpl->flag, 0, 0, 0, 0,
				                      TIP_("Restrict/Allow editing of strokes and keyframes in this layer"));
				UI_but_func_set(bt, restrictbutton_gp_layer_flag_cb, NULL, gpl);
				UI_but_flag_enable(bt, UI_BUT_DRAG_LOCK);

				/* TODO: visibility in renders */

				UI_block_emboss_set(block, UI_EMBOSS);
			}
			else if (outliner_is_collection_tree_element(te)) {
				LayerCollection *lc = (tselem->type == TSE_LAYER_COLLECTION) ? te->directdata : NULL;
				Collection *collection = outliner_collection_from_tree_element(te);

				UI_block_emboss_set(block, UI_EMBOSS_NONE);

				if ((!lc || !(lc->flag & LAYER_COLLECTION_EXCLUDE)) &&
				    !(collection->flag & COLLECTION_IS_MASTER))
				{
					PointerRNA collection_ptr;
					RNA_id_pointer_create(&collection->id, &collection_ptr);

					bt = uiDefIconButR_prop(block, UI_BTYPE_ICON_TOGGLE, 0, ICON_RESTRICT_VIEW_OFF,
					                        (int)(ar->v2d.cur.xmax - OL_TOG_RESTRICT_VIEWX), te->ys, UI_UNIT_X,
					                        UI_UNIT_Y, &collection_ptr, collection_prop_hide_viewport, -1, 0, 0, 0, 0, NULL);
					UI_but_flag_enable(bt, UI_BUT_DRAG_LOCK);

					bt = uiDefIconButR_prop(block, UI_BTYPE_ICON_TOGGLE, 0, ICON_RESTRICT_RENDER_OFF,
					                        (int)(ar->v2d.cur.xmax - OL_TOG_RESTRICT_RENDERX), te->ys, UI_UNIT_X,
					                        UI_UNIT_Y, &collection_ptr, collection_prop_hide_render, -1, 0, 0, 0, 0, NULL);
					UI_but_flag_enable(bt, UI_BUT_DRAG_LOCK);

					bt = uiDefIconButR_prop(block, UI_BTYPE_ICON_TOGGLE, 0, ICON_RESTRICT_SELECT_OFF,
					                        (int)(ar->v2d.cur.xmax - OL_TOG_RESTRICT_SELECTX), te->ys, UI_UNIT_X,
					                        UI_UNIT_Y, &collection_ptr, collection_prop_hide_select, -1, 0, 0, 0, 0, NULL);
					UI_but_flag_enable(bt, UI_BUT_DRAG_LOCK);
				}

				UI_block_emboss_set(block, UI_EMBOSS);
			}
		}

		if (TSELEM_OPEN(tselem, soops)) outliner_draw_restrictbuts(block, scene, ar, soops, &te->subtree);
	}
}

static void outliner_draw_userbuts(uiBlock *block, ARegion *ar, SpaceOops *soops, ListBase *lb)
{
	uiBut *bt;
	TreeElement *te;
	TreeStoreElem *tselem;

	for (te = lb->first; te; te = te->next) {
		tselem = TREESTORE(te);
		if (te->ys + 2 * UI_UNIT_Y >= ar->v2d.cur.ymin && te->ys <= ar->v2d.cur.ymax) {
			if (tselem->type == 0) {
				ID *id = tselem->id;
				const char *tip = NULL;
				int icon = ICON_NONE;
				char buf[16] = "";
				int but_flag = UI_BUT_DRAG_LOCK;

				if (ID_IS_LINKED(id))
					but_flag |= UI_BUT_DISABLED;

				UI_block_emboss_set(block, UI_EMBOSS_NONE);

				if (id->flag & LIB_FAKEUSER) {
					icon = ICON_FILE_TICK;
					tip  = TIP_("Data-block will be retained using a fake user");
				}
				else {
					icon = ICON_X;
					tip  = TIP_("Data-block has no users and will be deleted");
				}
				bt = uiDefIconButBitS(block, UI_BTYPE_TOGGLE, LIB_FAKEUSER, 1, icon,
				                      (int)(ar->v2d.cur.xmax - OL_TOG_RESTRICT_VIEWX), te->ys, UI_UNIT_X, UI_UNIT_Y,
				                      &id->flag, 0, 0, 0, 0, tip);
				UI_but_func_set(bt, restrictbutton_id_user_toggle, id, NULL);
				UI_but_flag_enable(bt, but_flag);


				BLI_str_format_int_grouped(buf, id->us);
				bt = uiDefBut(block, UI_BTYPE_BUT, 1, buf,
				              (int)(ar->v2d.cur.xmax - OL_TOG_RESTRICT_SELECTX), te->ys,
				              UI_UNIT_X, UI_UNIT_Y, NULL, 0.0, 0.0, 0, 0,
				              TIP_("Number of users of this data-block"));
				UI_but_flag_enable(bt, but_flag);


				bt = uiDefButBitS(block, UI_BTYPE_TOGGLE, LIB_FAKEUSER, 1, (id->flag & LIB_FAKEUSER) ? "F" : " ",
				                  (int)(ar->v2d.cur.xmax - OL_TOG_RESTRICT_RENDERX), te->ys, UI_UNIT_X, UI_UNIT_Y,
				                  &id->flag, 0, 0, 0, 0,
				                  TIP_("Data-block has a 'fake' user which will keep it in the file "
				                       "even if nothing else uses it"));
				UI_but_func_set(bt, restrictbutton_id_user_toggle, id, NULL);
				UI_but_flag_enable(bt, but_flag);

				UI_block_emboss_set(block, UI_EMBOSS);
			}
		}

		if (TSELEM_OPEN(tselem, soops)) outliner_draw_userbuts(block, ar, soops, &te->subtree);
	}
}

static void outliner_draw_rnacols(ARegion *ar, int sizex)
{
	View2D *v2d = &ar->v2d;

	float miny = v2d->cur.ymin;
	if (miny < v2d->tot.ymin) miny = v2d->tot.ymin;

	glLineWidth(1.0f);

	unsigned int pos = GWN_vertformat_attr_add(immVertexFormat(), "pos", GWN_COMP_F32, 2, GWN_FETCH_FLOAT);
	immBindBuiltinProgram(GPU_SHADER_2D_UNIFORM_COLOR);
	immUniformThemeColorShadeAlpha(TH_BACK, -15, -200);

	immBegin(GWN_PRIM_LINES, 4);

	immVertex2f(pos, sizex, v2d->cur.ymax);
	immVertex2f(pos, sizex, miny);

	immVertex2f(pos, sizex + OL_RNA_COL_SIZEX, v2d->cur.ymax);
	immVertex2f(pos, sizex + OL_RNA_COL_SIZEX, miny);

	immEnd();

	immUnbindProgram();
}

static void outliner_draw_rnabuts(uiBlock *block, ARegion *ar, SpaceOops *soops, int sizex, ListBase *lb)
{
	TreeElement *te;
	TreeStoreElem *tselem;
	PointerRNA *ptr;
	PropertyRNA *prop;

	for (te = lb->first; te; te = te->next) {
		tselem = TREESTORE(te);
		if (te->ys + 2 * UI_UNIT_Y >= ar->v2d.cur.ymin && te->ys <= ar->v2d.cur.ymax) {
			if (tselem->type == TSE_RNA_PROPERTY) {
				ptr = &te->rnaptr;
				prop = te->directdata;

				if (!TSELEM_OPEN(tselem, soops)) {
					if (RNA_property_type(prop) == PROP_POINTER) {
						uiBut *but = uiDefAutoButR(block, ptr, prop, -1, "", ICON_NONE, sizex, te->ys,
						                           OL_RNA_COL_SIZEX, UI_UNIT_Y - 1);
						UI_but_flag_enable(but, UI_BUT_DISABLED);
					}
					else if (RNA_property_type(prop) == PROP_ENUM) {
						uiDefAutoButR(block, ptr, prop, -1, NULL, ICON_NONE, sizex, te->ys, OL_RNA_COL_SIZEX,
						              UI_UNIT_Y - 1);
					}
					else {
						uiDefAutoButR(block, ptr, prop, -1, "", ICON_NONE, sizex, te->ys, OL_RNA_COL_SIZEX,
						              UI_UNIT_Y - 1);
					}
				}
			}
			else if (tselem->type == TSE_RNA_ARRAY_ELEM) {
				ptr = &te->rnaptr;
				prop = te->directdata;

				uiDefAutoButR(block, ptr, prop, te->index, "", ICON_NONE, sizex, te->ys, OL_RNA_COL_SIZEX,
				              UI_UNIT_Y - 1);
			}
		}

		if (TSELEM_OPEN(tselem, soops)) outliner_draw_rnabuts(block, ar, soops, sizex, &te->subtree);
	}

	UI_block_emboss_set(block, UI_EMBOSS);
}

static void outliner_buttons(const bContext *C, uiBlock *block, ARegion *ar, TreeElement *te)
{
	uiBut *bt;
	TreeStoreElem *tselem;
	int spx, dx, len;

	tselem = TREESTORE(te);

	BLI_assert(tselem->flag & TSE_TEXTBUT);
	/* If we add support to rename Sequence.
	 * need change this.
	 */

	if (tselem->type == TSE_EBONE) len = sizeof(((EditBone *) 0)->name);
	else if (tselem->type == TSE_MODIFIER) len = sizeof(((ModifierData *) 0)->name);
	else if (tselem->id && GS(tselem->id->name) == ID_LI) len = sizeof(((Library *) 0)->name);
	else len = MAX_ID_NAME - 2;

	spx = te->xs + 1.8f * UI_UNIT_X;
	dx = ar->v2d.cur.xmax - (spx + 3.2f * UI_UNIT_X);

	bt = uiDefBut(block, UI_BTYPE_TEXT, OL_NAMEBUTTON, "", spx, te->ys, dx, UI_UNIT_Y - 1, (void *)te->name,
	              1.0, (float)len, 0, 0, "");
	UI_but_func_rename_set(bt, namebutton_cb, tselem);

	/* returns false if button got removed */
	if (false == UI_but_active_only(C, ar, block, bt)) {
		tselem->flag &= ~TSE_TEXTBUT;

		/* bad! (notifier within draw) without this, we don't get a refesh */
		WM_event_add_notifier(C, NC_SPACE | ND_SPACE_OUTLINER, NULL);
	}
}

/* ****************************************************** */
/* Normal Drawing... */

/* make function calls a bit compacter */
struct DrawIconArg {
	uiBlock *block;
	ID *id;
	float xmax, x, y, xb, yb;
	float alpha;
};

static void tselem_draw_icon_uibut(struct DrawIconArg *arg, int icon)
{
	/* restrict column clip... it has been coded by simply overdrawing, doesnt work for buttons */
	if (arg->x >= arg->xmax) {
		glEnable(GL_BLEND);
		UI_icon_draw_alpha(arg->x, arg->y, icon, arg->alpha);
		glDisable(GL_BLEND);
	}
	else {
		uiBut *but = uiDefIconBut(arg->block, UI_BTYPE_LABEL, 0, icon, arg->xb, arg->yb, UI_UNIT_X, UI_UNIT_Y, NULL,
		                          0.0, 0.0, 1.0, arg->alpha,
		                          (arg->id && ID_IS_LINKED(arg->id)) ? arg->id->lib->name : "");

		if (arg->id)
			UI_but_drag_set_id(but, arg->id);
	}

}

static void UNUSED_FUNCTION(tselem_draw_gp_icon_uibut)(struct DrawIconArg *arg, ID *id, bGPDlayer *gpl)
{
	/* restrict column clip - skip it for now... */
	if (arg->x >= arg->xmax) {
		/* pass */
	}
	else {
		PointerRNA ptr;
		const float eps = 0.001f;
		const bool is_stroke_visible = (gpl->color[3] > eps);
		const bool is_fill_visible = (gpl->fill[3] > eps);
		float w = 0.5f  * UI_UNIT_X;
		float h = 0.85f * UI_UNIT_Y;

		RNA_pointer_create(id, &RNA_GPencilLayer, gpl, &ptr);

		UI_block_align_begin(arg->block);

		UI_block_emboss_set(arg->block, is_stroke_visible ? UI_EMBOSS : UI_EMBOSS_NONE);
		uiDefButR(arg->block, UI_BTYPE_COLOR, 1, "", arg->xb, arg->yb, w, h,
		          &ptr, "color", -1,
		          0, 0, 0, 0, NULL);

		UI_block_emboss_set(arg->block, is_fill_visible ? UI_EMBOSS : UI_EMBOSS_NONE);
		uiDefButR(arg->block, UI_BTYPE_COLOR, 1, "", arg->xb + w, arg->yb, w, h,
		          &ptr, "fill_color", -1,
		          0, 0, 0, 0, NULL);

		UI_block_emboss_set(arg->block, UI_EMBOSS_NONE);
		UI_block_align_end(arg->block);
	}
}

static void tselem_draw_icon(uiBlock *block, int xmax, float x, float y, TreeStoreElem *tselem, TreeElement *te,
                             float alpha)
{
	struct DrawIconArg arg;
	float aspect;

	/* make function calls a bit compacter */
	arg.block = block;
	arg.id = tselem->id;
	arg.xmax = xmax;
	arg.xb = x;	/* for ui buttons */
	arg.yb = y;
	arg.alpha = alpha;

	/* placement of icons, copied from interface_widgets.c */
	aspect = (0.8f * UI_UNIT_Y) / ICON_DEFAULT_HEIGHT;
	x += 2.0f * aspect;
	y += 2.0f * aspect;
	arg.x = x;
	arg.y = y;

#define ICON_DRAW(_icon) UI_icon_draw_alpha(x, y, _icon, alpha)

	if (tselem->type) {
		switch (tselem->type) {
			case TSE_ANIM_DATA:
				ICON_DRAW(ICON_ANIM_DATA); /* XXX */
				break;
			case TSE_NLA:
				ICON_DRAW(ICON_NLA);
				break;
			case TSE_NLA_TRACK:
				ICON_DRAW(ICON_NLA); /* XXX */
				break;
			case TSE_NLA_ACTION:
				ICON_DRAW(ICON_ACTION);
				break;
			case TSE_DRIVER_BASE:
				ICON_DRAW(ICON_DRIVER);
				break;
			case TSE_DEFGROUP_BASE:
				ICON_DRAW(ICON_GROUP_VERTEX);
				break;
			case TSE_BONE:
			case TSE_EBONE:
				ICON_DRAW(ICON_BONE_DATA);
				break;
			case TSE_CONSTRAINT_BASE:
				ICON_DRAW(ICON_CONSTRAINT);
				break;
			case TSE_MODIFIER_BASE:
				ICON_DRAW(ICON_MODIFIER);
				break;
			case TSE_LINKED_OB:
				ICON_DRAW(ICON_OBJECT_DATA);
				break;
			case TSE_LINKED_PSYS:
				ICON_DRAW(ICON_PARTICLES);
				break;
			case TSE_MODIFIER:
			{
				Object *ob = (Object *)tselem->id;
				ModifierData *md = BLI_findlink(&ob->modifiers, tselem->nr);
				switch ((ModifierType)md->type) {
					case eModifierType_Subsurf:
<<<<<<< HEAD
						ICON_DRAW(ICON_MOD_SUBSURF);
						break;
					case eModifierType_Armature:
						ICON_DRAW(ICON_MOD_ARMATURE);
						break;
					case eModifierType_Lattice:
						ICON_DRAW(ICON_MOD_LATTICE);
						break;
					case eModifierType_Curve:
						ICON_DRAW(ICON_MOD_CURVE);
						break;
					case eModifierType_Build:
						ICON_DRAW(ICON_MOD_BUILD);
						break;
					case eModifierType_Mirror:
						ICON_DRAW(ICON_MOD_MIRROR);
						break;
					case eModifierType_Decimate:
						ICON_DRAW(ICON_MOD_DECIM);
						break;
					case eModifierType_Wave:
						ICON_DRAW(ICON_MOD_WAVE);
						break;
					case eModifierType_Hook:
						ICON_DRAW(ICON_HOOK);
						break;
					case eModifierType_Softbody:
						ICON_DRAW(ICON_MOD_SOFT);
						break;
					case eModifierType_Boolean:
						ICON_DRAW(ICON_MOD_BOOLEAN);
						break;
					case eModifierType_ParticleSystem:
						ICON_DRAW(ICON_MOD_PARTICLES);
						break;
=======
						UI_icon_draw(x, y, ICON_MOD_SUBSURF); break;
					case eModifierType_Armature:
						UI_icon_draw(x, y, ICON_MOD_ARMATURE); break;
					case eModifierType_Lattice:
						UI_icon_draw(x, y, ICON_MOD_LATTICE); break;
					case eModifierType_Curve:
						UI_icon_draw(x, y, ICON_MOD_CURVE); break;
					case eModifierType_Build:
						UI_icon_draw(x, y, ICON_MOD_BUILD); break;
					case eModifierType_Mirror:
						UI_icon_draw(x, y, ICON_MOD_MIRROR); break;
					case eModifierType_Decimate:
						UI_icon_draw(x, y, ICON_MOD_DECIM); break;
					case eModifierType_Wave:
						UI_icon_draw(x, y, ICON_MOD_WAVE); break;
					case eModifierType_Hook:
						UI_icon_draw(x, y, ICON_HOOK); break;
					case eModifierType_Softbody:
						UI_icon_draw(x, y, ICON_MOD_SOFT); break;
					case eModifierType_Boolean:
						UI_icon_draw(x, y, ICON_MOD_BOOLEAN); break;
					case eModifierType_ParticleSystem:
						UI_icon_draw(x, y, ICON_MOD_PARTICLES); break;
>>>>>>> 44505b38
					case eModifierType_ParticleInstance:
						ICON_DRAW(ICON_MOD_PARTICLES);
						break;
					case eModifierType_EdgeSplit:
						ICON_DRAW(ICON_MOD_EDGESPLIT);
						break;
					case eModifierType_Array:
						ICON_DRAW(ICON_MOD_ARRAY);
						break;
					case eModifierType_UVProject:
					case eModifierType_UVWarp:  /* TODO, get own icon */
						ICON_DRAW(ICON_MOD_UVPROJECT);
						break;
					case eModifierType_Displace:
						ICON_DRAW(ICON_MOD_DISPLACE);
						break;
					case eModifierType_Shrinkwrap:
						ICON_DRAW(ICON_MOD_SHRINKWRAP);
						break;
					case eModifierType_Cast:
						ICON_DRAW(ICON_MOD_CAST);
						break;
					case eModifierType_MeshDeform:
					case eModifierType_SurfaceDeform:
						ICON_DRAW(ICON_MOD_MESHDEFORM);
						break;
					case eModifierType_Bevel:
						ICON_DRAW(ICON_MOD_BEVEL);
						break;
					case eModifierType_Smooth:
					case eModifierType_LaplacianSmooth:
					case eModifierType_CorrectiveSmooth:
						ICON_DRAW(ICON_MOD_SMOOTH);
						break;
					case eModifierType_SimpleDeform:
						ICON_DRAW(ICON_MOD_SIMPLEDEFORM);
						break;
					case eModifierType_Mask:
						ICON_DRAW(ICON_MOD_MASK);
						break;
					case eModifierType_Cloth:
						ICON_DRAW(ICON_MOD_CLOTH);
						break;
					case eModifierType_Explode:
						ICON_DRAW(ICON_MOD_EXPLODE);
						break;
					case eModifierType_Collision:
					case eModifierType_Surface:
						ICON_DRAW(ICON_MOD_PHYSICS);
						break;
					case eModifierType_Fluidsim:
						ICON_DRAW(ICON_MOD_FLUIDSIM);
						break;
					case eModifierType_Multires:
						ICON_DRAW(ICON_MOD_MULTIRES);
						break;
					case eModifierType_Smoke:
						ICON_DRAW(ICON_MOD_SMOKE);
						break;
					case eModifierType_Solidify:
						ICON_DRAW(ICON_MOD_SOLIDIFY);
						break;
					case eModifierType_Screw:
						ICON_DRAW(ICON_MOD_SCREW);
						break;
					case eModifierType_Remesh:
						ICON_DRAW(ICON_MOD_REMESH);
						break;
					case eModifierType_WeightVGEdit:
					case eModifierType_WeightVGMix:
					case eModifierType_WeightVGProximity:
						ICON_DRAW(ICON_MOD_VERTEX_WEIGHT);
						break;
					case eModifierType_DynamicPaint:
						ICON_DRAW(ICON_MOD_DYNAMICPAINT);
						break;
					case eModifierType_Ocean:
						ICON_DRAW(ICON_MOD_OCEAN);
						break;
					case eModifierType_Warp:
						ICON_DRAW(ICON_MOD_WARP);
						break;
					case eModifierType_Skin:
						ICON_DRAW(ICON_MOD_SKIN);
						break;
					case eModifierType_Triangulate:
						ICON_DRAW(ICON_MOD_TRIANGULATE);
						break;
					case eModifierType_MeshCache:
						ICON_DRAW(ICON_MOD_MESHDEFORM); /* XXX, needs own icon */
						break;
					case eModifierType_MeshSequenceCache:
						ICON_DRAW(ICON_MOD_MESHDEFORM); /* XXX, needs own icon */
						break;
					case eModifierType_Wireframe:
						ICON_DRAW(ICON_MOD_WIREFRAME);
						break;
					case eModifierType_LaplacianDeform:
						ICON_DRAW(ICON_MOD_MESHDEFORM); /* XXX, needs own icon */
						break;
					case eModifierType_DataTransfer:
						ICON_DRAW(ICON_MOD_DATA_TRANSFER);
						break;
					case eModifierType_NormalEdit:
						ICON_DRAW(ICON_MOD_NORMALEDIT);
						break;
					/* Default */
					case eModifierType_None:
					case eModifierType_ShapeKey:
					case NUM_MODIFIER_TYPES:
						ICON_DRAW(ICON_DOT);
						break;
				}
				break;
			}
			case TSE_POSE_BASE:
				ICON_DRAW(ICON_ARMATURE_DATA);
				break;
			case TSE_POSE_CHANNEL:
				ICON_DRAW(ICON_BONE_DATA);
				break;
			case TSE_PROXY:
				ICON_DRAW(ICON_GHOST);
				break;
			case TSE_R_LAYER_BASE:
				ICON_DRAW(ICON_RENDERLAYERS);
				break;
			case TSE_SCENE_OBJECTS_BASE:
				ICON_DRAW(ICON_OUTLINER_OB_GROUP_INSTANCE);
				break;
			case TSE_R_LAYER:
				ICON_DRAW(ICON_RENDER_RESULT);
				break;
			case TSE_LINKED_LAMP:
				ICON_DRAW(ICON_LAMP_DATA);
				break;
			case TSE_LINKED_MAT:
				ICON_DRAW(ICON_MATERIAL_DATA);
				break;
			case TSE_POSEGRP_BASE:
				ICON_DRAW(ICON_GROUP_BONE);
				break;
			case TSE_SEQUENCE:
				if (te->idcode == SEQ_TYPE_MOVIE)
					ICON_DRAW(ICON_SEQUENCE);
				else if (te->idcode == SEQ_TYPE_META)
					ICON_DRAW(ICON_DOT);
				else if (te->idcode == SEQ_TYPE_SCENE)
					ICON_DRAW(ICON_SCENE);
				else if (te->idcode == SEQ_TYPE_SOUND_RAM)
					ICON_DRAW(ICON_SOUND);
				else if (te->idcode == SEQ_TYPE_IMAGE)
					ICON_DRAW(ICON_IMAGE_COL);
				else
					ICON_DRAW(ICON_PARTICLES);
				break;
			case TSE_SEQ_STRIP:
				ICON_DRAW(ICON_LIBRARY_DATA_DIRECT);
				break;
			case TSE_SEQUENCE_DUP:
				ICON_DRAW(ICON_OBJECT_DATA);
				break;
			case TSE_RNA_STRUCT:
				if (RNA_struct_is_ID(te->rnaptr.type)) {
					arg.id = (ID *)te->rnaptr.data;
					tselem_draw_icon_uibut(&arg, RNA_struct_ui_icon(te->rnaptr.type));
				}
				else {
					int icon = RNA_struct_ui_icon(te->rnaptr.type);
					ICON_DRAW(icon);
				}
				break;
			case TSE_LAYER_COLLECTION:
			case TSE_SCENE_COLLECTION_BASE:
			case TSE_VIEW_COLLECTION_BASE:
				ICON_DRAW(ICON_GROUP);
				break;
			/* Removed the icons from outliner. Need a better structure with Layers, Palettes and Colors */
#if 0
			case TSE_GP_LAYER:
				tselem_draw_gp_icon_uibut(&arg, tselem->id, te->directdata);
				break;
#endif
			default:
				ICON_DRAW(ICON_DOT);
				break;
		}
	}
	else if (tselem->id) {
		if (GS(tselem->id->name) == ID_OB) {
			Object *ob = (Object *)tselem->id;
			switch (ob->type) {
				case OB_LAMP:
					tselem_draw_icon_uibut(&arg, ICON_OUTLINER_OB_LAMP); break;
				case OB_MESH:
					tselem_draw_icon_uibut(&arg, ICON_OUTLINER_OB_MESH); break;
				case OB_CAMERA:
					tselem_draw_icon_uibut(&arg, ICON_OUTLINER_OB_CAMERA); break;
				case OB_CURVE:
					tselem_draw_icon_uibut(&arg, ICON_OUTLINER_OB_CURVE); break;
				case OB_MBALL:
					tselem_draw_icon_uibut(&arg, ICON_OUTLINER_OB_META); break;
				case OB_LATTICE:
					tselem_draw_icon_uibut(&arg, ICON_OUTLINER_OB_LATTICE); break;
				case OB_ARMATURE:
					tselem_draw_icon_uibut(&arg, ICON_OUTLINER_OB_ARMATURE); break;
				case OB_FONT:
					tselem_draw_icon_uibut(&arg, ICON_OUTLINER_OB_FONT); break;
				case OB_SURF:
					tselem_draw_icon_uibut(&arg, ICON_OUTLINER_OB_SURFACE); break;
				case OB_SPEAKER:
					tselem_draw_icon_uibut(&arg, ICON_OUTLINER_OB_SPEAKER); break;
				case OB_LIGHTPROBE:
					tselem_draw_icon_uibut(&arg, ICON_OUTLINER_OB_LIGHTPROBE); break;
				case OB_EMPTY:
					if (ob->dup_group) {
						tselem_draw_icon_uibut(&arg, ICON_OUTLINER_OB_GROUP_INSTANCE);
					}
					else {
						tselem_draw_icon_uibut(&arg, ICON_OUTLINER_OB_EMPTY);
					}
					break;
			}
		}
		else {
			/* TODO(sergey): Casting to short here just to handle ID_NLA which is
			 * NOT inside of IDType enum.
			 */
			switch ((short)GS(tselem->id->name)) {
				case ID_SCE:
					tselem_draw_icon_uibut(&arg, ICON_SCENE_DATA); break;
				case ID_ME:
					tselem_draw_icon_uibut(&arg, ICON_OUTLINER_DATA_MESH); break;
				case ID_CU:
					tselem_draw_icon_uibut(&arg, ICON_OUTLINER_DATA_CURVE); break;
				case ID_MB:
					tselem_draw_icon_uibut(&arg, ICON_OUTLINER_DATA_META); break;
				case ID_LT:
					tselem_draw_icon_uibut(&arg, ICON_OUTLINER_DATA_LATTICE); break;
				case ID_LA:
				{
					Lamp *la = (Lamp *)tselem->id;
					switch (la->type) {
						case LA_LOCAL:
							tselem_draw_icon_uibut(&arg, ICON_LAMP_POINT); break;
						case LA_SUN:
							tselem_draw_icon_uibut(&arg, ICON_LAMP_SUN); break;
						case LA_SPOT:
							tselem_draw_icon_uibut(&arg, ICON_LAMP_SPOT); break;
						case LA_HEMI:
							tselem_draw_icon_uibut(&arg, ICON_LAMP_HEMI); break;
						case LA_AREA:
							tselem_draw_icon_uibut(&arg, ICON_LAMP_AREA); break;
						default:
							tselem_draw_icon_uibut(&arg, ICON_OUTLINER_DATA_LAMP); break;
					}
					break;
				}
				case ID_MA:
					tselem_draw_icon_uibut(&arg, ICON_MATERIAL_DATA); break;
				case ID_TE:
					tselem_draw_icon_uibut(&arg, ICON_TEXTURE_DATA); break;
				case ID_IM:
					tselem_draw_icon_uibut(&arg, ICON_IMAGE_DATA); break;
				case ID_SPK:
				case ID_SO:
					tselem_draw_icon_uibut(&arg, ICON_OUTLINER_DATA_SPEAKER); break;
				case ID_AR:
					tselem_draw_icon_uibut(&arg, ICON_OUTLINER_DATA_ARMATURE); break;
				case ID_CA:
					tselem_draw_icon_uibut(&arg, ICON_OUTLINER_DATA_CAMERA); break;
				case ID_KE:
					tselem_draw_icon_uibut(&arg, ICON_SHAPEKEY_DATA); break;
				case ID_WO:
					tselem_draw_icon_uibut(&arg, ICON_WORLD_DATA); break;
				case ID_AC:
					tselem_draw_icon_uibut(&arg, ICON_ACTION); break;
				case ID_NLA:
					tselem_draw_icon_uibut(&arg, ICON_NLA); break;
				case ID_TXT:
					tselem_draw_icon_uibut(&arg, ICON_SCRIPT); break;
				case ID_GR:
					tselem_draw_icon_uibut(&arg, ICON_GROUP); break;
				case ID_LI:
					if (tselem->id->tag & LIB_TAG_MISSING) {
						tselem_draw_icon_uibut(&arg, ICON_LIBRARY_DATA_BROKEN);
					}
					else if (((Library *)tselem->id)->parent) {
						tselem_draw_icon_uibut(&arg, ICON_LIBRARY_DATA_INDIRECT);
					}
					else {
						tselem_draw_icon_uibut(&arg, ICON_LIBRARY_DATA_DIRECT);
					}
					break;
				case ID_LS:
					tselem_draw_icon_uibut(&arg, ICON_LINE_DATA); break;
				case ID_GD:
					tselem_draw_icon_uibut(&arg, ICON_GREASEPENCIL); break;
				case ID_LP:
				{
					LightProbe * lp = (LightProbe *)tselem->id;
					switch (lp->type) {
						case LIGHTPROBE_TYPE_CUBE:
							tselem_draw_icon_uibut(&arg, ICON_LIGHTPROBE_CUBEMAP); break;
						case LIGHTPROBE_TYPE_PLANAR:
							tselem_draw_icon_uibut(&arg, ICON_LIGHTPROBE_PLANAR); break;
						case LIGHTPROBE_TYPE_GRID:
							tselem_draw_icon_uibut(&arg, ICON_LIGHTPROBE_GRID); break;
						default:
							tselem_draw_icon_uibut(&arg, ICON_LIGHTPROBE_CUBEMAP); break;
					}
					break;
				}
				case ID_BR:
					tselem_draw_icon_uibut(&arg, ICON_BRUSH_DATA); break;
				case ID_SCR:
				case ID_WS:
					tselem_draw_icon_uibut(&arg, ICON_SPLITSCREEN); break;
				default:
					break;
			}
		}
	}

#undef ICON_DRAW
}

static void outliner_draw_iconrow(
        bContext *C, uiBlock *block, Scene *scene, ViewLayer *view_layer, SpaceOops *soops,
        ListBase *lb, int level, int xmax, int *offsx, int ys, float alpha_fac)
{
	TreeElement *te;
	TreeStoreElem *tselem;
	eOLDrawState active;
	const Object *obact = OBACT(view_layer);

	for (te = lb->first; te; te = te->next) {
<<<<<<< HEAD
=======

>>>>>>> 44505b38
		/* exit drawing early */
		if ((*offsx) - UI_UNIT_X > xmax)
			break;

		tselem = TREESTORE(te);

		/* object hierarchy always, further constrained on level */
		if (level < 1 || (tselem->type == 0 && te->idcode == ID_OB)) {
			/* active blocks get white circle */
			if (tselem->type == 0) {
				if (te->idcode == ID_OB) {
					active = (OBACT(view_layer) == (Object *)tselem->id) ? OL_DRAWSEL_NORMAL : OL_DRAWSEL_NONE;
				}
				else if (is_object_data_in_editmode(tselem->id, obact)) {
					active = OL_DRAWSEL_NORMAL;
				}
				else {
					active = tree_element_active(C, scene, view_layer, soops, te, OL_SETSEL_NONE, false);
				}
			}
			else {
				active = tree_element_type_active(C, scene, view_layer, soops, te, tselem, OL_SETSEL_NONE, false);
			}

			if (active != OL_DRAWSEL_NONE) {
				float ufac = UI_UNIT_X / 20.0f;
				float color[4] = {1.0f, 1.0f, 1.0f, 0.4f};

				UI_draw_roundbox_corner_set(UI_CNR_ALL);
				color[3] *= alpha_fac;

				UI_draw_roundbox_aa(
				        true,
				        (float) *offsx + 1.0f * ufac,
				        (float)ys + 1.0f * ufac,
				        (float)*offsx + UI_UNIT_X - 1.0f * ufac,
				        (float)ys + UI_UNIT_Y - ufac,
				        (float)UI_UNIT_Y / 2.0f - ufac,
				        color);
				glEnable(GL_BLEND); /* roundbox disables */
			}
<<<<<<< HEAD
			
			tselem_draw_icon(block, xmax, (float)*offsx, (float)ys, tselem, te, 0.5f * alpha_fac);
=======

			tselem_draw_icon(block, xmax, (float)*offsx, (float)ys, tselem, te, 0.5f);
>>>>>>> 44505b38
			te->xs = *offsx;
			te->ys = ys;
			te->xend = (short)*offsx + UI_UNIT_X;
			te->flag |= TE_ICONROW; // for click

			(*offsx) += UI_UNIT_X;
		}

		/* this tree element always has same amount of branches, so don't draw */
		if (tselem->type != TSE_R_LAYER) {
			outliner_draw_iconrow(
			        C, block, scene, view_layer, soops,
			        &te->subtree, level + 1, xmax, offsx, ys, alpha_fac);
		}
	}

}

/* closed tree element */
static void outliner_set_coord_tree_element(TreeElement *te, int startx, int starty)
{
	TreeElement *ten;

<<<<<<< HEAD
	/* closed items may be displayed in row of parent, don't change their coordinate! */
	if ((te->flag & TE_ICONROW) == 0) {
		/* store coord and continue, we need coordinates for elements outside view too */
		te->xs = startx;
		te->ys = starty;
	}
=======
	/* store coord and continue, we need coordinates for elements outside view too */
	te->xs = startx;
	te->ys = starty;
>>>>>>> 44505b38

	for (ten = te->subtree.first; ten; ten = ten->next) {
		outliner_set_coord_tree_element(ten, startx + UI_UNIT_X, starty);
	}
}


static void outliner_draw_tree_element(
        bContext *C, uiBlock *block, const uiFontStyle *fstyle, Scene *scene, ViewLayer *view_layer,
        ARegion *ar, SpaceOops *soops, TreeElement *te, bool draw_grayed_out,
        int startx, int *starty, TreeElement **te_edit, TreeElement **te_floating)
{
	TreeStoreElem *tselem;
	float ufac = UI_UNIT_X / 20.0f;
	int offsx = 0;
	eOLDrawState active = OL_DRAWSEL_NONE;
<<<<<<< HEAD
	float color[4];
=======

>>>>>>> 44505b38
	tselem = TREESTORE(te);

	if (*starty + 2 * UI_UNIT_Y >= ar->v2d.cur.ymin && *starty <= ar->v2d.cur.ymax) {
		const float alpha_fac = ((te->flag & TE_DISABLED) || draw_grayed_out) ? 0.5f : 1.0f;
		const float alpha = 0.5f * alpha_fac;
		int xmax = ar->v2d.cur.xmax;
<<<<<<< HEAD
=======
		unsigned char alpha = 128;
>>>>>>> 44505b38

		if ((tselem->flag & TSE_TEXTBUT) && (*te_edit == NULL)) {
			*te_edit = te;
		}
		if ((te->drag_data != NULL) && (*te_floating == NULL)) {
			*te_floating = te;
		}

		/* icons can be ui buts, we don't want it to overlap with restrict */
		if ((soops->flag & SO_HIDE_RESTRICTCOLS) == 0)
			xmax -= OL_TOGW + UI_UNIT_X;

		glEnable(GL_BLEND);

<<<<<<< HEAD
		/* colors for active/selected data */
		if (tselem->type == 0) {
			const Object *obact = OBACT(view_layer);
			if (te->idcode == ID_SCE) {
				if (tselem->id == (ID *)scene) {
					rgba_float_args_set(color, 1.0f, 1.0f, 1.0f, alpha);
=======
		/* start by highlighting search matches
		 *	we don't expand items when searching in the datablocks but we
		 *	still want to highlight any filter matches.
		 */
		if ((SEARCHING_OUTLINER(soops) || (soops->outlinevis == SO_DATABLOCKS && soops->search_string[0] != 0)) &&
		    (tselem->flag & TSE_SEARCHMATCH))
		{
			char col[4];
			UI_GetThemeColorType4ubv(TH_MATCH, SPACE_OUTLINER, col);
			col[3] = alpha;
			glColor4ubv((GLubyte *)col);
			glRecti(startx, *starty + 1, ar->v2d.cur.xmax, *starty + UI_UNIT_Y - 1);
		}

		/* colors for active/selected data */
		if (tselem->type == 0) {

			if (te->idcode == ID_SCE) {
				if (tselem->id == (ID *)scene) {
					glColor4ub(255, 255, 255, alpha);
					active = OL_DRAWSEL_ACTIVE;
				}
			}
			else if (te->idcode == ID_GR) {
				Group *gr = (Group *)tselem->id;
				if (group_select_flag(gr)) {
					char col[4];
					UI_GetThemeColorType4ubv(TH_SELECT, SPACE_VIEW3D, col);
					col[3] = alpha;
					glColor4ubv((GLubyte *)col);

>>>>>>> 44505b38
					active = OL_DRAWSEL_ACTIVE;
				}
			}
			else if (te->idcode == ID_OB) {
				Object *ob = (Object *)tselem->id;
<<<<<<< HEAD
				Base *base = (Base *)te->directdata;
				const bool is_selected = (base != NULL) && ((base->flag & BASE_SELECTED) != 0);

				if (ob == obact || is_selected) {
=======

				if (ob == OBACT || (ob->flag & SELECT)) {
>>>>>>> 44505b38
					char col[4] = {0, 0, 0, 0};

					/* outliner active ob: always white text, circle color now similar to view3d */

					active = OL_DRAWSEL_ACTIVE;
					if (ob == obact) {
						if (is_selected) {
							UI_GetThemeColorType4ubv(TH_ACTIVE, SPACE_VIEW3D, col);
							col[3] = alpha;
						}

						active = OL_DRAWSEL_NORMAL;
					}
					else if (is_selected) {
						UI_GetThemeColorType4ubv(TH_SELECT, SPACE_VIEW3D, col);
						col[3] = alpha;
					}
<<<<<<< HEAD
					rgba_float_args_set(color, (float)col[0] / 255, (float)col[1] / 255, (float)col[2] / 255, alpha);
				}
=======

					glColor4ubv((GLubyte *)col);
				}

>>>>>>> 44505b38
			}
			else if (is_object_data_in_editmode(tselem->id, obact)) {
				rgba_float_args_set(color, 1.0f, 1.0f, 1.0f, alpha);
				active = OL_DRAWSEL_ACTIVE;
			}
			else {
				if (tree_element_active(C, scene, view_layer, soops, te, OL_SETSEL_NONE, false)) {
					rgba_float_args_set(color, 0.85f, 0.85f, 1.0f, alpha);
					active = OL_DRAWSEL_ACTIVE;
				}
			}
		}
		else {
			active = tree_element_type_active(C, scene, view_layer, soops, te, tselem, OL_SETSEL_NONE, false);
			rgba_float_args_set(color, 0.85f, 0.85f, 1.0f, alpha);
		}

		/* active circle */
		if (active != OL_DRAWSEL_NONE) {
			UI_draw_roundbox_corner_set(UI_CNR_ALL);
			UI_draw_roundbox_aa(
			        true,
			        (float)startx + UI_UNIT_X + 1.0f * ufac,
			        (float)*starty + 1.0f * ufac,
			        (float)startx + 2.0f * UI_UNIT_X - 1.0f * ufac,
			        (float)*starty + UI_UNIT_Y - 1.0f * ufac,
			        UI_UNIT_Y / 2.0f - 1.0f * ufac, color);
			glEnable(GL_BLEND); /* roundbox disables it */

			te->flag |= TE_ACTIVE; // for lookup in display hierarchies
		}
<<<<<<< HEAD
		
		if (tselem->type == TSE_VIEW_COLLECTION_BASE) {
			/* Scene collection in view layer can't expand/collapse. */
		}
		else if (te->subtree.first || (tselem->type == 0 && te->idcode == ID_SCE) || (te->flag & TE_LAZY_CLOSED)) {
			/* open/close icon, only when sublevels, except for scene */
			int icon_x = startx;
=======

		/* open/close icon, only when sublevels, except for scene */
		if (te->subtree.first || (tselem->type == 0 && te->idcode == ID_SCE) || (te->flag & TE_LAZY_CLOSED)) {
			int icon_x;
			icon_x = startx;
>>>>>>> 44505b38

			// icons a bit higher
			if (TSELEM_OPEN(tselem, soops))
				UI_icon_draw_alpha((float)icon_x + 2 * ufac, (float)*starty + 1 * ufac, ICON_DISCLOSURE_TRI_DOWN,
				                   alpha_fac);
			else
				UI_icon_draw_alpha((float)icon_x + 2 * ufac, (float)*starty + 1 * ufac, ICON_DISCLOSURE_TRI_RIGHT,
				                   alpha_fac);
		}
		offsx += UI_UNIT_X;

		/* datatype icon */
<<<<<<< HEAD
		
		if (!(ELEM(tselem->type, TSE_RNA_PROPERTY, TSE_RNA_ARRAY_ELEM, TSE_ID_BASE))) {
			tselem_draw_icon(block, xmax, (float)startx + offsx, (float)*starty, tselem, te, alpha_fac);
=======

		if (!(ELEM(tselem->type, TSE_RNA_PROPERTY, TSE_RNA_ARRAY_ELEM))) {

			tselem_draw_icon(block, xmax, (float)startx + offsx, (float)*starty, tselem, te, 1.0f);

>>>>>>> 44505b38
			offsx += UI_UNIT_X + 2 * ufac;
		}
		else
			offsx += 2 * ufac;
<<<<<<< HEAD
		
		if (ELEM(tselem->type, 0, TSE_LAYER_COLLECTION) && ID_IS_LINKED(tselem->id)) {
=======

		if (tselem->type == 0 && ID_IS_LINKED(tselem->id)) {
			glPixelTransferf(GL_ALPHA_SCALE, 0.5f);
>>>>>>> 44505b38
			if (tselem->id->tag & LIB_TAG_MISSING) {
				UI_icon_draw_alpha((float)startx + offsx + 2 * ufac, (float)*starty + 2 * ufac, ICON_LIBRARY_DATA_BROKEN,
				                   alpha_fac);
			}
			else if (tselem->id->tag & LIB_TAG_INDIRECT) {
				UI_icon_draw_alpha((float)startx + offsx + 2 * ufac, (float)*starty + 2 * ufac, ICON_LIBRARY_DATA_INDIRECT,
				                   alpha_fac);
			}
			else {
				UI_icon_draw_alpha((float)startx + offsx + 2 * ufac, (float)*starty + 2 * ufac, ICON_LIBRARY_DATA_DIRECT,
				                   alpha_fac);
			}
			offsx += UI_UNIT_X + 2 * ufac;
		}
		else if (ELEM(tselem->type, 0, TSE_LAYER_COLLECTION) && ID_IS_STATIC_OVERRIDE(tselem->id)) {
			UI_icon_draw_alpha((float)startx + offsx + 2 * ufac, (float)*starty + 2 * ufac, ICON_LIBRARY_DATA_OVERRIDE,
			                   alpha_fac);
			offsx += UI_UNIT_X + 2 * ufac;
		}
		glDisable(GL_BLEND);

		/* name */
		if ((tselem->flag & TSE_TEXTBUT) == 0) {
			unsigned char text_col[4];

			if (active == OL_DRAWSEL_NORMAL) {
				UI_GetThemeColor4ubv(TH_TEXT_HI, text_col);
			}
			else if (ELEM(tselem->type, TSE_RNA_PROPERTY, TSE_RNA_ARRAY_ELEM)) {
				UI_GetThemeColorBlend3ubv(TH_BACK, TH_TEXT, 0.75f, text_col);
				text_col[3] = 255;
			}
			else {
				UI_GetThemeColor4ubv(TH_TEXT, text_col);
			}
			text_col[3] *= alpha_fac;

			UI_fontstyle_draw_simple(fstyle, startx + offsx, *starty + 5 * ufac, te->name, text_col);
		}

		offsx += (int)(UI_UNIT_X + UI_fontstyle_string_width(fstyle, te->name));

		/* closed item, we draw the icons, not when it's a scene, or master-server list though */
		if (!TSELEM_OPEN(tselem, soops)) {
			if (te->subtree.first) {
				if (tselem->type == 0 && te->idcode == ID_SCE) {
					/* pass */
				}
				/* this tree element always has same amount of branches, so don't draw */
				else if (tselem->type != TSE_R_LAYER) {
					int tempx = startx + offsx;

<<<<<<< HEAD
					glEnable(GL_BLEND);

					/* divider */
					{
						Gwn_VertFormat *format = immVertexFormat();
						unsigned int pos = GWN_vertformat_attr_add(format, "pos", GWN_COMP_I32, 2, GWN_FETCH_INT_TO_FLOAT);
						unsigned char col[4];

						immBindBuiltinProgram(GPU_SHADER_2D_UNIFORM_COLOR);
						UI_GetThemeColorShade4ubv(TH_BACK, -40, col);
						col[3] *= alpha_fac;

						immUniformColor4ubv(col);
						immRecti(pos, tempx   - 10.0f * ufac,
						         *starty +  4.0f * ufac,
						         tempx   -  8.0f * ufac,
						         *starty + UI_UNIT_Y - 4.0f * ufac);
						immUnbindProgram();
					}

					outliner_draw_iconrow(
					        C, block, scene, view_layer, soops, &te->subtree, 0, xmax, &tempx,
					        *starty, alpha_fac);

=======
					/* divider */
					UI_ThemeColorShade(TH_BACK, -40);
					glRecti(tempx   - 10.0f * ufac,
					        *starty +  4.0f * ufac,
					        tempx   -  8.0f * ufac,
					        *starty + UI_UNIT_Y - 4.0f * ufac);

					glEnable(GL_BLEND);
					glPixelTransferf(GL_ALPHA_SCALE, 0.5);

					outliner_draw_iconrow(C, block, scene, soops, &te->subtree, 0, xmax, &tempx, *starty);

					glPixelTransferf(GL_ALPHA_SCALE, 1.0);
>>>>>>> 44505b38
					glDisable(GL_BLEND);
				}
			}
		}
	}
	/* store coord and continue, we need coordinates for elements outside view too */
	te->xs = startx;
	te->ys = *starty;
	te->xend = startx + offsx;

	if (TSELEM_OPEN(tselem, soops)) {
		*starty -= UI_UNIT_Y;

		for (TreeElement *ten = te->subtree.first; ten; ten = ten->next) {
			/* check if element needs to be drawn grayed out, but also gray out
			 * childs of a grayed out parent (pass on draw_grayed_out to childs) */
			bool draw_childs_grayed_out = draw_grayed_out || (ten->drag_data != NULL);
			outliner_draw_tree_element(
			        C, block, fstyle, scene, view_layer,
			        ar, soops, ten, draw_childs_grayed_out,
			        startx + UI_UNIT_X, starty, te_edit, te_floating);
		}
	}
	else {
		for (TreeElement *ten = te->subtree.first; ten; ten = ten->next) {
			outliner_set_coord_tree_element(ten, startx, *starty);
		}

		*starty -= UI_UNIT_Y;
	}
}

static void outliner_draw_tree_element_floating(
        const ARegion *ar, const TreeElement *te_floating)
{
	const TreeElement *te_insert = te_floating->drag_data->insert_handle;
	const int line_width = 2;

	unsigned int pos = GWN_vertformat_attr_add(immVertexFormat(), "pos", GWN_COMP_F32, 2, GWN_FETCH_FLOAT);
	int coord_y = te_insert->ys;
	int coord_x = te_insert->xs;
	float col[4];

	if (te_insert == te_floating) {
		/* don't draw anything */
		return;
	}

	UI_GetThemeColorShade4fv(TH_BACK, -40, col);
	immBindBuiltinProgram(GPU_SHADER_2D_UNIFORM_COLOR);
	glEnable(GL_BLEND);

	if (ELEM(te_floating->drag_data->insert_type, TE_INSERT_BEFORE, TE_INSERT_AFTER)) {
		if (te_floating->drag_data->insert_type == TE_INSERT_BEFORE) {
			coord_y += UI_UNIT_Y;
		}
		immUniformColor4fv(col);
		glLineWidth(line_width);

		immBegin(GWN_PRIM_LINE_STRIP, 2);
		immVertex2f(pos, coord_x, coord_y);
		immVertex2f(pos, ar->v2d.cur.xmax, coord_y);
		immEnd();
	}
	else {
		BLI_assert(te_floating->drag_data->insert_type == TE_INSERT_INTO);
		immUniformColor3fvAlpha(col, col[3] * 0.5f);

		immBegin(GWN_PRIM_TRI_STRIP, 4);
		immVertex2f(pos, coord_x, coord_y + UI_UNIT_Y);
		immVertex2f(pos, coord_x, coord_y);
		immVertex2f(pos, ar->v2d.cur.xmax, coord_y + UI_UNIT_Y);
		immVertex2f(pos, ar->v2d.cur.xmax, coord_y);
		immEnd();
	}

	glDisable(GL_BLEND);
	immUnbindProgram();
}

static void outliner_draw_hierarchy_lines_recursive(unsigned pos, SpaceOops *soops, ListBase *lb, int startx,
                                                    const unsigned char col[4], bool draw_grayed_out,
                                                    int *starty)
{
	TreeElement *te, *te_vertical_line_last = NULL;
	TreeStoreElem *tselem;
	int y1, y2;

<<<<<<< HEAD
	if (BLI_listbase_is_empty(lb)) {
		return;
	}

	const unsigned char grayed_alpha = col[3] / 2;

	/* For vertical lines between objects. */
	y1 = y2 = *starty;
=======
	if (BLI_listbase_is_empty(lb)) return;

	y1 = y2 = *starty; /* for vertical lines between objects */
>>>>>>> 44505b38
	for (te = lb->first; te; te = te->next) {
		bool draw_childs_grayed_out = draw_grayed_out || (te->drag_data != NULL);
		tselem = TREESTORE(te);

<<<<<<< HEAD
		if (draw_childs_grayed_out) {
			immUniformColor3ubvAlpha(col, grayed_alpha);
		}
		else {
			immUniformColor4ubv(col);
		}

		/* Horizontal Line? */
		if (tselem->type == 0 && (te->idcode == ID_OB || te->idcode == ID_SCE)) {
			immRecti(pos, startx, *starty, startx + UI_UNIT_X, *starty - 1);

			/* Vertical Line? */
			if (te->idcode == ID_OB) {
				te_vertical_line_last = te;
				y2 = *starty;
			}
		}
=======
		/* horizontal line? */
		if (tselem->type == 0 && (te->idcode == ID_OB || te->idcode == ID_SCE))
			glRecti(startx, *starty, startx + UI_UNIT_X, *starty - 1);
>>>>>>> 44505b38

		*starty -= UI_UNIT_Y;

		if (TSELEM_OPEN(tselem, soops))
			outliner_draw_hierarchy_lines_recursive(pos, soops, &te->subtree, startx + UI_UNIT_X,
			                                        col, draw_childs_grayed_out, starty);
	}

<<<<<<< HEAD
	if (draw_grayed_out) {
		immUniformColor3ubvAlpha(col, grayed_alpha);
	}
	else {
		immUniformColor4ubv(col);
	}

	/* Vertical line. */
	te = te_vertical_line_last;
	if ((te != NULL) && (te->parent || lb->first != lb->last)) {
		immRecti(pos, startx, y1 + UI_UNIT_Y, startx + 1, y2);
=======
	/* vertical line */
	te = lb->last;
	if (te->parent || lb->first != lb->last) {
		tselem = TREESTORE(te);
		if (tselem->type == 0 && te->idcode == ID_OB) {

			glRecti(startx, y1 + UI_UNIT_Y, startx + 1, y2);
		}
>>>>>>> 44505b38
	}
}

static void outliner_draw_hierarchy_lines(SpaceOops *soops, ListBase *lb, int startx, int *starty)
{
	Gwn_VertFormat *format = immVertexFormat();
	unsigned int pos = GWN_vertformat_attr_add(format, "pos", GWN_COMP_I32, 2, GWN_FETCH_INT_TO_FLOAT);
	unsigned char col[4];

	immBindBuiltinProgram(GPU_SHADER_2D_UNIFORM_COLOR);
	UI_GetThemeColorBlend3ubv(TH_BACK, TH_TEXT, 0.4f, col);
	col[3] = 255;

	glEnable(GL_BLEND);
	outliner_draw_hierarchy_lines_recursive(pos, soops, lb, startx, col, false, starty);
	glDisable(GL_BLEND);

	immUnbindProgram();
}

static void outliner_draw_struct_marks(ARegion *ar, SpaceOops *soops, ListBase *lb, int *starty)
{
	TreeElement *te;
	TreeStoreElem *tselem;

	for (te = lb->first; te; te = te->next) {
		tselem = TREESTORE(te);

		/* selection status */
		if (TSELEM_OPEN(tselem, soops))
			if (tselem->type == TSE_RNA_STRUCT) {
				Gwn_VertFormat *format = immVertexFormat();
				unsigned int pos = GWN_vertformat_attr_add(format, "pos", GWN_COMP_I32, 2, GWN_FETCH_INT_TO_FLOAT);
				immBindBuiltinProgram(GPU_SHADER_2D_UNIFORM_COLOR);
				immThemeColorShadeAlpha(TH_BACK, -15, -200);
				immRecti(pos, 0, *starty + 1, (int)ar->v2d.cur.xmax, *starty + UI_UNIT_Y - 1);
				immUnbindProgram();
			}

		*starty -= UI_UNIT_Y;
		if (TSELEM_OPEN(tselem, soops)) {
			outliner_draw_struct_marks(ar, soops, &te->subtree, starty);
			if (tselem->type == TSE_RNA_STRUCT) {
				Gwn_VertFormat *format = immVertexFormat();
				unsigned int pos = GWN_vertformat_attr_add(format, "pos", GWN_COMP_F32, 2, GWN_FETCH_FLOAT);
				immBindBuiltinProgram(GPU_SHADER_2D_UNIFORM_COLOR);
				immThemeColorShadeAlpha(TH_BACK, -15, -200);

				immBegin(GWN_PRIM_LINES, 2);
				immVertex2f(pos, 0, (float)*starty + UI_UNIT_Y);
				immVertex2f(pos, ar->v2d.cur.xmax, (float)*starty + UI_UNIT_Y);
				immEnd();

				immUnbindProgram();
			}
		}
	}
}

static void outliner_draw_highlights_recursive(
        unsigned pos, const ARegion *ar, const SpaceOops *soops, const ListBase *lb,
        const float col_selection[4], const float col_highlight[4], const float col_searchmatch[4],
        int start_x, int *io_start_y)
{
<<<<<<< HEAD
	const bool is_searching = SEARCHING_OUTLINER(soops) ||
	                          (soops->outlinevis == SO_DATA_API &&
	                           (soops->filter & SO_FILTER_SEARCH) &&
	                           soops->search_string[0] != 0);

	for (TreeElement *te = lb->first; te; te = te->next) {
		const TreeStoreElem *tselem = TREESTORE(te);
		const int start_y = *io_start_y;
=======
	TreeElement *te;
	TreeStoreElem *tselem;

	for (te = lb->first; te; te = te->next) {
		tselem = TREESTORE(te);
>>>>>>> 44505b38

		/* selection status */
		if (tselem->flag & TSE_SELECTED) {
			immUniformColor4fv(col_selection);
			immRecti(pos, 0, start_y + 1, (int)ar->v2d.cur.xmax, start_y + UI_UNIT_Y - 1);
		}

		/* search match highlights
		 *   we don't expand items when searching in the datablocks but we
		 *   still want to highlight any filter matches. */
		if (is_searching && (tselem->flag & TSE_SEARCHMATCH)) {
			immUniformColor4fv(col_searchmatch);
			immRecti(pos, start_x, start_y + 1, ar->v2d.cur.xmax, start_y + UI_UNIT_Y - 1);
		}

		/* mouse hover highlights */
		if ((tselem->flag & TSE_HIGHLIGHTED) || (te->drag_data != NULL)) {
			immUniformColor4fv(col_highlight);
			immRecti(pos, 0, start_y + 1, (int)ar->v2d.cur.xmax, start_y + UI_UNIT_Y - 1);
		}

		*io_start_y -= UI_UNIT_Y;
		if (TSELEM_OPEN(tselem, soops)) {
			outliner_draw_highlights_recursive(
			        pos, ar, soops, &te->subtree, col_selection, col_highlight, col_searchmatch,
			        start_x + UI_UNIT_X, io_start_y);
		}
	}
}

static void outliner_draw_highlights(ARegion *ar, SpaceOops *soops, int startx, int *starty)
{
	const float col_highlight[4] = {1.0f, 1.0f, 1.0f, 0.13f};
	float col_selection[4], col_searchmatch[4];

	UI_GetThemeColor3fv(TH_SELECT_HIGHLIGHT, col_selection);
	col_selection[3] = 1.0f; /* no alpha */
	UI_GetThemeColor4fv(TH_MATCH, col_searchmatch);
	col_searchmatch[3] = 0.5f;

	glEnable(GL_BLEND);
	Gwn_VertFormat *format = immVertexFormat();
	unsigned int pos = GWN_vertformat_attr_add(format, "pos", GWN_COMP_I32, 2, GWN_FETCH_INT_TO_FLOAT);
	immBindBuiltinProgram(GPU_SHADER_2D_UNIFORM_COLOR);
	outliner_draw_highlights_recursive(pos, ar, soops, &soops->tree, col_selection, col_highlight, col_searchmatch,
	                                   startx, starty);
	immUnbindProgram();
	glDisable(GL_BLEND);
}

static void outliner_draw_tree(
        bContext *C, uiBlock *block, Scene *scene, ViewLayer *view_layer,
        ARegion *ar, SpaceOops *soops, const bool has_restrict_icons,
        TreeElement **te_edit)
{
	const uiFontStyle *fstyle = UI_FSTYLE_WIDGET;
	TreeElement *te_floating = NULL;
	int starty, startx;
<<<<<<< HEAD

	glBlendFuncSeparate(GL_SRC_ALPHA, GL_ONE_MINUS_SRC_ALPHA, GL_ONE, GL_ONE_MINUS_SRC_ALPHA); // only once

	if (soops->outlinevis == SO_DATA_API) {
=======
	float col[3];

	glBlendFunc(GL_SRC_ALPHA,  GL_ONE_MINUS_SRC_ALPHA); // only once

	if (ELEM(soops->outlinevis, SO_DATABLOCKS, SO_USERDEF)) {
>>>>>>> 44505b38
		/* struct marks */
		starty = (int)ar->v2d.tot.ymax - UI_UNIT_Y - OL_Y_OFFSET;
		outliner_draw_struct_marks(ar, soops, &soops->tree, &starty);
	}

<<<<<<< HEAD
	/* draw highlights before hierarchy */
	starty = (int)ar->v2d.tot.ymax - UI_UNIT_Y - OL_Y_OFFSET;
	startx = 0;
	outliner_draw_highlights(ar, soops, startx, &starty);

	/* set scissor so tree elements or lines can't overlap restriction icons */
	GLfloat scissor[4] = {0};
	if (has_restrict_icons) {
		int mask_x = BLI_rcti_size_x(&ar->v2d.mask) - (int)OL_TOGW + 1;
		CLAMP_MIN(mask_x, 0);

		glGetFloatv(GL_SCISSOR_BOX, scissor);
		glScissor(0, 0, mask_x, ar->winy);
	}
=======
	/* always draw selection fill before hierarchy */
	UI_GetThemeColor3fv(TH_SELECT_HIGHLIGHT, col);
	glColor3fv(col);
	starty = (int)ar->v2d.tot.ymax - UI_UNIT_Y - OL_Y_OFFSET;
	outliner_draw_selection(ar, soops, &soops->tree, &starty);
>>>>>>> 44505b38

	// gray hierarchy lines
	
	starty = (int)ar->v2d.tot.ymax - UI_UNIT_Y / 2 - OL_Y_OFFSET;
	startx = UI_UNIT_X / 2 - 1.0f;
<<<<<<< HEAD
	outliner_draw_hierarchy_lines(soops, &soops->tree, startx, &starty);
=======
	outliner_draw_hierarchy(soops, &soops->tree, startx, &starty);
>>>>>>> 44505b38

	// items themselves
	starty = (int)ar->v2d.tot.ymax - UI_UNIT_Y - OL_Y_OFFSET;
	startx = 0;
	for (TreeElement *te = soops->tree.first; te; te = te->next) {
		outliner_draw_tree_element(
		        C, block, fstyle, scene, view_layer,
		        ar, soops, te, te->drag_data != NULL,
		        startx, &starty, te_edit, &te_floating);
	}
	if (te_floating && te_floating->drag_data->insert_handle) {
		outliner_draw_tree_element_floating(ar, te_floating);
	}

	if (has_restrict_icons) {
		/* reset scissor */
		glScissor(UNPACK4(scissor));
	}
}


static void outliner_back(ARegion *ar)
{
	int ystart;
<<<<<<< HEAD
	
	ystart = (int)ar->v2d.tot.ymax;
	ystart = UI_UNIT_Y * (ystart / (UI_UNIT_Y)) - OL_Y_OFFSET;

	Gwn_VertFormat *format = immVertexFormat();
	unsigned int pos = GWN_vertformat_attr_add(format, "pos", GWN_COMP_F32, 2, GWN_FETCH_FLOAT);

	immBindBuiltinProgram(GPU_SHADER_2D_UNIFORM_COLOR);
	immUniformThemeColorShade(TH_BACK, 6);

	const float x1 = 0.0f, x2 = ar->v2d.cur.xmax;
	float y1 = ystart, y2;
	int tot = (int)floor(ystart - ar->v2d.cur.ymin + 2 * UI_UNIT_Y) / (2 * UI_UNIT_Y);

	if (tot > 0) {
		immBegin(GWN_PRIM_TRIS, 6 * tot);
		while (tot--) {
			y1 -= 2 * UI_UNIT_Y;
			y2 = y1 + UI_UNIT_Y;
			immVertex2f(pos, x1, y1);
			immVertex2f(pos, x2, y1);
			immVertex2f(pos, x2, y2);

			immVertex2f(pos, x1, y1);
			immVertex2f(pos, x2, y2);
			immVertex2f(pos, x1, y2);
		}
		immEnd();
=======

	UI_ThemeColorShade(TH_BACK, 6);
	ystart = (int)ar->v2d.tot.ymax;
	ystart = UI_UNIT_Y * (ystart / (UI_UNIT_Y)) - OL_Y_OFFSET;

	while (ystart + 2 * UI_UNIT_Y > ar->v2d.cur.ymin) {
		glRecti(0, ystart, (int)ar->v2d.cur.xmax, ystart + UI_UNIT_Y);
		ystart -= 2 * UI_UNIT_Y;
>>>>>>> 44505b38
	}
	immUnbindProgram();
}

static void outliner_draw_restrictcols(ARegion *ar)
{
<<<<<<< HEAD
	glLineWidth(1.0f);

	unsigned int pos = GWN_vertformat_attr_add(immVertexFormat(), "pos", GWN_COMP_I32, 2, GWN_FETCH_INT_TO_FLOAT);
	immBindBuiltinProgram(GPU_SHADER_2D_UNIFORM_COLOR);
	immUniformThemeColorShadeAlpha(TH_BACK, -15, -200);
	immBegin(GWN_PRIM_LINES, 6);

	immVertex2i(pos, (int)(ar->v2d.cur.xmax - OL_TOG_RESTRICT_VIEWX), (int)ar->v2d.cur.ymax);
	immVertex2i(pos, (int)(ar->v2d.cur.xmax - OL_TOG_RESTRICT_VIEWX), (int)ar->v2d.cur.ymin);

	immVertex2i(pos, (int)(ar->v2d.cur.xmax - OL_TOG_RESTRICT_SELECTX), (int)ar->v2d.cur.ymax);
	immVertex2i(pos, (int)(ar->v2d.cur.xmax - OL_TOG_RESTRICT_SELECTX), (int)ar->v2d.cur.ymin);

	immVertex2i(pos, (int)(ar->v2d.cur.xmax - OL_TOG_RESTRICT_RENDERX), (int)ar->v2d.cur.ymax);
	immVertex2i(pos, (int)(ar->v2d.cur.xmax - OL_TOG_RESTRICT_RENDERX), (int)ar->v2d.cur.ymin);

	immEnd();
	immUnbindProgram();
=======
	int ystart;

	/* background underneath */
	UI_ThemeColor(TH_BACK);
	glRecti((int)(ar->v2d.cur.xmax - OL_TOGW),
	        (int)(ar->v2d.cur.ymin - 1), (int)ar->v2d.cur.xmax, (int)ar->v2d.cur.ymax);

	UI_ThemeColorShade(TH_BACK, 6);
	ystart = (int)ar->v2d.tot.ymax;
	ystart = UI_UNIT_Y * (ystart / (UI_UNIT_Y)) - OL_Y_OFFSET;

	while (ystart + 2 * UI_UNIT_Y > ar->v2d.cur.ymin) {
		glRecti((int)ar->v2d.cur.xmax - OL_TOGW, ystart, (int)ar->v2d.cur.xmax, ystart + UI_UNIT_Y);
		ystart -= 2 * UI_UNIT_Y;
	}

	UI_ThemeColorShadeAlpha(TH_BACK, -15, -200);

	/* view */
	sdrawline((int)(ar->v2d.cur.xmax - OL_TOG_RESTRICT_VIEWX),
	          (int)ar->v2d.cur.ymax,
	          (int)(ar->v2d.cur.xmax - OL_TOG_RESTRICT_VIEWX),
	          (int)ar->v2d.cur.ymin);

	/* render */
	sdrawline((int)(ar->v2d.cur.xmax - OL_TOG_RESTRICT_SELECTX),
	          (int)ar->v2d.cur.ymax,
	          (int)(ar->v2d.cur.xmax - OL_TOG_RESTRICT_SELECTX),
	          (int)ar->v2d.cur.ymin);

	/* render */
	sdrawline((int)(ar->v2d.cur.xmax - OL_TOG_RESTRICT_RENDERX),
	          (int)ar->v2d.cur.ymax,
	          (int)(ar->v2d.cur.xmax - OL_TOG_RESTRICT_RENDERX),
	          (int)ar->v2d.cur.ymin);
>>>>>>> 44505b38
}

/* ****************************************************** */
/* Main Entrypoint - Draw contents of Outliner editor */

void draw_outliner(const bContext *C)
{
	Main *mainvar = CTX_data_main(C);
	Scene *scene = CTX_data_scene(C);
	ViewLayer *view_layer = CTX_data_view_layer(C);
	ARegion *ar = CTX_wm_region(C);
	View2D *v2d = &ar->v2d;
	SpaceOops *soops = CTX_wm_space_outliner(C);
	uiBlock *block;
	int sizey = 0, sizex = 0, sizex_rna = 0;
	TreeElement *te_edit = NULL;
	bool has_restrict_icons;

<<<<<<< HEAD
	outliner_build_tree(mainvar, scene, view_layer, soops, ar); // always
	
=======
	outliner_build_tree(mainvar, scene, soops); // always

>>>>>>> 44505b38
	/* get extents of data */
	outliner_height(soops, &soops->tree, &sizey);

	if (soops->outlinevis == SO_DATA_API) {
		/* RNA has two columns:
		 *  - column 1 is (max_width + OL_RNA_COL_SPACEX) or
		 *				 (OL_RNA_COL_X), whichever is wider...
		 *	- column 2 is fixed at OL_RNA_COL_SIZEX
		 *
		 *  (*) XXX max width for now is a fixed factor of (UI_UNIT_X * (max_indention + 100))
		 */

		/* get actual width of column 1 */
		outliner_rna_width(soops, &soops->tree, &sizex_rna, 0);
		sizex_rna = max_ii(OL_RNA_COLX, sizex_rna + OL_RNA_COL_SPACEX);

		/* get width of data (for setting 'tot' rect, this is column 1 + column 2 + a bit extra) */
		sizex = sizex_rna + OL_RNA_COL_SIZEX + 50;
		has_restrict_icons = false;
	}
	else {
		/* width must take into account restriction columns (if visible) so that entries will still be visible */
		//outliner_width(soops, &soops->tree, &sizex);
		// XXX should use outliner_width instead when te->xend will be set correctly...
		outliner_rna_width(soops, &soops->tree, &sizex, 0);

		/* constant offset for restriction columns */
		// XXX this isn't that great yet...
		if ((soops->flag & SO_HIDE_RESTRICTCOLS) == 0) {
			sizex += OL_TOGW * 3;
<<<<<<< HEAD
		}

		has_restrict_icons = !(soops->flag & SO_HIDE_RESTRICTCOLS);
=======

>>>>>>> 44505b38
	}

	/* adds vertical offset */
	sizey += OL_Y_OFFSET;

	/* update size of tot-rect (extents of data/viewable area) */
	UI_view2d_totRect_set(v2d, sizex, sizey);

	/* force display to pixel coords */
	v2d->flag |= (V2D_PIXELOFS_X | V2D_PIXELOFS_Y);
	/* set matrix for 2d-view controls */
	UI_view2d_view_ortho(v2d);

	/* draw outliner stuff (background, hierarchy lines and names) */
	outliner_back(ar);
	block = UI_block_begin(C, ar, __func__, UI_EMBOSS);
<<<<<<< HEAD
	outliner_draw_tree(
	        (bContext *)C, block, scene, view_layer,
	        ar, soops, has_restrict_icons, &te_edit);

	if (soops->outlinevis == SO_DATA_API) {
=======
	outliner_draw_tree((bContext *)C, block, scene, ar, soops, &te_edit);

	if (ELEM(soops->outlinevis, SO_DATABLOCKS, SO_USERDEF)) {
>>>>>>> 44505b38
		/* draw rna buttons */
		outliner_draw_rnacols(ar, sizex_rna);
		outliner_draw_rnabuts(block, ar, soops, sizex_rna, &soops->tree);
	}
	else if ((soops->outlinevis == SO_ID_ORPHANS) && has_restrict_icons) {
		/* draw user toggle columns */
		outliner_draw_restrictcols(ar);
		outliner_draw_userbuts(block, ar, soops, &soops->tree);
	}
	else if (has_restrict_icons) {
		/* draw restriction columns */
		outliner_draw_restrictcols(ar);
		outliner_draw_restrictbuts(block, scene, ar, soops, &soops->tree);
	}

	/* draw edit buttons if nessecery */
	if (te_edit) {
		outliner_buttons(C, block, ar, te_edit);
	}

	UI_block_end(C, block);
	UI_block_draw(C, block);
<<<<<<< HEAD
} 
=======

	/* clear flag that allows quick redraws */
	soops->storeflag &= ~SO_TREESTORE_REDRAW;
}
>>>>>>> 44505b38
<|MERGE_RESOLUTION|>--- conflicted
+++ resolved
@@ -189,134 +189,16 @@
 
 }
 
-<<<<<<< HEAD
-=======
-static void restrictbutton_recursive_child(bContext *C, Scene *scene, Object *ob_parent, char flag,
-                                           bool state, bool deselect, const char *rnapropname)
-{
-	Main *bmain = CTX_data_main(C);
-	Object *ob;
-
-	for (ob = bmain->object.first; ob; ob = ob->id.next) {
-		if (BKE_object_is_child_recursive(ob_parent, ob)) {
-			/* only do if child object is selectable */
-			if ((flag == OB_RESTRICT_SELECT) || (ob->restrictflag & OB_RESTRICT_SELECT) == 0) {
-				if (state) {
-					ob->restrictflag |= flag;
-					if (deselect) {
-						ED_base_object_select(BKE_scene_base_find(scene, ob), BA_DESELECT);
-					}
-				}
-				else {
-					ob->restrictflag &= ~flag;
-				}
-			}
-
-			if (rnapropname) {
-				PointerRNA ptr;
-				PropertyRNA *prop;
-				ID *id;
-				bAction *action;
-				FCurve *fcu;
-				bool driven, special;
-
-				RNA_id_pointer_create(&ob->id, &ptr);
-				prop = RNA_struct_find_property(&ptr, rnapropname);
-				fcu = rna_get_fcurve_context_ui(C, &ptr, prop, 0, NULL, &action, &driven, &special);
-
-				if (fcu && !driven) {
-					id = ptr.id.data;
-					if (autokeyframe_cfra_can_key(scene, id)) {
-						ReportList *reports = CTX_wm_reports(C);
-						ToolSettings *ts = scene->toolsettings;
-						eInsertKeyFlags key_flag = ANIM_get_keyframing_flags(scene, 1);
-
-						fcu->flag &= ~FCURVE_SELECTED;
-						insert_keyframe(reports, id, action, ((fcu->grp) ? (fcu->grp->name) : (NULL)),
-						                fcu->rna_path, fcu->array_index, CFRA, ts->keyframe_type, key_flag);
-						/* Assuming this is not necessary here, since 'ancestor' object button will do it anyway. */
-						/* WM_event_add_notifier(C, NC_ANIMATION | ND_KEYFRAME | NA_EDITED, NULL); */
-					}
-				}
-			}
-		}
-	}
-}
-
-static void restrictbutton_view_cb(bContext *C, void *poin, void *poin2)
-{
-	Scene *scene = (Scene *)poin;
+static void restrictbutton_r_lay_cb(bContext *C, void *poin, void *UNUSED(poin2))
+{
+	WM_event_add_notifier(C, NC_SCENE | ND_RENDER_OPTIONS, poin);
+}
+
+static void restrictbutton_modifier_cb(bContext *C, void *UNUSED(poin), void *poin2)
+{
 	Object *ob = (Object *)poin2;
 
-	if (!common_restrict_check(C, ob)) return;
-
-	/* deselect objects that are invisible */
-	if (ob->restrictflag & OB_RESTRICT_VIEW) {
-		/* Ouch! There is no backwards pointer from Object to Base,
-		 * so have to do loop to find it. */
-		ED_base_object_select(BKE_scene_base_find(scene, ob), BA_DESELECT);
-	}
-
-	if (CTX_wm_window(C)->eventstate->ctrl) {
-		restrictbutton_recursive_child(C, scene, ob, OB_RESTRICT_VIEW,
-		                               (ob->restrictflag & OB_RESTRICT_VIEW) != 0, true, "hide");
-	}
-
-	WM_event_add_notifier(C, NC_SCENE | ND_OB_SELECT, scene);
-
-}
-
-static void restrictbutton_sel_cb(bContext *C, void *poin, void *poin2)
-{
-	Scene *scene = (Scene *)poin;
-	Object *ob = (Object *)poin2;
-
-	if (!common_restrict_check(C, ob)) return;
-
-	/* if select restriction has just been turned on */
-	if (ob->restrictflag & OB_RESTRICT_SELECT) {
-		/* Ouch! There is no backwards pointer from Object to Base,
-		 * so have to do loop to find it. */
-		ED_base_object_select(BKE_scene_base_find(scene, ob), BA_DESELECT);
-	}
-
-	if (CTX_wm_window(C)->eventstate->ctrl) {
-		restrictbutton_recursive_child(C, scene, ob, OB_RESTRICT_SELECT,
-		                               (ob->restrictflag & OB_RESTRICT_SELECT) != 0, true, NULL);
-	}
-
-	WM_event_add_notifier(C, NC_SCENE | ND_OB_SELECT, scene);
-
-}
-
-static void restrictbutton_rend_cb(bContext *C, void *poin, void *poin2)
-{
-	Object *ob = (Object *)poin2;
-
-	if (CTX_wm_window(C)->eventstate->ctrl) {
-		restrictbutton_recursive_child(C, (Scene *)poin, ob, OB_RESTRICT_RENDER,
-		                               (ob->restrictflag & OB_RESTRICT_RENDER) != 0, false, "hide_render");
-	}
-
-	WM_event_add_notifier(C, NC_SCENE | ND_OB_RENDER, poin);
-}
-
->>>>>>> 44505b38
-static void restrictbutton_r_lay_cb(bContext *C, void *poin, void *UNUSED(poin2))
-{
-	WM_event_add_notifier(C, NC_SCENE | ND_RENDER_OPTIONS, poin);
-}
-
-static void restrictbutton_modifier_cb(bContext *C, void *UNUSED(poin), void *poin2)
-{
-	Object *ob = (Object *)poin2;
-<<<<<<< HEAD
-	
 	DEG_id_tag_update(&ob->id, OB_RECALC_DATA);
-=======
-
-	DAG_id_tag_update(&ob->id, OB_RECALC_DATA);
->>>>>>> 44505b38
 	WM_event_add_notifier(C, NC_OBJECT | ND_MODIFIER, ob);
 }
 
@@ -380,101 +262,6 @@
 	WM_event_add_notifier(C, NC_GPENCIL | ND_DATA | NA_EDITED, NULL);
 }
 
-<<<<<<< HEAD
-=======
-static int group_restrict_flag(Group *gr, int flag)
-{
-	GroupObject *gob;
-
-#ifdef USE_GROUP_SELECT
-	for (gob = gr->gobject.first; gob; gob = gob->next) {
-		if ((gob->ob->restrictflag & flag) == 0)
-			return 0;
-	}
-	return 1;
-#else
-	/* weak but fast */
-	if ((gob = gr->gobject.first))
-		if ((gob->ob->restrictflag & flag) == 0)
-			return 0;
-	return 1;
-#endif
-}
-
-static int group_select_flag(Group *gr)
-{
-	GroupObject *gob;
-
-#ifdef USE_GROUP_SELECT
-	for (gob = gr->gobject.first; gob; gob = gob->next)
-		if ((gob->ob->flag & SELECT))
-			return 1;
-
-	return 0;
-#else
-	/* weak but fast */
-	if ((gob = gr->gobject.first))
-		if (gob->ob->flag & SELECT)
-			return 1;
-	return 0;
-#endif
-}
-
-void restrictbutton_gr_restrict_flag(void *poin, void *poin2, int flag)
-{
-	Scene *scene = (Scene *)poin;
-	GroupObject *gob;
-	Group *gr = (Group *)poin2;
-
-	if (group_restrict_flag(gr, flag)) {
-		for (gob = gr->gobject.first; gob; gob = gob->next) {
-			if (ID_IS_LINKED(gob->ob))
-				continue;
-
-			gob->ob->restrictflag &= ~flag;
-
-			if (flag == OB_RESTRICT_VIEW)
-				if (gob->ob->flag & SELECT)
-					ED_base_object_select(BKE_scene_base_find(scene, gob->ob), BA_DESELECT);
-		}
-	}
-	else {
-		for (gob = gr->gobject.first; gob; gob = gob->next) {
-			if (ID_IS_LINKED(gob->ob))
-				continue;
-
-			/* not in editmode */
-			if (scene->obedit != gob->ob) {
-				gob->ob->restrictflag |= flag;
-
-				if (ELEM(flag, OB_RESTRICT_SELECT, OB_RESTRICT_VIEW)) {
-					if ((gob->ob->flag & SELECT)) {
-						ED_base_object_select(BKE_scene_base_find(scene, gob->ob), BA_DESELECT);
-					}
-				}
-			}
-		}
-	}
-}
-
-static void restrictbutton_gr_restrict_view(bContext *C, void *poin, void *poin2)
-{
-	restrictbutton_gr_restrict_flag(poin, poin2, OB_RESTRICT_VIEW);
-	WM_event_add_notifier(C, NC_GROUP, NULL);
-	DAG_id_type_tag(CTX_data_main(C), ID_OB);
-}
-static void restrictbutton_gr_restrict_select(bContext *C, void *poin, void *poin2)
-{
-	restrictbutton_gr_restrict_flag(poin, poin2, OB_RESTRICT_SELECT);
-	WM_event_add_notifier(C, NC_GROUP, NULL);
-}
-static void restrictbutton_gr_restrict_render(bContext *C, void *poin, void *poin2)
-{
-	restrictbutton_gr_restrict_flag(poin, poin2, OB_RESTRICT_RENDER);
-	WM_event_add_notifier(C, NC_GROUP, NULL);
-}
-
->>>>>>> 44505b38
 static void restrictbutton_id_user_toggle(bContext *UNUSED(C), void *poin, void *UNUSED(poin2))
 {
 	ID *id = (ID *)poin;
@@ -568,14 +355,8 @@
 					char newname[sizeof(bone->name)];
 
 					/* always make current object active */
-<<<<<<< HEAD
 					tree_element_active(C, scene, view_layer, soops, te, OL_SETSEL_NORMAL, true);
-					
-=======
-					tree_element_active(C, scene, soops, te, OL_SETSEL_NORMAL, true);
-					ob = OBACT;
-
->>>>>>> 44505b38
+
 					/* restore bone name */
 					BLI_strncpy(newname, bone->name, sizeof(bone->name));
 					BLI_strncpy(bone->name, oldname, sizeof(bone->name));
@@ -672,119 +453,18 @@
 	for (te = lb->first; te; te = te->next) {
 		tselem = TREESTORE(te);
 		if (te->ys + 2 * UI_UNIT_Y >= ar->v2d.cur.ymin && te->ys <= ar->v2d.cur.ymax) {
-<<<<<<< HEAD
 			if (tselem->type == TSE_R_LAYER && (soops->outlinevis == SO_SCENES)) {
 				/* View layer render toggle. */
 				ViewLayer *view_layer = te->directdata;
-=======
-			/* objects have toggle-able restriction flags */
-			if (tselem->type == 0 && te->idcode == ID_OB) {
-				PointerRNA ptr;
-
-				ob = (Object *)tselem->id;
-				RNA_pointer_create((ID *)ob, &RNA_Object, ob, &ptr);
 
 				UI_block_emboss_set(block, UI_EMBOSS_NONE);
-				bt = uiDefIconButR_prop(block, UI_BTYPE_ICON_TOGGLE, 0, ICON_RESTRICT_VIEW_OFF,
-				                        (int)(ar->v2d.cur.xmax - OL_TOG_RESTRICT_VIEWX), te->ys, UI_UNIT_X, UI_UNIT_Y,
-				                        &ptr, object_prop_hide, -1, 0, 0, -1, -1,
-				                        TIP_("Restrict viewport visibility (Ctrl - Recursive)"));
-				UI_but_func_set(bt, restrictbutton_view_cb, scene, ob);
-				UI_but_flag_enable(bt, UI_BUT_DRAG_LOCK);
-
-				bt = uiDefIconButR_prop(block, UI_BTYPE_ICON_TOGGLE, 0, ICON_RESTRICT_SELECT_OFF,
-				                        (int)(ar->v2d.cur.xmax - OL_TOG_RESTRICT_SELECTX), te->ys, UI_UNIT_X, UI_UNIT_Y,
-				                        &ptr, object_prop_hide_select, -1, 0, 0, -1, -1,
-				                        TIP_("Restrict viewport selection (Ctrl - Recursive)"));
-				UI_but_func_set(bt, restrictbutton_sel_cb, scene, ob);
-				UI_but_flag_enable(bt, UI_BUT_DRAG_LOCK);
-
-				bt = uiDefIconButR_prop(block, UI_BTYPE_ICON_TOGGLE, 0, ICON_RESTRICT_RENDER_OFF,
-				                        (int)(ar->v2d.cur.xmax - OL_TOG_RESTRICT_RENDERX), te->ys, UI_UNIT_X, UI_UNIT_Y,
-				                        &ptr, object_prop_hide_render, -1, 0, 0, -1, -1,
-				                        TIP_("Restrict rendering (Ctrl - Recursive)"));
-				UI_but_func_set(bt, restrictbutton_rend_cb, scene, ob);
-				UI_but_flag_enable(bt, UI_BUT_DRAG_LOCK);
-
-				UI_block_emboss_set(block, UI_EMBOSS);
-
-			}
-			if (tselem->type == 0 && te->idcode == ID_GR) {
-				int restrict_bool;
-				int but_flag = UI_BUT_DRAG_LOCK;
-				gr = (Group *)tselem->id;
-
-				if (ID_IS_LINKED(gr))
-					but_flag |= UI_BUT_DISABLED;
-
-				UI_block_emboss_set(block, UI_EMBOSS_NONE);
-
-				restrict_bool = group_restrict_flag(gr, OB_RESTRICT_VIEW);
-				bt = uiDefIconBut(block, UI_BTYPE_ICON_TOGGLE, 0, restrict_bool ? ICON_RESTRICT_VIEW_ON : ICON_RESTRICT_VIEW_OFF,
-				                  (int)(ar->v2d.cur.xmax - OL_TOG_RESTRICT_VIEWX), te->ys, UI_UNIT_X, UI_UNIT_Y,
-				                  NULL, 0, 0, 0, 0, TIP_("Restrict/Allow visibility in the 3D View"));
-				UI_but_func_set(bt, restrictbutton_gr_restrict_view, scene, gr);
-				UI_but_flag_enable(bt, but_flag);
-
-				restrict_bool = group_restrict_flag(gr, OB_RESTRICT_SELECT);
-				bt = uiDefIconBut(block, UI_BTYPE_ICON_TOGGLE, 0, restrict_bool ? ICON_RESTRICT_SELECT_ON : ICON_RESTRICT_SELECT_OFF,
-				                  (int)(ar->v2d.cur.xmax - OL_TOG_RESTRICT_SELECTX), te->ys, UI_UNIT_X, UI_UNIT_Y,
-				                  NULL, 0, 0, 0, 0, TIP_("Restrict/Allow selection in the 3D View"));
-				UI_but_func_set(bt, restrictbutton_gr_restrict_select, scene, gr);
-				UI_but_flag_enable(bt, but_flag);
-
-				restrict_bool = group_restrict_flag(gr, OB_RESTRICT_RENDER);
-				bt = uiDefIconBut(block, UI_BTYPE_ICON_TOGGLE, 0, restrict_bool ? ICON_RESTRICT_RENDER_ON : ICON_RESTRICT_RENDER_OFF,
-				                  (int)(ar->v2d.cur.xmax - OL_TOG_RESTRICT_RENDERX), te->ys, UI_UNIT_X, UI_UNIT_Y,
-				                  NULL, 0, 0, 0, 0, TIP_("Restrict/Allow renderability"));
-				UI_but_func_set(bt, restrictbutton_gr_restrict_render, scene, gr);
-				UI_but_flag_enable(bt, but_flag);
->>>>>>> 44505b38
-
-				UI_block_emboss_set(block, UI_EMBOSS_NONE);
-<<<<<<< HEAD
-				
+
 				bt = uiDefIconButBitS(block, UI_BTYPE_ICON_TOGGLE_N, VIEW_LAYER_RENDER, 0, ICON_RESTRICT_RENDER_OFF,
 				                      (int)(ar->v2d.cur.xmax - OL_TOG_RESTRICT_RENDERX), te->ys, UI_UNIT_X,
 				                      UI_UNIT_Y, &view_layer->flag, 0, 0, 0, 0, TIP_("Use view layer for rendering"));
 				UI_but_func_set(bt, restrictbutton_r_lay_cb, tselem->id, NULL);
 				UI_but_flag_enable(bt, UI_BUT_DRAG_LOCK);
-				
-=======
-
-				bt = uiDefIconButBitI(block, UI_BTYPE_ICON_TOGGLE_N, SCE_LAY_DISABLE, 0, ICON_CHECKBOX_HLT - 1,
-				                      (int)(ar->v2d.cur.xmax - OL_TOG_RESTRICT_VIEWX), te->ys, UI_UNIT_X,
-				                      UI_UNIT_Y, te->directdata, 0, 0, 0, 0, TIP_("Render this RenderLayer"));
-				UI_but_func_set(bt, restrictbutton_r_lay_cb, tselem->id, NULL);
-				UI_but_flag_enable(bt, UI_BUT_DRAG_LOCK);
-
-				UI_block_emboss_set(block, UI_EMBOSS);
-			}
-			else if (tselem->type == TSE_R_PASS) {
-				int *layflag = te->directdata;
-				int passflag = 1 << tselem->nr;
-
-				UI_block_emboss_set(block, UI_EMBOSS_NONE);
-
-
-				bt = uiDefIconButBitI(block, UI_BTYPE_ICON_TOGGLE, passflag, 0, ICON_CHECKBOX_HLT - 1,
-				                      (int)(ar->v2d.cur.xmax - OL_TOG_RESTRICT_VIEWX), te->ys, UI_UNIT_X,
-				                      UI_UNIT_Y, layflag, 0, 0, 0, 0, TIP_("Render this Pass"));
-				UI_but_func_set(bt, restrictbutton_r_lay_cb, tselem->id, NULL);
-				UI_but_flag_enable(bt, UI_BUT_DRAG_LOCK);
-
-				layflag++;  /* is lay_xor */
-				if (ELEM(passflag, SCE_PASS_SPEC, SCE_PASS_SHADOW, SCE_PASS_AO, SCE_PASS_REFLECT, SCE_PASS_REFRACT,
-				          SCE_PASS_INDIRECT, SCE_PASS_EMIT, SCE_PASS_ENVIRONMENT))
-				{
-					bt = uiDefIconButBitI(block, UI_BTYPE_TOGGLE, passflag, 0, (*layflag & passflag) ? ICON_DOT : ICON_BLANK1,
-					                      (int)(ar->v2d.cur.xmax - OL_TOG_RESTRICT_SELECTX), te->ys, UI_UNIT_X,
-					                      UI_UNIT_Y, layflag, 0, 0, 0, 0, TIP_("Exclude this Pass from Combined"));
-					UI_but_func_set(bt, restrictbutton_r_lay_cb, tselem->id, NULL);
-					UI_but_flag_enable(bt, UI_BUT_DRAG_LOCK);
-				}
-
->>>>>>> 44505b38
+
 				UI_block_emboss_set(block, UI_EMBOSS);
 			}
 			else if (tselem->type == TSE_MODIFIER) {
@@ -1201,7 +881,6 @@
 				ModifierData *md = BLI_findlink(&ob->modifiers, tselem->nr);
 				switch ((ModifierType)md->type) {
 					case eModifierType_Subsurf:
-<<<<<<< HEAD
 						ICON_DRAW(ICON_MOD_SUBSURF);
 						break;
 					case eModifierType_Armature:
@@ -1237,31 +916,6 @@
 					case eModifierType_ParticleSystem:
 						ICON_DRAW(ICON_MOD_PARTICLES);
 						break;
-=======
-						UI_icon_draw(x, y, ICON_MOD_SUBSURF); break;
-					case eModifierType_Armature:
-						UI_icon_draw(x, y, ICON_MOD_ARMATURE); break;
-					case eModifierType_Lattice:
-						UI_icon_draw(x, y, ICON_MOD_LATTICE); break;
-					case eModifierType_Curve:
-						UI_icon_draw(x, y, ICON_MOD_CURVE); break;
-					case eModifierType_Build:
-						UI_icon_draw(x, y, ICON_MOD_BUILD); break;
-					case eModifierType_Mirror:
-						UI_icon_draw(x, y, ICON_MOD_MIRROR); break;
-					case eModifierType_Decimate:
-						UI_icon_draw(x, y, ICON_MOD_DECIM); break;
-					case eModifierType_Wave:
-						UI_icon_draw(x, y, ICON_MOD_WAVE); break;
-					case eModifierType_Hook:
-						UI_icon_draw(x, y, ICON_HOOK); break;
-					case eModifierType_Softbody:
-						UI_icon_draw(x, y, ICON_MOD_SOFT); break;
-					case eModifierType_Boolean:
-						UI_icon_draw(x, y, ICON_MOD_BOOLEAN); break;
-					case eModifierType_ParticleSystem:
-						UI_icon_draw(x, y, ICON_MOD_PARTICLES); break;
->>>>>>> 44505b38
 					case eModifierType_ParticleInstance:
 						ICON_DRAW(ICON_MOD_PARTICLES);
 						break;
@@ -1599,10 +1253,6 @@
 	const Object *obact = OBACT(view_layer);
 
 	for (te = lb->first; te; te = te->next) {
-<<<<<<< HEAD
-=======
-
->>>>>>> 44505b38
 		/* exit drawing early */
 		if ((*offsx) - UI_UNIT_X > xmax)
 			break;
@@ -1644,13 +1294,8 @@
 				        color);
 				glEnable(GL_BLEND); /* roundbox disables */
 			}
-<<<<<<< HEAD
-			
+
 			tselem_draw_icon(block, xmax, (float)*offsx, (float)ys, tselem, te, 0.5f * alpha_fac);
-=======
-
-			tselem_draw_icon(block, xmax, (float)*offsx, (float)ys, tselem, te, 0.5f);
->>>>>>> 44505b38
 			te->xs = *offsx;
 			te->ys = ys;
 			te->xend = (short)*offsx + UI_UNIT_X;
@@ -1674,18 +1319,12 @@
 {
 	TreeElement *ten;
 
-<<<<<<< HEAD
 	/* closed items may be displayed in row of parent, don't change their coordinate! */
 	if ((te->flag & TE_ICONROW) == 0) {
 		/* store coord and continue, we need coordinates for elements outside view too */
 		te->xs = startx;
 		te->ys = starty;
 	}
-=======
-	/* store coord and continue, we need coordinates for elements outside view too */
-	te->xs = startx;
-	te->ys = starty;
->>>>>>> 44505b38
 
 	for (ten = te->subtree.first; ten; ten = ten->next) {
 		outliner_set_coord_tree_element(ten, startx + UI_UNIT_X, starty);
@@ -1702,21 +1341,13 @@
 	float ufac = UI_UNIT_X / 20.0f;
 	int offsx = 0;
 	eOLDrawState active = OL_DRAWSEL_NONE;
-<<<<<<< HEAD
 	float color[4];
-=======
-
->>>>>>> 44505b38
 	tselem = TREESTORE(te);
 
 	if (*starty + 2 * UI_UNIT_Y >= ar->v2d.cur.ymin && *starty <= ar->v2d.cur.ymax) {
 		const float alpha_fac = ((te->flag & TE_DISABLED) || draw_grayed_out) ? 0.5f : 1.0f;
 		const float alpha = 0.5f * alpha_fac;
 		int xmax = ar->v2d.cur.xmax;
-<<<<<<< HEAD
-=======
-		unsigned char alpha = 128;
->>>>>>> 44505b38
 
 		if ((tselem->flag & TSE_TEXTBUT) && (*te_edit == NULL)) {
 			*te_edit = te;
@@ -1731,60 +1362,21 @@
 
 		glEnable(GL_BLEND);
 
-<<<<<<< HEAD
 		/* colors for active/selected data */
 		if (tselem->type == 0) {
 			const Object *obact = OBACT(view_layer);
 			if (te->idcode == ID_SCE) {
 				if (tselem->id == (ID *)scene) {
 					rgba_float_args_set(color, 1.0f, 1.0f, 1.0f, alpha);
-=======
-		/* start by highlighting search matches
-		 *	we don't expand items when searching in the datablocks but we
-		 *	still want to highlight any filter matches.
-		 */
-		if ((SEARCHING_OUTLINER(soops) || (soops->outlinevis == SO_DATABLOCKS && soops->search_string[0] != 0)) &&
-		    (tselem->flag & TSE_SEARCHMATCH))
-		{
-			char col[4];
-			UI_GetThemeColorType4ubv(TH_MATCH, SPACE_OUTLINER, col);
-			col[3] = alpha;
-			glColor4ubv((GLubyte *)col);
-			glRecti(startx, *starty + 1, ar->v2d.cur.xmax, *starty + UI_UNIT_Y - 1);
-		}
-
-		/* colors for active/selected data */
-		if (tselem->type == 0) {
-
-			if (te->idcode == ID_SCE) {
-				if (tselem->id == (ID *)scene) {
-					glColor4ub(255, 255, 255, alpha);
-					active = OL_DRAWSEL_ACTIVE;
-				}
-			}
-			else if (te->idcode == ID_GR) {
-				Group *gr = (Group *)tselem->id;
-				if (group_select_flag(gr)) {
-					char col[4];
-					UI_GetThemeColorType4ubv(TH_SELECT, SPACE_VIEW3D, col);
-					col[3] = alpha;
-					glColor4ubv((GLubyte *)col);
-
->>>>>>> 44505b38
 					active = OL_DRAWSEL_ACTIVE;
 				}
 			}
 			else if (te->idcode == ID_OB) {
 				Object *ob = (Object *)tselem->id;
-<<<<<<< HEAD
 				Base *base = (Base *)te->directdata;
 				const bool is_selected = (base != NULL) && ((base->flag & BASE_SELECTED) != 0);
 
 				if (ob == obact || is_selected) {
-=======
-
-				if (ob == OBACT || (ob->flag & SELECT)) {
->>>>>>> 44505b38
 					char col[4] = {0, 0, 0, 0};
 
 					/* outliner active ob: always white text, circle color now similar to view3d */
@@ -1802,15 +1394,8 @@
 						UI_GetThemeColorType4ubv(TH_SELECT, SPACE_VIEW3D, col);
 						col[3] = alpha;
 					}
-<<<<<<< HEAD
 					rgba_float_args_set(color, (float)col[0] / 255, (float)col[1] / 255, (float)col[2] / 255, alpha);
 				}
-=======
-
-					glColor4ubv((GLubyte *)col);
-				}
-
->>>>>>> 44505b38
 			}
 			else if (is_object_data_in_editmode(tselem->id, obact)) {
 				rgba_float_args_set(color, 1.0f, 1.0f, 1.0f, alpha);
@@ -1842,21 +1427,13 @@
 
 			te->flag |= TE_ACTIVE; // for lookup in display hierarchies
 		}
-<<<<<<< HEAD
-		
+
 		if (tselem->type == TSE_VIEW_COLLECTION_BASE) {
 			/* Scene collection in view layer can't expand/collapse. */
 		}
 		else if (te->subtree.first || (tselem->type == 0 && te->idcode == ID_SCE) || (te->flag & TE_LAZY_CLOSED)) {
 			/* open/close icon, only when sublevels, except for scene */
 			int icon_x = startx;
-=======
-
-		/* open/close icon, only when sublevels, except for scene */
-		if (te->subtree.first || (tselem->type == 0 && te->idcode == ID_SCE) || (te->flag & TE_LAZY_CLOSED)) {
-			int icon_x;
-			icon_x = startx;
->>>>>>> 44505b38
 
 			// icons a bit higher
 			if (TSELEM_OPEN(tselem, soops))
@@ -1869,29 +1446,15 @@
 		offsx += UI_UNIT_X;
 
 		/* datatype icon */
-<<<<<<< HEAD
-		
+
 		if (!(ELEM(tselem->type, TSE_RNA_PROPERTY, TSE_RNA_ARRAY_ELEM, TSE_ID_BASE))) {
 			tselem_draw_icon(block, xmax, (float)startx + offsx, (float)*starty, tselem, te, alpha_fac);
-=======
-
-		if (!(ELEM(tselem->type, TSE_RNA_PROPERTY, TSE_RNA_ARRAY_ELEM))) {
-
-			tselem_draw_icon(block, xmax, (float)startx + offsx, (float)*starty, tselem, te, 1.0f);
-
->>>>>>> 44505b38
 			offsx += UI_UNIT_X + 2 * ufac;
 		}
 		else
 			offsx += 2 * ufac;
-<<<<<<< HEAD
-		
+
 		if (ELEM(tselem->type, 0, TSE_LAYER_COLLECTION) && ID_IS_LINKED(tselem->id)) {
-=======
-
-		if (tselem->type == 0 && ID_IS_LINKED(tselem->id)) {
-			glPixelTransferf(GL_ALPHA_SCALE, 0.5f);
->>>>>>> 44505b38
 			if (tselem->id->tag & LIB_TAG_MISSING) {
 				UI_icon_draw_alpha((float)startx + offsx + 2 * ufac, (float)*starty + 2 * ufac, ICON_LIBRARY_DATA_BROKEN,
 				                   alpha_fac);
@@ -1944,7 +1507,6 @@
 				else if (tselem->type != TSE_R_LAYER) {
 					int tempx = startx + offsx;
 
-<<<<<<< HEAD
 					glEnable(GL_BLEND);
 
 					/* divider */
@@ -1969,21 +1531,6 @@
 					        C, block, scene, view_layer, soops, &te->subtree, 0, xmax, &tempx,
 					        *starty, alpha_fac);
 
-=======
-					/* divider */
-					UI_ThemeColorShade(TH_BACK, -40);
-					glRecti(tempx   - 10.0f * ufac,
-					        *starty +  4.0f * ufac,
-					        tempx   -  8.0f * ufac,
-					        *starty + UI_UNIT_Y - 4.0f * ufac);
-
-					glEnable(GL_BLEND);
-					glPixelTransferf(GL_ALPHA_SCALE, 0.5);
-
-					outliner_draw_iconrow(C, block, scene, soops, &te->subtree, 0, xmax, &tempx, *starty);
-
-					glPixelTransferf(GL_ALPHA_SCALE, 1.0);
->>>>>>> 44505b38
 					glDisable(GL_BLEND);
 				}
 			}
@@ -2072,7 +1619,6 @@
 	TreeStoreElem *tselem;
 	int y1, y2;
 
-<<<<<<< HEAD
 	if (BLI_listbase_is_empty(lb)) {
 		return;
 	}
@@ -2081,16 +1627,10 @@
 
 	/* For vertical lines between objects. */
 	y1 = y2 = *starty;
-=======
-	if (BLI_listbase_is_empty(lb)) return;
-
-	y1 = y2 = *starty; /* for vertical lines between objects */
->>>>>>> 44505b38
 	for (te = lb->first; te; te = te->next) {
 		bool draw_childs_grayed_out = draw_grayed_out || (te->drag_data != NULL);
 		tselem = TREESTORE(te);
 
-<<<<<<< HEAD
 		if (draw_childs_grayed_out) {
 			immUniformColor3ubvAlpha(col, grayed_alpha);
 		}
@@ -2108,11 +1648,6 @@
 				y2 = *starty;
 			}
 		}
-=======
-		/* horizontal line? */
-		if (tselem->type == 0 && (te->idcode == ID_OB || te->idcode == ID_SCE))
-			glRecti(startx, *starty, startx + UI_UNIT_X, *starty - 1);
->>>>>>> 44505b38
 
 		*starty -= UI_UNIT_Y;
 
@@ -2121,7 +1656,6 @@
 			                                        col, draw_childs_grayed_out, starty);
 	}
 
-<<<<<<< HEAD
 	if (draw_grayed_out) {
 		immUniformColor3ubvAlpha(col, grayed_alpha);
 	}
@@ -2133,16 +1667,6 @@
 	te = te_vertical_line_last;
 	if ((te != NULL) && (te->parent || lb->first != lb->last)) {
 		immRecti(pos, startx, y1 + UI_UNIT_Y, startx + 1, y2);
-=======
-	/* vertical line */
-	te = lb->last;
-	if (te->parent || lb->first != lb->last) {
-		tselem = TREESTORE(te);
-		if (tselem->type == 0 && te->idcode == ID_OB) {
-
-			glRecti(startx, y1 + UI_UNIT_Y, startx + 1, y2);
-		}
->>>>>>> 44505b38
 	}
 }
 
@@ -2207,7 +1731,6 @@
         const float col_selection[4], const float col_highlight[4], const float col_searchmatch[4],
         int start_x, int *io_start_y)
 {
-<<<<<<< HEAD
 	const bool is_searching = SEARCHING_OUTLINER(soops) ||
 	                          (soops->outlinevis == SO_DATA_API &&
 	                           (soops->filter & SO_FILTER_SEARCH) &&
@@ -2216,13 +1739,6 @@
 	for (TreeElement *te = lb->first; te; te = te->next) {
 		const TreeStoreElem *tselem = TREESTORE(te);
 		const int start_y = *io_start_y;
-=======
-	TreeElement *te;
-	TreeStoreElem *tselem;
-
-	for (te = lb->first; te; te = te->next) {
-		tselem = TREESTORE(te);
->>>>>>> 44505b38
 
 		/* selection status */
 		if (tselem->flag & TSE_SELECTED) {
@@ -2281,24 +1797,15 @@
 	const uiFontStyle *fstyle = UI_FSTYLE_WIDGET;
 	TreeElement *te_floating = NULL;
 	int starty, startx;
-<<<<<<< HEAD
 
 	glBlendFuncSeparate(GL_SRC_ALPHA, GL_ONE_MINUS_SRC_ALPHA, GL_ONE, GL_ONE_MINUS_SRC_ALPHA); // only once
 
 	if (soops->outlinevis == SO_DATA_API) {
-=======
-	float col[3];
-
-	glBlendFunc(GL_SRC_ALPHA,  GL_ONE_MINUS_SRC_ALPHA); // only once
-
-	if (ELEM(soops->outlinevis, SO_DATABLOCKS, SO_USERDEF)) {
->>>>>>> 44505b38
 		/* struct marks */
 		starty = (int)ar->v2d.tot.ymax - UI_UNIT_Y - OL_Y_OFFSET;
 		outliner_draw_struct_marks(ar, soops, &soops->tree, &starty);
 	}
 
-<<<<<<< HEAD
 	/* draw highlights before hierarchy */
 	starty = (int)ar->v2d.tot.ymax - UI_UNIT_Y - OL_Y_OFFSET;
 	startx = 0;
@@ -2313,23 +1820,12 @@
 		glGetFloatv(GL_SCISSOR_BOX, scissor);
 		glScissor(0, 0, mask_x, ar->winy);
 	}
-=======
-	/* always draw selection fill before hierarchy */
-	UI_GetThemeColor3fv(TH_SELECT_HIGHLIGHT, col);
-	glColor3fv(col);
-	starty = (int)ar->v2d.tot.ymax - UI_UNIT_Y - OL_Y_OFFSET;
-	outliner_draw_selection(ar, soops, &soops->tree, &starty);
->>>>>>> 44505b38
 
 	// gray hierarchy lines
-	
+
 	starty = (int)ar->v2d.tot.ymax - UI_UNIT_Y / 2 - OL_Y_OFFSET;
 	startx = UI_UNIT_X / 2 - 1.0f;
-<<<<<<< HEAD
 	outliner_draw_hierarchy_lines(soops, &soops->tree, startx, &starty);
-=======
-	outliner_draw_hierarchy(soops, &soops->tree, startx, &starty);
->>>>>>> 44505b38
 
 	// items themselves
 	starty = (int)ar->v2d.tot.ymax - UI_UNIT_Y - OL_Y_OFFSET;
@@ -2354,8 +1850,7 @@
 static void outliner_back(ARegion *ar)
 {
 	int ystart;
-<<<<<<< HEAD
-	
+
 	ystart = (int)ar->v2d.tot.ymax;
 	ystart = UI_UNIT_Y * (ystart / (UI_UNIT_Y)) - OL_Y_OFFSET;
 
@@ -2383,23 +1878,12 @@
 			immVertex2f(pos, x1, y2);
 		}
 		immEnd();
-=======
-
-	UI_ThemeColorShade(TH_BACK, 6);
-	ystart = (int)ar->v2d.tot.ymax;
-	ystart = UI_UNIT_Y * (ystart / (UI_UNIT_Y)) - OL_Y_OFFSET;
-
-	while (ystart + 2 * UI_UNIT_Y > ar->v2d.cur.ymin) {
-		glRecti(0, ystart, (int)ar->v2d.cur.xmax, ystart + UI_UNIT_Y);
-		ystart -= 2 * UI_UNIT_Y;
->>>>>>> 44505b38
 	}
 	immUnbindProgram();
 }
 
 static void outliner_draw_restrictcols(ARegion *ar)
 {
-<<<<<<< HEAD
 	glLineWidth(1.0f);
 
 	unsigned int pos = GWN_vertformat_attr_add(immVertexFormat(), "pos", GWN_COMP_I32, 2, GWN_FETCH_INT_TO_FLOAT);
@@ -2418,43 +1902,6 @@
 
 	immEnd();
 	immUnbindProgram();
-=======
-	int ystart;
-
-	/* background underneath */
-	UI_ThemeColor(TH_BACK);
-	glRecti((int)(ar->v2d.cur.xmax - OL_TOGW),
-	        (int)(ar->v2d.cur.ymin - 1), (int)ar->v2d.cur.xmax, (int)ar->v2d.cur.ymax);
-
-	UI_ThemeColorShade(TH_BACK, 6);
-	ystart = (int)ar->v2d.tot.ymax;
-	ystart = UI_UNIT_Y * (ystart / (UI_UNIT_Y)) - OL_Y_OFFSET;
-
-	while (ystart + 2 * UI_UNIT_Y > ar->v2d.cur.ymin) {
-		glRecti((int)ar->v2d.cur.xmax - OL_TOGW, ystart, (int)ar->v2d.cur.xmax, ystart + UI_UNIT_Y);
-		ystart -= 2 * UI_UNIT_Y;
-	}
-
-	UI_ThemeColorShadeAlpha(TH_BACK, -15, -200);
-
-	/* view */
-	sdrawline((int)(ar->v2d.cur.xmax - OL_TOG_RESTRICT_VIEWX),
-	          (int)ar->v2d.cur.ymax,
-	          (int)(ar->v2d.cur.xmax - OL_TOG_RESTRICT_VIEWX),
-	          (int)ar->v2d.cur.ymin);
-
-	/* render */
-	sdrawline((int)(ar->v2d.cur.xmax - OL_TOG_RESTRICT_SELECTX),
-	          (int)ar->v2d.cur.ymax,
-	          (int)(ar->v2d.cur.xmax - OL_TOG_RESTRICT_SELECTX),
-	          (int)ar->v2d.cur.ymin);
-
-	/* render */
-	sdrawline((int)(ar->v2d.cur.xmax - OL_TOG_RESTRICT_RENDERX),
-	          (int)ar->v2d.cur.ymax,
-	          (int)(ar->v2d.cur.xmax - OL_TOG_RESTRICT_RENDERX),
-	          (int)ar->v2d.cur.ymin);
->>>>>>> 44505b38
 }
 
 /* ****************************************************** */
@@ -2473,13 +1920,8 @@
 	TreeElement *te_edit = NULL;
 	bool has_restrict_icons;
 
-<<<<<<< HEAD
 	outliner_build_tree(mainvar, scene, view_layer, soops, ar); // always
-	
-=======
-	outliner_build_tree(mainvar, scene, soops); // always
-
->>>>>>> 44505b38
+
 	/* get extents of data */
 	outliner_height(soops, &soops->tree, &sizey);
 
@@ -2510,13 +1952,9 @@
 		// XXX this isn't that great yet...
 		if ((soops->flag & SO_HIDE_RESTRICTCOLS) == 0) {
 			sizex += OL_TOGW * 3;
-<<<<<<< HEAD
 		}
 
 		has_restrict_icons = !(soops->flag & SO_HIDE_RESTRICTCOLS);
-=======
-
->>>>>>> 44505b38
 	}
 
 	/* adds vertical offset */
@@ -2533,17 +1971,11 @@
 	/* draw outliner stuff (background, hierarchy lines and names) */
 	outliner_back(ar);
 	block = UI_block_begin(C, ar, __func__, UI_EMBOSS);
-<<<<<<< HEAD
 	outliner_draw_tree(
 	        (bContext *)C, block, scene, view_layer,
 	        ar, soops, has_restrict_icons, &te_edit);
 
 	if (soops->outlinevis == SO_DATA_API) {
-=======
-	outliner_draw_tree((bContext *)C, block, scene, ar, soops, &te_edit);
-
-	if (ELEM(soops->outlinevis, SO_DATABLOCKS, SO_USERDEF)) {
->>>>>>> 44505b38
 		/* draw rna buttons */
 		outliner_draw_rnacols(ar, sizex_rna);
 		outliner_draw_rnabuts(block, ar, soops, sizex_rna, &soops->tree);
@@ -2566,11 +1998,4 @@
 
 	UI_block_end(C, block);
 	UI_block_draw(C, block);
-<<<<<<< HEAD
-} 
-=======
-
-	/* clear flag that allows quick redraws */
-	soops->storeflag &= ~SO_TREESTORE_REDRAW;
-}
->>>>>>> 44505b38
+}