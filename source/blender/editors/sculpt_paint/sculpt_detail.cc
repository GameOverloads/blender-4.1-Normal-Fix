--- conflicted
+++ resolved
@@ -11,11 +11,6 @@
 #include "BLI_blenlib.h"
 #include "BLI_math_matrix.h"
 #include "BLI_math_rotation.h"
-<<<<<<< HEAD
-=======
-#include "BLI_math_vector.hh"
-#include "BLI_time.h"
->>>>>>> 203f5f9f
 
 #include "BLT_translation.hh"
 
@@ -23,11 +18,7 @@
 #include "DNA_mesh_types.h"
 
 #include "BKE_context.hh"
-<<<<<<< HEAD
 #include "BKE_dyntopo.hh"
-=======
-#include "BKE_layer.hh"
->>>>>>> 203f5f9f
 #include "BKE_paint.hh"
 #include "BKE_pbvh_api.hh"
 #include "BKE_screen.hh"
@@ -50,11 +41,7 @@
 #include "RNA_access.hh"
 #include "RNA_define.hh"
 
-<<<<<<< HEAD
-#include "PIL_time.h"
-=======
-#include "CLG_log.h"
->>>>>>> 203f5f9f
+#include "BLI_time.h"
 
 #include <cmath>
 #include <cstdlib>
@@ -135,9 +122,8 @@
   float detail_range = DYNTOPO_DETAIL_RANGE;
 
   /* Update topology size. */
-<<<<<<< HEAD
   float object_space_constant_detail = 1.0f / (ss->cached_dyntopo.constant_detail *
-                                               mat4_to_scale(ob->object_to_world));
+                                               mat4_to_scale(ob->object_to_world().ptr()));
   blender::bke::dyntopo::detail_size_set(ss->pbvh, object_space_constant_detail, detail_range);
   BKE_pbvh_set_bm_log(ss->pbvh, ss->bm_log);
 
@@ -158,7 +144,7 @@
     mode |= PBVH_Cleanup;
   }
 
-  double time = PIL_check_seconds_timer();
+  double time = BLI_time_now_seconds();
 
   unlock_main_thread();
 
@@ -181,7 +167,7 @@
     printf("radius: %.5f", radius);
   }
 
-  double last_flush = PIL_check_seconds_timer();
+  double last_flush = BLI_time_now_seconds();
 
   int repeat = ss->cached_dyntopo.repeat;
   for (int i = 0; i < 1 + repeat; i++) {
@@ -222,22 +208,23 @@
 
     float quality = ss->cached_dyntopo.quality;
     float time_limit = (min_ff(1.0f * (100.0f - quality + 2500.0f * quality), 2500.0f)) * 0.001f;
-    float quality_time = PIL_check_seconds_timer();
+    float quality_time = BLI_time_now_seconds();
 
     printf("Remesh\n");
 
-    while (!remesher.done() && PIL_check_seconds_timer() - quality_time < time_limit) {
+    while (!remesher.done() && BLI_time_now_seconds() - quality_time < time_limit) {
       remesher.step();
 
       if (developer_mode &&
-          (remesher.was_flushed() || (PIL_check_seconds_timer() - last_flush > 0.5))) {
+          (remesher.was_flushed() || (BLI_time_now_seconds() - last_flush > 0.5)))
+      {
         DEG_id_tag_update(&ob->id, ID_RECALC_SHADING);
         unlock_main_thread();
         update_main_thread();
-        PIL_sleep_ms(1);
+        BLI_time_sleep_ms(1);
         lock_main_thread();
 
-        last_flush = PIL_check_seconds_timer();
+        last_flush = BLI_time_now_seconds();
       }
 
       if (should_stop()) {
@@ -256,7 +243,7 @@
 
   lock_main_thread();
 
-  time = (PIL_check_seconds_timer() - time) * 1000.0;
+  time = (BLI_time_now_seconds() - time) * 1000.0;
   printf("    Time: %.3fms\n", float(time));
 
   SCULPT_dyntopo_automasking_end(mask_cb_data);
@@ -276,31 +263,21 @@
   Depsgraph *depsgraph = CTX_data_ensure_evaluated_depsgraph(C);
 
   BKE_sculpt_update_object_for_edit(depsgraph, ob, false);
-=======
-  float object_space_constant_detail = 1.0f / (sd->constant_detail *
-                                               mat4_to_scale(ob->object_to_world().ptr()));
-  BKE_pbvh_bmesh_detail_size_set(ss->pbvh, object_space_constant_detail);
->>>>>>> 203f5f9f
 
   undo::push_begin(ob, op);
   undo::push_node(ob, nullptr, undo::Type::Position);
 
-<<<<<<< HEAD
   SculptSession *ss = ob->sculpt;
   BMesh *bm = ss->bm;
   BMIter iter;
   BMVert *v;
-=======
-  const double start_time = BLI_time_now_seconds();
->>>>>>> 203f5f9f
 
   BM_ITER_MESH (v, &iter, bm, BM_VERTS_OF_MESH) {
     BM_log_vert_if_modified(bm, ss->bm_log, v);
   }
 
-<<<<<<< HEAD
-  double time = PIL_check_seconds_timer();
-  auto should_stop = [&time]() { return PIL_check_seconds_timer() - time > 1.0f; };
+  double time = BLI_time_now_seconds();
+  auto should_stop = [&time]() { return BLI_time_now_seconds() - time > 1.0f; };
 
   int ret = sculpt_detail_flood_fill_run(
       CTX_data_scene(C),
@@ -314,9 +291,6 @@
       []() {},
       should_stop);
   WM_event_add_notifier(C, NC_OBJECT | ND_DRAW, ob);
-=======
-  CLOG_INFO(&LOG, 2, "Detail flood fill took %f seconds.", BLI_time_now_seconds() - start_time);
->>>>>>> 203f5f9f
 
   undo::push_end(ob);
 
@@ -366,7 +340,7 @@
     }
 
     status->do_update = true;
-    PIL_sleep_ms(15);
+    BLI_time_sleep_ms(15);
   }
 
   printf("\nJob finished\n\n");
@@ -587,11 +561,8 @@
                                    &brush->dyntopo;
 
     /* Convert edge length to world space detail resolution. */
-<<<<<<< HEAD
-    dyntopo->constant_detail = 1.0f / (srd.edge_length * mat4_to_scale(ob->object_to_world));
-=======
-    sd->constant_detail = 1 / (srd.edge_length * mat4_to_scale(ob->object_to_world().ptr()));
->>>>>>> 203f5f9f
+    dyntopo->constant_detail = 1.0f /
+                               (srd.edge_length * mat4_to_scale(ob->object_to_world().ptr()));
   }
 }
 
@@ -622,12 +593,6 @@
 
   SculptSession *ss = ob->sculpt;
   if (!ss->pbvh) {
-    return OPERATOR_CANCELLED;
-  }
-
-  const View3D *v3d = CTX_wm_view3d(C);
-  const Base *base = CTX_data_active_base(C);
-  if (!BKE_base_is_visible(v3d, base)) {
     return OPERATOR_CANCELLED;
   }
 
@@ -673,7 +638,7 @@
 
 static int sculpt_sample_detail_size_invoke(bContext *C, wmOperator *op, const wmEvent * /*event*/)
 {
-  ED_workspace_status_text(C, IFACE_("Click on the mesh to set the detail"));
+  ED_workspace_status_text(C, TIP_("Click on the mesh to set the detail"));
   WM_cursor_modal_set(CTX_wm_window(C), WM_CURSOR_EYEDROPPER);
   WM_event_add_modal_handler(C, op);
   return OPERATOR_RUNNING_MODAL;
@@ -1139,7 +1104,7 @@
 
   ss->draw_faded_cursor = true;
 
-  const char *status_str = IFACE_(
+  const char *status_str = TIP_(
       "Move the mouse to change the dyntopo detail size. LMB: confirm size, ESC/RMB: cancel, "
       "SHIFT: precision mode, CTRL: sample detail size");
   ED_workspace_status_text(C, status_str);
