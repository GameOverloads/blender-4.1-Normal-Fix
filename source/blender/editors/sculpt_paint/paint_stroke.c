/* SPDX-License-Identifier: GPL-2.0-or-later
 * Copyright 2009 by Nicholas Bishop. All rights reserved. */

/** \file
 * \ingroup edsculpt
 */

#include "MEM_guardedalloc.h"

#include "BLI_listbase.h"
#include "BLI_math.h"
#include "BLI_rand.h"
#include "BLI_utildefines.h"

#include "PIL_time.h"

#include "DNA_brush_types.h"
#include "DNA_curve_types.h"
#include "DNA_object_types.h"
#include "DNA_scene_types.h"

#include "RNA_access.h"

#include "BKE_brush.h"
#include "BKE_colortools.h"
#include "BKE_context.h"
#include "BKE_curve.h"
#include "BKE_image.h"
#include "BKE_paint.h"

#include "WM_api.h"
#include "WM_types.h"

#include "GPU_immediate.h"
#include "GPU_state.h"

#include "ED_screen.h"
#include "ED_view3d.h"

#include "IMB_imbuf_types.h"

#include "paint_intern.h"
#include "sculpt_intern.h"

#include <float.h>
#include <math.h>

//#define DEBUG_TIME

#ifdef DEBUG_TIME
#  include "PIL_time_utildefines.h"
#endif

/*** Cursors ***/
static void paint_draw_smooth_cursor(bContext *C, int x, int y, void *customdata)
{
  Paint *paint = BKE_paint_get_active_from_context(C);
  Brush *brush = BKE_paint_brush(paint);
  PaintStroke *stroke = customdata;

  if (stroke && brush) {
    GPU_line_smooth(true);
    GPU_blend(GPU_BLEND_ALPHA);

    ARegion *region = stroke->vc.region;

    uint pos = GPU_vertformat_attr_add(immVertexFormat(), "pos", GPU_COMP_F32, 2, GPU_FETCH_FLOAT);
    immBindBuiltinProgram(GPU_SHADER_2D_UNIFORM_COLOR);
    immUniformColor4ubv(paint->paint_cursor_col);

    immBegin(GPU_PRIM_LINES, 2);
    immVertex2f(pos, x, y);
    immVertex2f(pos,
                stroke->last_mouse_position[0] + region->winrct.xmin,
                stroke->last_mouse_position[1] + region->winrct.ymin);

    immEnd();

    immUnbindProgram();

    GPU_blend(GPU_BLEND_NONE);
    GPU_line_smooth(false);
  }
}

static void paint_draw_line_cursor(bContext *C, int x, int y, void *customdata)
{
  Paint *paint = BKE_paint_get_active_from_context(C);
  PaintStroke *stroke = customdata;

  GPU_line_smooth(true);

  uint shdr_pos = GPU_vertformat_attr_add(
      immVertexFormat(), "pos", GPU_COMP_F32, 2, GPU_FETCH_FLOAT);

  immBindBuiltinProgram(GPU_SHADER_2D_LINE_DASHED_UNIFORM_COLOR);

  float viewport_size[4];
  GPU_viewport_size_get_f(viewport_size);
  immUniform2f("viewport_size", viewport_size[2], viewport_size[3]);

  immUniform1i("colors_len", 2); /* "advanced" mode */
  const float alpha = (float)paint->paint_cursor_col[3] / 255.0f;
  immUniformArray4fv(
      "colors", (float *)(float[][4]){{0.0f, 0.0f, 0.0f, alpha}, {1.0f, 1.0f, 1.0f, alpha}}, 2);
  immUniform1f("dash_width", 6.0f);
  immUniform1f("dash_factor", 0.5f);

  immBegin(GPU_PRIM_LINES, 2);

  ARegion *region = stroke->vc.region;

  if (stroke->constrain_line) {
    immVertex2f(shdr_pos,
                stroke->last_mouse_position[0] + region->winrct.xmin,
                stroke->last_mouse_position[1] + region->winrct.ymin);

    immVertex2f(shdr_pos,
                stroke->constrained_pos[0] + region->winrct.xmin,
                stroke->constrained_pos[1] + region->winrct.ymin);
  }
  else {
    immVertex2f(shdr_pos,
                stroke->last_mouse_position[0] + region->winrct.xmin,
                stroke->last_mouse_position[1] + region->winrct.ymin);

    immVertex2f(shdr_pos, x, y);
  }

  immEnd();

  immUnbindProgram();

  GPU_line_smooth(false);
}

static bool paint_tool_require_location(Brush *brush, ePaintMode mode)
{
  switch (mode) {
    case PAINT_MODE_SCULPT:
      if (ELEM(brush->sculpt_tool,
               SCULPT_TOOL_GRAB,
               SCULPT_TOOL_ARRAY,
               SCULPT_TOOL_ELASTIC_DEFORM,
               SCULPT_TOOL_POSE,
               SCULPT_TOOL_BOUNDARY,
               SCULPT_TOOL_ROTATE,
               SCULPT_TOOL_SNAKE_HOOK,
               SCULPT_TOOL_THUMB)) {
        return false;
      }
      else if (SCULPT_is_cloth_deform_brush(brush)) {
        return false;
      }
      else {
        return true;
      }
    default:
      break;
  }

  return true;
}

static bool paint_stroke_use_scene_spacing(ToolSettings *ts, Brush *brush, ePaintMode mode)
{
  switch (mode) {
    case PAINT_MODE_SCULPT:
      return BRUSHSET_GET_FINAL_BOOL(brush->channels, ts->sculpt->channels, use_scene_spacing, NULL);
      //return brush->flag & BRUSH_SCENE_SPACING;
    default:
      break;
  }
  return false;
}

static bool paint_tool_require_inbetween_mouse_events(Brush *brush, ePaintMode mode)
{
  if (brush->flag & (BRUSH_ANCHORED | BRUSH_DRAG_DOT)) {
    return false;
  }

  switch (mode) {
    case PAINT_MODE_SCULPT:
      if (ELEM(brush->sculpt_tool,
               SCULPT_TOOL_GRAB,
               SCULPT_TOOL_ARRAY,
               SCULPT_TOOL_ROTATE,
               SCULPT_TOOL_THUMB,
               SCULPT_TOOL_SNAKE_HOOK,
               SCULPT_TOOL_ELASTIC_DEFORM,
               SCULPT_TOOL_CLOTH,
               SCULPT_TOOL_BOUNDARY,
               SCULPT_TOOL_POSE)) {
        return false;
      }
      else {
        return true;
      }
    default:
      break;
  }

  return true;
}

bool paint_stroke_apply_subspacing(struct PaintStroke *stroke,
                                   const float spacing,
                                   const enum ePaintMode mode,
                                   float *state)
{
  if (!paint_space_stroke_enabled(stroke->brush, mode)) {
    return true;
  }

  const float t = stroke->stroke_distance_t;

  if (t != 0.0f && t < *state + spacing * 2.0f) {
    return false;
  }
  else {
    *state = t;
    return true;
  }
}

/* Initialize the stroke cache variants from operator properties */
static bool paint_brush_update(bContext *C,
                               Brush *brush,
                               ePaintMode mode,
                               struct PaintStroke *stroke,
                               const float mouse_init[2],
                               float mouse[2],
                               float pressure,
                               float r_location[3],
                               bool *r_location_is_set)
{
  Scene *scene = CTX_data_scene(C);
  UnifiedPaintSettings *ups = stroke->ups;
  bool location_sampled = false;
  bool location_success = false;
  /* Use to perform all operations except applying the stroke,
   * needed for operations that require cursor motion (rake). */
  bool is_dry_run = false;
  bool do_random = false;
  bool do_random_mask = false;
  *r_location_is_set = false;
  /* XXX: Use pressure value from first brush step for brushes which don't
   *      support strokes (grab, thumb). They depends on initial state and
   *      brush coord/pressure/etc.
   *      It's more an events design issue, which doesn't split coordinate/pressure/angle
   *      changing events. We should avoid this after events system re-design */
  if (!stroke->brush_init) {
    copy_v2_v2(stroke->initial_mouse, mouse);
    copy_v2_v2(ups->last_rake, mouse);
    copy_v2_v2(ups->tex_mouse, mouse);
    copy_v2_v2(ups->mask_tex_mouse, mouse);
    stroke->cached_size_pressure = pressure;

    ups->do_linear_conversion = false;
    ups->colorspace = NULL;

    /* check here if color sampling the main brush should do color conversion. This is done here
     * to avoid locking up to get the image buffer during sampling */
    if (brush->mtex.tex && brush->mtex.tex->type == TEX_IMAGE && brush->mtex.tex->ima) {
      ImBuf *tex_ibuf = BKE_image_pool_acquire_ibuf(
          brush->mtex.tex->ima, &brush->mtex.tex->iuser, NULL);
      if (tex_ibuf && tex_ibuf->rect_float == NULL) {
        ups->do_linear_conversion = true;
        ups->colorspace = tex_ibuf->rect_colorspace;
      }
      BKE_image_pool_release_ibuf(brush->mtex.tex->ima, tex_ibuf, NULL);
    }

    stroke->brush_init = true;
  }

  if (paint_supports_dynamic_size(brush, mode)) {
    copy_v2_v2(ups->tex_mouse, mouse);
    copy_v2_v2(ups->mask_tex_mouse, mouse);
    stroke->cached_size_pressure = pressure;
  }

  /* Truly temporary data that isn't stored in properties */

  ups->stroke_active = true;
  ups->size_pressure_value = stroke->cached_size_pressure;

  ups->pixel_radius = BKE_brush_size_get(scene, brush, mode == PAINT_MODE_SCULPT);
  ups->initial_pixel_radius = BKE_brush_size_get(scene, brush, mode == PAINT_MODE_SCULPT);

  if (BKE_brush_use_size_pressure(scene->toolsettings, brush, BKE_paint_uses_channels(mode)) &&
      paint_supports_dynamic_size(brush, mode)) {
    ups->pixel_radius *= stroke->cached_size_pressure;
  }

  if (paint_supports_dynamic_tex_coords(brush, mode)) {

    if (ELEM(brush->mtex.brush_map_mode,
             MTEX_MAP_MODE_VIEW,
             MTEX_MAP_MODE_AREA,
             MTEX_MAP_MODE_RANDOM)) {
      do_random = true;
    }

    if (brush->mtex.brush_map_mode == MTEX_MAP_MODE_RANDOM) {
      BKE_brush_randomize_texture_coords(ups, false);
    }
    else {
      copy_v2_v2(ups->tex_mouse, mouse);
    }

    /* take care of mask texture, if any */
    if (brush->mask_mtex.tex) {

      if (ELEM(brush->mask_mtex.brush_map_mode,
               MTEX_MAP_MODE_VIEW,
               MTEX_MAP_MODE_AREA,
               MTEX_MAP_MODE_RANDOM)) {
        do_random_mask = true;
      }

      if (brush->mask_mtex.brush_map_mode == MTEX_MAP_MODE_RANDOM) {
        BKE_brush_randomize_texture_coords(ups, true);
      }
      else {
        copy_v2_v2(ups->mask_tex_mouse, mouse);
      }
    }
  }

  if (brush->flag & BRUSH_ANCHORED) {
    bool hit = false;
    float halfway[2];

    const float dx = mouse[0] - stroke->initial_mouse[0];
    const float dy = mouse[1] - stroke->initial_mouse[1];

    ups->anchored_size = ups->pixel_radius = sqrtf(dx * dx + dy * dy);

    ups->brush_rotation = ups->brush_rotation_sec = atan2f(dx, dy) + (float)M_PI;

    if (brush->flag & BRUSH_EDGE_TO_EDGE) {
      halfway[0] = dx * 0.5f + stroke->initial_mouse[0];
      halfway[1] = dy * 0.5f + stroke->initial_mouse[1];

      if (stroke->get_location) {
        if (stroke->get_location(C, r_location, halfway)) {
          hit = true;
          location_sampled = true;
          location_success = true;
          *r_location_is_set = true;
        }
        else if (!paint_tool_require_location(brush, mode)) {
          hit = true;
        }
      }
      else {
        hit = true;
      }
    }
    if (hit) {
      copy_v2_v2(ups->anchored_initial_mouse, halfway);
      copy_v2_v2(ups->tex_mouse, halfway);
      copy_v2_v2(ups->mask_tex_mouse, halfway);
      copy_v2_v2(mouse, halfway);
      ups->anchored_size /= 2.0f;
      ups->pixel_radius /= 2.0f;
      stroke->stroke_distance = ups->pixel_radius;
      stroke->stroke_distance_t = 1.0f;
    }
    else {
      copy_v2_v2(ups->anchored_initial_mouse, stroke->initial_mouse);
      copy_v2_v2(mouse, stroke->initial_mouse);
      stroke->stroke_distance = ups->pixel_radius;
      stroke->stroke_distance_t = 1.0f;
    }
    ups->pixel_radius /= stroke->zoom_2d;
    ups->draw_anchored = true;
  }
  else {
    /* here we are using the initial mouse coordinate because we do not want the rake
     * result to depend on jittering */
    if (!stroke->brush_init) {
      copy_v2_v2(ups->last_rake, mouse_init);
    }
    /* curve strokes do their own rake calculation */
    else if (!(brush->flag & BRUSH_CURVE)) {
      if (!paint_calculate_rake_rotation(ups, brush, mouse_init, stroke->initial_mouse)) {
        /* Not enough motion to define an angle. */
        if (!stroke->rake_started) {
          is_dry_run = true;
        }
      }
      else {
        stroke->rake_started = true;
      }
    }
  }

  if ((do_random || do_random_mask) && stroke->rng == NULL) {
    /* Lazy initialization. */
    uint rng_seed = (uint)(PIL_check_seconds_timer_i() & UINT_MAX);
    rng_seed ^= (uint)POINTER_AS_INT(brush);
    stroke->rng = BLI_rng_new(rng_seed);
  }

  if (do_random) {
    if (brush->mtex.brush_angle_mode & MTEX_ANGLE_RANDOM) {
      ups->brush_rotation += -brush->mtex.random_angle / 2.0f +
                             brush->mtex.random_angle * BLI_rng_get_float(stroke->rng);
    }
  }

  if (do_random_mask) {
    if (brush->mask_mtex.brush_angle_mode & MTEX_ANGLE_RANDOM) {
      ups->brush_rotation_sec += -brush->mask_mtex.random_angle / 2.0f +
                                 brush->mask_mtex.random_angle * BLI_rng_get_float(stroke->rng);
    }
  }

  if (!location_sampled) {
    if (stroke->get_location) {
      if (stroke->get_location(C, r_location, mouse)) {
        location_success = true;
        *r_location_is_set = true;
      }
      else if (!paint_tool_require_location(brush, mode)) {
        location_success = true;
      }
    }
    else {
      zero_v3(r_location);
      location_success = true;
      /* don't set 'r_location_is_set', since we don't want to use the value. */
    }
  }

  return location_success && (is_dry_run == false);
}

static bool paint_stroke_use_dash(Brush *brush)
{
  /* Only these stroke modes support dash lines */
  return brush->flag & BRUSH_SPACE || brush->flag & BRUSH_LINE || brush->flag & BRUSH_CURVE;
}

static bool paint_stroke_use_jitter(ePaintMode mode, Brush *brush, bool invert)
{
  bool use_jitter = (brush->flag & BRUSH_ABSOLUTE_JITTER) ? (brush->jitter_absolute != 0) :
                                                            (brush->jitter != 0);

  /* jitter-ed brush gives weird and unpredictable result for this
   * kinds of stroke, so manually disable jitter usage (sergey) */
  use_jitter &= (brush->flag & (BRUSH_DRAG_DOT | BRUSH_ANCHORED)) == 0;
  use_jitter &= (!ELEM(mode, PAINT_MODE_TEXTURE_2D, PAINT_MODE_TEXTURE_3D) ||
                 !(invert && brush->imagepaint_tool == PAINT_TOOL_CLONE));

  return use_jitter;
}

/* Put the location of the next stroke dot into the stroke RNA and apply it to the mesh */
static void paint_brush_stroke_add_step(
    bContext *C, wmOperator *op, PaintStroke *stroke, const float mouse_in[2], float pressure)
{
  Scene *scene = CTX_data_scene(C);
  Paint *paint = BKE_paint_get_active_from_context(C);
  ePaintMode mode = BKE_paintmode_get_active_from_context(C);
  Brush *brush = BKE_paint_brush(paint);
  UnifiedPaintSettings *ups = stroke->ups;
  float mouse_out[2];
  PointerRNA itemptr;
  float location[3];

/* the following code is adapted from texture paint. It may not be needed but leaving here
 * just in case for reference (code in texpaint removed as part of refactoring).
 * It's strange that only texpaint had these guards. */
#if 0
  /* special exception here for too high pressure values on first touch in
   * windows for some tablets, then we just skip first touch. */
  if (tablet && (pressure >= 0.99f) &&
      ((pop->s.brush->flag & BRUSH_SPACING_PRESSURE) ||
       BKE_brush_use_alpha_pressure(pop->s.brush) ||
       BKE_brush_use_size_pressure(pop->s.brush))) {
    return;
  }

  /* This can be removed once fixed properly in
   * BKE_brush_painter_paint(
   *     BrushPainter *painter, BrushFunc func,
   *     float *pos, double time, float pressure, void *user);
   * at zero pressure we should do nothing 1/2^12 is 0.0002
   * which is the sensitivity of the most sensitive pen tablet available */
  if (tablet && (pressure < 0.0002f) &&
      ((pop->s.brush->flag & BRUSH_SPACING_PRESSURE) ||
       BKE_brush_use_alpha_pressure(pop->s.brush) ||
       BKE_brush_use_size_pressure(pop->s.brush))) {
    return;
  }
#endif

  /* copy last position -before- jittering, or space fill code
   * will create too many dabs */
  copy_v2_v2(stroke->last_mouse_position, mouse_in);
  stroke->last_pressure = pressure;

  if (paint_stroke_use_scene_spacing(scene->toolsettings, brush, mode)) {
    SCULPT_stroke_get_location(C, stroke->last_world_space_position, stroke->last_mouse_position);
    mul_m4_v3(stroke->vc.obact->obmat, stroke->last_world_space_position);
  }

  if (paint_stroke_use_jitter(mode, brush, stroke->stroke_mode == BRUSH_STROKE_INVERT)) {
    float delta[2];
    float factor = stroke->zoom_2d;

    if (brush->flag & BRUSH_JITTER_PRESSURE) {
      factor *= pressure;
    }

    BKE_brush_jitter_pos(scene, brush, mouse_in, mouse_out);

    /* XXX: meh, this is round about because
     * BKE_brush_jitter_pos isn't written in the best way to
     * be reused here */
    if (factor != 1.0f) {
      sub_v2_v2v2(delta, mouse_out, mouse_in);
      mul_v2_fl(delta, factor);
      add_v2_v2v2(mouse_out, mouse_in, delta);
    }
  }
  else {
    copy_v2_v2(mouse_out, mouse_in);
  }

  bool is_location_is_set;
  ups->last_hit = paint_brush_update(
      C, brush, mode, stroke, mouse_in, mouse_out, pressure, location, &is_location_is_set);
  if (is_location_is_set) {
    copy_v3_v3(ups->last_location, location);
  }
  if (!ups->last_hit) {
    return;
  }

  /* Dash */
  bool add_step = true;
  if (paint_stroke_use_dash(brush)) {
    int dash_samples = stroke->tot_samples % brush->dash_samples;
    float dash = (float)dash_samples / (float)brush->dash_samples;
    if (dash > brush->dash_ratio) {
      add_step = false;
    }
  }

  /* Add to stroke */
  if (add_step) {
    RNA_collection_add(op->ptr, "stroke", &itemptr);
    RNA_float_set(&itemptr, "size", ups->pixel_radius);
    RNA_float_set_array(&itemptr, "location", location);
    /* Mouse coordinates modified by the stroke type options. */
    RNA_float_set_array(&itemptr, "mouse", mouse_out);
    /* Original mouse coordinates. */
    RNA_float_set_array(&itemptr, "mouse_event", mouse_in);
    RNA_boolean_set(&itemptr, "pen_flip", stroke->pen_flip);
    RNA_float_set(&itemptr, "pressure", pressure);
    RNA_float_set(&itemptr, "x_tilt", stroke->x_tilt);
    RNA_float_set(&itemptr, "y_tilt", stroke->y_tilt);

    stroke->update_step(C, op, stroke, &itemptr);

    /* don't record this for now, it takes up a lot of memory when doing long
     * strokes with small brush size, and operators have register disabled */
    RNA_collection_clear(op->ptr, "stroke");
  }

  stroke->tot_samples++;
}

/* Returns zero if no sculpt changes should be made, non-zero otherwise */
static bool paint_smooth_stroke(PaintStroke *stroke,
                                const PaintSample *sample,
                                ePaintMode mode,
                                float r_mouse[2],
                                float *r_pressure)
{
  if (paint_supports_smooth_stroke(stroke->brush, mode)) {
    float radius = stroke->brush->smooth_stroke_radius * stroke->zoom_2d;
    float u = stroke->brush->smooth_stroke_factor;

    /* If the mouse is moving within the radius of the last move,
     * don't update the mouse position. This allows sharp turns. */
    if (len_squared_v2v2(stroke->last_mouse_position, sample->mouse) < square_f(radius)) {
      return false;
    }

    interp_v2_v2v2(r_mouse, sample->mouse, stroke->last_mouse_position, u);
    *r_pressure = interpf(sample->pressure, stroke->last_pressure, u);
  }
  else {
    r_mouse[0] = sample->mouse[0];
    r_mouse[1] = sample->mouse[1];
    *r_pressure = sample->pressure;
  }

  return true;
}

static float paint_space_stroke_spacing(bContext *C,
                                        const Scene *scene,
                                        PaintStroke *stroke,
                                        float size_pressure,
                                        float spacing_pressure)
{
  Paint *paint = BKE_paint_get_active_from_context(C);
  ePaintMode mode = BKE_paintmode_get_active_from_context(C);
  Brush *brush = BKE_paint_brush(paint);

  float size_clamp = 0.0f;
  float final_size_pressure = size_pressure;

  if (brush->pressure_size_curve) {
    BKE_curvemapping_init(brush->pressure_size_curve);
    final_size_pressure = BKE_curvemapping_evaluateF(brush->pressure_size_curve, 0, size_pressure);
  }
  float size = BKE_brush_size_get(scene, stroke->brush, mode == PAINT_MODE_SCULPT) *
               final_size_pressure;
  if (paint_stroke_use_scene_spacing(scene->toolsettings, brush, mode)) {
    if (!BKE_brush_use_locked_size(scene, brush, mode == PAINT_MODE_SCULPT)) {
      float last_object_space_position[3];
      mul_v3_m4v3(
          last_object_space_position, stroke->vc.obact->imat, stroke->last_world_space_position);
      size_clamp = paint_calc_object_space_radius(&stroke->vc, last_object_space_position, size);
    }
    else {
      size_clamp = BKE_brush_unprojected_radius_get(scene, brush, mode == PAINT_MODE_SCULPT) *
                   final_size_pressure;
    }
  }
  else {
    /* brushes can have a minimum size of 1.0 but with pressure it can be smaller than a pixel
     * causing very high step sizes, hanging blender T32381. */
    size_clamp = max_ff(1.0f, size);
  }

  float spacing;

  if (paint_use_channels(C)) {
    Object *ob = CTX_data_active_object(C);
    SculptSession *ss = ob->sculpt;
    Sculpt *sd = scene->toolsettings->sculpt;

    BrushMappingData mapping = {0};

    if (ss->cache) {
      mapping = ss->cache->input_mapping;
    }

    /* apply spacing pressure */
    //mapping.pressure = 1.5f - spacing_pressure;
    mapping.pressure = spacing_pressure;

    if (ss->cache && ss->cache->channels_final) {
      spacing = BRUSHSET_GET_FLOAT(ss->cache->channels_final, spacing, &mapping);
    }
    else {
      spacing = BRUSHSET_GET_FINAL_FLOAT(stroke->brush->channels, sd->channels, spacing, &mapping);
    }
  }
  else {
    spacing = stroke->brush->spacing;
    /* apply spacing pressure */
    if (stroke->brush->flag & BRUSH_SPACING_PRESSURE) {
      spacing = spacing * (1.5f - spacing_pressure);
    }
  }

  if (SCULPT_is_cloth_deform_brush(brush)) {
    /* The spacing in tools that use the cloth solver should not be affected by the brush radius to
     * avoid affecting the simulation update rate when changing the radius of the brush.
     * With a value of 100 and the brush default of 10 for spacing, a simulation step runs every 2
     * pixels movement of the cursor. */
    size_clamp = 100.0f;
  }

  /* stroke system is used for 2d paint too, so we need to account for
   * the fact that brush can be scaled there. */
  spacing *= stroke->zoom_2d;

  if (paint_stroke_use_scene_spacing(scene->toolsettings, brush, mode)) {
    return max_ff(0.001f, size_clamp * spacing / 50.0f);
  }
  return max_ff(stroke->zoom_2d, size_clamp * spacing / 50.0f);
}

static float paint_stroke_overlapped_curve(Brush *br, float x, float spacing)
{
  const int n = 100 / spacing;
  const float h = spacing / 50.0f;
  const float x0 = x - 1;

  float sum = 0;
  for (int i = 0; i < n; i++) {
    float xx;

    xx = fabsf(x0 + i * h);

    if (xx < 1.0f) {
      sum += BKE_brush_curve_strength(br, xx, 1);
    }
  }

  return sum;
}

static float paint_stroke_integrate_overlap(Brush *br, float factor)
{
  float spacing = br->spacing * factor;

  if (!(br->flag & BRUSH_SPACE_ATTEN && (br->spacing < 100))) {
    return 1.0;
  }

  int m = 10;
  float g = 1.0f / m;
  float max = 0;
  for (int i = 0; i < m; i++) {
    float overlap = fabs(paint_stroke_overlapped_curve(br, i * g, spacing));

    if (overlap > max) {
      max = overlap;
    }
  }

  if (max == 0.0f) {
    return 1.0f;
  }
  return 1.0f / max;
}

static float paint_space_get_final_size_intern(
    bContext *C, const Scene *scene, PaintStroke *stroke, float pressure, float dpressure)
{
  ePaintMode mode = BKE_paintmode_get_active_from_context(C);
  float size = BKE_brush_size_get(scene, stroke->brush, mode == PAINT_MODE_SCULPT) * pressure;

  if (paint_stroke_use_scene_spacing(scene->toolsettings, stroke->brush, mode)) {
    if (!BKE_brush_use_locked_size(scene, stroke->brush, mode == PAINT_MODE_SCULPT)) {
      float last_object_space_position[3];
      mul_v3_m4v3(
          last_object_space_position, stroke->vc.obact->imat, stroke->last_world_space_position);
      size = paint_calc_object_space_radius(&stroke->vc, last_object_space_position, size);
    }
    else {
      size = BKE_brush_unprojected_radius_get(scene, stroke->brush, mode == PAINT_MODE_SCULPT) *
             pressure;
    }
  }

  return size;
}

static float paint_space_get_final_size(bContext *C,
                                        const Scene *scene,
                                        PaintStroke *stroke,
                                        float pressure,
                                        float dpressure,
                                        float length)
{
  ePaintMode mode = BKE_paintmode_get_active_from_context(C);
  if (BKE_brush_use_size_pressure(
          scene->toolsettings, stroke->brush, BKE_paint_uses_channels(mode))) {
    /* use pressure to modify size. set spacing so that at 100%, the circles
     * are aligned nicely with no overlap. for this the spacing needs to be
     * the average of the previous and next size. */
    float s = paint_space_stroke_spacing(C, scene, stroke, 1.0f, pressure);
    float q = s * dpressure / (2.0f * length);
    float pressure_fac = (1.0f + q) / (1.0f - q);

    float last_size_pressure = stroke->last_pressure;
    float new_size_pressure = stroke->last_pressure * pressure_fac;

    /* average spacing */
    float last_size = paint_space_get_final_size_intern(
        C, scene, stroke, last_size_pressure, pressure);
    float new_size = paint_space_get_final_size_intern(
        C, scene, stroke, new_size_pressure, pressure);

    return 0.5f * (last_size + new_size);
  }
  else {
    return paint_space_get_final_size_intern(C, scene, stroke, 1.0, 0.0);
  }
}

static float paint_space_stroke_spacing_variable(bContext *C,
                                                 const Scene *scene,
                                                 PaintStroke *stroke,
                                                 float pressure,
                                                 float dpressure,
                                                 float length)
{
  ePaintMode mode = BKE_paintmode_get_active_from_context(C);

  if (BKE_brush_use_size_pressure(
          scene->toolsettings, stroke->brush, BKE_paint_uses_channels(mode))) {
    /* use pressure to modify size. set spacing so that at 100%, the circles
     * are aligned nicely with no overlap. for this the spacing needs to be
     * the average of the previous and next size. */
    float s = paint_space_stroke_spacing(C, scene, stroke, 1.0f, pressure);
    float q = s * dpressure / (2.0f * length);
    float pressure_fac = (1.0f + q) / (1.0f - q);

    float last_size_pressure = stroke->last_pressure;
    float new_size_pressure = stroke->last_pressure * pressure_fac;

    /* average spacing */
    float last_spacing = paint_space_stroke_spacing(
        C, scene, stroke, last_size_pressure, pressure);

    float new_spacing = paint_space_stroke_spacing(C, scene, stroke, new_size_pressure, pressure);

    return 0.5f * (last_spacing + new_spacing);
  }

  /* no size pressure */
  return paint_space_stroke_spacing(C, scene, stroke, 1.0f, pressure);
}

#include "BLI_compiler_attrs.h"

/* For brushes with stroke spacing enabled, moves mouse in steps
 * towards the final mouse location. */
static int paint_space_stroke(bContext *C,
                              wmOperator *op,
                              PaintStroke *stroke,
                              const float final_mouse[2],
                              float final_pressure)
{
  const Scene *scene = CTX_data_scene(C);
  ARegion *region = CTX_wm_region(C);
  UnifiedPaintSettings *ups = stroke->ups;
  Paint *paint = BKE_paint_get_active_from_context(C);
  ePaintMode mode = BKE_paintmode_get_active_from_context(C);
  Brush *brush = BKE_paint_brush(paint);
  int cnt = 0;

  const bool use_scene_spacing = paint_stroke_use_scene_spacing(scene->toolsettings, brush, mode);
  float d_world_space_position[3] = {0.0f};

  float no_pressure_spacing = paint_space_stroke_spacing(C, scene, stroke, 1.0f, 1.0f);
  float pressure = stroke->last_pressure;
  float dpressure = final_pressure - stroke->last_pressure;

  float dmouse[2];
  sub_v2_v2v2(dmouse, final_mouse, stroke->last_mouse_position);
  float length = normalize_v2(dmouse);

  if (use_scene_spacing) {
    float world_space_position[3];
    bool hit = SCULPT_stroke_get_location(C, world_space_position, final_mouse);
    mul_m4_v3(stroke->vc.obact->obmat, world_space_position);
    if (hit && stroke->stroke_over_mesh) {
      sub_v3_v3v3(d_world_space_position, world_space_position, stroke->last_world_space_position);
      length = len_v3(d_world_space_position);
      stroke->stroke_over_mesh = true;
    }
    else {
      length = 0.0f;
      zero_v3(d_world_space_position);
      stroke->stroke_over_mesh = hit;
      if (stroke->stroke_over_mesh) {
        copy_v3_v3(stroke->last_world_space_position, world_space_position);
      }
    }
  }

  while (length > 0.0f) {
    float spacing = paint_space_stroke_spacing_variable(
        C, scene, stroke, pressure, dpressure, length);
    float mouse[2];

    if (length >= spacing) {
      if (use_scene_spacing) {
        float final_world_space_position[3];
        normalize_v3(d_world_space_position);
        mul_v3_v3fl(final_world_space_position, d_world_space_position, spacing);
        add_v3_v3v3(final_world_space_position,
                    stroke->last_world_space_position,
                    final_world_space_position);
        ED_view3d_project_v2(region, final_world_space_position, mouse);
      }
      else {
        mouse[0] = stroke->last_mouse_position[0] + dmouse[0] * spacing;
        mouse[1] = stroke->last_mouse_position[1] + dmouse[1] * spacing;
      }
      pressure = stroke->last_pressure + (spacing / length) * dpressure;

      ups->overlap_factor = paint_stroke_integrate_overlap(stroke->brush,
                                                           spacing / no_pressure_spacing);
      if (use_scene_spacing) {
        float size = paint_space_get_final_size(C, scene, stroke, pressure, dpressure, length);

        stroke->stroke_distance += stroke->ups->pixel_radius * spacing / size;
        stroke->stroke_distance_t += spacing / size;
      }
      else {
        stroke->stroke_distance += spacing / stroke->zoom_2d;
        stroke->stroke_distance_t += (spacing / stroke->zoom_2d) / stroke->ups->pixel_radius;
      }

<<<<<<< HEAD
      paint_brush_stroke_add_step(C, op, mouse, pressure);
=======
      stroke->stroke_distance += spacing / stroke->zoom_2d;
      paint_brush_stroke_add_step(C, op, stroke, mouse, pressure);
>>>>>>> fe4b5331

      length -= spacing;
      pressure = stroke->last_pressure;
      dpressure = final_pressure - stroke->last_pressure;

      cnt++;
    }
    else {
      break;
    }
  }

  return cnt;
}

/**** Public API ****/

PaintStroke *paint_stroke_new(bContext *C,
                              wmOperator *op,
                              StrokeGetLocation get_location,
                              StrokeTestStart test_start,
                              StrokeUpdateStep update_step,
                              StrokeRedraw redraw,
                              StrokeDone done,
                              int event_type)
{
  struct Depsgraph *depsgraph = CTX_data_ensure_evaluated_depsgraph(C);
  PaintStroke *stroke = MEM_callocN(sizeof(PaintStroke), "PaintStroke");
  ToolSettings *toolsettings = CTX_data_tool_settings(C);
  UnifiedPaintSettings *ups = &toolsettings->unified_paint_settings;
  Paint *p = BKE_paint_get_active_from_context(C);
  Brush *br = stroke->brush = BKE_paint_brush(p);
  RegionView3D *rv3d = CTX_wm_region_view3d(C);
  float zoomx, zoomy;

  ED_view3d_viewcontext_init(C, &stroke->vc, depsgraph);

  stroke->get_location = get_location;
  stroke->test_start = test_start;
  stroke->update_step = update_step;
  stroke->redraw = redraw;
  stroke->done = done;
  stroke->event_type = event_type; /* for modal, return event */
  stroke->ups = ups;
  stroke->stroke_mode = RNA_enum_get(op->ptr, "mode");

  get_imapaint_zoom(C, &zoomx, &zoomy);
  stroke->zoom_2d = max_ff(zoomx, zoomy);

  if (stroke->stroke_mode == BRUSH_STROKE_INVERT) {
    if (br->flag & BRUSH_CURVE) {
      RNA_enum_set(op->ptr, "mode", BRUSH_STROKE_NORMAL);
    }
  }
  /* initialize here */
  ups->overlap_factor = 1.0;
  ups->stroke_active = true;

  if (rv3d) {
    rv3d->rflag |= RV3D_PAINTING;
  }

  zero_v3(ups->average_stroke_accum);
  ups->average_stroke_counter = 0;

  /* initialize here to avoid initialization conflict with threaded strokes */
  BKE_curvemapping_init(br->curve);
  if (p->flags & PAINT_USE_CAVITY_MASK) {
    BKE_curvemapping_init(p->cavity_curve);
  }

  BKE_paint_set_overlay_override(br->overlay_flags);

  return stroke;
}

void paint_stroke_free(bContext *C, wmOperator *UNUSED(op), PaintStroke *stroke)
{
  RegionView3D *rv3d = CTX_wm_region_view3d(C);
  if (rv3d) {
    rv3d->rflag &= ~RV3D_PAINTING;
  }

  BKE_paint_set_overlay_override(0);

  if (stroke == NULL) {
    return;
  }

  UnifiedPaintSettings *ups = stroke->ups;
  ups->draw_anchored = false;
  ups->stroke_active = false;

  if (stroke->timer) {
    WM_event_remove_timer(CTX_wm_manager(C), CTX_wm_window(C), stroke->timer);
  }

  if (stroke->rng) {
    BLI_rng_free(stroke->rng);
  }

  if (stroke->stroke_cursor) {
    WM_paint_cursor_end(stroke->stroke_cursor);
  }

  BLI_freelistN(&stroke->line);

  MEM_SAFE_FREE(stroke);
}

static void stroke_done(bContext *C, wmOperator *op, PaintStroke *stroke)
{
  UnifiedPaintSettings *ups = stroke->ups;

  /* reset rotation here to avoid doing so in cursor display */
  if (!(stroke->brush->mtex.brush_angle_mode & MTEX_ANGLE_RAKE)) {
    ups->brush_rotation = 0.0f;
  }

  if (!(stroke->brush->mask_mtex.brush_angle_mode & MTEX_ANGLE_RAKE)) {
    ups->brush_rotation_sec = 0.0f;
  }

  if (stroke->stroke_started) {
    if (stroke->redraw) {
      stroke->redraw(C, stroke, true);
    }

    if (stroke->done) {
      stroke->done(C, stroke);
    }
  }

  paint_stroke_free(C, op, stroke);
}

bool paint_space_stroke_enabled(Brush *br, ePaintMode mode)
{
  if ((br->flag & BRUSH_SPACE) == 0) {
    return false;
  }

  if (br->sculpt_tool == SCULPT_TOOL_CLOTH || SCULPT_is_cloth_deform_brush(br)) {
    /* The Cloth Brush is a special case for stroke spacing. Even if it has grab modes which do
     * not support dynamic size, stroke spacing needs to be enabled so it is possible to control
     * whether the simulation runs constantly or only when the brush moves when using the cloth
     * grab brushes. */
    return true;
  }

  return paint_supports_dynamic_size(br, mode);
}

static bool sculpt_is_grab_tool(Brush *br)
{

  if (br->sculpt_tool == SCULPT_TOOL_CLOTH && br->cloth_deform_type == BRUSH_CLOTH_DEFORM_GRAB) {
    return true;
  }
  return ELEM(br->sculpt_tool,
              SCULPT_TOOL_GRAB,
              SCULPT_TOOL_ELASTIC_DEFORM,
              SCULPT_TOOL_POSE,
              SCULPT_TOOL_BOUNDARY,
              SCULPT_TOOL_THUMB,
              SCULPT_TOOL_ARRAY,
              SCULPT_TOOL_ROTATE,
              SCULPT_TOOL_SNAKE_HOOK);
}

bool paint_supports_dynamic_size(Brush *br, ePaintMode mode)
{
  if (br->flag & BRUSH_ANCHORED) {
    return false;
  }

  switch (mode) {
    case PAINT_MODE_SCULPT:
      if (br->sculpt_tool == SCULPT_TOOL_ARRAY) {
        return true;
      }
      if (sculpt_is_grab_tool(br)) {
        return false;
      }
      break;

    case PAINT_MODE_TEXTURE_2D: /* fall through */
    case PAINT_MODE_TEXTURE_3D:
      if ((br->imagepaint_tool == PAINT_TOOL_FILL) && (br->flag & BRUSH_USE_GRADIENT)) {
        return false;
      }
      break;

    default:
      break;
  }
  return true;
}

bool paint_supports_smooth_stroke(Brush *br, ePaintMode mode)
{
  if (!(br->flag & BRUSH_SMOOTH_STROKE) ||
      (br->flag & (BRUSH_ANCHORED | BRUSH_DRAG_DOT | BRUSH_LINE))) {
    return false;
  }

  switch (mode) {
    case PAINT_MODE_SCULPT:
      if (sculpt_is_grab_tool(br)) {
        return false;
      }
      break;
    default:
      break;
  }
  return true;
}

bool paint_supports_texture(ePaintMode mode)
{
  /* omit: PAINT_WEIGHT, PAINT_SCULPT_UV, PAINT_INVALID */
  return ELEM(
      mode, PAINT_MODE_SCULPT, PAINT_MODE_VERTEX, PAINT_MODE_TEXTURE_3D, PAINT_MODE_TEXTURE_2D);
}

bool paint_supports_dynamic_tex_coords(Brush *br, ePaintMode mode)
{
  if (br->flag & BRUSH_ANCHORED) {
    return false;
  }

  switch (mode) {
    case PAINT_MODE_SCULPT:
      if (sculpt_is_grab_tool(br)) {
        return false;
      }
      break;
    default:
      break;
  }
  return true;
}

#define PAINT_STROKE_MODAL_CANCEL 1

struct wmKeyMap *paint_stroke_modal_keymap(struct wmKeyConfig *keyconf)
{
  static struct EnumPropertyItem modal_items[] = {
      {PAINT_STROKE_MODAL_CANCEL, "CANCEL", 0, "Cancel", "Cancel and undo a stroke in progress"},

      {0}};

  static const char *name = "Paint Stroke Modal";

  struct wmKeyMap *keymap = WM_modalkeymap_find(keyconf, name);

  /* this function is called for each spacetype, only needs to add map once */
  if (!keymap) {
    keymap = WM_modalkeymap_ensure(keyconf, name, modal_items);
  }

  return keymap;
}

static void paint_stroke_add_sample(
    const Paint *paint, PaintStroke *stroke, float x, float y, float pressure)
{
  PaintSample *sample = &stroke->samples[stroke->cur_sample];
  int max_samples = CLAMPIS(paint->num_input_samples, 1, PAINT_MAX_INPUT_SAMPLES);

  sample->mouse[0] = x;
  sample->mouse[1] = y;
  sample->pressure = pressure;

  stroke->cur_sample++;
  if (stroke->cur_sample >= max_samples) {
    stroke->cur_sample = 0;
  }
  if (stroke->num_samples < max_samples) {
    stroke->num_samples++;
  }
}

static void paint_stroke_sample_average(const PaintStroke *stroke, PaintSample *average)
{
  memset(average, 0, sizeof(*average));

  BLI_assert(stroke->num_samples > 0);

  for (int i = 0; i < stroke->num_samples; i++) {
    add_v2_v2(average->mouse, stroke->samples[i].mouse);
    average->pressure += stroke->samples[i].pressure;
  }

  mul_v2_fl(average->mouse, 1.0f / stroke->num_samples);
  average->pressure /= stroke->num_samples;

  // printf("avg=(%f, %f), num=%d\n", average->mouse[0], average->mouse[1], stroke->num_samples);
}

/**
 * Slightly different version of spacing for line/curve strokes,
 * makes sure the dabs stay on the line path.
 */
static void paint_line_strokes_spacing(bContext *C,
                                       wmOperator *op,
                                       PaintStroke *stroke,
                                       float spacing,
                                       float *length_residue,
                                       const float old_pos[2],
                                       const float new_pos[2])
{
  UnifiedPaintSettings *ups = stroke->ups;
  Paint *paint = BKE_paint_get_active_from_context(C);
  Brush *brush = BKE_paint_brush(paint);
  ePaintMode mode = BKE_paintmode_get_active_from_context(C);
  ARegion *region = CTX_wm_region(C);

  const bool use_scene_spacing = paint_stroke_use_scene_spacing(CTX_data_scene(C)->toolsettings, brush, mode);

  float mouse[2], dmouse[2];
  float length;
  float d_world_space_position[3] = {0.0f};
  float world_space_position_old[3], world_space_position_new[3];

  copy_v2_v2(stroke->last_mouse_position, old_pos);

  if (use_scene_spacing) {
    bool hit_old = SCULPT_stroke_get_location(C, world_space_position_old, old_pos);
    bool hit_new = SCULPT_stroke_get_location(C, world_space_position_new, new_pos);
    mul_m4_v3(stroke->vc.obact->obmat, world_space_position_old);
    mul_m4_v3(stroke->vc.obact->obmat, world_space_position_new);
    if (hit_old && hit_new && stroke->stroke_over_mesh) {
      sub_v3_v3v3(d_world_space_position, world_space_position_new, world_space_position_old);
      length = len_v3(d_world_space_position);
      stroke->stroke_over_mesh = true;
    }
    else {
      length = 0.0f;
      zero_v3(d_world_space_position);
      stroke->stroke_over_mesh = hit_new;
      if (stroke->stroke_over_mesh) {
        copy_v3_v3(stroke->last_world_space_position, world_space_position_old);
      }
    }
  }
  else {
    sub_v2_v2v2(dmouse, new_pos, old_pos);
    length = normalize_v2(dmouse);
  }

  BLI_assert(length >= 0.0f);

  if (length == 0.0f) {
    return;
  }

  while (length > 0.0f) {
    float spacing_final = spacing - *length_residue;
    length += *length_residue;
    *length_residue = 0.0;

    stroke->spacing = spacing;

    if (length >= spacing) {
      if (use_scene_spacing) {
        float final_world_space_position[3];
        normalize_v3(d_world_space_position);
        mul_v3_v3fl(final_world_space_position, d_world_space_position, spacing_final);
        add_v3_v3v3(
            final_world_space_position, world_space_position_old, final_world_space_position);
        ED_view3d_project_v2(region, final_world_space_position, mouse);
      }
      else {
        mouse[0] = stroke->last_mouse_position[0] + dmouse[0] * spacing_final;
        mouse[1] = stroke->last_mouse_position[1] + dmouse[1] * spacing_final;
      }

      ups->overlap_factor = paint_stroke_integrate_overlap(stroke->brush, 1.0);

      stroke->stroke_distance += spacing / stroke->zoom_2d;
<<<<<<< HEAD
      stroke->stroke_distance_t += (spacing / stroke->zoom_2d) / stroke->ups->pixel_radius;

      paint_brush_stroke_add_step(C, op, mouse, 1.0);
=======
      paint_brush_stroke_add_step(C, op, stroke, mouse, 1.0);
>>>>>>> fe4b5331

      length -= spacing;
      spacing_final = spacing;
    }
    else {
      break;
    }
  }

  *length_residue = length;
}

static void paint_stroke_line_end(bContext *C,
                                  wmOperator *op,
                                  PaintStroke *stroke,
                                  const float mouse[2])
{
  Brush *br = stroke->brush;
  if (stroke->stroke_started && (br->flag & BRUSH_LINE)) {
    stroke->ups->overlap_factor = paint_stroke_integrate_overlap(br, 1.0);

    paint_brush_stroke_add_step(C, op, stroke, stroke->last_mouse_position, 1.0);
    paint_space_stroke(C, op, stroke, mouse, 1.0);
  }
}

static bool paint_stroke_curve_end(bContext *C, wmOperator *op, PaintStroke *stroke)
{
  Brush *br = stroke->brush;

  if (br->flag & BRUSH_CURVE) {
    UnifiedPaintSettings *ups = &CTX_data_tool_settings(C)->unified_paint_settings;
    const Scene *scene = CTX_data_scene(C);
    const float spacing = paint_space_stroke_spacing(C, scene, stroke, 1.0f, 1.0f);
    PaintCurve *pc = br->paint_curve;
    PaintCurvePoint *pcp;
    float length_residue = 0.0f;
    int i;

    if (!pc) {
      return true;
    }

#ifdef DEBUG_TIME
    TIMEIT_START_AVERAGED(whole_stroke);
#endif

    pcp = pc->points;
    stroke->ups->overlap_factor = paint_stroke_integrate_overlap(br, 1.0);

    for (i = 0; i < pc->tot_points - 1; i++, pcp++) {
      int j;
      float data[(PAINT_CURVE_NUM_SEGMENTS + 1) * 2];
      float tangents[(PAINT_CURVE_NUM_SEGMENTS + 1) * 2];
      PaintCurvePoint *pcp_next = pcp + 1;
      bool do_rake = false;

      for (j = 0; j < 2; j++) {
        BKE_curve_forward_diff_bezier(pcp->bez.vec[1][j],
                                      pcp->bez.vec[2][j],
                                      pcp_next->bez.vec[0][j],
                                      pcp_next->bez.vec[1][j],
                                      data + j,
                                      PAINT_CURVE_NUM_SEGMENTS,
                                      sizeof(float[2]));
      }

      if ((br->mtex.brush_angle_mode & MTEX_ANGLE_RAKE) ||
          (br->mask_mtex.brush_angle_mode & MTEX_ANGLE_RAKE)) {
        do_rake = true;
        for (j = 0; j < 2; j++) {
          BKE_curve_forward_diff_tangent_bezier(pcp->bez.vec[1][j],
                                                pcp->bez.vec[2][j],
                                                pcp_next->bez.vec[0][j],
                                                pcp_next->bez.vec[1][j],
                                                tangents + j,
                                                PAINT_CURVE_NUM_SEGMENTS,
                                                sizeof(float[2]));
        }
      }

      for (j = 0; j < PAINT_CURVE_NUM_SEGMENTS; j++) {
        if (do_rake) {
          float rotation = atan2f(tangents[2 * j], tangents[2 * j + 1]);
          paint_update_brush_rake_rotation(ups, br, rotation);
        }

        if (!stroke->stroke_started) {
          stroke->last_pressure = 1.0;
          copy_v2_v2(stroke->last_mouse_position, data + 2 * j);

          if (paint_stroke_use_scene_spacing(scene->toolsettings, br, BKE_paintmode_get_active_from_context(C))) {
            stroke->stroke_over_mesh = SCULPT_stroke_get_location(
                C, stroke->last_world_space_position, data + 2 * j);
            mul_m4_v3(stroke->vc.obact->obmat, stroke->last_world_space_position);
          }

          stroke->stroke_started = stroke->test_start(C, op, stroke->last_mouse_position);

          if (stroke->stroke_started) {
            paint_brush_stroke_add_step(C, op, stroke, data + 2 * j, 1.0);
            paint_line_strokes_spacing(
                C, op, stroke, spacing, &length_residue, data + 2 * j, data + 2 * (j + 1));
          }
        }
        else {
          paint_line_strokes_spacing(
              C, op, stroke, spacing, &length_residue, data + 2 * j, data + 2 * (j + 1));
        }
      }
    }

    stroke_done(C, op, stroke);

#ifdef DEBUG_TIME
    TIMEIT_END_AVERAGED(whole_stroke);
#endif

    return true;
  }

  return false;
}

static void paint_stroke_line_constrain(PaintStroke *stroke, float mouse[2])
{
  if (stroke->constrain_line) {
    float line[2];
    float angle, len, res;

    sub_v2_v2v2(line, mouse, stroke->last_mouse_position);
    angle = atan2f(line[1], line[0]);
    len = len_v2(line);

    /* divide angle by PI/4 */
    angle = 4.0f * angle / (float)M_PI;

    /* now take residue */
    res = angle - floorf(angle);

    /* residue decides how close we are at a certain angle */
    if (res <= 0.5f) {
      angle = floorf(angle) * (float)M_PI_4;
    }
    else {
      angle = (floorf(angle) + 1.0f) * (float)M_PI_4;
    }

    mouse[0] = stroke->constrained_pos[0] = len * cosf(angle) + stroke->last_mouse_position[0];
    mouse[1] = stroke->constrained_pos[1] = len * sinf(angle) + stroke->last_mouse_position[1];
  }
}

int paint_stroke_modal(bContext *C, wmOperator *op, const wmEvent *event, PaintStroke *stroke)
{
  Paint *p = BKE_paint_get_active_from_context(C);
  ePaintMode mode = BKE_paintmode_get_active_from_context(C);
  Brush *br = stroke->brush = BKE_paint_brush(p);
  PaintSample sample_average;
  float mouse[2];
  bool first_dab = false;
  bool first_modal = false;
  bool redraw = false;
  float pressure;

  if (event->type == INBETWEEN_MOUSEMOVE && !paint_tool_require_inbetween_mouse_events(br, mode)) {
    return OPERATOR_RUNNING_MODAL;
  }

  /* see if tablet affects event. Line, anchored and drag dot strokes do not support pressure */
  pressure = ((br->flag & (BRUSH_LINE | BRUSH_ANCHORED | BRUSH_DRAG_DOT)) ?
                  1.0f :
                  WM_event_tablet_data(event, &stroke->pen_flip, NULL));

  /* When processing a timer event the pressure from the event is 0, so use the last valid
   * pressure. */
  if (event->type == TIMER) {
    pressure = stroke->last_tablet_event_pressure;
  }
  else {
    stroke->last_tablet_event_pressure = pressure;
  }

  paint_stroke_add_sample(p, stroke, event->mval[0], event->mval[1], pressure);
  paint_stroke_sample_average(stroke, &sample_average);

  /* Tilt. */
  if (WM_event_is_tablet(event)) {
    stroke->x_tilt = event->tablet.x_tilt;
    stroke->y_tilt = event->tablet.y_tilt;
  }

#ifdef WITH_INPUT_NDOF
  /* let NDOF motion pass through to the 3D view so we can paint and rotate simultaneously!
   * this isn't perfect... even when an extra MOUSEMOVE is spoofed, the stroke discards it
   * since the 2D deltas are zero -- code in this file needs to be updated to use the
   * post-NDOF_MOTION MOUSEMOVE */
  if (event->type == NDOF_MOTION) {
    return OPERATOR_PASS_THROUGH;
  }
#endif

  /* one time initialization */
  if (!stroke->stroke_init) {
    if (paint_stroke_curve_end(C, op, stroke)) {
      return OPERATOR_FINISHED;
    }

    if (paint_supports_smooth_stroke(br, mode)) {
      stroke->stroke_cursor = WM_paint_cursor_activate(
          SPACE_TYPE_ANY, RGN_TYPE_ANY, PAINT_brush_tool_poll, paint_draw_smooth_cursor, stroke);
    }

    stroke->stroke_init = true;
    first_modal = true;
  }

  /* one time stroke initialization */
  if (!stroke->stroke_started) {
    stroke->last_pressure = sample_average.pressure;

    copy_v2_v2(stroke->last_mouse_position, sample_average.mouse);
    if (paint_stroke_use_scene_spacing(CTX_data_scene(C)->toolsettings, br, mode)) {
      stroke->stroke_over_mesh = SCULPT_stroke_get_location(
          C, stroke->last_world_space_position, sample_average.mouse);
      mul_m4_v3(stroke->vc.obact->obmat, stroke->last_world_space_position);
    }
    stroke->stroke_started = stroke->test_start(C, op, sample_average.mouse);
    BLI_assert((stroke->stroke_started & ~1) == 0); /* 0/1 */

    if (stroke->stroke_started) {
      if (br->flag & BRUSH_AIRBRUSH) {
        stroke->timer = WM_event_add_timer(
            CTX_wm_manager(C), CTX_wm_window(C), TIMER, stroke->brush->rate);
      }

      if (br->flag & BRUSH_LINE) {
        stroke->stroke_cursor = WM_paint_cursor_activate(
            SPACE_TYPE_ANY, RGN_TYPE_ANY, PAINT_brush_tool_poll, paint_draw_line_cursor, stroke);
      }

      first_dab = true;
    }
  }

  /* Cancel */
  if (event->type == EVT_MODAL_MAP && event->val == PAINT_STROKE_MODAL_CANCEL) {
    if (op->type->cancel) {
      op->type->cancel(C, op);
    }
    else {
      paint_stroke_cancel(C, op, stroke);
    }
    return OPERATOR_CANCELLED;
  }

  if (event->type == stroke->event_type && !first_modal) {
    if (event->val == KM_RELEASE) {
      copy_v2_fl2(mouse, event->mval[0], event->mval[1]);
      paint_stroke_line_constrain(stroke, mouse);
      paint_stroke_line_end(C, op, stroke, mouse);
      stroke_done(C, op, stroke);
      return OPERATOR_FINISHED;
    }
  }
  else if (ELEM(event->type, EVT_RETKEY, EVT_SPACEKEY)) {
    paint_stroke_line_end(C, op, stroke, sample_average.mouse);
    stroke_done(C, op, stroke);
    return OPERATOR_FINISHED;
  }
  else if (br->flag & BRUSH_LINE) {
    if (event->alt) {
      stroke->constrain_line = true;
    }
    else {
      stroke->constrain_line = false;
    }

    copy_v2_fl2(mouse, event->mval[0], event->mval[1]);
    paint_stroke_line_constrain(stroke, mouse);

    if (stroke->stroke_started &&
        (first_modal || (ELEM(event->type, MOUSEMOVE, INBETWEEN_MOUSEMOVE)))) {
      if ((br->mtex.brush_angle_mode & MTEX_ANGLE_RAKE) ||
          (br->mask_mtex.brush_angle_mode & MTEX_ANGLE_RAKE)) {
        copy_v2_v2(stroke->ups->last_rake, stroke->last_mouse_position);
      }
      paint_calculate_rake_rotation(stroke->ups, br, mouse, stroke->initial_mouse);
    }
  }
  else if (first_modal ||
           /* regular dabs */
           (!(br->flag & BRUSH_AIRBRUSH) && (ELEM(event->type, MOUSEMOVE, INBETWEEN_MOUSEMOVE))) ||
           /* airbrush */
           ((br->flag & BRUSH_AIRBRUSH) && event->type == TIMER &&
            event->customdata == stroke->timer)) {
    if (paint_smooth_stroke(stroke, &sample_average, mode, mouse, &pressure)) {
      if (stroke->stroke_started) {
        if (paint_space_stroke_enabled(br, mode)) {
          if (paint_space_stroke(C, op, stroke, mouse, pressure)) {
            redraw = true;
          }
        }
        else {
          float dmouse[2];
          sub_v2_v2v2(dmouse, mouse, stroke->last_mouse_position);
          stroke->stroke_distance += len_v2(dmouse);
<<<<<<< HEAD
          stroke->stroke_distance_t += len_v2(dmouse) / stroke->ups->pixel_radius;

          paint_brush_stroke_add_step(C, op, mouse, pressure);
=======
          paint_brush_stroke_add_step(C, op, stroke, mouse, pressure);
>>>>>>> fe4b5331
          redraw = true;
        }
      }
    }
  }

  /* we want the stroke to have the first daub at the start location
   * instead of waiting till we have moved the space distance */
  if (first_dab && paint_space_stroke_enabled(br, mode) && !(br->flag & BRUSH_SMOOTH_STROKE)) {
    stroke->ups->overlap_factor = paint_stroke_integrate_overlap(br, 1.0);
    paint_brush_stroke_add_step(C, op, stroke, sample_average.mouse, sample_average.pressure);
    redraw = true;
  }

  /* do updates for redraw. if event is in between mouse-move there are more
   * coming, so postpone potentially slow redraw updates until all are done */
  if (event->type != INBETWEEN_MOUSEMOVE) {
    wmWindow *window = CTX_wm_window(C);
    ARegion *region = CTX_wm_region(C);

    /* At the very least, invalidate the cursor */
    if (region && (p->flags & PAINT_SHOW_BRUSH)) {
      WM_paint_cursor_tag_redraw(window, region);
    }

    if (redraw && stroke->redraw) {
      stroke->redraw(C, stroke, false);
    }
  }

  return OPERATOR_RUNNING_MODAL;
}

int paint_stroke_exec(bContext *C, wmOperator *op, PaintStroke *stroke)
{
  /* only when executed for the first time */
  if (stroke->stroke_started == 0) {
    PropertyRNA *strokeprop;
    PointerRNA firstpoint;
    float mouse[2];

    strokeprop = RNA_struct_find_property(op->ptr, "stroke");

    if (RNA_property_collection_lookup_int(op->ptr, strokeprop, 0, &firstpoint)) {
      RNA_float_get_array(&firstpoint, "mouse", mouse);
      stroke->stroke_started = stroke->test_start(C, op, mouse);
    }
  }

  if (stroke->stroke_started) {
    RNA_BEGIN (op->ptr, itemptr, "stroke") {
      stroke->update_step(C, op, stroke, &itemptr);
    }
    RNA_END;
  }

  bool ok = (stroke->stroke_started != 0);

  stroke_done(C, op, stroke);

  return ok ? OPERATOR_FINISHED : OPERATOR_CANCELLED;
}

void paint_stroke_cancel(bContext *C, wmOperator *op, PaintStroke *stroke)
{
  stroke_done(C, op, stroke);
}

ViewContext *paint_stroke_view_context(PaintStroke *stroke)
{
  return &stroke->vc;
}

void *paint_stroke_mode_data(struct PaintStroke *stroke)
{
  return stroke->mode_data;
}

bool paint_stroke_flipped(struct PaintStroke *stroke)
{
  return stroke->pen_flip;
}

bool paint_stroke_inverted(struct PaintStroke *stroke)
{
  return stroke->stroke_mode == BRUSH_STROKE_INVERT;
}

float paint_stroke_distance_get(struct PaintStroke *stroke)
{
  return stroke->stroke_distance;
}

void paint_stroke_set_mode_data(PaintStroke *stroke, void *mode_data)
{
  stroke->mode_data = mode_data;
}

bool PAINT_brush_tool_poll(bContext *C)
{
  Paint *p = BKE_paint_get_active_from_context(C);
  Object *ob = CTX_data_active_object(C);
  ScrArea *area = CTX_wm_area(C);
  ARegion *region = CTX_wm_region(C);

  if (p && ob && BKE_paint_brush(p) &&
      (area && ELEM(area->spacetype, SPACE_VIEW3D, SPACE_IMAGE)) &&
      (region && region->regiontype == RGN_TYPE_WINDOW)) {
    /* Check the current tool is a brush. */
    bToolRef *tref = area->runtime.tool;
    if (tref && tref->runtime && tref->runtime->data_block[0]) {
      return true;
    }
  }
  return false;
}<|MERGE_RESOLUTION|>--- conflicted
+++ resolved
@@ -908,12 +908,8 @@
         stroke->stroke_distance_t += (spacing / stroke->zoom_2d) / stroke->ups->pixel_radius;
       }
 
-<<<<<<< HEAD
-      paint_brush_stroke_add_step(C, op, mouse, pressure);
-=======
       stroke->stroke_distance += spacing / stroke->zoom_2d;
       paint_brush_stroke_add_step(C, op, stroke, mouse, pressure);
->>>>>>> fe4b5331
 
       length -= spacing;
       pressure = stroke->last_pressure;
@@ -1295,13 +1291,9 @@
       ups->overlap_factor = paint_stroke_integrate_overlap(stroke->brush, 1.0);
 
       stroke->stroke_distance += spacing / stroke->zoom_2d;
-<<<<<<< HEAD
       stroke->stroke_distance_t += (spacing / stroke->zoom_2d) / stroke->ups->pixel_radius;
 
-      paint_brush_stroke_add_step(C, op, mouse, 1.0);
-=======
       paint_brush_stroke_add_step(C, op, stroke, mouse, 1.0);
->>>>>>> fe4b5331
 
       length -= spacing;
       spacing_final = spacing;
@@ -1609,13 +1601,9 @@
           float dmouse[2];
           sub_v2_v2v2(dmouse, mouse, stroke->last_mouse_position);
           stroke->stroke_distance += len_v2(dmouse);
-<<<<<<< HEAD
           stroke->stroke_distance_t += len_v2(dmouse) / stroke->ups->pixel_radius;
-
-          paint_brush_stroke_add_step(C, op, mouse, pressure);
-=======
           paint_brush_stroke_add_step(C, op, stroke, mouse, pressure);
->>>>>>> fe4b5331
+
           redraw = true;
         }
       }
