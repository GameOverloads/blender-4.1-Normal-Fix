/* SPDX-License-Identifier: GPL-2.0-or-later
 * Copyright 2020 Blender Foundation */

/** \file
 * \ingroup edsculpt
 */

#include "MEM_guardedalloc.h"

#include "BLI_alloca.h"
#include "BLI_array.h"
#include "BLI_blenlib.h"
#include "BLI_edgehash.h"
#include "BLI_math.h"
#include "BLI_task.h"

#include "DNA_brush_types.h"
#include "DNA_meshdata_types.h"
#include "DNA_object_types.h"

#include "BKE_brush.h"
#include "BKE_ccg.h"
#include "BKE_colortools.h"
#include "BKE_context.h"
#include "BKE_global.h"
#include "BKE_layer.h"
#include "BKE_lib_id.h"
#include "BKE_main.h"
#include "BKE_mesh.h"
#include "BKE_multires.h"
#include "BKE_node.h"
#include "BKE_object.h"
#include "BKE_paint.h"
#include "BKE_pbvh.h"

#include "paint_intern.h"
#include "sculpt_intern.hh"

#include "GPU_immediate.h"
#include "GPU_state.h"

#include "bmesh.h"

#include "ED_mesh.h"
#include "ED_object.h"

#include "DEG_depsgraph.h"
#include "DEG_depsgraph_build.h"
#include "WM_api.h"
#include "WM_types.h"

#include <math.h>
#include <stdlib.h>

#if 1
#  ifdef NDEBUG
#    define NDEBUG_UNDEFD
#    undef NDEBUG
#  endif

#  include "BLI_assert.h"

#  ifdef NDEBUG_UNDEFD
#    define NDEBUG 1
#  endif
#endif

#define BOUNDARY_VERTEX_NONE -1
#define BOUNDARY_STEPS_NONE -1

#define TSTN 4

static void boundary_color_vis(SculptSession *ss, SculptBoundary *boundary);
static void SCULPT_boundary_build_smoothco(SculptSession *ss, SculptBoundary *boundary);

struct BoundaryInitialVertexFloodFillData {
  PBVHVertRef initial_vertex;
  int initial_vertex_i;
  int boundary_initial_vertex_steps;
  PBVHVertRef boundary_initial_vertex;
  int boundary_initial_vertex_i;
  int *floodfill_steps;
  float radius_sq;
};

static bool boundary_initial_vertex_floodfill_cb(
    SculptSession *ss, PBVHVertRef from_v, PBVHVertRef to_v, bool is_duplicate, void *userdata)
{
  BoundaryInitialVertexFloodFillData *data = static_cast<BoundaryInitialVertexFloodFillData *>(
      userdata);

  int from_v_i = BKE_pbvh_vertex_to_index(ss->pbvh, from_v);
  int to_v_i = BKE_pbvh_vertex_to_index(ss->pbvh, to_v);

  if (!SCULPT_vertex_visible_get(ss, to_v)) {
    return false;
  }

  if (!is_duplicate) {
    data->floodfill_steps[to_v_i] = data->floodfill_steps[from_v_i] + 1;
  }
  else {
    data->floodfill_steps[to_v_i] = data->floodfill_steps[from_v_i];
  }

  if (SCULPT_vertex_is_boundary(ss, to_v, SCULPT_BOUNDARY_MESH)) {
    if (data->floodfill_steps[to_v_i] < data->boundary_initial_vertex_steps) {
      data->boundary_initial_vertex_steps = data->floodfill_steps[to_v_i];
      data->boundary_initial_vertex_i = to_v_i;
      data->boundary_initial_vertex = to_v;
    }
  }

  const float len_sq = len_squared_v3v3(SCULPT_vertex_co_get(ss, data->initial_vertex),
                                        SCULPT_vertex_co_get(ss, to_v));
  return len_sq < data->radius_sq;
}

/* From a vertex index anywhere in the mesh, returns the closest vertex in a mesh boundary inside
 * the given radius, if it exists. */
static PBVHVertRef sculpt_boundary_get_closest_boundary_vertex(SculptSession *ss,
                                                               const PBVHVertRef initial_vertex,
                                                               const float radius)
{
  if (SCULPT_vertex_is_boundary(ss, initial_vertex, SCULPT_BOUNDARY_MESH)) {
    return initial_vertex;
  }

  SculptFloodFill flood;
  SCULPT_floodfill_init(ss, &flood);
  SCULPT_floodfill_add_initial(&flood, initial_vertex);

  BoundaryInitialVertexFloodFillData fdata{};
  fdata.initial_vertex = initial_vertex;
  fdata.boundary_initial_vertex = {BOUNDARY_VERTEX_NONE};
  fdata.boundary_initial_vertex_steps = INT_MAX;
  fdata.radius_sq = radius * radius;

  fdata.floodfill_steps = MEM_cnew_array<int>(TSTN, __func__);

  SCULPT_floodfill_execute(ss, &flood, boundary_initial_vertex_floodfill_cb, &fdata);
  SCULPT_floodfill_free(&flood);

  MEM_freeN(fdata.floodfill_steps);
  return fdata.boundary_initial_vertex;
}

/* Used to allocate the memory of the boundary index arrays. This was decided considered the most
 * common use cases for the brush deformers, taking into account how many vertices those
 * deformations usually need in the boundary. */
static int BOUNDARY_INDICES_BLOCK_SIZE = 300;

static void sculpt_boundary_index_add(SculptBoundary *boundary,
                                      const PBVHVertRef new_vertex,
                                      const int new_index,
                                      const float distance,
                                      GSet *included_verts)
{

  boundary->verts[boundary->verts_num] = new_vertex;

  if (boundary->distance) {
    boundary->distance[new_index] = distance;
  }
  if (included_verts) {
    BLI_gset_add(included_verts, POINTER_FROM_INT(new_index));
  }
  boundary->verts_num++;
  if (boundary->verts_num >= boundary->verts_capacity) {
    boundary->verts_capacity += BOUNDARY_INDICES_BLOCK_SIZE;
    boundary->verts = static_cast<PBVHVertRef *>(MEM_reallocN_id(
        boundary->verts, boundary->verts_capacity * sizeof(PBVHVertRef), "boundary indices"));
  }
};

static void sculpt_boundary_preview_edge_add(SculptBoundary *boundary,
                                             const PBVHVertRef v1,
                                             const PBVHVertRef v2)
{

  boundary->edges[boundary->edges_num].v1 = v1;
  boundary->edges[boundary->edges_num].v2 = v2;
  boundary->edges_num++;

  if (boundary->edges_num >= boundary->edges_capacity) {
    boundary->edges_capacity += BOUNDARY_INDICES_BLOCK_SIZE;
    boundary->edges = (SculptBoundaryPreviewEdge *)MEM_reallocN_id(
        boundary->edges,
        boundary->edges_capacity * sizeof(SculptBoundaryPreviewEdge) * TSTN,
        "boundary edges");
  }
};

/**
 * This function is used to check where the propagation should stop when calculating the boundary,
 * as well as to check if the initial vertex is valid.
 */
static bool sculpt_boundary_is_vertex_in_editable_boundary(SculptSession *ss,
                                                           const PBVHVertRef initial_vertex)
{

  if (!SCULPT_vertex_visible_get(ss, initial_vertex)) {
    return false;
  }

  int neighbor_count = 0;
  int boundary_vertex_count = 0;
  SculptVertexNeighborIter ni;
  SCULPT_VERTEX_NEIGHBORS_ITER_BEGIN (ss, initial_vertex, ni) {
    if (SCULPT_vertex_visible_get(ss, ni.vertex)) {
      neighbor_count++;
      if (SCULPT_vertex_is_boundary(ss, ni.vertex, SCULPT_BOUNDARY_MESH)) {
        boundary_vertex_count++;
      }
    }
  }
  SCULPT_VERTEX_NEIGHBORS_ITER_END(ni);

  /* Corners are ambiguous as it can't be decide which boundary should be active. The flood fill
   * should also stop at corners. */
  if (neighbor_count <= 2) {
    return false;
  }

  /* Non manifold geometry in the mesh boundary.
   * The deformation result will be unpredictable and not very useful. */
  if (boundary_vertex_count > 2) {
    return false;
  }

  return true;
}

/* Flood fill that adds to the boundary data all the vertices from a boundary and its duplicates.
 */

struct BoundaryFloodFillData {
  SculptBoundary *boundary;
  GSet *included_verts;

  PBVHVertRef last_visited_vertex;
};

static bool boundary_floodfill_cb(
    SculptSession *ss, PBVHVertRef from_v, PBVHVertRef to_v, bool is_duplicate, void *userdata)
{
  int from_v_i = BKE_pbvh_vertex_to_index(ss->pbvh, from_v);
  int to_v_i = BKE_pbvh_vertex_to_index(ss->pbvh, to_v);

  BoundaryFloodFillData *data = static_cast<BoundaryFloodFillData *>(userdata);
  SculptBoundary *boundary = data->boundary;

  if (!SCULPT_vertex_is_boundary(ss, to_v, SCULPT_BOUNDARY_MESH)) {
    return false;
  }
  const float edge_len = len_v3v3(SCULPT_vertex_co_get(ss, from_v),
                                  SCULPT_vertex_co_get(ss, to_v));
  const float distance_boundary_to_dst = boundary->distance ?
                                             boundary->distance[from_v_i] + edge_len :
                                             0.0f;
  sculpt_boundary_index_add(
      boundary, to_v, to_v_i, distance_boundary_to_dst, data->included_verts);
  if (!is_duplicate) {
    sculpt_boundary_preview_edge_add(boundary, from_v, to_v);
  }
  return sculpt_boundary_is_vertex_in_editable_boundary(ss, to_v);
}

static float *calc_boundary_tangent(SculptSession *ss, SculptBoundary *boundary)
{
  const int totvert = SCULPT_vertex_count_get(ss);
  float dir[3];

  float(*tangents)[3] = MEM_cnew_array<float[3]>(totvert, "boundary->boundary_tangents");

  for (int i = 0; i < totvert; i++) {
    float f1 = boundary->boundary_dist[i];

    if (f1 == FLT_MAX) {
      continue;
    }

    PBVHVertRef vertex = BKE_pbvh_index_to_vertex(ss->pbvh, i);
    const float *co1 = SCULPT_vertex_co_get(ss, vertex);

    zero_v3(dir);

    SculptVertexNeighborIter ni;

    float no1[3];
    SCULPT_vertex_normal_get(ss, vertex, no1);

#if 0
    volatile int val = SCULPT_vertex_valence_get(ss, vertex);
    float *ws = BLI_array_alloca(ws, val);
    float *cot1 = BLI_array_alloca(cot1, val);
    float *cot2 = BLI_array_alloca(cot2, val);
    float *areas = BLI_array_alloca(areas, val);
    float totarea;

    SCULPT_get_cotangents(ss, vertex, ws, cot1, cot2, areas, &totarea);

    float(*cos)[3] = BLI_array_alloca(cos, val);
    float *scalars = BLI_array_alloca(scalars, val);

    SCULPT_VERTEX_NEIGHBORS_ITER_BEGIN (ss, vertex, ni) {
      scalars[ni.i] = boundary->boundary_dist[ni.index];
      copy_v3_v3(cos[ni.i], SCULPT_vertex_co_get(ss, ni.vertex));
    }
    SCULPT_VERTEX_NEIGHBORS_ITER_END(ni);

    for (int j1 = 0; j1 < val; j1++) {
      int j2 = (j1 + 1) % val;

      float *co2 = cos[j1];
      float *co3 = cos[j2];
      float dir2[3];
      float dir3[3];

      float f2 = scalars[j1];
      float f3 = scalars[j2];

      if (f2 == FLT_MAX || f1 == FLT_MAX) {
        continue;
      }

      float du = f2 - f1;
      float dv = f3 - f1;

      sub_v3_v3v3(dir2, co2, co1);
      sub_v3_v3v3(dir3, co3, co1);

      mul_v3_fl(dir2, du);
      mul_v3_fl(dir3, dv);

      add_v3_v3(dir2, dir3);
      // normalize_v3(dir2);

      float w = 1.0;  // ws[j1];

      madd_v3_v3v3fl(dir, dir, dir2, w);
    }

    normalize_v3(dir);
    copy_v3_v3(tangents[i], dir);

#else

    SCULPT_VERTEX_NEIGHBORS_ITER_BEGIN (ss, vertex, ni) {
      const float *co2 = SCULPT_vertex_co_get(ss, ni.vertex);
      float no2[3];

      SCULPT_vertex_normal_get(ss, ni.vertex, no2);

      // int i2 = BKE_pbvh_vertex_to_index(ss->pbvh, ni.vertex);
      int i2 = ni.index;

      float f2 = boundary->boundary_dist[i2];
      float dir2[3];

      sub_v3_v3v3(dir2, co2, co1);

      if (f2 == FLT_MAX) {
        continue;
      }

      float distsqr = len_squared_v3v3(co1, co2);
      if (distsqr == 0.0f) {
        continue;
      }

      float w = (f2 - f1) / distsqr;

      mul_v3_fl(dir2, w);
      add_v3_v3(dir, dir2);
    }
    SCULPT_VERTEX_NEIGHBORS_ITER_END(ni);

    normalize_v3(dir);
    negate_v3(dir);

    copy_v3_v3(tangents[i], dir);
#endif
  }

  return (float *)tangents;
}

static void sculpt_boundary_cotan_init(SculptSession *ss, SculptBoundary *boundary)
{
  const int totvert = SCULPT_vertex_count_get(ss);
  boundary->boundary_cotangents = MEM_cnew_array<StoredCotangentW>(totvert, "StoredCotangentW");
  StoredCotangentW *cotw = boundary->boundary_cotangents;

  for (int i = 0; i < totvert; i++, cotw++) {
    if (boundary->boundary_dist[i] == FLT_MAX) {
      cotw->length = 0;
      cotw->weights = nullptr;
      continue;
    }

    PBVHVertRef vertex = BKE_pbvh_index_to_vertex(ss->pbvh, i);
    const int val = SCULPT_vertex_valence_get(ss, vertex);

    cotw->length = val;

    if (val < MAX_STORED_COTANGENTW_EDGES) {
      cotw->weights = cotw->static_weights;
    }
    else {
      cotw->weights = (float *)MEM_malloc_arrayN(val, sizeof(*cotw->weights), "cotw->weights");
    }

    SCULPT_get_cotangents(ss, vertex, cotw->weights, nullptr, nullptr, nullptr, nullptr);
  }
}

static void sculpt_boundary_indices_init(Object *ob,
                                         SculptSession *ss,
                                         SculptBoundary *boundary,
                                         const bool init_boundary_distances,
                                         const PBVHVertRef initial_boundary_vertex,
                                         float radius)
{

  const int totvert = SCULPT_vertex_count_get(ss);
  boundary->verts = static_cast<PBVHVertRef *>(
      MEM_malloc_arrayN(BOUNDARY_INDICES_BLOCK_SIZE, sizeof(PBVHVertRef), __func__));

  if (init_boundary_distances) {
    boundary->distance = (float *)MEM_calloc_arrayN(
        totvert, sizeof(float) * TSTN, "boundary distances");
  }
  boundary->edges = (SculptBoundaryPreviewEdge *)MEM_malloc_arrayN(
      BOUNDARY_INDICES_BLOCK_SIZE, sizeof(SculptBoundaryPreviewEdge) * TSTN, "boundary edges");

  GSet *included_verts = BLI_gset_int_new_ex("included verts", BOUNDARY_INDICES_BLOCK_SIZE);
  SculptFloodFill flood;
  SCULPT_floodfill_init(ss, &flood);

  int initial_boundary_index = BKE_pbvh_vertex_to_index(ss->pbvh, initial_boundary_vertex);

  boundary->initial_vertex = initial_boundary_vertex;
  boundary->initial_vertex_i = initial_boundary_index;

  copy_v3_v3(boundary->initial_vertex_position,
             SCULPT_vertex_co_get(ss, boundary->initial_vertex));
  sculpt_boundary_index_add(
      boundary, initial_boundary_vertex, initial_boundary_index, 0.0f, included_verts);
  SCULPT_floodfill_add_initial(&flood, boundary->initial_vertex);

  BoundaryFloodFillData fdata{};
  fdata.boundary = boundary;
  fdata.included_verts = included_verts;
  fdata.last_visited_vertex = {BOUNDARY_VERTEX_NONE};

  SCULPT_floodfill_execute(ss, &flood, boundary_floodfill_cb, &fdata);
  SCULPT_floodfill_free(&flood);

  GSet *boundary_verts;

  if (BKE_pbvh_type(ss->pbvh) == PBVH_BMESH) {
    boundary_verts = BLI_gset_int_new_ex("included vertices", BOUNDARY_INDICES_BLOCK_SIZE);

    GSetIterator gi;

    GSET_ITER (gi, included_verts) {
      BMVert *v = (BMVert *)BLI_gsetIterator_getKey(&gi);
      BLI_gset_add(boundary_verts, POINTER_FROM_INT(v->head.index));
    }
  }
  else {
    boundary_verts = included_verts;
  }

  boundary->boundary_closest = MEM_cnew_array<PBVHVertRef>(totvert, "boundary_closest");
  boundary->boundary_dist = SCULPT_geodesic_distances_create(
      ob, boundary_verts, radius, boundary->boundary_closest, nullptr);

  sculpt_boundary_cotan_init(ss, boundary);

#if 0  // smooth geodesic scalar field
  float *boundary_dist = MEM_calloc_arrayN(totvert, sizeof(float), "boundary_dist");

  for (int iteration = 0; iteration < 4; iteration++) {
    for (int i = 0; i < totvert; i++) {
      if (boundary->boundary_dist[i] == FLT_MAX) {
        boundary_dist[i] = FLT_MAX;
        continue;
      }

      PBVHVertRef vertex = BKE_pbvh_index_to_vertex(ss->pbvh, i);
      float tot = 0.0f;

      StoredCotangentW *cotw = boundary->boundary_cotangents + i;

      SculptVertexNeighborIter ni;
      int j = 0;
      SCULPT_VERTEX_NEIGHBORS_ITER_BEGIN (ss, vertex, ni) {
        if (boundary->boundary_dist[ni.index] == FLT_MAX) {
          j++;
          continue;
        }

        const float w = cotw->weights[j];

        boundary_dist[i] += boundary->boundary_dist[ni.index] * w;

        tot += w;
        j++;
      }
      SCULPT_VERTEX_NEIGHBORS_ITER_END(ni);

      if (tot == 0.0f) {
        boundary_dist[i] = FLT_MAX;
      }
      else {
        boundary_dist[i] /= tot;
      }
    }

    SWAP(float *, boundary_dist, boundary->boundary_dist);
  }

  MEM_SAFE_FREE(boundary_dist);
#endif

  boundary->boundary_tangents = (float(*)[3])calc_boundary_tangent(ss, boundary);

#if 1  // smooth geodesic tangent field
  float(*boundary_tangents)[3] = MEM_cnew_array<float[3]>(totvert, "boundary_tangents");

  for (int iteration = 0; iteration < 4; iteration++) {
    for (int i = 0; i < totvert; i++) {

      if (boundary->boundary_dist[i] == FLT_MAX) {
        copy_v3_v3(boundary_tangents[i], boundary->boundary_tangents[i]);
        continue;
      }

      PBVHVertRef vertex = BKE_pbvh_index_to_vertex(ss->pbvh, i);
      float tot = 0.0f;

      // StoredCotangentW *cotw = boundary->boundary_cotangents + i;
      float tan[3] = {0.0f, 0.0f, 0.0f};

      SculptVertexNeighborIter ni;
      SCULPT_VERTEX_NEIGHBORS_ITER_BEGIN (ss, vertex, ni) {
        if (boundary->boundary_dist[ni.index] == FLT_MAX) {
          continue;
        }

        add_v3_v3(tan, boundary->boundary_tangents[ni.index]);

        tot += 1.0f;
      }
      SCULPT_VERTEX_NEIGHBORS_ITER_END(ni);

      if (tot == 0.0f) {
        continue;
      }

      normalize_v3(tan);
      interp_v3_v3v3(boundary_tangents[i], boundary->boundary_tangents[i], tan, 0.75f);
      normalize_v3(boundary_tangents[i]);
    }

    float(*tmp)[3] = boundary_tangents;
    boundary_tangents = boundary->boundary_tangents;
    boundary->boundary_tangents = tmp;
  }

  MEM_SAFE_FREE(boundary_tangents);
#endif

  boundary_color_vis(ss, boundary);

  if (boundary_verts != included_verts) {
    BLI_gset_free(boundary_verts, nullptr);
  }

  /* Check if the boundary loops into itself and add the extra preview edge to close the loop. */
  if (fdata.last_visited_vertex.i != BOUNDARY_VERTEX_NONE &&
      sculpt_boundary_is_vertex_in_editable_boundary(ss, fdata.last_visited_vertex))
  {
    SculptVertexNeighborIter ni;
    SCULPT_VERTEX_NEIGHBORS_ITER_BEGIN (ss, fdata.last_visited_vertex, ni) {
      if (BLI_gset_haskey(included_verts, POINTER_FROM_INT(ni.index)) &&
          sculpt_boundary_is_vertex_in_editable_boundary(ss, ni.vertex))
      {
        sculpt_boundary_preview_edge_add(boundary, fdata.last_visited_vertex, ni.vertex);
        boundary->forms_loop = true;
      }
    }
    SCULPT_VERTEX_NEIGHBORS_ITER_END(ni);
  }

  BLI_gset_free(included_verts, nullptr);
}

static void boundary_color_vis(SculptSession *ss, SculptBoundary *boundary)
{
  if (boundary->boundary_dist && G.debug_value == 890 && ss->bm &&
      CustomData_has_layer(&ss->bm->vdata, CD_PROP_COLOR)) {
    const int cd_color = CustomData_get_offset(&ss->bm->vdata, CD_PROP_COLOR);
    BM_mesh_elem_index_ensure(ss->bm, BM_VERT);

    BMIter iter;
    BMVert *v;
    int i = 0;

    float min = 1e17f, max = -1e17f;

    // calc bounds
    BM_ITER_MESH_INDEX (v, &iter, ss->bm, BM_VERTS_OF_MESH, i) {
      float f = boundary->boundary_dist[i];

      if (f == FLT_MAX) {
        continue;
      }

      min = MIN2(min, f);
      max = MAX2(max, f);
    }

    float scale = max != min ? 1.0f / (max - min) : 0.0f;

    BM_ITER_MESH_INDEX (v, &iter, ss->bm, BM_VERTS_OF_MESH, i) {
      MPropCol *mcol = BM_ELEM_CD_PTR<MPropCol *>(v, cd_color);

      float f = boundary->boundary_dist[i];

      if (f == FLT_MAX) {
        mcol->color[0] = mcol->color[1] = 1.0f;
        mcol->color[2] = 0.0f;
        mcol->color[3] = 1.0f;
        continue;
      }
      else {
        f = (f - min) * scale;
      }

      mcol->color[0] = mcol->color[1] = mcol->color[2] = f;
      mcol->color[3] = 1.0f;
    }
  }
}

/**
 * This functions initializes all data needed to calculate falloffs and deformation from the
 * boundary into the mesh into a #SculptBoundaryEditInfo array. This includes how many steps are
 * needed to go from a boundary vertex to an interior vertex and which vertex of the boundary is
 * the closest one.
 */
static void sculpt_boundary_edit_data_init(SculptSession *ss,
                                           SculptBoundary *boundary,
                                           const PBVHVertRef initial_vertex,
                                           const float radius)
{
  const int totvert = SCULPT_vertex_count_get(ss);

  const bool has_duplicates = BKE_pbvh_type(ss->pbvh) == PBVH_GRIDS;

  boundary->edit_info = (SculptBoundaryEditInfo *)MEM_malloc_arrayN(
      totvert, sizeof(SculptBoundaryEditInfo) * TSTN, "Boundary edit info");

  for (int i = 0; i < totvert; i++) {
    boundary->edit_info[i].original_vertex_i = BOUNDARY_VERTEX_NONE;
    boundary->edit_info[i].propagation_steps_num = BOUNDARY_STEPS_NONE;
  }

  GSQueue *current_iteration = BLI_gsqueue_new(sizeof(PBVHVertRef));
  GSQueue *next_iteration = BLI_gsqueue_new(sizeof(PBVHVertRef));

  /* Initialized the first iteration with the vertices already in the boundary. This is propagation
   * step 0. */
  BLI_bitmap *visited_verts = BLI_BITMAP_NEW(SCULPT_vertex_count_get(ss), "visited_verts");
  for (int i = 0; i < boundary->verts_num; i++) {
    int index = BKE_pbvh_vertex_to_index(ss->pbvh, boundary->verts[i]);

    boundary->edit_info[index].original_vertex_i = BKE_pbvh_vertex_to_index(ss->pbvh,
                                                                            boundary->verts[i]);
    boundary->edit_info[index].propagation_steps_num = 0;

    /* This ensures that all duplicate vertices in the boundary have the same original_vertex
     * index, so the deformation for them will be the same. */
    if (has_duplicates) {
      SculptVertexNeighborIter ni_duplis;
      SCULPT_VERTEX_DUPLICATES_AND_NEIGHBORS_ITER_BEGIN (ss, boundary->verts[i], ni_duplis) {
        if (ni_duplis.is_duplicate) {
          boundary->edit_info[ni_duplis.index].original_vertex_i = BKE_pbvh_vertex_to_index(
              ss->pbvh, boundary->verts[i]);
        }
      }
      SCULPT_VERTEX_NEIGHBORS_ITER_END(ni_duplis);
    }

    BLI_gsqueue_push(current_iteration, &boundary->verts[i]);
  }

  int propagation_steps_num = 0;
  float accum_distance = 0.0f;

  while (true) {
    /* Stop adding steps to edit info. This happens when a steps is further away from the boundary
     * than the brush radius or when the entire mesh was already processed. */
    if (accum_distance > radius || BLI_gsqueue_is_empty(current_iteration)) {
      boundary->max_propagation_steps = propagation_steps_num;
      break;
    }

    while (!BLI_gsqueue_is_empty(current_iteration)) {
      PBVHVertRef from_v;
      BLI_gsqueue_pop(current_iteration, &from_v);
      const int from_v_i = BKE_pbvh_vertex_to_index(ss->pbvh, from_v);

      SculptVertexNeighborIter ni;
      SCULPT_VERTEX_DUPLICATES_AND_NEIGHBORS_ITER_BEGIN (ss, from_v, ni) {
        const bool is_visible = SCULPT_vertex_visible_get(ss, ni.vertex);

        if (!is_visible ||
            boundary->edit_info[ni.index].propagation_steps_num != BOUNDARY_STEPS_NONE) {
          continue;
        }

        boundary->edit_info[ni.index].original_vertex_i =
            boundary->edit_info[from_v_i].original_vertex_i;

        BLI_BITMAP_ENABLE(visited_verts, ni.index);

        if (ni.is_duplicate) {
          /* Grids duplicates handling. */
          boundary->edit_info[ni.index].propagation_steps_num =
              boundary->edit_info[from_v_i].propagation_steps_num;
        }
        else {
          boundary->edit_info[ni.index].propagation_steps_num =
              boundary->edit_info[from_v_i].propagation_steps_num + 1;

          BLI_gsqueue_push(next_iteration, &ni.vertex);

          /* When copying the data to the neighbor for the next iteration, it has to be copied to
           * all its duplicates too. This is because it is not possible to know if the updated
           * neighbor or one if its uninitialized duplicates is going to come first in order to
           * copy the data in the from_v neighbor iterator. */
          if (has_duplicates) {
            SculptVertexNeighborIter ni_duplis;
            SCULPT_VERTEX_DUPLICATES_AND_NEIGHBORS_ITER_BEGIN (ss, ni.vertex, ni_duplis) {
              if (ni_duplis.is_duplicate) {
                boundary->edit_info[ni_duplis.index].original_vertex_i =
                    boundary->edit_info[from_v_i].original_vertex_i;
                boundary->edit_info[ni_duplis.index].propagation_steps_num =
                    boundary->edit_info[from_v_i].propagation_steps_num + 1;
              }
            }
            SCULPT_VERTEX_NEIGHBORS_ITER_END(ni_duplis);
          }

          /* Check the distance using the vertex that was propagated from the initial vertex that
           * was used to initialize the boundary. */
          if (boundary->edit_info[from_v_i].original_vertex_i ==
              BKE_pbvh_vertex_to_index(ss->pbvh, initial_vertex))
          {
            boundary->pivot_vertex = ni.vertex;
            copy_v3_v3(boundary->initial_pivot_position, SCULPT_vertex_co_get(ss, ni.vertex));
            accum_distance += len_v3v3(SCULPT_vertex_co_get(ss, from_v),
                                       SCULPT_vertex_co_get(ss, ni.vertex));
          }
        }
      }
      SCULPT_VERTEX_NEIGHBORS_ITER_END(ni);
    }

    /* Copy the new vertices to the queue to be processed in the next iteration. */
    while (!BLI_gsqueue_is_empty(next_iteration)) {
      PBVHVertRef next_v;
      BLI_gsqueue_pop(next_iteration, &next_v);
      BLI_gsqueue_push(current_iteration, &next_v);
    }

    propagation_steps_num++;
  }

  MEM_SAFE_FREE(visited_verts);

  BLI_gsqueue_free(current_iteration);
  BLI_gsqueue_free(next_iteration);
}

/* This functions assigns a falloff factor to each one of the SculptBoundaryEditInfo structs based
 * on the brush curve and its propagation steps. The falloff goes from the boundary into the mesh.
 */
static void sculpt_boundary_falloff_factor_init(
    SculptSession *ss, Sculpt *sd, SculptBoundary *boundary, Brush *brush, const float radius)
{
  const int totvert = SCULPT_vertex_count_get(ss);
  BKE_curvemapping_init(brush->curve);

  int boundary_type = brush->boundary_falloff_type;

  for (int i = 0; i < totvert; i++) {
    if (boundary->edit_info[i].propagation_steps_num != -1) {
      boundary->edit_info[i].strength_factor = BKE_brush_curve_strength(
          brush, boundary->edit_info[i].propagation_steps_num, boundary->max_propagation_steps);
    }

    if (boundary->edit_info[i].original_vertex_i ==
        BKE_pbvh_vertex_to_index(ss->pbvh, boundary->initial_vertex))
    {
      /* All vertices that are propagated from the original vertex won't be affected by the
       * boundary falloff, so there is no need to calculate anything else. */
      continue;
    }

    if (!boundary->distance) {
      /* There are falloff modes that do not require to modify the previously calculated falloff
       * based on boundary distances. */
      continue;
    }

    const float boundary_distance = boundary->distance[boundary->edit_info[i].original_vertex_i];
    float falloff_distance = 0.0f;
    float direction = 1.0f;

    switch (boundary_type) {
      case BRUSH_BOUNDARY_FALLOFF_RADIUS:
        falloff_distance = boundary_distance;
        break;
      case BRUSH_BOUNDARY_FALLOFF_LOOP: {
        const int div = (int)(boundary_distance / radius);
        const float mod = fmodf(boundary_distance, radius);
        falloff_distance = div % 2 == 0 ? mod : radius - mod;
      } break;
      case BRUSH_BOUNDARY_FALLOFF_LOOP_INVERT: {
        const int div = (int)(boundary_distance / radius);
        const float mod = fmodf(boundary_distance, radius);
        falloff_distance = div % 2 == 0 ? mod : radius - mod;
        /* Inverts the falloff in the intervals 1 2 5 6 9 10 ... etc. */
        if (((div - 1) & 2) == 0) {
          direction = -1.0f;
        }
      } break;
      case BRUSH_BOUNDARY_FALLOFF_CONSTANT:
        /* For constant falloff distances are not allocated, so this should never happen. */
        BLI_assert(false);
    }

    boundary->edit_info[i].strength_factor *= direction * BKE_brush_curve_strength(
                                                              brush, falloff_distance, radius);
  }
}

/* Main function to get SculptBoundary data both for brush deformation and viewport preview. Can
 * return nullptr if there is no boundary from the given vertex using the given radius. */
SculptBoundary *SCULPT_boundary_data_init(
    Sculpt *sd, Object *object, Brush *brush, const PBVHVertRef initial_vertex, const float radius)
{
  if (initial_vertex.i == PBVH_REF_NONE) {
    return nullptr;
  }

  SculptSession *ss = object->sculpt;

  // XXX force update of BMVert->head.index
  if (ss->bm) {
    ss->bm->elem_index_dirty |= BM_VERT;
  }

  SCULPT_vertex_random_access_ensure(ss);
  SCULPT_boundary_info_ensure(object);

  const PBVHVertRef boundary_initial_vertex = sculpt_boundary_get_closest_boundary_vertex(
      ss, initial_vertex, radius);

  if (boundary_initial_vertex.i == BOUNDARY_VERTEX_NONE) {
    return nullptr;
  }

  /* Starting from a vertex that is the limit of a boundary is ambiguous, so return nullptr instead
   * of forcing a random active boundary from a corner. */
  if (!sculpt_boundary_is_vertex_in_editable_boundary(ss, initial_vertex)) {
    return nullptr;
  }

  SculptBoundary *boundary = (SculptBoundary *)MEM_callocN(sizeof(SculptBoundary) * TSTN,
                                                           "Boundary edit data");

  boundary->deform_target = brush->deform_target;

  const bool init_boundary_distances = brush ? brush->boundary_falloff_type !=
                                                   BRUSH_BOUNDARY_FALLOFF_CONSTANT :
                                               false;

  const float boundary_radius = brush ? radius * (1.0f + brush->boundary_offset) : radius;

  sculpt_boundary_indices_init(
      object, ss, boundary, init_boundary_distances, boundary_initial_vertex, boundary_radius);

  sculpt_boundary_edit_data_init(ss, boundary, boundary_initial_vertex, boundary_radius);

  if (ss->cache) {
    SCULPT_boundary_build_smoothco(ss, boundary);
  }

  return boundary;
}

void SCULPT_boundary_data_free(SculptBoundary *boundary)
{
  MEM_SAFE_FREE(boundary->verts);
  MEM_SAFE_FREE(boundary->edges);
  MEM_SAFE_FREE(boundary->distance);

  MEM_SAFE_FREE(boundary->boundary_dist);
  MEM_SAFE_FREE(boundary->boundary_tangents);
  MEM_SAFE_FREE(boundary->boundary_closest);
  MEM_SAFE_FREE(boundary->smoothco);

  MEM_SAFE_FREE(boundary->edit_info);
  MEM_SAFE_FREE(boundary->bend.pivot_positions);
  MEM_SAFE_FREE(boundary->bend.pivot_rotation_axis);
  MEM_SAFE_FREE(boundary->slide.directions);
  MEM_SAFE_FREE(boundary->circle.origin);
  MEM_SAFE_FREE(boundary->circle.radius);

  StoredCotangentW *cotw = boundary->boundary_cotangents;

  if (cotw) {
    for (int i = 0; i < boundary->sculpt_totvert; i++, cotw++) {
      if (cotw->weights != cotw->static_weights) {
        MEM_SAFE_FREE(cotw->weights);
      }
    }
  }

  MEM_SAFE_FREE(boundary->boundary_cotangents);
  MEM_SAFE_FREE(boundary);
}

typedef struct ScalarFieldWalkData {
  PBVHVertRef v;
  float co[3];

  struct {
    PBVHVertRef v1, v2;
  } edge;

  float t, f;
  bool has_edge;
} ScalarFieldWalkData;

static void sculpt_walk_scalar_field_init(SculptSession *ss,
                                          PBVHVertRef v,
                                          ScalarFieldWalkData *wd,
                                          float *field)
{
  wd->v = v;
  copy_v3_v3(wd->co, SCULPT_vertex_co_get(ss, v));
  wd->has_edge = false;
  wd->t = 0.0f;

  int i = BKE_pbvh_vertex_to_index(ss->pbvh, v);
  wd->f = field[i];
}

/*walk in decreasing direction of scalar field*/
static bool sculpt_walk_scalar_field(SculptSession *ss,
                                     ScalarFieldWalkData *wd,
                                     float *field,
                                     float (*dfield)[3])
{
  SculptVertexNeighborIter ni;
  SculptVertexNeighborIter ni2;
  PBVHVertRef v = wd->v, minv1 = {-1LL}, minv2 = {-1LL};
  float mindis1 = FLT_MAX, mindis2 = FLT_MAX;
  float minf1 = 0.0, minf2 = 0.0;

  SCULPT_VERTEX_NEIGHBORS_ITER_BEGIN (ss, v, ni) {
    const float *co2 = SCULPT_vertex_co_get(ss, ni.vertex);
    float f2 = field[ni.index];

    if (ni.vertex.i == v.i) {
      continue;
    }

    if (f2 > wd->f) {
      continue;
    }

    float len = len_v3v3(co2, wd->co);
    float dist = f2 * len;

    if (dist >= mindis1) {
      continue;
    }

    mindis1 = dist;
    minf1 = f2;
    minv1 = ni.vertex;

    mindis2 = FLT_MAX;

    SCULPT_VERTEX_NEIGHBORS_ITER_BEGIN (ss, ni.vertex, ni2) {
      if (ni2.vertex.i == ni.vertex.i) {
        continue;
      }

      const float *co3 = SCULPT_vertex_co_get(ss, ni2.vertex);
      float f3 = field[ni2.index];

      float dist2 = f3 * len;

      if (dist2 < mindis2) {
        mindis2 = dist2;
        minf2 = f3;
        minv2 = ni2.vertex;
      }
    }
    SCULPT_VERTEX_NEIGHBORS_ITER_END(ni2);
  }
  SCULPT_VERTEX_NEIGHBORS_ITER_END(ni);

  if (minv1.i == -1LL) {
    // didn't find anything
    return false;
  }

  if (minv2.i == -1LL) {
    wd->v = minv1;
    copy_v3_v3(wd->co, SCULPT_vertex_co_get(ss, minv1));
    wd->has_edge = false;
    wd->f = minf1;

    return true;
  }

  wd->has_edge = true;
  wd->edge.v1 = minv1;
  wd->edge.v2 = minv2;

  /*
  on factor
  load_package "avector";

  comment: relative to wd.co;
  a := avec(ax, ay, az);
  b := avec(bx, by, bz);

  dva := avec(dvax, dvay, dvaz);
  dvb := avec(dvbx, dvby, dvbz);

  la := a dot a;
  lb := b dot b;

  f2  := a + (b - a) * t;
  df2 := dva + (dvb - dva)*t;

  ll := f2 dot f2;
  f1 := (minf1 + (minf2 - minf1)*t) * ll;

  ff := solve(df(f1, t, 2), t);
  f  := part(ff, 1, 2);


  */

  const float *a = SCULPT_vertex_co_get(ss, minv1);
  const float *b = SCULPT_vertex_co_get(ss, minv2);

  float ax = a[0] - wd->co[0];
  float ay = a[1] - wd->co[1];
  float az = a[2] - wd->co[2];

  float bx = b[0] - wd->co[0];
  float by = b[1] - wd->co[1];
  float bz = b[2] - wd->co[2];

  float div = (by * by + bz * bz + bx * bx + (az - 2.0 * bz) * az + (ay - 2.0 * by) * ay +
               (ax - 2.0 * bx) * ax);

  float t = ((ay - by) * ay + (az - bz) * az + (ax - bx) * ax) / div;

  float m1m2 = minf1 + minf2;

  float ans4 = -2.0 * (by * by + bz * bz + bx * bx) * m1m2 * az * bz * minf1 -
               (2.0 * (minf1 + minf2) * bz - az * minf2) * az * az * az * minf2;

  float sqr2 = (by * by + bz * bz + bx * bx);
  sqr2 = sqr2 * sqr2;

  float ans3 =
      (2.0 *
           ((4.0 * (minf1 * minf1 - minf1 * minf2 + minf2 * minf2) * by -
             (minf1 + minf2) * ay * minf2) *
                ay +
            (4.0 * (minf1 * minf1 - minf1 * minf2 + minf2 * minf2) * bz -
             (minf1 + minf2) * az * minf2) *
                az -
            (by * by + bz * bz + bx * bx) * m1m2 * minf1) *
           bx -
       (2.0 * m1m2 * bx - ax * minf2) * ax * ax * minf2 -
       ((by * by + bz * bz) * (3.0 * minf1 * minf1 - 8.0 * minf1 * minf2 + 3.0 * minf2 * minf2) -
        (minf1 * minf1 + 4.0 * minf1 * minf2 + minf2 * minf2) * bx * bx +
        2.0 * (m1m2 * bz - az * minf2) * az * minf2 +
        2.0 * (m1m2 * by - ay * minf2) * ay * minf2) *
           ax) *
          ax -
      (2.0 *
           ((by * by + bz * bz + bx * bx) * m1m2 * minf1 -
            (4.0 * (minf1 * minf1 - minf1 * minf2 + minf2 * minf2) * bz - m1m2 * az * minf2) *
                az) *
           by +
       (2.0 * (minf1 + minf2) * by - ay * minf2) * ay * ay * minf2 +
       ((bx * bx + bz * bz) * (3.0 * minf1 * minf1 - 8.0 * minf1 * minf2 + 3.0 * minf2 * minf2) -
        (minf1 * minf1 + 4.0 * minf1 * minf2 + minf2 * minf2) * by * by +
        2.0 * (m1m2 * bz - az * minf2) * az * minf2) *
           ay) *
          ay -
      ((bx * bx + by * by) * (3.0 * minf1 * minf1 - 8.0 * minf1 * minf2 + 3.0 * minf2 * minf2) -
       (minf1 * minf1 + 4.0 * minf1 * minf2 + minf2 * minf2) * bz * bz) *
          az * az +
      sqr2 * minf1 * minf1 + ans4;

  float ans2 = sqrtf(ans3);

  float ans1 = (by * by + bz * bz + bx * bx) * minf1 +
               ((3.0 * minf1 - 2.0 * minf2) * az - 2.0 * (2.0 * minf1 - minf2) * bz) * az +
               ((3.0 * minf1 - 2.0 * minf2) * ay - 2.0 * (2.0 * minf1 - minf2) * by) * ay +
               ((3.0 * minf1 - 2.0 * minf2) * ax - 2.0 * (2.0 * minf1 - minf2) * bx) * ax + ans2;

  t = ans1 / (3.0 *
              (by * by + bz * bz + bx * bx + (az - 2.0 * bz) * az + (ay - 2.0 * by) * ay +
               (ax - 2.0 * bx) * ax) *
              (minf1 - minf2));

#if 1
  t = (((3.0 * minf1 - 2.0 * minf2) * ay - 2.0 * (2.0 * minf1 - minf2) * by) * ay +
       ((3.0 * minf1 - 2.0 * minf2) * az - 2.0 * (2.0 * minf1 - minf2) * bz) * az +
       ((3.0 * minf1 - 2.0 * minf2) * ax - 2.0 * (2.0 * minf1 - minf2) * bx) * ax +
       (by * by + bz * bz + bx * bx) * minf1) /
      (3.0 *
       (by * by + bz * bz + bx * bx + (az - 2.0 * bz) * az + (ay - 2.0 * by) * ay +
        (ax - 2.0 * bx) * ax) *
       (minf1 - minf2));
#endif

  t = t < 0.0f ? 0.0f : t;
  t = t > 1.0f ? 1.0f : t;

  t = 0.5f;
  wd->t = t;

  wd->v = minv1;
  wd->f = minf1 + (minf2 - minf1) * wd->t;
  float co[3];

  interp_v3_v3v3(co, SCULPT_vertex_co_get(ss, minv1), SCULPT_vertex_co_get(ss, minv2), wd->t);

  float f3 = wd->f * len_v3v3(wd->co, co);
  if (f3 > mindis1 || f3 > mindis2) {
    wd->f = minf1;
    t = 0.0f;
    interp_v3_v3v3(co, SCULPT_vertex_co_get(ss, minv1), SCULPT_vertex_co_get(ss, minv2), wd->t);
  }

  copy_v3_v3(wd->co, co);

  return true;
}

Object *sculpt_get_vis_object(bContext *C, SculptSession *ss, const char *name)
{
  if (!C) {
    C = ss->cache->C;
  }

  Scene *scene = CTX_data_scene(C);
  ViewLayer *vlayer = CTX_data_view_layer(C);
  Main *bmain = CTX_data_main(C);
  Object *actob = CTX_data_active_object(C);

  Object *ob = (Object *)BKE_libblock_find_name(bmain, ID_OB, name);

  if (!ob) {
    Mesh *me = BKE_mesh_add(bmain, name);

    ob = BKE_object_add_only_object(bmain, OB_MESH, name);
    ob->data = (void *)me;
    id_us_plus((ID *)me);

    DEG_id_tag_update_ex(
        bmain, &ob->id, ID_RECALC_TRANSFORM | ID_RECALC_GEOMETRY | ID_RECALC_ANIMATION);

    LayerCollection *layer_collection = BKE_layer_collection_get_active(vlayer);
    BKE_collection_object_add(bmain, layer_collection->collection, ob);
  }

  copy_v3_v3(ob->loc, actob->loc);
  copy_v3_v3(ob->rot, actob->rot);
  BKE_object_to_mat4(ob, ob->object_to_world);

  DEG_id_type_tag(bmain, ID_OB);
  DEG_relations_tag_update(bmain);
  WM_event_add_notifier(C, NC_SCENE | ND_LAYER_CONTENT, scene);
  DEG_id_tag_update(&scene->id, 0);

  Mesh *me = (Mesh *)ob->data;

  DEG_id_tag_update(&me->id, ID_RECALC_ALL);
  return ob;
}

void sculpt_end_vis_object(bContext *C, SculptSession *ss, Object *ob, BMesh *bm)
{
  if (!C) {
    C = ss->cache->C;
  }

  Main *bmain = CTX_data_main(C);

  Mesh *me = (Mesh *)ob->data;
  BMeshToMeshParams params = {};

  params.calc_object_remap = false;
  params.update_shapekey_indices = false;
  params.copy_temp_cdlayers = false;

  BM_mesh_bm_to_me(bmain, bm, me, &params);

  DEG_id_tag_update(&me->id, ID_RECALC_ALL);
}

//#define VISBM

/* These functions initialize the required vectors for the desired deformation using the
 * SculptBoundaryEditInfo. They calculate the data using the vertices that have the
 * max_propagation_steps value and them this data is copied to the rest of the vertices using the
 * original vertex index. */
static void sculpt_boundary_bend_data_init(SculptSession *ss,
                                           SculptBoundary *boundary,
                                           float radius)
{
#ifdef VISBM
  Object *visob = get_vis_object(ss, "_vis_sculpt_boundary_bend_data_init");
  BMAllocTemplate alloc = {512, 512, 512, 512};
  BMesh *visbm = BM_mesh_create(&alloc,
                                (&(struct BMeshCreateParams){.use_unique_ids = 0,
                                                             .use_id_elem_mask = 0,
                                                             .use_id_map = 0,
                                                             .use_toolflags = 0,
                                                             .no_reuse_ids = 0}));
#endif

  const int totvert = SCULPT_vertex_count_get(ss);
  boundary->bend.pivot_rotation_axis = MEM_cnew_array<float[3]>(totvert, __func__);
  boundary->bend.pivot_positions = MEM_cnew_array<float[4]>(totvert, __func__);

  for (int i = 0; i < totvert; i++) {

    if (boundary->edit_info[i].propagation_steps_num != boundary->max_propagation_steps) {
      continue;
    }
  }

  for (int i = 0; i < totvert; i++) {
    PBVHVertRef vertex = BKE_pbvh_index_to_vertex(ss->pbvh, i);

    if (boundary->edit_info[i].original_vertex_i == BOUNDARY_VERTEX_NONE) {
      continue;
    }

    if (boundary->edit_info[i].propagation_steps_num != boundary->max_propagation_steps) {
      continue;
    }

    if (boundary->edit_info[i].original_vertex.i == -1) {
      continue;
    }

    const float *co1 = SCULPT_vertex_co_get(ss, vertex);

    float dir[3];
    float normal[3];
    SCULPT_vertex_normal_get(ss, vertex, normal);
    sub_v3_v3v3(dir, SCULPT_vertex_co_get(ss, boundary->edit_info[i].original_vertex), co1);

    normalize_v3(dir);

    float olddir[3];
    copy_v3_v3(olddir, dir);

    if (boundary->boundary_dist[i] != FLT_MAX) {
      zero_v3(dir);
      copy_v3_v3(dir, boundary->boundary_tangents[i]);

      if (dot_v3v3(dir, dir) < 0.00001f) {
        sub_v3_v3v3(dir,
                    SCULPT_vertex_co_get(ss, boundary->edit_info[i].original_vertex),
                    SCULPT_vertex_co_get(ss, vertex));
      }
    }
    else {
      // continue;
    }

    cross_v3_v3v3(
        boundary->bend.pivot_rotation_axis[boundary->edit_info[i].original_vertex_i], dir, normal);
    normalize_v3(boundary->bend.pivot_rotation_axis[boundary->edit_info[i].original_vertex_i]);

    float pos[3];

    copy_v3_v3(pos, co1);

    copy_v3_v3(boundary->bend.pivot_positions[boundary->edit_info[i].original_vertex_i], pos);
    boundary->bend.pivot_positions[boundary->edit_info[i].original_vertex_i][3] = 1.0f;
  }

  for (int i = 0; i < totvert; i++) {
    if (boundary->bend.pivot_positions[i][3] > 1.0f) {
      mul_v3_fl(boundary->bend.pivot_positions[i], 1.0f / boundary->bend.pivot_positions[i][3]);
      boundary->bend.pivot_positions[i][3] = 1.0f;
    }
  }

  // fix any remaining boundaries without pivots
  for (int vi = 0; vi < boundary->verts_num; vi++) {
    PBVHVertRef v = boundary->verts[vi];
    const float *co1 = SCULPT_vertex_co_get(ss, v);
    int i = BKE_pbvh_vertex_to_index(ss->pbvh, v);

    if (boundary->bend.pivot_positions[i][3] != 0.0f) {
      continue;
    }

    float minlen = FLT_MAX;

    // nasty inner loop here
    for (int j = 0; j < totvert; j++) {
      if (boundary->edit_info[j].propagation_steps_num != boundary->max_propagation_steps) {
        continue;
      }

      PBVHVertRef v2 = BKE_pbvh_index_to_vertex(ss->pbvh, j);
      const float *co2 = SCULPT_vertex_co_get(ss, v2);

      float len = len_v3v3(co2, co1);

      if (len < minlen) {
        minlen = len;
        copy_v3_v3(boundary->bend.pivot_positions[i], co2);
        boundary->bend.pivot_positions[i][3] = 1.0f;
      }
    }
  }

  for (int i = 0; i < totvert; i++) {
    PBVHVertRef vertex = BKE_pbvh_index_to_vertex(ss->pbvh, i);
    const float *co1 = SCULPT_vertex_co_get(ss, vertex);
    float dir[3];

    if (boundary->edit_info[i].propagation_steps_num == BOUNDARY_STEPS_NONE) {
      continue;
    }
    float pos[3], oco[3];
    copy_v3_v3(pos, boundary->bend.pivot_positions[boundary->edit_info[i].original_vertex_i]);
    copy_v3_v3(oco, SCULPT_vertex_co_get(ss, boundary->edit_info[i].original_vertex));

    if (boundary->boundary_dist[i] != FLT_MAX) {
      float no[3];

      SCULPT_vertex_normal_get(ss, vertex, no);

      // snap to radial plane
      cross_v3_v3v3(dir, no, boundary->boundary_tangents[i]);
      normalize_v3(dir);
      //*

      sub_v3_v3(pos, oco);
      normalize_v3(pos);
      mul_v3_fl(pos, radius);
      add_v3_v3(pos, oco);

      sub_v3_v3(pos, co1);
      madd_v3_v3fl(pos, dir, -dot_v3v3(dir, pos));
      add_v3_v3(pos, co1);

      //*/

      copy_v3_v3(boundary->bend.pivot_rotation_axis[i], dir);
    }
    else {
      zero_v3(dir);

      // printf("boundary info missing tangent\n");
      copy_v3_v3(boundary->bend.pivot_rotation_axis[i],
                 boundary->bend.pivot_rotation_axis[boundary->edit_info[i].original_vertex_i]);
    }

    copy_v3_v3(boundary->bend.pivot_positions[i], pos);

#ifdef VISBM
    {
      BMVert *v1, *v2;
      v1 = BM_vert_create(visbm, co1, nullptr, BM_CREATE_NOP);

      v2 = BM_vert_create(visbm, pos, nullptr, BM_CREATE_NOP);
      BM_edge_create(visbm, v1, v2, nullptr, BM_CREATE_NOP);

      float tmp[3];
      madd_v3_v3v3fl(tmp, co1, dir, 0.35);

      v2 = BM_vert_create(visbm, tmp, nullptr, BM_CREATE_NOP);
      BM_edge_create(visbm, v1, v2, nullptr, BM_CREATE_NOP);
    }
#endif
  }

#ifdef VISBM
  end_vis_object(ss, visob, visbm);
#endif
}

static void sculpt_boundary_slide_data_init(SculptSession *ss, SculptBoundary *boundary)
{
  const int totvert = SCULPT_vertex_count_get(ss);
  boundary->slide.directions = static_cast<float(*)[3]>(
      MEM_calloc_arrayN(totvert, sizeof(float[3]), "slide directions"));

  for (int i = 0; i < totvert; i++) {
    PBVHVertRef vertex = BKE_pbvh_index_to_vertex(ss->pbvh, i);

    if (boundary->edit_info[i].propagation_steps_num != boundary->max_propagation_steps) {
      continue;
    }

    sub_v3_v3v3(boundary->slide.directions[boundary->edit_info[i].original_vertex_i],
                SCULPT_vertex_co_get(ss, boundary->edit_info[i].original_vertex),
                SCULPT_vertex_co_get(ss, vertex));

    normalize_v3(boundary->slide.directions[boundary->edit_info[i].original_vertex_i]);
  }

  for (int i = 0; i < totvert; i++) {
    if (boundary->edit_info[i].propagation_steps_num == BOUNDARY_STEPS_NONE) {
      continue;
    }
    copy_v3_v3(boundary->slide.directions[i],
               boundary->slide.directions[boundary->edit_info[i].original_vertex_i]);
  }
}

static void do_boundary_brush_circle_task_cb_ex(void *__restrict userdata,
                                                const int n,
                                                const TaskParallelTLS *__restrict /* tls */)
{
  SculptThreadedTaskData *data = static_cast<SculptThreadedTaskData *>(userdata);
  SculptSession *ss = data->ob->sculpt;
  const int symmetry_pass = ss->cache->mirror_symmetry_pass;
  const SculptBoundary *boundary = ss->cache->boundaries[symmetry_pass];
  const ePaintSymmetryFlags symm = SCULPT_mesh_symmetry_xyz_get(data->ob);

  const float strength = ss->cache->bstrength;

  PBVHVertexIter vd;
  SculptOrigVertData orig_data;
  SCULPT_orig_vert_data_init(&orig_data, data->ob, data->nodes[n], SCULPT_UNDO_COORDS);

  AutomaskingNodeData automask_data;
  SCULPT_automasking_node_begin(
      data->ob, ss, ss->cache->automasking, &automask_data, data->nodes[n]);

  BKE_pbvh_vertex_iter_begin (ss->pbvh, data->nodes[n], vd, PBVH_ITER_UNIQUE) {
    if (boundary->edit_info[vd.index].propagation_steps_num == -1) {
      continue;
    }

    SCULPT_orig_vert_data_update(ss, &orig_data, vd.vertex);
    if (!SCULPT_check_vertex_pivot_symmetry(
            orig_data.co, boundary->initial_vertex_position, symm)) {
      continue;
    }

    SCULPT_automasking_node_update(ss, &automask_data, &vd);

    const int propagation_steps = boundary->edit_info[vd.index].propagation_steps_num;
    float *circle_origin = boundary->circle.origin[propagation_steps];
    float circle_disp[3];
    sub_v3_v3v3(circle_disp, circle_origin, orig_data.co);
    normalize_v3(circle_disp);
    mul_v3_fl(circle_disp, -boundary->circle.radius[propagation_steps]);
    float target_circle_co[3];
    add_v3_v3v3(target_circle_co, circle_origin, circle_disp);

    float disp[3];
    sub_v3_v3v3(disp, target_circle_co, vd.co);
    float *target_co = SCULPT_brush_deform_target_vertex_co_get(ss, boundary->deform_target, &vd);
    const float mask = vd.mask ? 1.0f - *vd.mask : 1.0f;
    const float automask = SCULPT_automasking_factor_get(
        ss->cache->automasking, ss, vd.vertex, &automask_data);
    madd_v3_v3v3fl(target_co,
                   vd.co,
                   disp,
                   boundary->edit_info[vd.index].strength_factor * mask * automask * strength);

    if (vd.is_mesh) {
      BKE_pbvh_vert_tag_update_normal(ss->pbvh, vd.vertex);
    }
  }
  BKE_pbvh_vertex_iter_end;
}

static void sculpt_boundary_twist_data_init(SculptSession *ss, SculptBoundary *boundary)
{
  zero_v3(boundary->twist.pivot_position);
  float(*poly_verts)[3] = static_cast<float(*)[3]>(
      MEM_malloc_arrayN(boundary->verts_num, sizeof(float[3]), "poly verts"));
  for (int i = 0; i < boundary->verts_num; i++) {
    add_v3_v3(boundary->twist.pivot_position, SCULPT_vertex_co_get(ss, boundary->verts[i]));
    copy_v3_v3(poly_verts[i], SCULPT_vertex_co_get(ss, boundary->verts[i]));
  }
  mul_v3_fl(boundary->twist.pivot_position, 1.0f / boundary->verts_num);
  if (boundary->forms_loop) {
    normal_poly_v3(boundary->twist.rotation_axis, poly_verts, boundary->verts_num);
  }
  else {
    sub_v3_v3v3(boundary->twist.rotation_axis,
                SCULPT_vertex_co_get(ss, boundary->pivot_vertex),
                SCULPT_vertex_co_get(ss, boundary->initial_vertex));
    normalize_v3(boundary->twist.rotation_axis);
  }
  MEM_freeN(poly_verts);
}

static void sculpt_boundary_circle_data_init(SculptSession *ss, SculptBoundary *boundary)
{

  const int totvert = SCULPT_vertex_count_get(ss);
  const int totcircles = boundary->max_propagation_steps + 1;

  boundary->circle.radius = MEM_cnew_array<float>(totcircles, "radius");
  boundary->circle.origin = MEM_cnew_array<float[3]>(totcircles, "origin");

  int *count = MEM_cnew_array<int>(totcircles, "count");
  for (int i = 0; i < totvert; i++) {
    const int propagation_step_index = boundary->edit_info[i].propagation_steps_num;
    if (propagation_step_index == -1) {
      continue;
    }

    PBVHVertRef vertex = BKE_pbvh_index_to_vertex(ss->pbvh, i);

    add_v3_v3(boundary->circle.origin[propagation_step_index], SCULPT_vertex_co_get(ss, vertex));
    count[propagation_step_index]++;
  }

  for (int i = 0; i < totcircles; i++) {
    mul_v3_fl(boundary->circle.origin[i], 1.0f / count[i]);
  }

  for (int i = 0; i < totvert; i++) {
    const int propagation_step_index = boundary->edit_info[i].propagation_steps_num;
    if (propagation_step_index == -1) {
      continue;
    }

    PBVHVertRef vertex = BKE_pbvh_index_to_vertex(ss->pbvh, i);

    boundary->circle.radius[propagation_step_index] += len_v3v3(
        boundary->circle.origin[propagation_step_index], SCULPT_vertex_co_get(ss, vertex));
  }

  for (int i = 0; i < totcircles; i++) {
    boundary->circle.radius[i] *= 1.0f / count[i];
  }

  MEM_freeN(count);
}

static float sculpt_boundary_displacement_from_grab_delta_get(SculptSession *ss,
                                                              SculptBoundary *boundary)
{
  float plane[4];
  float pos[3];
  float normal[3];
  sub_v3_v3v3(normal, ss->cache->initial_location, boundary->initial_pivot_position);
  normalize_v3(normal);
  plane_from_point_normal_v3(plane, ss->cache->initial_location, normal);
  add_v3_v3v3(pos, ss->cache->initial_location, ss->cache->grab_delta_symmetry);
  return dist_signed_to_plane_v3(pos, plane);
}

/* Deformation tasks callbacks. */
static void do_boundary_brush_bend_task_cb_ex(void *__restrict userdata,
                                              const int n,
                                              const TaskParallelTLS *__restrict /*tls*/)
{
  SculptThreadedTaskData *data = static_cast<SculptThreadedTaskData *>(userdata);
  SculptSession *ss = data->ob->sculpt;
  const int symm_area = ss->cache->mirror_symmetry_pass;
  SculptBoundary *boundary = ss->cache->boundaries[symm_area];
  const ePaintSymmetryFlags symm = SCULPT_mesh_symmetry_xyz_get(data->ob);

  const float strength = ss->cache->bstrength;

  PBVHVertexIter vd;
  SculptOrigVertData orig_data;
  SCULPT_orig_vert_data_init(&orig_data, data->ob, data->nodes[n], SCULPT_UNDO_COORDS);

  const float disp = strength * sculpt_boundary_displacement_from_grab_delta_get(ss, boundary);
  float angle_factor = disp / ss->cache->radius;
  /* Angle Snapping when inverting the brush. */
  if (ss->cache->invert) {
    angle_factor = floorf(angle_factor * 10) / 10.0f;
  }
  const float angle = angle_factor * M_PI;
  AutomaskingNodeData automask_data;
  SCULPT_automasking_node_begin(
      data->ob, ss, ss->cache->automasking, &automask_data, data->nodes[n]);

  BKE_pbvh_vertex_iter_begin (ss->pbvh, data->nodes[n], vd, PBVH_ITER_UNIQUE) {
    if (boundary->edit_info[vd.index].propagation_steps_num == -1) {
      continue;
    }

    SCULPT_automasking_node_update(ss, &automask_data, &vd);
<<<<<<< HEAD
    SCULPT_orig_vert_data_update(ss, &orig_data, vd.vertex);
    if (!SCULPT_check_vertex_pivot_symmetry(
            orig_data.co, boundary->initial_vertex_position, symm)) {
=======
    SCULPT_orig_vert_data_update(&orig_data, &vd);
    if (!SCULPT_check_vertex_pivot_symmetry(orig_data.co, boundary->initial_vertex_position, symm))
    {
>>>>>>> 6b9a500a
      continue;
    }

    const float mask = vd.mask ? 1.0f - *vd.mask : 1.0f;
    const float automask = SCULPT_automasking_factor_get(
        ss->cache->automasking, ss, vd.vertex, &automask_data);
    float t_orig_co[3];
    float *target_co = SCULPT_brush_deform_target_vertex_co_get(ss, boundary->deform_target, &vd);

    sub_v3_v3v3(t_orig_co, orig_data.co, boundary->bend.pivot_positions[vd.index]);
    rotate_v3_v3v3fl(target_co,
                     t_orig_co,
                     boundary->bend.pivot_rotation_axis[vd.index],
                     angle * boundary->edit_info[vd.index].strength_factor * mask * automask);
    add_v3_v3(target_co, boundary->bend.pivot_positions[vd.index]);

    if (vd.is_mesh) {
      BKE_pbvh_vert_tag_update_normal(ss->pbvh, vd.vertex);
    }
  }
  BKE_pbvh_vertex_iter_end;
}

static void do_boundary_brush_slide_task_cb_ex(void *__restrict userdata,
                                               const int n,
                                               const TaskParallelTLS *__restrict /*tls*/)
{
  SculptThreadedTaskData *data = static_cast<SculptThreadedTaskData *>(userdata);
  SculptSession *ss = data->ob->sculpt;
  const int symm_area = ss->cache->mirror_symmetry_pass;
  SculptBoundary *boundary = ss->cache->boundaries[symm_area];
  const ePaintSymmetryFlags symm = SCULPT_mesh_symmetry_xyz_get(data->ob);

  const float strength = ss->cache->bstrength;

  PBVHVertexIter vd;
  SculptOrigVertData orig_data;
  SCULPT_orig_vert_data_init(&orig_data, data->ob, data->nodes[n], SCULPT_UNDO_COORDS);

  const float disp = sculpt_boundary_displacement_from_grab_delta_get(ss, boundary);
  AutomaskingNodeData automask_data;
  SCULPT_automasking_node_begin(
      data->ob, ss, ss->cache->automasking, &automask_data, data->nodes[n]);

  BKE_pbvh_vertex_iter_begin (ss->pbvh, data->nodes[n], vd, PBVH_ITER_UNIQUE) {
    if (boundary->edit_info[vd.index].propagation_steps_num == -1) {
      continue;
    }

    SCULPT_automasking_node_update(ss, &automask_data, &vd);
<<<<<<< HEAD
    SCULPT_orig_vert_data_update(ss, &orig_data, vd.vertex);
    if (!SCULPT_check_vertex_pivot_symmetry(
            orig_data.co, boundary->initial_vertex_position, symm)) {
=======
    SCULPT_orig_vert_data_update(&orig_data, &vd);
    if (!SCULPT_check_vertex_pivot_symmetry(orig_data.co, boundary->initial_vertex_position, symm))
    {
>>>>>>> 6b9a500a
      continue;
    }

    const float mask = vd.mask ? 1.0f - *vd.mask : 1.0f;
    const float automask = SCULPT_automasking_factor_get(
        ss->cache->automasking, ss, vd.vertex, &automask_data);
    float *target_co = SCULPT_brush_deform_target_vertex_co_get(ss, boundary->deform_target, &vd);
    madd_v3_v3v3fl(target_co,
                   orig_data.co,
                   boundary->slide.directions[vd.index],
                   boundary->edit_info[vd.index].strength_factor * disp * mask * automask *
                       strength);

    if (vd.is_mesh) {
      BKE_pbvh_vert_tag_update_normal(ss->pbvh, vd.vertex);
    }
  }
  BKE_pbvh_vertex_iter_end;
}

static void do_boundary_brush_inflate_task_cb_ex(void *__restrict userdata,
                                                 const int n,
                                                 const TaskParallelTLS *__restrict /*tls*/)
{
  SculptThreadedTaskData *data = static_cast<SculptThreadedTaskData *>(userdata);
  SculptSession *ss = data->ob->sculpt;
  const int symm_area = ss->cache->mirror_symmetry_pass;
  SculptBoundary *boundary = ss->cache->boundaries[symm_area];
  const ePaintSymmetryFlags symm = SCULPT_mesh_symmetry_xyz_get(data->ob);

  const float strength = ss->cache->bstrength;

  PBVHVertexIter vd;
  SculptOrigVertData orig_data;
  SCULPT_orig_vert_data_init(&orig_data, data->ob, data->nodes[n], SCULPT_UNDO_COORDS);
  AutomaskingNodeData automask_data;
  SCULPT_automasking_node_begin(
      data->ob, ss, ss->cache->automasking, &automask_data, data->nodes[n]);

  const float disp = sculpt_boundary_displacement_from_grab_delta_get(ss, boundary);

  BKE_pbvh_vertex_iter_begin (ss->pbvh, data->nodes[n], vd, PBVH_ITER_UNIQUE) {
    if (boundary->edit_info[vd.index].propagation_steps_num == -1) {
      continue;
    }

    SCULPT_automasking_node_update(ss, &automask_data, &vd);
<<<<<<< HEAD
    SCULPT_orig_vert_data_update(ss, &orig_data, vd.vertex);
    if (!SCULPT_check_vertex_pivot_symmetry(
            orig_data.co, boundary->initial_vertex_position, symm)) {
=======
    SCULPT_orig_vert_data_update(&orig_data, &vd);
    if (!SCULPT_check_vertex_pivot_symmetry(orig_data.co, boundary->initial_vertex_position, symm))
    {
>>>>>>> 6b9a500a
      continue;
    }

    const float mask = vd.mask ? 1.0f - *vd.mask : 1.0f;
    const float automask = SCULPT_automasking_factor_get(
        ss->cache->automasking, ss, vd.vertex, &automask_data);
    float normal[3];
    copy_v3_v3(normal, orig_data.no);

    float *target_co = SCULPT_brush_deform_target_vertex_co_get(ss, boundary->deform_target, &vd);
    madd_v3_v3v3fl(target_co,
                   orig_data.co,
                   orig_data.no,
                   boundary->edit_info[vd.index].strength_factor * disp * mask * automask *
                       strength);

    if (vd.is_mesh) {
      BKE_pbvh_vert_tag_update_normal(ss->pbvh, vd.vertex);
    }
  }
  BKE_pbvh_vertex_iter_end;
}

static void do_boundary_brush_grab_task_cb_ex(void *__restrict userdata,
                                              const int n,
                                              const TaskParallelTLS *__restrict /*tls*/)
{
  SculptThreadedTaskData *data = static_cast<SculptThreadedTaskData *>(userdata);
  SculptSession *ss = data->ob->sculpt;
  const int symm_area = ss->cache->mirror_symmetry_pass;
  SculptBoundary *boundary = ss->cache->boundaries[symm_area];
  const ePaintSymmetryFlags symm = SCULPT_mesh_symmetry_xyz_get(data->ob);

  const float strength = ss->cache->bstrength;

  PBVHVertexIter vd;
  SculptOrigVertData orig_data;
  SCULPT_orig_vert_data_init(&orig_data, data->ob, data->nodes[n], SCULPT_UNDO_COORDS);
  AutomaskingNodeData automask_data;
  SCULPT_automasking_node_begin(
      data->ob, ss, ss->cache->automasking, &automask_data, data->nodes[n]);

  BKE_pbvh_vertex_iter_begin (ss->pbvh, data->nodes[n], vd, PBVH_ITER_UNIQUE) {
    if (boundary->edit_info[vd.index].propagation_steps_num == -1) {
      continue;
    }

    SCULPT_automasking_node_update(ss, &automask_data, &vd);
<<<<<<< HEAD
    SCULPT_orig_vert_data_update(ss, &orig_data, vd.vertex);
    if (!SCULPT_check_vertex_pivot_symmetry(
            orig_data.co, boundary->initial_vertex_position, symm)) {
=======
    SCULPT_orig_vert_data_update(&orig_data, &vd);
    if (!SCULPT_check_vertex_pivot_symmetry(orig_data.co, boundary->initial_vertex_position, symm))
    {
>>>>>>> 6b9a500a
      continue;
    }

    const float mask = vd.mask ? 1.0f - *vd.mask : 1.0f;
    const float automask = SCULPT_automasking_factor_get(
        ss->cache->automasking, ss, vd.vertex, &automask_data);
    float *target_co = SCULPT_brush_deform_target_vertex_co_get(ss, boundary->deform_target, &vd);
    madd_v3_v3v3fl(target_co,
                   orig_data.co,
                   ss->cache->grab_delta_symmetry,
                   boundary->edit_info[vd.index].strength_factor * mask * automask * strength);

    if (vd.is_mesh) {
      BKE_pbvh_vert_tag_update_normal(ss->pbvh, vd.vertex);
    }
  }
  BKE_pbvh_vertex_iter_end;
}

static void do_boundary_brush_twist_task_cb_ex(void *__restrict userdata,
                                               const int n,
                                               const TaskParallelTLS *__restrict /*tls*/)
{
  SculptThreadedTaskData *data = static_cast<SculptThreadedTaskData *>(userdata);
  SculptSession *ss = data->ob->sculpt;
  const int symm_area = ss->cache->mirror_symmetry_pass;
  SculptBoundary *boundary = ss->cache->boundaries[symm_area];
  const ePaintSymmetryFlags symm = SCULPT_mesh_symmetry_xyz_get(data->ob);

  const float strength = ss->cache->bstrength;

  PBVHVertexIter vd;
  SculptOrigVertData orig_data;
  SCULPT_orig_vert_data_init(&orig_data, data->ob, data->nodes[n], SCULPT_UNDO_COORDS);
  AutomaskingNodeData automask_data;
  SCULPT_automasking_node_begin(
      data->ob, ss, ss->cache->automasking, &automask_data, data->nodes[n]);

  const float disp = strength * sculpt_boundary_displacement_from_grab_delta_get(ss, boundary);
  float angle_factor = disp / ss->cache->radius;
  /* Angle Snapping when inverting the brush. */
  if (ss->cache->invert) {
    angle_factor = floorf(angle_factor * 10) / 10.0f;
  }
  const float angle = angle_factor * M_PI;

  BKE_pbvh_vertex_iter_begin (ss->pbvh, data->nodes[n], vd, PBVH_ITER_UNIQUE) {
    if (boundary->edit_info[vd.index].propagation_steps_num == -1) {
      continue;
    }

    SCULPT_automasking_node_update(ss, &automask_data, &vd);
<<<<<<< HEAD
    SCULPT_orig_vert_data_update(ss, &orig_data, vd.vertex);
    if (!SCULPT_check_vertex_pivot_symmetry(
            orig_data.co, boundary->initial_vertex_position, symm)) {
=======
    SCULPT_orig_vert_data_update(&orig_data, &vd);
    if (!SCULPT_check_vertex_pivot_symmetry(orig_data.co, boundary->initial_vertex_position, symm))
    {
>>>>>>> 6b9a500a
      continue;
    }

    const float mask = vd.mask ? 1.0f - *vd.mask : 1.0f;
    const float automask = SCULPT_automasking_factor_get(
        ss->cache->automasking, ss, vd.vertex, &automask_data);
    float t_orig_co[3];
    float *target_co = SCULPT_brush_deform_target_vertex_co_get(ss, boundary->deform_target, &vd);
    sub_v3_v3v3(t_orig_co, orig_data.co, boundary->twist.pivot_position);
    rotate_v3_v3v3fl(target_co,
                     t_orig_co,
                     boundary->twist.rotation_axis,
                     angle * mask * automask * boundary->edit_info[vd.index].strength_factor);
    add_v3_v3(target_co, boundary->twist.pivot_position);

    if (vd.is_mesh) {
      BKE_pbvh_vert_tag_update_normal(ss->pbvh, vd.vertex);
    }
  }
  BKE_pbvh_vertex_iter_end;
}

static void do_boundary_brush_smooth_task_cb_ex(void *__restrict userdata,
                                                const int n,
                                                const TaskParallelTLS *__restrict /*tls*/)
{
  SculptThreadedTaskData *data = static_cast<SculptThreadedTaskData *>(userdata);
  SculptSession *ss = data->ob->sculpt;
  const int symmetry_pass = ss->cache->mirror_symmetry_pass;
  const SculptBoundary *boundary = ss->cache->boundaries[symmetry_pass];
  const ePaintSymmetryFlags symm = SCULPT_mesh_symmetry_xyz_get(data->ob);

  const float strength = ss->cache->bstrength;

  PBVHVertexIter vd;
  SculptOrigVertData orig_data;
  SCULPT_orig_vert_data_init(&orig_data, data->ob, data->nodes[n], SCULPT_UNDO_COORDS);

  BKE_pbvh_vertex_iter_begin (ss->pbvh, data->nodes[n], vd, PBVH_ITER_UNIQUE) {
    if (boundary->edit_info[vd.index].propagation_steps_num == -1) {
      continue;
    }

<<<<<<< HEAD
    SCULPT_orig_vert_data_update(ss, &orig_data, vd.vertex);
    if (!SCULPT_check_vertex_pivot_symmetry(
            orig_data.co, boundary->initial_vertex_position, symm)) {
=======
    SCULPT_orig_vert_data_update(&orig_data, &vd);
    if (!SCULPT_check_vertex_pivot_symmetry(orig_data.co, boundary->initial_vertex_position, symm))
    {
>>>>>>> 6b9a500a
      continue;
    }

    float coord_accum[3] = {0.0f, 0.0f, 0.0f};
    int total_neighbors = 0;
    const int current_propagation_steps = boundary->edit_info[vd.index].propagation_steps_num;
    SculptVertexNeighborIter ni;
    SCULPT_VERTEX_NEIGHBORS_ITER_BEGIN (ss, vd.vertex, ni) {
      if (current_propagation_steps == boundary->edit_info[ni.index].propagation_steps_num) {
        add_v3_v3(coord_accum, SCULPT_vertex_co_get(ss, ni.vertex));
        total_neighbors++;
      }
    }
    SCULPT_VERTEX_NEIGHBORS_ITER_END(ni);

    if (total_neighbors == 0) {
      continue;
    }
    float disp[3];
    float avg[3];
    const float mask = vd.mask ? 1.0f - *vd.mask : 1.0f;
    mul_v3_v3fl(avg, coord_accum, 1.0f / total_neighbors);
    sub_v3_v3v3(disp, avg, vd.co);
    float *target_co = SCULPT_brush_deform_target_vertex_co_get(ss, boundary->deform_target, &vd);
    madd_v3_v3v3fl(
        target_co, vd.co, disp, boundary->edit_info[vd.index].strength_factor * mask * strength);

    if (vd.is_mesh) {
      BKE_pbvh_vert_tag_update_normal(ss->pbvh, vd.vertex);
    }
  }
  BKE_pbvh_vertex_iter_end;
}

static void SCULPT_boundary_autosmooth(SculptSession *ss, SculptBoundary *boundary)
{
  const int max_iterations = 4;
  const float fract = 1.0f / max_iterations;
  float bstrength = ss->cache->brush->autosmooth_factor;

  CLAMP(bstrength, 0.0f, 1.0f);

  const int count = (int)(bstrength * max_iterations);
  const float last = max_iterations * (bstrength - count * fract);

  const float boundary_radius = ss->cache->radius * (1.0f + ss->cache->brush->boundary_offset) *
                                ss->cache->brush->autosmooth_radius_factor;

  BKE_curvemapping_init(ss->cache->brush->curve);

  Vector<PBVHNode *> nodes = blender::bke::pbvh::search_gather(ss->pbvh, nullptr, nullptr);

  float projection = ss->cache->brush->autosmooth_projection;
  float slide_fset = ss->cache->brush->autosmooth_fset_slide;

  for (int iteration = 0; iteration <= count; iteration++) {
    for (int i = 0; i < nodes.size(); i++) {
      const float strength = (iteration != count) ? 1.0f : last;

      PBVHNode *node = nodes[i];
      PBVHVertexIter vd;

      BKE_pbvh_vertex_iter_begin (ss->pbvh, node, vd, PBVH_ITER_UNIQUE) {
        if (boundary->boundary_dist[vd.index] == FLT_MAX) {
          continue;
        }

        if (boundary->edit_info[vd.index].propagation_steps_num == BOUNDARY_STEPS_NONE) {
          continue;
        }

        float fac = boundary->boundary_dist[vd.index] / boundary_radius;

        if (fac > 1.0f) {
          continue;
        }

        fac = BKE_brush_curve_strength(ss->cache->brush, fac, 1.0f);

        float sco[3];

        SCULPT_neighbor_coords_average_interior(ss, sco, vd.vertex, projection, slide_fset, true);

        float *co = SCULPT_brush_deform_target_vertex_co_get(ss, boundary->deform_target, &vd);

        interp_v3_v3v3(co, co, sco, strength * fac);
        BKE_pbvh_node_mark_update(node);
      }
      BKE_pbvh_vertex_iter_end;
    }
  }
}

static void SCULPT_boundary_build_smoothco(SculptSession *ss, SculptBoundary *boundary)
{
  const int totvert = SCULPT_vertex_count_get(ss);

  boundary->smoothco = MEM_cnew_array<float[3]>(totvert, "boundary->smoothco");

  float projection = ss->cache->brush->autosmooth_projection;
  float slide_fset = ss->cache->brush->autosmooth_fset_slide;

  Vector<PBVHNode *> nodes = blender::bke::pbvh::search_gather(ss->pbvh, nullptr, nullptr);

  for (int iteration = 0; iteration < 3; iteration++) {
    for (int i = 0; i < nodes.size(); i++) {
      PBVHNode *node = nodes[i];
      PBVHVertexIter vd;

      BKE_pbvh_vertex_iter_begin (ss->pbvh, node, vd, PBVH_ITER_UNIQUE) {
        if (boundary->boundary_dist[vd.index] == FLT_MAX) {
          continue;
        }

        float sco[3];

        SCULPT_neighbor_coords_average_interior(ss, sco, vd.vertex, projection, slide_fset, true);

        float *co = SCULPT_brush_deform_target_vertex_co_get(ss, boundary->deform_target, &vd);

        interp_v3_v3v3(sco, sco, co, 0.25);
        BKE_pbvh_node_mark_update(node);

        copy_v3_v3(boundary->smoothco[vd.index], sco);
      }
      BKE_pbvh_vertex_iter_end;
    }
  }
}

/* Main Brush Function. */
void SCULPT_do_boundary_brush(Sculpt *sd, Object *ob, Span<PBVHNode *> nodes)
{
  SculptSession *ss = ob->sculpt;
  Brush *brush = BKE_paint_brush(&sd->paint);

  SCULPT_cotangents_begin(ob, ss);

  const float radius = ss->cache->radius;
  const float boundary_radius = brush ? radius * brush->boundary_offset : radius;

  const ePaintSymmetryFlags symm_area = ss->cache->mirror_symmetry_pass;
  if (SCULPT_stroke_is_first_brush_step_of_symmetry_pass(ss->cache)) {

    PBVHVertRef initial_vertex;

    if (ss->cache->mirror_symmetry_pass == 0) {
      initial_vertex = SCULPT_active_vertex_get(ss);
    }
    else {
      float location[3];
      flip_v3_v3(location, SCULPT_active_vertex_co_get(ss), symm_area);
      initial_vertex = SCULPT_nearest_vertex_get(
          sd, ob, location, ss->cache->radius_squared, false);
    }

    ss->cache->boundaries[symm_area] = SCULPT_boundary_data_init(
        sd, ob, brush, initial_vertex, ss->cache->initial_radius);

    if (ss->cache->boundaries[symm_area]) {
      switch (brush->boundary_deform_type) {
        case BRUSH_BOUNDARY_DEFORM_BEND:
          sculpt_boundary_bend_data_init(ss, ss->cache->boundaries[symm_area], boundary_radius);
          break;
        case BRUSH_BOUNDARY_DEFORM_EXPAND:
          sculpt_boundary_slide_data_init(ss, ss->cache->boundaries[symm_area]);
          break;
        case BRUSH_BOUNDARY_DEFORM_TWIST:
          sculpt_boundary_twist_data_init(ss, ss->cache->boundaries[symm_area]);
          break;
        case BRUSH_BOUNDARY_DEFORM_CIRCLE:
          sculpt_boundary_circle_data_init(ss, ss->cache->boundaries[symm_area]);
          break;
        case BRUSH_BOUNDARY_DEFORM_INFLATE:
        case BRUSH_BOUNDARY_DEFORM_GRAB:
          /* Do nothing. These deform modes don't need any extra data to be precomputed. */
          break;
      }

      sculpt_boundary_falloff_factor_init(
          ss, sd, ss->cache->boundaries[symm_area], brush, ss->cache->initial_radius);
    }

    if (ss->bm && ss->cache->boundaries[symm_area] &&
        ss->cache->boundaries[symm_area]->boundary_dist) {
      Vector<PBVHNode *> nodes2 = blender::bke::pbvh::search_gather(ss->pbvh, nullptr, nullptr);

      for (int i = 0; i < nodes2.size(); i++) {
        PBVHNode *node = nodes2[i];
        PBVHVertexIter vd;

        bool ok = false;

        BKE_pbvh_vertex_iter_begin (ss->pbvh, node, vd, PBVH_ITER_UNIQUE) {
          if (ss->cache->boundaries[symm_area]->boundary_dist[vd.index] != FLT_MAX) {
            ok = true;
            break;
          }
        }
        BKE_pbvh_vertex_iter_end;

        if (ok) {
          SCULPT_ensure_dyntopo_node_undo(ob, node, SCULPT_UNDO_COORDS, -1);
        }
      }
    }
  }

  /* No active boundary under the cursor. */
  if (!ss->cache->boundaries[symm_area]) {
    return;
  }

  SculptThreadedTaskData data{};
  data.sd = sd;
  data.ob = ob;
  data.brush = brush;
  data.nodes = nodes;

  TaskParallelSettings settings;
  BKE_pbvh_parallel_range_settings(&settings, true, nodes.size());

  switch (brush->boundary_deform_type) {
    case BRUSH_BOUNDARY_DEFORM_BEND:
      BLI_task_parallel_range(
          0, nodes.size(), &data, do_boundary_brush_bend_task_cb_ex, &settings);
      break;
    case BRUSH_BOUNDARY_DEFORM_EXPAND:
      BLI_task_parallel_range(
          0, nodes.size(), &data, do_boundary_brush_slide_task_cb_ex, &settings);
      break;
    case BRUSH_BOUNDARY_DEFORM_INFLATE:
      BLI_task_parallel_range(
          0, nodes.size(), &data, do_boundary_brush_inflate_task_cb_ex, &settings);
      break;
    case BRUSH_BOUNDARY_DEFORM_GRAB:
      BLI_task_parallel_range(
          0, nodes.size(), &data, do_boundary_brush_grab_task_cb_ex, &settings);
      break;
    case BRUSH_BOUNDARY_DEFORM_TWIST:
      BLI_task_parallel_range(
          0, nodes.size(), &data, do_boundary_brush_twist_task_cb_ex, &settings);
      break;
    case BRUSH_BOUNDARY_DEFORM_SMOOTH:
      BLI_task_parallel_range(
          0, nodes.size(), &data, do_boundary_brush_smooth_task_cb_ex, &settings);
      break;
    case BRUSH_BOUNDARY_DEFORM_CIRCLE:
      BLI_task_parallel_range(
          0, nodes.size(), &data, do_boundary_brush_circle_task_cb_ex, &settings);
      break;
  }

  if (brush->autosmooth_factor > 0.0f) {
    BKE_pbvh_update_normals(ss->pbvh, ss->subdiv_ccg);

    SCULPT_boundary_autosmooth(ss, ss->cache->boundaries[symm_area]);
  }
}

void SCULPT_boundary_edges_preview_draw(const uint gpuattr,
                                        SculptSession *ss,
                                        const float outline_col[3],
                                        const float outline_alpha)
{
  if (!ss->boundary_preview) {
    return;
  }
  immUniformColor3fvAlpha(outline_col, outline_alpha);
  GPU_line_width(2.0f);
  immBegin(GPU_PRIM_LINES, ss->boundary_preview->edges_num * 2);
  for (int i = 0; i < ss->boundary_preview->edges_num; i++) {
    immVertex3fv(gpuattr, SCULPT_vertex_co_get(ss, ss->boundary_preview->edges[i].v1));
    immVertex3fv(gpuattr, SCULPT_vertex_co_get(ss, ss->boundary_preview->edges[i].v2));
  }
  immEnd();
}

void SCULPT_boundary_pivot_line_preview_draw(const uint gpuattr, SculptSession *ss)
{
  if (!ss->boundary_preview) {
    return;
  }
  immUniformColor4f(1.0f, 1.0f, 1.0f, 0.8f);
  GPU_line_width(2.0f);
  immBegin(GPU_PRIM_LINES, 2);
  immVertex3fv(gpuattr, SCULPT_vertex_co_get(ss, ss->boundary_preview->pivot_vertex));
  immVertex3fv(gpuattr, SCULPT_vertex_co_get(ss, ss->boundary_preview->initial_vertex));
  immEnd();
}<|MERGE_RESOLUTION|>--- conflicted
+++ resolved
@@ -601,7 +601,8 @@
 static void boundary_color_vis(SculptSession *ss, SculptBoundary *boundary)
 {
   if (boundary->boundary_dist && G.debug_value == 890 && ss->bm &&
-      CustomData_has_layer(&ss->bm->vdata, CD_PROP_COLOR)) {
+      CustomData_has_layer(&ss->bm->vdata, CD_PROP_COLOR))
+  {
     const int cd_color = CustomData_get_offset(&ss->bm->vdata, CD_PROP_COLOR);
     BM_mesh_elem_index_ensure(ss->bm, BM_VERT);
 
@@ -1475,8 +1476,8 @@
     }
 
     SCULPT_orig_vert_data_update(ss, &orig_data, vd.vertex);
-    if (!SCULPT_check_vertex_pivot_symmetry(
-            orig_data.co, boundary->initial_vertex_position, symm)) {
+    if (!SCULPT_check_vertex_pivot_symmetry(orig_data.co, boundary->initial_vertex_position, symm))
+    {
       continue;
     }
 
@@ -1623,15 +1624,9 @@
     }
 
     SCULPT_automasking_node_update(ss, &automask_data, &vd);
-<<<<<<< HEAD
     SCULPT_orig_vert_data_update(ss, &orig_data, vd.vertex);
-    if (!SCULPT_check_vertex_pivot_symmetry(
-            orig_data.co, boundary->initial_vertex_position, symm)) {
-=======
-    SCULPT_orig_vert_data_update(&orig_data, &vd);
     if (!SCULPT_check_vertex_pivot_symmetry(orig_data.co, boundary->initial_vertex_position, symm))
     {
->>>>>>> 6b9a500a
       continue;
     }
 
@@ -1682,15 +1677,9 @@
     }
 
     SCULPT_automasking_node_update(ss, &automask_data, &vd);
-<<<<<<< HEAD
     SCULPT_orig_vert_data_update(ss, &orig_data, vd.vertex);
-    if (!SCULPT_check_vertex_pivot_symmetry(
-            orig_data.co, boundary->initial_vertex_position, symm)) {
-=======
-    SCULPT_orig_vert_data_update(&orig_data, &vd);
     if (!SCULPT_check_vertex_pivot_symmetry(orig_data.co, boundary->initial_vertex_position, symm))
     {
->>>>>>> 6b9a500a
       continue;
     }
 
@@ -1738,15 +1727,9 @@
     }
 
     SCULPT_automasking_node_update(ss, &automask_data, &vd);
-<<<<<<< HEAD
     SCULPT_orig_vert_data_update(ss, &orig_data, vd.vertex);
-    if (!SCULPT_check_vertex_pivot_symmetry(
-            orig_data.co, boundary->initial_vertex_position, symm)) {
-=======
-    SCULPT_orig_vert_data_update(&orig_data, &vd);
     if (!SCULPT_check_vertex_pivot_symmetry(orig_data.co, boundary->initial_vertex_position, symm))
     {
->>>>>>> 6b9a500a
       continue;
     }
 
@@ -1795,15 +1778,9 @@
     }
 
     SCULPT_automasking_node_update(ss, &automask_data, &vd);
-<<<<<<< HEAD
     SCULPT_orig_vert_data_update(ss, &orig_data, vd.vertex);
-    if (!SCULPT_check_vertex_pivot_symmetry(
-            orig_data.co, boundary->initial_vertex_position, symm)) {
-=======
-    SCULPT_orig_vert_data_update(&orig_data, &vd);
     if (!SCULPT_check_vertex_pivot_symmetry(orig_data.co, boundary->initial_vertex_position, symm))
     {
->>>>>>> 6b9a500a
       continue;
     }
 
@@ -1856,15 +1833,9 @@
     }
 
     SCULPT_automasking_node_update(ss, &automask_data, &vd);
-<<<<<<< HEAD
     SCULPT_orig_vert_data_update(ss, &orig_data, vd.vertex);
-    if (!SCULPT_check_vertex_pivot_symmetry(
-            orig_data.co, boundary->initial_vertex_position, symm)) {
-=======
-    SCULPT_orig_vert_data_update(&orig_data, &vd);
     if (!SCULPT_check_vertex_pivot_symmetry(orig_data.co, boundary->initial_vertex_position, symm))
     {
->>>>>>> 6b9a500a
       continue;
     }
 
@@ -1908,15 +1879,9 @@
       continue;
     }
 
-<<<<<<< HEAD
     SCULPT_orig_vert_data_update(ss, &orig_data, vd.vertex);
-    if (!SCULPT_check_vertex_pivot_symmetry(
-            orig_data.co, boundary->initial_vertex_position, symm)) {
-=======
-    SCULPT_orig_vert_data_update(&orig_data, &vd);
     if (!SCULPT_check_vertex_pivot_symmetry(orig_data.co, boundary->initial_vertex_position, symm))
     {
->>>>>>> 6b9a500a
       continue;
     }
 
