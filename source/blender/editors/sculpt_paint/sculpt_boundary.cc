/* SPDX-FileCopyrightText: 2020 Blender Authors
 *
 * SPDX-License-Identifier: GPL-2.0-or-later */

/** \file
 * \ingroup edsculpt
 */

#include "MEM_guardedalloc.h"

#include "BLI_alloca.h"
#include "BLI_array.h"
#include "BLI_blenlib.h"
#include "BLI_math_vector.h"
#include "BLI_task.h"

#include "DNA_brush_types.h"
#include "DNA_meshdata_types.h"
#include "DNA_object_types.h"

#include "BKE_brush.hh"
#include "BKE_ccg.h"
#include "BKE_colortools.hh"
<<<<<<< HEAD
#include "BKE_context.hh"
#include "BKE_global.h"
#include "BKE_object.hh"
=======
>>>>>>> 203f5f9f
#include "BKE_paint.hh"
#include "BKE_pbvh_api.hh"

#include "paint_intern.hh"
#include "sculpt_intern.hh"

#include "GPU_immediate.h"
#include "GPU_state.h"

#include "bmesh.hh"

#include "ED_mesh.hh"
#include "ED_object.hh"

#include "DEG_depsgraph.hh"
#include "DEG_depsgraph_build.hh"
#include "WM_api.hh"
#include "WM_types.hh"

#include <math.h>
#include <stdlib.h>

#if 1
#  ifdef NDEBUG
#    define NDEBUG_UNDEFD
#    undef NDEBUG
#  endif

#  include "BLI_assert.h"

#  ifdef NDEBUG_UNDEFD
#    define NDEBUG 1
#  endif
#endif

#define BOUNDARY_VERTEX_NONE -1
#define BOUNDARY_STEPS_NONE -1

#define TSTN 4

namespace blender::ed::sculpt_paint::boundary {

static void boundary_color_vis(SculptSession *ss, SculptBoundary *boundary);
static void SCULPT_boundary_build_smoothco(SculptSession *ss, SculptBoundary *boundary);

struct BoundaryInitialVertexFloodFillData {
  PBVHVertRef initial_vertex;
  int initial_vertex_i;
  int boundary_initial_vertex_steps;
  PBVHVertRef boundary_initial_vertex;
  int boundary_initial_vertex_i;
  int *floodfill_steps;
  float radius_sq;
};

static bool boundary_initial_vertex_floodfill_cb(
    SculptSession *ss, PBVHVertRef from_v, PBVHVertRef to_v, bool is_duplicate, void *userdata)
{
  BoundaryInitialVertexFloodFillData *data = static_cast<BoundaryInitialVertexFloodFillData *>(
      userdata);

  int from_v_i = BKE_pbvh_vertex_to_index(ss->pbvh, from_v);
  int to_v_i = BKE_pbvh_vertex_to_index(ss->pbvh, to_v);

  if (!hide::vert_visible_get(ss, to_v)) {
    return false;
  }

  if (!is_duplicate) {
    data->floodfill_steps[to_v_i] = data->floodfill_steps[from_v_i] + 1;
  }
  else {
    data->floodfill_steps[to_v_i] = data->floodfill_steps[from_v_i];
  }

  if (SCULPT_vertex_is_boundary(ss, to_v, SCULPT_BOUNDARY_MESH)) {
    if (data->floodfill_steps[to_v_i] < data->boundary_initial_vertex_steps) {
      data->boundary_initial_vertex_steps = data->floodfill_steps[to_v_i];
      data->boundary_initial_vertex_i = to_v_i;
      data->boundary_initial_vertex = to_v;
    }
  }

  const float len_sq = len_squared_v3v3(SCULPT_vertex_co_get(ss, data->initial_vertex),
                                        SCULPT_vertex_co_get(ss, to_v));
  return len_sq < data->radius_sq;
}

/* From a vertex index anywhere in the mesh, returns the closest vertex in a mesh boundary inside
 * the given radius, if it exists. */
static PBVHVertRef sculpt_boundary_get_closest_boundary_vertex(SculptSession *ss,
                                                               const PBVHVertRef initial_vertex,
                                                               const float radius)
{
  if (SCULPT_vertex_is_boundary(ss, initial_vertex, SCULPT_BOUNDARY_MESH)) {
    return initial_vertex;
  }

  SculptFloodFill flood;
  flood_fill::init_fill(ss, &flood);
  flood_fill::add_initial(&flood, initial_vertex);

  BoundaryInitialVertexFloodFillData fdata{};
  fdata.initial_vertex = initial_vertex;
  fdata.boundary_initial_vertex = {BOUNDARY_VERTEX_NONE};
  fdata.boundary_initial_vertex_steps = INT_MAX;
  fdata.radius_sq = radius * radius;

  fdata.floodfill_steps = MEM_cnew_array<int>(SCULPT_vertex_count_get(ss) * TSTN, __func__);

  flood_fill::execute(ss, &flood, boundary_initial_vertex_floodfill_cb, &fdata);

  MEM_freeN(fdata.floodfill_steps);
  return fdata.boundary_initial_vertex;
}

/* Used to allocate the memory of the boundary index arrays. This was decided considered the most
 * common use cases for the brush deformers, taking into account how many vertices those
 * deformations usually need in the boundary. */
static int BOUNDARY_INDICES_BLOCK_SIZE = 300;

static void sculpt_boundary_index_add(SculptBoundary *boundary,
                                      const PBVHVertRef new_vertex,
                                      const int new_index,
                                      const float distance,
                                      GSet *included_verts)
{

  boundary->verts[boundary->verts_num] = new_vertex;

  if (boundary->distance) {
    boundary->distance[new_index] = distance;
  }
  if (included_verts) {
    BLI_gset_add(included_verts, POINTER_FROM_INT(new_index));
  }
  boundary->verts_num++;
  if (boundary->verts_num >= boundary->verts_capacity) {
    boundary->verts_capacity += BOUNDARY_INDICES_BLOCK_SIZE;
    boundary->verts = static_cast<PBVHVertRef *>(MEM_reallocN_id(
        boundary->verts, boundary->verts_capacity * sizeof(PBVHVertRef), "boundary indices"));
  }
};

static void sculpt_boundary_preview_edge_add(SculptBoundary *boundary,
                                             const PBVHVertRef v1,
                                             const PBVHVertRef v2)
{

  boundary->edges[boundary->edges_num].v1 = v1;
  boundary->edges[boundary->edges_num].v2 = v2;
  boundary->edges_num++;

  if (boundary->edges_num >= boundary->edges_capacity) {
    boundary->edges_capacity += BOUNDARY_INDICES_BLOCK_SIZE;
    boundary->edges = (SculptBoundaryPreviewEdge *)MEM_reallocN_id(
        boundary->edges,
        boundary->edges_capacity * sizeof(SculptBoundaryPreviewEdge) * TSTN,
        "boundary edges");
  }
};

/**
 * This function is used to check where the propagation should stop when calculating the boundary,
 * as well as to check if the initial vertex is valid.
 */
static bool sculpt_boundary_is_vertex_in_editable_boundary(SculptSession *ss,
                                                           const PBVHVertRef initial_vertex)
{

  if (!hide::vert_visible_get(ss, initial_vertex)) {
    return false;
  }

  int neighbor_count = 0;
  int boundary_vertex_count = 0;
  SculptVertexNeighborIter ni;
  SCULPT_VERTEX_NEIGHBORS_ITER_BEGIN (ss, initial_vertex, ni) {
    if (hide::vert_visible_get(ss, ni.vertex)) {
      neighbor_count++;
      if (SCULPT_vertex_is_boundary(ss, ni.vertex, SCULPT_BOUNDARY_MESH)) {
        boundary_vertex_count++;
      }
    }
  }
  SCULPT_VERTEX_NEIGHBORS_ITER_END(ni);

  /* Corners are ambiguous as it can't be decide which boundary should be active. The flood fill
   * should also stop at corners. */
  if (neighbor_count <= 2) {
    return false;
  }

  /* Non manifold geometry in the mesh boundary.
   * The deformation result will be unpredictable and not very useful. */
  if (boundary_vertex_count > 2) {
    return false;
  }

  return true;
}

/* Flood fill that adds to the boundary data all the vertices from a boundary and its duplicates.
 */

struct BoundaryFloodFillData {
  SculptBoundary *boundary;
  GSet *included_verts;

  PBVHVertRef last_visited_vertex;
};

static bool boundary_floodfill_cb(
    SculptSession *ss, PBVHVertRef from_v, PBVHVertRef to_v, bool is_duplicate, void *userdata)
{
  int from_v_i = BKE_pbvh_vertex_to_index(ss->pbvh, from_v);
  int to_v_i = BKE_pbvh_vertex_to_index(ss->pbvh, to_v);

  BoundaryFloodFillData *data = static_cast<BoundaryFloodFillData *>(userdata);
  SculptBoundary *boundary = data->boundary;

  if (!SCULPT_vertex_is_boundary(ss, to_v, SCULPT_BOUNDARY_MESH)) {
    return false;
  }
  const float edge_len = len_v3v3(SCULPT_vertex_co_get(ss, from_v),
                                  SCULPT_vertex_co_get(ss, to_v));
  const float distance_boundary_to_dst = boundary->distance ?
                                             boundary->distance[from_v_i] + edge_len :
                                             0.0f;
  sculpt_boundary_index_add(
      boundary, to_v, to_v_i, distance_boundary_to_dst, data->included_verts);
  if (!is_duplicate) {
    sculpt_boundary_preview_edge_add(boundary, from_v, to_v);
  }
  return sculpt_boundary_is_vertex_in_editable_boundary(ss, to_v);
}

static float *calc_boundary_tangent(SculptSession *ss, SculptBoundary *boundary)
{
  const int totvert = SCULPT_vertex_count_get(ss);
  float dir[3];

  float(*tangents)[3] = MEM_cnew_array<float[3]>(totvert, "boundary->boundary_tangents");

  for (int i = 0; i < totvert; i++) {
    float f1 = boundary->boundary_dist[i];

    if (f1 == FLT_MAX) {
      continue;
    }

    PBVHVertRef vertex = BKE_pbvh_index_to_vertex(ss->pbvh, i);
    const float *co1 = SCULPT_vertex_co_get(ss, vertex);

    zero_v3(dir);

    SculptVertexNeighborIter ni;

    float no1[3];
    SCULPT_vertex_normal_get(ss, vertex, no1);

    SCULPT_VERTEX_NEIGHBORS_ITER_BEGIN (ss, vertex, ni) {
      const float *co2 = SCULPT_vertex_co_get(ss, ni.vertex);
      float no2[3];

      SCULPT_vertex_normal_get(ss, ni.vertex, no2);

      // int i2 = BKE_pbvh_vertex_to_index(ss->pbvh, ni.vertex);
      int i2 = ni.index;

      float f2 = boundary->boundary_dist[i2];
      float dir2[3];

      sub_v3_v3v3(dir2, co2, co1);

      if (f2 == FLT_MAX) {
        continue;
      }

      float distsqr = len_squared_v3v3(co1, co2);
      if (distsqr == 0.0f) {
        continue;
      }

      float w = (f2 - f1) / distsqr;

      mul_v3_fl(dir2, w);
      add_v3_v3(dir, dir2);
    }
    SCULPT_VERTEX_NEIGHBORS_ITER_END(ni);

    normalize_v3(dir);
    negate_v3(dir);

    copy_v3_v3(tangents[i], dir);
  }

  return (float *)tangents;
}

static void sculpt_boundary_indices_init(Object *ob,
                                         SculptSession *ss,
                                         SculptBoundary *boundary,
                                         const bool init_boundary_distances,
                                         const PBVHVertRef initial_boundary_vertex,
                                         float radius)
{

  const int totvert = SCULPT_vertex_count_get(ss);
  boundary->verts = static_cast<PBVHVertRef *>(
      MEM_malloc_arrayN(BOUNDARY_INDICES_BLOCK_SIZE, sizeof(PBVHVertRef), __func__));

  if (init_boundary_distances) {
    boundary->distance = (float *)MEM_calloc_arrayN(
        totvert, sizeof(float) * TSTN, "boundary distances");
  }
  boundary->edges = (SculptBoundaryPreviewEdge *)MEM_malloc_arrayN(
      BOUNDARY_INDICES_BLOCK_SIZE, sizeof(SculptBoundaryPreviewEdge) * TSTN, "boundary edges");

  GSet *included_verts = BLI_gset_int_new_ex("included verts", BOUNDARY_INDICES_BLOCK_SIZE);
  SculptFloodFill flood;
  flood_fill::init_fill(ss, &flood);

  int initial_boundary_index = BKE_pbvh_vertex_to_index(ss->pbvh, initial_boundary_vertex);

  boundary->initial_vertex = initial_boundary_vertex;
  boundary->initial_vertex_i = initial_boundary_index;

  copy_v3_v3(boundary->initial_vertex_position,
             SCULPT_vertex_co_get(ss, boundary->initial_vertex));
  sculpt_boundary_index_add(
      boundary, initial_boundary_vertex, initial_boundary_index, 0.0f, included_verts);
  flood_fill::add_initial(&flood, boundary->initial_vertex);

  BoundaryFloodFillData fdata{};
  fdata.boundary = boundary;
  fdata.included_verts = included_verts;
  fdata.last_visited_vertex = {BOUNDARY_VERTEX_NONE};

  flood_fill::execute(ss, &flood, boundary_floodfill_cb, &fdata);

  GSet *boundary_verts;

  boundary_verts = included_verts;

  boundary->boundary_closest = MEM_cnew_array<PBVHVertRef>(totvert, "boundary_closest");
  boundary->boundary_dist = geodesic::distances_create(
      ob, boundary_verts, radius, boundary->boundary_closest, {});

  boundary->boundary_tangents = (float(*)[3])calc_boundary_tangent(ss, boundary);

#if 1  // smooth geodesic tangent field
  float(*boundary_tangents)[3] = MEM_cnew_array<float[3]>(totvert, "boundary_tangents");

  for (int iteration = 0; iteration < 4; iteration++) {
    for (int i = 0; i < totvert; i++) {

      if (boundary->boundary_dist[i] == FLT_MAX) {
        copy_v3_v3(boundary_tangents[i], boundary->boundary_tangents[i]);
        continue;
      }

      PBVHVertRef vertex = BKE_pbvh_index_to_vertex(ss->pbvh, i);
      float tot = 0.0f;

      float tan[3] = {0.0f, 0.0f, 0.0f};

      SculptVertexNeighborIter ni;
      SCULPT_VERTEX_NEIGHBORS_ITER_BEGIN (ss, vertex, ni) {
        if (boundary->boundary_dist[ni.index] == FLT_MAX) {
          continue;
        }

        add_v3_v3(tan, boundary->boundary_tangents[ni.index]);

        tot += 1.0f;
      }
      SCULPT_VERTEX_NEIGHBORS_ITER_END(ni);

      if (tot == 0.0f) {
        continue;
      }

      normalize_v3(tan);
      interp_v3_v3v3(boundary_tangents[i], boundary->boundary_tangents[i], tan, 0.75f);
      normalize_v3(boundary_tangents[i]);
    }

    float(*tmp)[3] = boundary_tangents;
    boundary_tangents = boundary->boundary_tangents;
    boundary->boundary_tangents = tmp;
  }

  MEM_SAFE_FREE(boundary_tangents);
#endif

  boundary_color_vis(ss, boundary);

  if (boundary_verts != included_verts) {
    BLI_gset_free(boundary_verts, nullptr);
  }

  /* Check if the boundary loops into itself and add the extra preview edge to close the loop. */
  if (fdata.last_visited_vertex.i != BOUNDARY_VERTEX_NONE &&
      sculpt_boundary_is_vertex_in_editable_boundary(ss, fdata.last_visited_vertex))
  {
    SculptVertexNeighborIter ni;
    SCULPT_VERTEX_NEIGHBORS_ITER_BEGIN (ss, fdata.last_visited_vertex, ni) {
      if (BLI_gset_haskey(included_verts, POINTER_FROM_INT(ni.index)) &&
          sculpt_boundary_is_vertex_in_editable_boundary(ss, ni.vertex))
      {
        sculpt_boundary_preview_edge_add(boundary, fdata.last_visited_vertex, ni.vertex);
        boundary->forms_loop = true;
      }
    }
    SCULPT_VERTEX_NEIGHBORS_ITER_END(ni);
  }

  BLI_gset_free(included_verts, nullptr);
}

static void boundary_color_vis(SculptSession *ss, SculptBoundary *boundary)
{
  if (boundary->boundary_dist && G.debug_value == 890 && ss->bm &&
      CustomData_has_layer(&ss->bm->vdata, CD_PROP_COLOR))
  {
    const int cd_color = CustomData_get_offset(&ss->bm->vdata, CD_PROP_COLOR);
    BM_mesh_elem_index_ensure(ss->bm, BM_VERT);

    BMIter iter;
    BMVert *v;
    int i = 0;

    float min = 1e17f, max = -1e17f;

    // calc bounds
    BM_ITER_MESH_INDEX (v, &iter, ss->bm, BM_VERTS_OF_MESH, i) {
      float f = boundary->boundary_dist[i];

      if (f == FLT_MAX) {
        continue;
      }

      min = MIN2(min, f);
      max = MAX2(max, f);
    }

    float scale = max != min ? 1.0f / (max - min) : 0.0f;

    BM_ITER_MESH_INDEX (v, &iter, ss->bm, BM_VERTS_OF_MESH, i) {
      MPropCol *mcol = BM_ELEM_CD_PTR<MPropCol *>(v, cd_color);

      float f = boundary->boundary_dist[i];

      if (f == FLT_MAX) {
        mcol->color[0] = mcol->color[1] = 1.0f;
        mcol->color[2] = 0.0f;
        mcol->color[3] = 1.0f;
        continue;
      }
      else {
        f = (f - min) * scale;
      }

      mcol->color[0] = mcol->color[1] = mcol->color[2] = f;
      mcol->color[3] = 1.0f;
    }
  }
}

/**
 * This functions initializes all data needed to calculate falloffs and deformation from the
 * boundary into the mesh into a #SculptBoundaryEditInfo array. This includes how many steps are
 * needed to go from a boundary vertex to an interior vertex and which vertex of the boundary is
 * the closest one.
 */
static void sculpt_boundary_edit_data_init(SculptSession *ss,
                                           SculptBoundary *boundary,
                                           const PBVHVertRef initial_vertex,
                                           const float radius)
{
  const int totvert = SCULPT_vertex_count_get(ss);

  const bool has_duplicates = BKE_pbvh_type(ss->pbvh) == PBVH_GRIDS;

  boundary->edit_info = (SculptBoundaryEditInfo *)MEM_malloc_arrayN(
      totvert, sizeof(SculptBoundaryEditInfo) * TSTN, "Boundary edit info");

  for (int i = 0; i < totvert; i++) {
    boundary->edit_info[i].original_vertex_i = BOUNDARY_VERTEX_NONE;
    boundary->edit_info[i].propagation_steps_num = BOUNDARY_STEPS_NONE;
  }

  std::queue<PBVHVertRef> current_iteration;
  std::queue<PBVHVertRef> next_iteration;

  for (int i = 0; i < boundary->verts_num; i++) {
    int index = BKE_pbvh_vertex_to_index(ss->pbvh, boundary->verts[i]);

    boundary->edit_info[index].original_vertex_i = BKE_pbvh_vertex_to_index(ss->pbvh,
                                                                            boundary->verts[i]);
    boundary->edit_info[index].propagation_steps_num = 0;

    /* This ensures that all duplicate vertices in the boundary have the same original_vertex
     * index, so the deformation for them will be the same. */
    if (has_duplicates) {
      SculptVertexNeighborIter ni_duplis;
      SCULPT_VERTEX_DUPLICATES_AND_NEIGHBORS_ITER_BEGIN (ss, boundary->verts[i], ni_duplis) {
        if (ni_duplis.is_duplicate) {
          boundary->edit_info[ni_duplis.index].original_vertex_i = BKE_pbvh_vertex_to_index(
              ss->pbvh, boundary->verts[i]);
        }
      }
      SCULPT_VERTEX_NEIGHBORS_ITER_END(ni_duplis);
    }

    current_iteration.push(boundary->verts[i]);
  }

  int propagation_steps_num = 0;
  float accum_distance = 0.0f;

  while (true) {
    /* Stop adding steps to edit info. This happens when a steps is further away from the boundary
     * than the brush radius or when the entire mesh was already processed. */
    if (accum_distance > radius || current_iteration.empty()) {
      boundary->max_propagation_steps = propagation_steps_num;
      break;
    }

    while (!current_iteration.empty()) {
      PBVHVertRef from_v = current_iteration.front();
      current_iteration.pop();

      int from_v_i = BKE_pbvh_vertex_to_index(ss->pbvh, from_v);

      SculptVertexNeighborIter ni;
      SCULPT_VERTEX_DUPLICATES_AND_NEIGHBORS_ITER_BEGIN (ss, from_v, ni) {
        const bool is_visible = hide::vert_visible_get(ss, ni.vertex);
        if (!is_visible ||
            boundary->edit_info[ni.index].propagation_steps_num != BOUNDARY_STEPS_NONE)
        {
          continue;
        }

        boundary->edit_info[ni.index].original_vertex_i =
            boundary->edit_info[from_v_i].original_vertex_i;

        if (ni.is_duplicate) {
          /* Grids duplicates handling. */
          boundary->edit_info[ni.index].propagation_steps_num =
              boundary->edit_info[from_v_i].propagation_steps_num;
        }
        else {
          boundary->edit_info[ni.index].propagation_steps_num =
              boundary->edit_info[from_v_i].propagation_steps_num + 1;

          next_iteration.push(ni.vertex);

          /* When copying the data to the neighbor for the next iteration, it has to be copied to
           * all its duplicates too. This is because it is not possible to know if the updated
           * neighbor or one if its uninitialized duplicates is going to come first in order to
           * copy the data in the from_v neighbor iterator. */
          if (has_duplicates) {
            SculptVertexNeighborIter ni_duplis;
            SCULPT_VERTEX_DUPLICATES_AND_NEIGHBORS_ITER_BEGIN (ss, ni.vertex, ni_duplis) {
              if (ni_duplis.is_duplicate) {
                boundary->edit_info[ni_duplis.index].original_vertex_i =
                    boundary->edit_info[from_v_i].original_vertex_i;
                boundary->edit_info[ni_duplis.index].propagation_steps_num =
                    boundary->edit_info[from_v_i].propagation_steps_num + 1;
              }
            }
            SCULPT_VERTEX_NEIGHBORS_ITER_END(ni_duplis);
          }

          /* Check the distance using the vertex that was propagated from the initial vertex that
           * was used to initialize the boundary. */
          if (boundary->edit_info[from_v_i].original_vertex_i ==
              BKE_pbvh_vertex_to_index(ss->pbvh, initial_vertex))
          {
            boundary->pivot_vertex = ni.vertex;
            copy_v3_v3(boundary->initial_pivot_position, SCULPT_vertex_co_get(ss, ni.vertex));
            accum_distance += len_v3v3(SCULPT_vertex_co_get(ss, from_v),
                                       SCULPT_vertex_co_get(ss, ni.vertex));
          }
        }
      }
      SCULPT_VERTEX_NEIGHBORS_ITER_END(ni);
    }

    /* Copy the new vertices to the queue to be processed in the next iteration. */
    while (!next_iteration.empty()) {
      PBVHVertRef next_v = next_iteration.front();
      next_iteration.pop();
      current_iteration.push(next_v);
    }

    propagation_steps_num++;
  }
}

/* This functions assigns a falloff factor to each one of the SculptBoundaryEditInfo structs based
 * on the brush curve and its propagation steps. The falloff goes from the boundary into the mesh.
 */
static void sculpt_boundary_falloff_factor_init(
    SculptSession *ss, Sculpt * /*sd*/, SculptBoundary *boundary, Brush *brush, const float radius)
{
  const int totvert = SCULPT_vertex_count_get(ss);
  BKE_curvemapping_init(brush->curve);

  int boundary_type = brush->boundary_falloff_type;

  for (int i = 0; i < totvert; i++) {
    if (boundary->edit_info[i].propagation_steps_num != -1) {
      boundary->edit_info[i].strength_factor = BKE_brush_curve_strength(
          brush, boundary->edit_info[i].propagation_steps_num, boundary->max_propagation_steps);
    }

    if (boundary->edit_info[i].original_vertex_i ==
        BKE_pbvh_vertex_to_index(ss->pbvh, boundary->initial_vertex))
    {
      /* All vertices that are propagated from the original vertex won't be affected by the
       * boundary falloff, so there is no need to calculate anything else. */
      continue;
    }

    if (!boundary->distance) {
      /* There are falloff modes that do not require to modify the previously calculated falloff
       * based on boundary distances. */
      continue;
    }

    const float boundary_distance = boundary->distance[boundary->edit_info[i].original_vertex_i];
    float falloff_distance = 0.0f;
    float direction = 1.0f;

    switch (boundary_type) {
      case BRUSH_BOUNDARY_FALLOFF_RADIUS:
        falloff_distance = boundary_distance;
        break;
      case BRUSH_BOUNDARY_FALLOFF_LOOP: {
        const int div = (int)(boundary_distance / radius);
        const float mod = fmodf(boundary_distance, radius);
        falloff_distance = div % 2 == 0 ? mod : radius - mod;
        break;
      }
      case BRUSH_BOUNDARY_FALLOFF_LOOP_INVERT: {
        const int div = (int)(boundary_distance / radius);
        const float mod = fmodf(boundary_distance, radius);
        falloff_distance = div % 2 == 0 ? mod : radius - mod;
        /* Inverts the falloff in the intervals 1 2 5 6 9 10 ... etc. */
        if (((div - 1) & 2) == 0) {
          direction = -1.0f;
        }
        break;
      }
      case BRUSH_BOUNDARY_FALLOFF_CONSTANT:
        /* For constant falloff distances are not allocated, so this should never happen. */
        BLI_assert(false);
    }

    boundary->edit_info[i].strength_factor *= direction * BKE_brush_curve_strength(
                                                              brush, falloff_distance, radius);
  }
}

/* Main function to get SculptBoundary data both for brush deformation and viewport preview. Can
 * return nullptr if there is no boundary from the given vertex using the given radius. */
SculptBoundary *data_init(
    const Sculpt * /*sd*/, Object *object, Brush *brush, PBVHVertRef initial_vertex, float radius)
{
  if (initial_vertex.i == PBVH_REF_NONE) {
    return nullptr;
  }

  SculptSession *ss = object->sculpt;

  // XXX force update of BMVert->head.index
  if (ss->bm) {
    ss->bm->elem_index_dirty |= BM_VERT;
  }

  SCULPT_vertex_random_access_ensure(ss);
  SCULPT_boundary_info_ensure(object);

  const PBVHVertRef boundary_initial_vertex = sculpt_boundary_get_closest_boundary_vertex(
      ss, initial_vertex, radius);

  if (boundary_initial_vertex.i == BOUNDARY_VERTEX_NONE) {
    return nullptr;
  }

  /* Starting from a vertex that is the limit of a boundary is ambiguous, so return nullptr instead
   * of forcing a random active boundary from a corner. */
  if (!sculpt_boundary_is_vertex_in_editable_boundary(ss, initial_vertex)) {
    return nullptr;
  }

  SculptBoundary *boundary = (SculptBoundary *)MEM_callocN(sizeof(SculptBoundary) * TSTN,
                                                           "Boundary edit data");

  boundary->deform_target = brush->deform_target;

  const bool init_boundary_distances = brush ? brush->boundary_falloff_type !=
                                                   BRUSH_BOUNDARY_FALLOFF_CONSTANT :
                                               false;

  const float boundary_radius = brush ? radius * (1.0f + brush->boundary_offset) : radius;

  sculpt_boundary_indices_init(
      object, ss, boundary, init_boundary_distances, boundary_initial_vertex, boundary_radius);

  sculpt_boundary_edit_data_init(ss, boundary, boundary_initial_vertex, boundary_radius);

  if (ss->cache) {
    SCULPT_boundary_build_smoothco(ss, boundary);
  }

  return boundary;
}

void data_free(SculptBoundary *boundary)
{
  MEM_SAFE_FREE(boundary->verts);
  MEM_SAFE_FREE(boundary->edges);
  MEM_SAFE_FREE(boundary->distance);

  MEM_SAFE_FREE(boundary->boundary_dist);
  MEM_SAFE_FREE(boundary->boundary_tangents);
  MEM_SAFE_FREE(boundary->boundary_closest);
  MEM_SAFE_FREE(boundary->smoothco);

  MEM_SAFE_FREE(boundary->bend.pivot_positions);
  MEM_SAFE_FREE(boundary->bend.pivot_rotation_axis);
  MEM_SAFE_FREE(boundary->slide.directions);
  MEM_SAFE_FREE(boundary->circle.origin);
  MEM_SAFE_FREE(boundary->circle.radius);
  MEM_SAFE_FREE(boundary);
}

/* These functions initialize the required vectors for the desired deformation using the
 * SculptBoundaryEditInfo. They calculate the data using the vertices that have the
 * max_propagation_steps value and them this data is copied to the rest of the vertices using the
 * original vertex index. */
static void sculpt_boundary_bend_data_init(SculptSession *ss,
                                           SculptBoundary *boundary,
                                           float radius)
{
  const int totvert = SCULPT_vertex_count_get(ss);
  boundary->bend.pivot_rotation_axis = MEM_cnew_array<float[3]>(totvert, __func__);
  boundary->bend.pivot_positions = MEM_cnew_array<float[4]>(totvert, __func__);

  for (int i = 0; i < totvert; i++) {

    if (boundary->edit_info[i].propagation_steps_num != boundary->max_propagation_steps) {
      continue;
    }
  }

  for (int i = 0; i < totvert; i++) {
    PBVHVertRef vertex = BKE_pbvh_index_to_vertex(ss->pbvh, i);

    if (boundary->edit_info[i].original_vertex_i == BOUNDARY_VERTEX_NONE) {
      continue;
    }

    if (boundary->edit_info[i].propagation_steps_num != boundary->max_propagation_steps) {
      continue;
    }

    if (boundary->edit_info[i].original_vertex_i == -1) {
      continue;
    }

    const float *co1 = SCULPT_vertex_co_get(ss, vertex);

    float dir[3];
    float normal[3];
    SCULPT_vertex_normal_get(ss, vertex, normal);
    sub_v3_v3v3(
        dir,
        SCULPT_vertex_co_get(
            ss, BKE_pbvh_index_to_vertex(ss->pbvh, boundary->edit_info[i].original_vertex_i)),
        co1);

    normalize_v3(dir);

    float olddir[3];
    copy_v3_v3(olddir, dir);

    if (boundary->boundary_dist[i] != FLT_MAX) {
      zero_v3(dir);
      copy_v3_v3(dir, boundary->boundary_tangents[i]);

      if (dot_v3v3(dir, dir) < 0.00001f) {
        sub_v3_v3v3(
            dir,
            SCULPT_vertex_co_get(
                ss, BKE_pbvh_index_to_vertex(ss->pbvh, boundary->edit_info[i].original_vertex_i)),
            SCULPT_vertex_co_get(ss, vertex));
      }
    }
    else {
      // continue;
    }

    cross_v3_v3v3(
        boundary->bend.pivot_rotation_axis[boundary->edit_info[i].original_vertex_i], dir, normal);
    normalize_v3(boundary->bend.pivot_rotation_axis[boundary->edit_info[i].original_vertex_i]);

    float pos[3];

    copy_v3_v3(pos, co1);

    copy_v3_v3(boundary->bend.pivot_positions[boundary->edit_info[i].original_vertex_i], pos);
    boundary->bend.pivot_positions[boundary->edit_info[i].original_vertex_i][3] = 1.0f;
  }

  for (int i = 0; i < totvert; i++) {
    if (boundary->bend.pivot_positions[i][3] > 1.0f) {
      mul_v3_fl(boundary->bend.pivot_positions[i], 1.0f / boundary->bend.pivot_positions[i][3]);
      boundary->bend.pivot_positions[i][3] = 1.0f;
    }
  }

  // fix any remaining boundaries without pivots
  for (int vi = 0; vi < boundary->verts_num; vi++) {
    PBVHVertRef v = boundary->verts[vi];
    const float *co1 = SCULPT_vertex_co_get(ss, v);
    int i = BKE_pbvh_vertex_to_index(ss->pbvh, v);

    if (boundary->bend.pivot_positions[i][3] != 0.0f) {
      continue;
    }

    float minlen = FLT_MAX;

    // nasty inner loop here
    for (int j = 0; j < totvert; j++) {
      if (boundary->edit_info[j].propagation_steps_num != boundary->max_propagation_steps) {
        continue;
      }

      PBVHVertRef v2 = BKE_pbvh_index_to_vertex(ss->pbvh, j);
      const float *co2 = SCULPT_vertex_co_get(ss, v2);

      float len = len_v3v3(co2, co1);

      if (len < minlen) {
        minlen = len;
        copy_v3_v3(boundary->bend.pivot_positions[i], co2);
        boundary->bend.pivot_positions[i][3] = 1.0f;
      }
    }
  }

  for (int i = 0; i < totvert; i++) {
    PBVHVertRef vertex = BKE_pbvh_index_to_vertex(ss->pbvh, i);
    const float *co1 = SCULPT_vertex_co_get(ss, vertex);
    float dir[3];

    if (boundary->edit_info[i].propagation_steps_num == BOUNDARY_STEPS_NONE) {
      continue;
    }
    float pos[3], oco[3];
    copy_v3_v3(pos, boundary->bend.pivot_positions[boundary->edit_info[i].original_vertex_i]);
    copy_v3_v3(
        oco,
        SCULPT_vertex_co_get(
            ss, BKE_pbvh_index_to_vertex(ss->pbvh, boundary->edit_info[i].original_vertex_i)));

    if (boundary->boundary_dist[i] != FLT_MAX) {
      float no[3];

      SCULPT_vertex_normal_get(ss, vertex, no);

      // snap to radial plane
      cross_v3_v3v3(dir, no, boundary->boundary_tangents[i]);
      normalize_v3(dir);
      //*

      sub_v3_v3(pos, oco);
      normalize_v3(pos);
      mul_v3_fl(pos, radius);
      add_v3_v3(pos, oco);

      sub_v3_v3(pos, co1);
      madd_v3_v3fl(pos, dir, -dot_v3v3(dir, pos));
      add_v3_v3(pos, co1);

      //*/

      copy_v3_v3(boundary->bend.pivot_rotation_axis[i], dir);
    }
    else {
      zero_v3(dir);

      // printf("boundary info missing tangent\n");
      copy_v3_v3(boundary->bend.pivot_rotation_axis[i],
                 boundary->bend.pivot_rotation_axis[boundary->edit_info[i].original_vertex_i]);
    }

    copy_v3_v3(boundary->bend.pivot_positions[i], pos);
  }
}

static void sculpt_boundary_slide_data_init(SculptSession *ss, SculptBoundary *boundary)
{
  const int totvert = SCULPT_vertex_count_get(ss);
  boundary->slide.directions = static_cast<float(*)[3]>(
      MEM_calloc_arrayN(totvert, sizeof(float[3]), "slide directions"));

  for (int i = 0; i < totvert; i++) {
    PBVHVertRef vertex = BKE_pbvh_index_to_vertex(ss->pbvh, i);

    if (boundary->edit_info[i].propagation_steps_num != boundary->max_propagation_steps) {
      continue;
    }

    sub_v3_v3v3(
        boundary->slide.directions[boundary->edit_info[i].original_vertex_i],
        SCULPT_vertex_co_get(
            ss, BKE_pbvh_index_to_vertex(ss->pbvh, boundary->edit_info[i].original_vertex_i)),
        SCULPT_vertex_co_get(ss, vertex));

    normalize_v3(boundary->slide.directions[boundary->edit_info[i].original_vertex_i]);
  }

  for (int i = 0; i < totvert; i++) {
    if (boundary->edit_info[i].propagation_steps_num == BOUNDARY_STEPS_NONE) {
      continue;
    }
    copy_v3_v3(boundary->slide.directions[i],
               boundary->slide.directions[boundary->edit_info[i].original_vertex_i]);
  }
}

static void do_boundary_brush_circle_task(Object *ob, const Brush * /*brush*/, PBVHNode *node)
{
  SculptSession *ss = ob->sculpt;
  const int symmetry_pass = ss->cache->mirror_symmetry_pass;
  const SculptBoundary *boundary = ss->cache->boundaries[symmetry_pass];
  const ePaintSymmetryFlags symm = SCULPT_mesh_symmetry_xyz_get(ob);

  const float strength = ss->cache->bstrength;

  PBVHVertexIter vd;
  SculptOrigVertData orig_data;
  SCULPT_orig_vert_data_init(&orig_data, ob, node, undo::Type::Position);

  auto_mask::NodeData automask_data = auto_mask::node_begin(*ob, ss->cache->automasking, *node);

  BKE_pbvh_vertex_iter_begin (ss->pbvh, node, vd, PBVH_ITER_UNIQUE) {
    if (boundary->edit_info[vd.index].propagation_steps_num == -1) {
      continue;
    }

    SCULPT_orig_vert_data_update(&orig_data, vd.vertex);
    if (!SCULPT_check_vertex_pivot_symmetry(orig_data.co, boundary->initial_vertex_position, symm))
    {
      continue;
    }

    auto_mask::node_update(automask_data, vd);

    const int propagation_steps = boundary->edit_info[vd.index].propagation_steps_num;
    float *circle_origin = boundary->circle.origin[propagation_steps];
    float circle_disp[3];
    sub_v3_v3v3(circle_disp, circle_origin, orig_data.co);
    normalize_v3(circle_disp);
    mul_v3_fl(circle_disp, -boundary->circle.radius[propagation_steps]);
    float target_circle_co[3];
    add_v3_v3v3(target_circle_co, circle_origin, circle_disp);

    float disp[3];
    sub_v3_v3v3(disp, target_circle_co, vd.co);
    float *target_co = SCULPT_brush_deform_target_vertex_co_get(ss, boundary->deform_target, &vd);
    const float mask = 1.0f - vd.mask;
    const float automask = auto_mask::factor_get(
        ss->cache->automasking, ss, vd.vertex, &automask_data);
    madd_v3_v3v3fl(target_co,
                   vd.co,
                   disp,
                   boundary->edit_info[vd.index].strength_factor * mask * automask * strength);

  }
  BKE_pbvh_vertex_iter_end;
}

static void sculpt_boundary_twist_data_init(SculptSession *ss, SculptBoundary *boundary)
{
  zero_v3(boundary->twist.pivot_position);
  float(*face_verts)[3] = static_cast<float(*)[3]>(
      MEM_malloc_arrayN(boundary->verts_num, sizeof(float[3]), "face verts"));
  for (int i = 0; i < boundary->verts_num; i++) {
    add_v3_v3(boundary->twist.pivot_position, SCULPT_vertex_co_get(ss, boundary->verts[i]));
    copy_v3_v3(face_verts[i], SCULPT_vertex_co_get(ss, boundary->verts[i]));
  }
  mul_v3_fl(boundary->twist.pivot_position, 1.0f / boundary->verts_num);
  if (boundary->forms_loop) {
    normal_poly_v3(boundary->twist.rotation_axis, face_verts, boundary->verts_num);
  }
  else {
    sub_v3_v3v3(boundary->twist.rotation_axis,
                SCULPT_vertex_co_get(ss, boundary->pivot_vertex),
                SCULPT_vertex_co_get(ss, boundary->initial_vertex));
    normalize_v3(boundary->twist.rotation_axis);
  }
  MEM_freeN(face_verts);
}

static void sculpt_boundary_circle_data_init(SculptSession *ss, SculptBoundary *boundary)
{

  const int totvert = SCULPT_vertex_count_get(ss);
  const int totcircles = boundary->max_propagation_steps + 1;

  boundary->circle.radius = MEM_cnew_array<float>(totcircles, "radius");
  boundary->circle.origin = MEM_cnew_array<float[3]>(totcircles, "origin");

  int *count = MEM_cnew_array<int>(totcircles, "count");
  for (int i = 0; i < totvert; i++) {
    const int propagation_step_index = boundary->edit_info[i].propagation_steps_num;
    if (propagation_step_index == -1) {
      continue;
    }

    PBVHVertRef vertex = BKE_pbvh_index_to_vertex(ss->pbvh, i);

    add_v3_v3(boundary->circle.origin[propagation_step_index], SCULPT_vertex_co_get(ss, vertex));
    count[propagation_step_index]++;
  }

  for (int i = 0; i < totcircles; i++) {
    mul_v3_fl(boundary->circle.origin[i], 1.0f / count[i]);
  }

  for (int i = 0; i < totvert; i++) {
    const int propagation_step_index = boundary->edit_info[i].propagation_steps_num;
    if (propagation_step_index == -1) {
      continue;
    }

    PBVHVertRef vertex = BKE_pbvh_index_to_vertex(ss->pbvh, i);

    boundary->circle.radius[propagation_step_index] += len_v3v3(
        boundary->circle.origin[propagation_step_index], SCULPT_vertex_co_get(ss, vertex));
  }

  for (int i = 0; i < totcircles; i++) {
    boundary->circle.radius[i] *= 1.0f / count[i];
  }

  MEM_freeN(count);
}

static float sculpt_boundary_displacement_from_grab_delta_get(SculptSession *ss,
                                                              SculptBoundary *boundary)
{
  float plane[4];
  float pos[3];
  float normal[3];
  sub_v3_v3v3(normal, ss->cache->initial_location, boundary->initial_pivot_position);
  normalize_v3(normal);
  plane_from_point_normal_v3(plane, ss->cache->initial_location, normal);
  add_v3_v3v3(pos, ss->cache->initial_location, ss->cache->grab_delta_symmetry);
  return dist_signed_to_plane_v3(pos, plane);
}

static void do_boundary_brush_bend_task(Object *ob, const Brush * /*brush*/, PBVHNode *node)
{
  SculptSession *ss = ob->sculpt;
  const int symm_area = ss->cache->mirror_symmetry_pass;
  SculptBoundary *boundary = ss->cache->boundaries[symm_area];
  const ePaintSymmetryFlags symm = SCULPT_mesh_symmetry_xyz_get(ob);

  const float strength = ss->cache->bstrength;

  PBVHVertexIter vd;
  SculptOrigVertData orig_data;
  SCULPT_orig_vert_data_init(&orig_data, ob, node, undo::Type::Position);

  const float disp = strength * sculpt_boundary_displacement_from_grab_delta_get(ss, boundary);
  float angle_factor = disp / ss->cache->radius;
  /* Angle Snapping when inverting the brush. */
  if (ss->cache->invert) {
    angle_factor = floorf(angle_factor * 10) / 10.0f;
  }
  const float angle = angle_factor * M_PI;
  auto_mask::NodeData automask_data = auto_mask::node_begin(
      *ob, ss->cache->automasking.get(), *node);

  BKE_pbvh_vertex_iter_begin (ss->pbvh, node, vd, PBVH_ITER_UNIQUE) {
    if (boundary->edit_info[vd.index].propagation_steps_num == -1) {
      continue;
    }

    auto_mask::node_update(automask_data, vd);
    SCULPT_orig_vert_data_update(&orig_data, vd.vertex);
    if (!SCULPT_check_vertex_pivot_symmetry(orig_data.co, boundary->initial_vertex_position, symm))
    {
      continue;
    }

    const float mask = 1.0f - vd.mask;
    const float automask = auto_mask::factor_get(
        ss->cache->automasking.get(), ss, vd.vertex, &automask_data);
    float t_orig_co[3];
    float *target_co = SCULPT_brush_deform_target_vertex_co_get(ss, boundary->deform_target, &vd);

    sub_v3_v3v3(t_orig_co, orig_data.co, boundary->bend.pivot_positions[vd.index]);
    rotate_v3_v3v3fl(target_co,
                     t_orig_co,
                     boundary->bend.pivot_rotation_axis[vd.index],
                     angle * boundary->edit_info[vd.index].strength_factor * mask * automask);
    add_v3_v3(target_co, boundary->bend.pivot_positions[vd.index]);
  }
  BKE_pbvh_vertex_iter_end;
}

static void do_boundary_brush_slide_task(Object *ob, const Brush * /*brush*/, PBVHNode *node)
{
  SculptSession *ss = ob->sculpt;
  const int symm_area = ss->cache->mirror_symmetry_pass;
  SculptBoundary *boundary = ss->cache->boundaries[symm_area];
  const ePaintSymmetryFlags symm = SCULPT_mesh_symmetry_xyz_get(ob);

  const float strength = ss->cache->bstrength;

  PBVHVertexIter vd;
  SculptOrigVertData orig_data;
  SCULPT_orig_vert_data_init(&orig_data, ob, node, undo::Type::Position);

  const float disp = sculpt_boundary_displacement_from_grab_delta_get(ss, boundary);
  auto_mask::NodeData automask_data = auto_mask::node_begin(
      *ob, ss->cache->automasking.get(), *node);

  BKE_pbvh_vertex_iter_begin (ss->pbvh, node, vd, PBVH_ITER_UNIQUE) {
    if (boundary->edit_info[vd.index].propagation_steps_num == -1) {
      continue;
    }

    auto_mask::node_update(automask_data, vd);
    SCULPT_orig_vert_data_update(&orig_data, vd.vertex);
    if (!SCULPT_check_vertex_pivot_symmetry(orig_data.co, boundary->initial_vertex_position, symm))
    {
      continue;
    }

    const float mask = 1.0f - vd.mask;
    const float automask = auto_mask::factor_get(
<<<<<<< HEAD
        ss->cache->automasking, ss, vd.vertex, &automask_data);
    float *target_co = SCULPT_brush_deform_target_vertex_co_get(ss, boundary->deform_target, &vd);
=======
        ss->cache->automasking.get(), ss, vd.vertex, &automask_data);
    float *target_co = SCULPT_brush_deform_target_vertex_co_get(ss, brush->deform_target, &vd);
>>>>>>> 203f5f9f
    madd_v3_v3v3fl(target_co,
                   orig_data.co,
                   boundary->slide.directions[vd.index],
                   boundary->edit_info[vd.index].strength_factor * disp * mask * automask *
                       strength);
  }
  BKE_pbvh_vertex_iter_end;
}

static void do_boundary_brush_inflate_task(Object *ob, const Brush * /*brush*/, PBVHNode *node)
{
  SculptSession *ss = ob->sculpt;
  const int symm_area = ss->cache->mirror_symmetry_pass;
  SculptBoundary *boundary = ss->cache->boundaries[symm_area];
  const ePaintSymmetryFlags symm = SCULPT_mesh_symmetry_xyz_get(ob);

  const float strength = ss->cache->bstrength;

  PBVHVertexIter vd;
  SculptOrigVertData orig_data;
  SCULPT_orig_vert_data_init(&orig_data, ob, node, undo::Type::Position);
  auto_mask::NodeData automask_data = auto_mask::node_begin(
      *ob, ss->cache->automasking.get(), *node);

  const float disp = sculpt_boundary_displacement_from_grab_delta_get(ss, boundary);

  BKE_pbvh_vertex_iter_begin (ss->pbvh, node, vd, PBVH_ITER_UNIQUE) {
    if (boundary->edit_info[vd.index].propagation_steps_num == -1) {
      continue;
    }

    auto_mask::node_update(automask_data, vd);
    SCULPT_orig_vert_data_update(&orig_data, vd.vertex);
    if (!SCULPT_check_vertex_pivot_symmetry(orig_data.co, boundary->initial_vertex_position, symm))
    {
      continue;
    }

    const float mask = 1.0f - vd.mask;
    const float automask = auto_mask::factor_get(
<<<<<<< HEAD
        ss->cache->automasking, ss, vd.vertex, &automask_data);
    float normal[3];
    copy_v3_v3(normal, orig_data.no);

    float *target_co = SCULPT_brush_deform_target_vertex_co_get(ss, boundary->deform_target, &vd);
=======
        ss->cache->automasking.get(), ss, vd.vertex, &automask_data);
    float *target_co = SCULPT_brush_deform_target_vertex_co_get(ss, brush->deform_target, &vd);
>>>>>>> 203f5f9f
    madd_v3_v3v3fl(target_co,
                   orig_data.co,
                   orig_data.no,
                   boundary->edit_info[vd.index].strength_factor * disp * mask * automask *
                       strength);
  }
  BKE_pbvh_vertex_iter_end;
}

static void do_boundary_brush_grab_task(Object *ob, const Brush * /*brush*/, PBVHNode *node)
{
  SculptSession *ss = ob->sculpt;
  const int symm_area = ss->cache->mirror_symmetry_pass;
  SculptBoundary *boundary = ss->cache->boundaries[symm_area];
  const ePaintSymmetryFlags symm = SCULPT_mesh_symmetry_xyz_get(ob);

  const float strength = ss->cache->bstrength;

  PBVHVertexIter vd;
  SculptOrigVertData orig_data;
  SCULPT_orig_vert_data_init(&orig_data, ob, node, undo::Type::Position);
  auto_mask::NodeData automask_data = auto_mask::node_begin(
      *ob, ss->cache->automasking.get(), *node);

  BKE_pbvh_vertex_iter_begin (ss->pbvh, node, vd, PBVH_ITER_UNIQUE) {
    if (boundary->edit_info[vd.index].propagation_steps_num == -1) {
      continue;
    }

    auto_mask::node_update(automask_data, vd);
    SCULPT_orig_vert_data_update(&orig_data, vd.vertex);
    if (!SCULPT_check_vertex_pivot_symmetry(orig_data.co, boundary->initial_vertex_position, symm))
    {
      continue;
    }

    const float mask = 1.0f - vd.mask;
    const float automask = auto_mask::factor_get(
<<<<<<< HEAD
        ss->cache->automasking, ss, vd.vertex, &automask_data);
    float *target_co = SCULPT_brush_deform_target_vertex_co_get(ss, boundary->deform_target, &vd);
=======
        ss->cache->automasking.get(), ss, vd.vertex, &automask_data);
    float *target_co = SCULPT_brush_deform_target_vertex_co_get(ss, brush->deform_target, &vd);
>>>>>>> 203f5f9f
    madd_v3_v3v3fl(target_co,
                   orig_data.co,
                   ss->cache->grab_delta_symmetry,
                   boundary->edit_info[vd.index].strength_factor * mask * automask * strength);
  }
  BKE_pbvh_vertex_iter_end;
}

static void do_boundary_brush_twist_task(Object *ob, const Brush * /*brush*/, PBVHNode *node)
{
  SculptSession *ss = ob->sculpt;
  const int symm_area = ss->cache->mirror_symmetry_pass;
  SculptBoundary *boundary = ss->cache->boundaries[symm_area];
  const ePaintSymmetryFlags symm = SCULPT_mesh_symmetry_xyz_get(ob);

  const float strength = ss->cache->bstrength;

  PBVHVertexIter vd;
  SculptOrigVertData orig_data;
  SCULPT_orig_vert_data_init(&orig_data, ob, node, undo::Type::Position);
  auto_mask::NodeData automask_data = auto_mask::node_begin(
      *ob, ss->cache->automasking.get(), *node);

  const float disp = strength * sculpt_boundary_displacement_from_grab_delta_get(ss, boundary);
  float angle_factor = disp / ss->cache->radius;
  /* Angle Snapping when inverting the brush. */
  if (ss->cache->invert) {
    angle_factor = floorf(angle_factor * 10) / 10.0f;
  }
  const float angle = angle_factor * M_PI;

  BKE_pbvh_vertex_iter_begin (ss->pbvh, node, vd, PBVH_ITER_UNIQUE) {
    if (boundary->edit_info[vd.index].propagation_steps_num == -1) {
      continue;
    }

    auto_mask::node_update(automask_data, vd);
    SCULPT_orig_vert_data_update(&orig_data, vd.vertex);
    if (!SCULPT_check_vertex_pivot_symmetry(orig_data.co, boundary->initial_vertex_position, symm))
    {
      continue;
    }

    const float mask = 1.0f - vd.mask;
    const float automask = auto_mask::factor_get(
        ss->cache->automasking.get(), ss, vd.vertex, &automask_data);
    float t_orig_co[3];
    float *target_co = SCULPT_brush_deform_target_vertex_co_get(ss, boundary->deform_target, &vd);
    sub_v3_v3v3(t_orig_co, orig_data.co, boundary->twist.pivot_position);
    rotate_v3_v3v3fl(target_co,
                     t_orig_co,
                     boundary->twist.rotation_axis,
                     angle * mask * automask * boundary->edit_info[vd.index].strength_factor);
    add_v3_v3(target_co, boundary->twist.pivot_position);
  }
  BKE_pbvh_vertex_iter_end;
}

static void do_boundary_brush_smooth_task(Object *ob, const Brush * /*brush*/, PBVHNode *node)
{
  SculptSession *ss = ob->sculpt;
  const int symmetry_pass = ss->cache->mirror_symmetry_pass;
  const SculptBoundary *boundary = ss->cache->boundaries[symmetry_pass];
  const ePaintSymmetryFlags symm = SCULPT_mesh_symmetry_xyz_get(ob);

  const float strength = ss->cache->bstrength;

  PBVHVertexIter vd;
  SculptOrigVertData orig_data;
  SCULPT_orig_vert_data_init(&orig_data, ob, node, undo::Type::Position);

  BKE_pbvh_vertex_iter_begin (ss->pbvh, node, vd, PBVH_ITER_UNIQUE) {
    if (boundary->edit_info[vd.index].propagation_steps_num == -1) {
      continue;
    }

    SCULPT_orig_vert_data_update(&orig_data, vd.vertex);
    if (!SCULPT_check_vertex_pivot_symmetry(orig_data.co, boundary->initial_vertex_position, symm))
    {
      continue;
    }

    float coord_accum[3] = {0.0f, 0.0f, 0.0f};
    int total_neighbors = 0;
    const int current_propagation_steps = boundary->edit_info[vd.index].propagation_steps_num;
    SculptVertexNeighborIter ni;
    SCULPT_VERTEX_NEIGHBORS_ITER_BEGIN (ss, vd.vertex, ni) {
      if (current_propagation_steps == boundary->edit_info[ni.index].propagation_steps_num) {
        add_v3_v3(coord_accum, SCULPT_vertex_co_get(ss, ni.vertex));
        total_neighbors++;
      }
    }
    SCULPT_VERTEX_NEIGHBORS_ITER_END(ni);

    if (total_neighbors == 0) {
      continue;
    }
    float disp[3];
    float avg[3];
    const float mask = 1.0f - vd.mask;
    mul_v3_v3fl(avg, coord_accum, 1.0f / total_neighbors);
    sub_v3_v3v3(disp, avg, vd.co);
    float *target_co = SCULPT_brush_deform_target_vertex_co_get(ss, boundary->deform_target, &vd);
    madd_v3_v3v3fl(
        target_co, vd.co, disp, boundary->edit_info[vd.index].strength_factor * mask * strength);
  }
  BKE_pbvh_vertex_iter_end;
}

static void SCULPT_boundary_autosmooth(SculptSession *ss, SculptBoundary *boundary)
{
  const int max_iterations = 4;
  const float fract = 1.0f / max_iterations;
  float bstrength = ss->cache->brush->autosmooth_factor;

  CLAMP(bstrength, 0.0f, 1.0f);

  const int count = (int)(bstrength * max_iterations);
  const float last = max_iterations * (bstrength - count * fract);

  const float boundary_radius = ss->cache->radius * (1.0f + ss->cache->brush->boundary_offset) *
                                ss->cache->brush->autosmooth_radius_factor;

  BKE_curvemapping_init(ss->cache->brush->curve);

  Vector<PBVHNode *> nodes = blender::bke::pbvh::search_gather(ss->pbvh, {});

  float projection = ss->cache->brush->autosmooth_projection;
  float hard_corner_pin = BKE_brush_hard_corner_pin_get(ss->scene, ss->cache->brush);

  for (int iteration = 0; iteration <= count; iteration++) {
    for (int i = 0; i < nodes.size(); i++) {
      const float strength = (iteration != count) ? 1.0f : last;

      PBVHNode *node = nodes[i];
      PBVHVertexIter vd;

      BKE_pbvh_vertex_iter_begin (ss->pbvh, node, vd, PBVH_ITER_UNIQUE) {
        if (boundary->boundary_dist[vd.index] == FLT_MAX) {
          continue;
        }

        if (boundary->edit_info[vd.index].propagation_steps_num == BOUNDARY_STEPS_NONE) {
          continue;
        }

        float fac = boundary->boundary_dist[vd.index] / boundary_radius;

        if (fac > 1.0f) {
          continue;
        }

        fac = BKE_brush_curve_strength(ss->cache->brush, fac, 1.0f);

        float sco[3];

        smooth::neighbor_coords_average_interior(
            ss, sco, vd.vertex, projection, hard_corner_pin, true);

        float *co = SCULPT_brush_deform_target_vertex_co_get(ss, boundary->deform_target, &vd);

        interp_v3_v3v3(co, co, sco, strength * fac);
        BKE_pbvh_node_mark_update(node);
      }
      BKE_pbvh_vertex_iter_end;
    }
  }
}

static void SCULPT_boundary_build_smoothco(SculptSession *ss, SculptBoundary *boundary)
{
  const int totvert = SCULPT_vertex_count_get(ss);

  boundary->smoothco = MEM_cnew_array<float[3]>(totvert, "boundary->smoothco");

  float projection = ss->cache->brush->autosmooth_projection;
  float hard_corner_pin = BKE_brush_hard_corner_pin_get(ss->scene, ss->cache->brush);

  Vector<PBVHNode *> nodes = blender::bke::pbvh::search_gather(ss->pbvh, {});

  for (int iteration = 0; iteration < 3; iteration++) {
    for (int i = 0; i < nodes.size(); i++) {
      PBVHNode *node = nodes[i];
      PBVHVertexIter vd;

      BKE_pbvh_vertex_iter_begin (ss->pbvh, node, vd, PBVH_ITER_UNIQUE) {
        if (boundary->boundary_dist[vd.index] == FLT_MAX) {
          continue;
        }

        float sco[3];

        smooth::neighbor_coords_average_interior(
            ss, sco, vd.vertex, projection, hard_corner_pin, true);

        float *co = SCULPT_brush_deform_target_vertex_co_get(ss, boundary->deform_target, &vd);

        interp_v3_v3v3(sco, sco, co, 0.25);
        BKE_pbvh_node_mark_update(node);

        copy_v3_v3(boundary->smoothco[vd.index], sco);
      }
      BKE_pbvh_vertex_iter_end;
    }
  }
}

/* Main Brush Function. */
void do_boundary_brush(Sculpt *sd, Object *ob, Span<PBVHNode *> nodes)
{
  SculptSession *ss = ob->sculpt;
  Brush *brush = BKE_paint_brush(&sd->paint);

  const float radius = ss->cache->radius;
  const float boundary_radius = brush ? radius * brush->boundary_offset : radius;

  const ePaintSymmetryFlags symm_area = ss->cache->mirror_symmetry_pass;
  if (SCULPT_stroke_is_first_brush_step_of_symmetry_pass(ss->cache)) {

    PBVHVertRef initial_vertex;

    if (ss->cache->mirror_symmetry_pass == 0) {
      initial_vertex = SCULPT_active_vertex_get(ss);
    }
    else {
      float location[3];
      flip_v3_v3(location, SCULPT_active_vertex_co_get(ss), symm_area);
      initial_vertex = SCULPT_nearest_vertex_get(ob, location, ss->cache->radius_squared, false);
    }

    ss->cache->boundaries[symm_area] = data_init(
        sd, ob, brush, initial_vertex, ss->cache->initial_radius);

    if (ss->cache->boundaries[symm_area]) {
      switch (brush->boundary_deform_type) {
        case BRUSH_BOUNDARY_DEFORM_BEND:
          sculpt_boundary_bend_data_init(ss, ss->cache->boundaries[symm_area], boundary_radius);
          break;
        case BRUSH_BOUNDARY_DEFORM_EXPAND:
          sculpt_boundary_slide_data_init(ss, ss->cache->boundaries[symm_area]);
          break;
        case BRUSH_BOUNDARY_DEFORM_TWIST:
          sculpt_boundary_twist_data_init(ss, ss->cache->boundaries[symm_area]);
          break;
        case BRUSH_BOUNDARY_DEFORM_CIRCLE:
          sculpt_boundary_circle_data_init(ss, ss->cache->boundaries[symm_area]);
          break;
        case BRUSH_BOUNDARY_DEFORM_INFLATE:
        case BRUSH_BOUNDARY_DEFORM_GRAB:
          /* Do nothing. These deform modes don't need any extra data to be precomputed. */
          break;
      }

      sculpt_boundary_falloff_factor_init(
          ss, sd, ss->cache->boundaries[symm_area], brush, ss->cache->initial_radius);
    }

    if (ss->bm && ss->cache->boundaries[symm_area] &&
        ss->cache->boundaries[symm_area]->boundary_dist) {
      Vector<PBVHNode *> nodes2 = blender::bke::pbvh::search_gather(ss->pbvh, {});

      for (int i = 0; i < nodes2.size(); i++) {
        PBVHNode *node = nodes2[i];
        PBVHVertexIter vd;

        bool ok = false;

        BKE_pbvh_vertex_iter_begin (ss->pbvh, node, vd, PBVH_ITER_UNIQUE) {
          if (ss->cache->boundaries[symm_area]->boundary_dist[vd.index] != FLT_MAX) {
            ok = true;
            break;
          }
        }
        BKE_pbvh_vertex_iter_end;

        if (ok) {
          undo::ensure_dyntopo_node_undo(ob, node, undo::Type::Position);
        }
      }
    }
  }

  /* No active boundary under the cursor. */
  if (!ss->cache->boundaries[symm_area]) {
    return;
  }

  switch (brush->boundary_deform_type) {
    case BRUSH_BOUNDARY_DEFORM_BEND:
      threading::parallel_for(nodes.index_range(), 1, [&](const IndexRange range) {
        for (const int i : range) {
          do_boundary_brush_bend_task(ob, brush, nodes[i]);
        }
      });
      break;
    case BRUSH_BOUNDARY_DEFORM_EXPAND:
      threading::parallel_for(nodes.index_range(), 1, [&](const IndexRange range) {
        for (const int i : range) {
          do_boundary_brush_slide_task(ob, brush, nodes[i]);
        }
      });
      break;
    case BRUSH_BOUNDARY_DEFORM_INFLATE:
      threading::parallel_for(nodes.index_range(), 1, [&](const IndexRange range) {
        for (const int i : range) {
          do_boundary_brush_inflate_task(ob, brush, nodes[i]);
        }
      });
      break;
    case BRUSH_BOUNDARY_DEFORM_GRAB:
      threading::parallel_for(nodes.index_range(), 1, [&](const IndexRange range) {
        for (const int i : range) {
          do_boundary_brush_grab_task(ob, brush, nodes[i]);
        }
      });
      break;
    case BRUSH_BOUNDARY_DEFORM_TWIST:
      threading::parallel_for(nodes.index_range(), 1, [&](const IndexRange range) {
        for (const int i : range) {
          do_boundary_brush_twist_task(ob, brush, nodes[i]);
        }
      });
      break;
    case BRUSH_BOUNDARY_DEFORM_SMOOTH:
      threading::parallel_for(nodes.index_range(), 1, [&](const IndexRange range) {
        for (const int i : range) {
          do_boundary_brush_smooth_task(ob, brush, nodes[i]);
        }
      });
      break;
    case BRUSH_BOUNDARY_DEFORM_CIRCLE:
      threading::parallel_for(nodes.index_range(), 1, [&](const IndexRange range) {
        for (const int i : range) {
          do_boundary_brush_circle_task(ob, brush, nodes[i]);
        }
      });
      break;
  }

  if (brush->autosmooth_factor > 0.0f) {
    bke::pbvh::update_normals(*ss->pbvh, ss->subdiv_ccg);

    SCULPT_boundary_autosmooth(ss, ss->cache->boundaries[symm_area]);
  }
}

void edges_preview_draw(const uint gpuattr,
                        SculptSession *ss,
                        const float outline_col[3],
                        const float outline_alpha)
{
  if (!ss->boundary_preview) {
    return;
  }
  immUniformColor3fvAlpha(outline_col, outline_alpha);
  GPU_line_width(2.0f);
  immBegin(GPU_PRIM_LINES, ss->boundary_preview->edges_num * 2);
  for (int i = 0; i < ss->boundary_preview->edges_num; i++) {
    immVertex3fv(gpuattr, SCULPT_vertex_co_get(ss, ss->boundary_preview->edges[i].v1));
    immVertex3fv(gpuattr, SCULPT_vertex_co_get(ss, ss->boundary_preview->edges[i].v2));
  }
  immEnd();
}

void pivot_line_preview_draw(const uint gpuattr, SculptSession *ss)
{
  if (!ss->boundary_preview) {
    return;
  }
  immUniformColor4f(1.0f, 1.0f, 1.0f, 0.8f);
  GPU_line_width(2.0f);
  immBegin(GPU_PRIM_LINES, 2);
  immVertex3fv(gpuattr, SCULPT_vertex_co_get(ss, ss->boundary_preview->pivot_vertex));
  immVertex3fv(gpuattr, SCULPT_vertex_co_get(ss, ss->boundary_preview->initial_vertex));
  immEnd();
}

}  // namespace blender::ed::sculpt_paint::boundary<|MERGE_RESOLUTION|>--- conflicted
+++ resolved
@@ -21,12 +21,9 @@
 #include "BKE_brush.hh"
 #include "BKE_ccg.h"
 #include "BKE_colortools.hh"
-<<<<<<< HEAD
 #include "BKE_context.hh"
-#include "BKE_global.h"
+#include "BKE_global.hh"
 #include "BKE_object.hh"
-=======
->>>>>>> 203f5f9f
 #include "BKE_paint.hh"
 #include "BKE_pbvh_api.hh"
 
@@ -470,8 +467,8 @@
         continue;
       }
 
-      min = MIN2(min, f);
-      max = MAX2(max, f);
+      min = std::min(min, f);
+      max = std::max(max, f);
     }
 
     float scale = max != min ? 1.0f / (max - min) : 0.0f;
@@ -696,8 +693,7 @@
 
 /* Main function to get SculptBoundary data both for brush deformation and viewport preview. Can
  * return nullptr if there is no boundary from the given vertex using the given radius. */
-SculptBoundary *data_init(
-    const Sculpt * /*sd*/, Object *object, Brush *brush, PBVHVertRef initial_vertex, float radius)
+SculptBoundary *data_init(Object *object, Brush *brush, PBVHVertRef initial_vertex, float radius)
 {
   if (initial_vertex.i == PBVH_REF_NONE) {
     return nullptr;
@@ -978,7 +974,8 @@
   SculptOrigVertData orig_data;
   SCULPT_orig_vert_data_init(&orig_data, ob, node, undo::Type::Position);
 
-  auto_mask::NodeData automask_data = auto_mask::node_begin(*ob, ss->cache->automasking, *node);
+  auto_mask::NodeData automask_data = auto_mask::node_begin(
+      *ob, ss->cache->automasking.get(), *node);
 
   BKE_pbvh_vertex_iter_begin (ss->pbvh, node, vd, PBVH_ITER_UNIQUE) {
     if (boundary->edit_info[vd.index].propagation_steps_num == -1) {
@@ -1007,12 +1004,11 @@
     float *target_co = SCULPT_brush_deform_target_vertex_co_get(ss, boundary->deform_target, &vd);
     const float mask = 1.0f - vd.mask;
     const float automask = auto_mask::factor_get(
-        ss->cache->automasking, ss, vd.vertex, &automask_data);
+        ss->cache->automasking.get(), ss, vd.vertex, &automask_data);
     madd_v3_v3v3fl(target_co,
                    vd.co,
                    disp,
                    boundary->edit_info[vd.index].strength_factor * mask * automask * strength);
-
   }
   BKE_pbvh_vertex_iter_end;
 }
@@ -1179,13 +1175,8 @@
 
     const float mask = 1.0f - vd.mask;
     const float automask = auto_mask::factor_get(
-<<<<<<< HEAD
-        ss->cache->automasking, ss, vd.vertex, &automask_data);
+        ss->cache->automasking.get(), ss, vd.vertex, &automask_data);
     float *target_co = SCULPT_brush_deform_target_vertex_co_get(ss, boundary->deform_target, &vd);
-=======
-        ss->cache->automasking.get(), ss, vd.vertex, &automask_data);
-    float *target_co = SCULPT_brush_deform_target_vertex_co_get(ss, brush->deform_target, &vd);
->>>>>>> 203f5f9f
     madd_v3_v3v3fl(target_co,
                    orig_data.co,
                    boundary->slide.directions[vd.index],
@@ -1226,16 +1217,11 @@
 
     const float mask = 1.0f - vd.mask;
     const float automask = auto_mask::factor_get(
-<<<<<<< HEAD
-        ss->cache->automasking, ss, vd.vertex, &automask_data);
+        ss->cache->automasking.get(), ss, vd.vertex, &automask_data);
     float normal[3];
     copy_v3_v3(normal, orig_data.no);
 
     float *target_co = SCULPT_brush_deform_target_vertex_co_get(ss, boundary->deform_target, &vd);
-=======
-        ss->cache->automasking.get(), ss, vd.vertex, &automask_data);
-    float *target_co = SCULPT_brush_deform_target_vertex_co_get(ss, brush->deform_target, &vd);
->>>>>>> 203f5f9f
     madd_v3_v3v3fl(target_co,
                    orig_data.co,
                    orig_data.no,
@@ -1274,13 +1260,8 @@
 
     const float mask = 1.0f - vd.mask;
     const float automask = auto_mask::factor_get(
-<<<<<<< HEAD
-        ss->cache->automasking, ss, vd.vertex, &automask_data);
+        ss->cache->automasking.get(), ss, vd.vertex, &automask_data);
     float *target_co = SCULPT_brush_deform_target_vertex_co_get(ss, boundary->deform_target, &vd);
-=======
-        ss->cache->automasking.get(), ss, vd.vertex, &automask_data);
-    float *target_co = SCULPT_brush_deform_target_vertex_co_get(ss, brush->deform_target, &vd);
->>>>>>> 203f5f9f
     madd_v3_v3v3fl(target_co,
                    orig_data.co,
                    ss->cache->grab_delta_symmetry,
@@ -1512,7 +1493,7 @@
     }
 
     ss->cache->boundaries[symm_area] = data_init(
-        sd, ob, brush, initial_vertex, ss->cache->initial_radius);
+        ob, brush, initial_vertex, ss->cache->initial_radius);
 
     if (ss->cache->boundaries[symm_area]) {
       switch (brush->boundary_deform_type) {
@@ -1539,7 +1520,8 @@
     }
 
     if (ss->bm && ss->cache->boundaries[symm_area] &&
-        ss->cache->boundaries[symm_area]->boundary_dist) {
+        ss->cache->boundaries[symm_area]->boundary_dist)
+    {
       Vector<PBVHNode *> nodes2 = blender::bke::pbvh::search_gather(ss->pbvh, {});
 
       for (int i = 0; i < nodes2.size(); i++) {
