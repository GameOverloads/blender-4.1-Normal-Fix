/*
 * This program is free software; you can redistribute it and/or
 * modify it under the terms of the GNU General Public License
 * as published by the Free Software Foundation; either version 2
 * of the License, or (at your option) any later version.
 *
 * This program is distributed in the hope that it will be useful,
 * but WITHOUT ANY WARRANTY; without even the implied warranty of
 * MERCHANTABILITY or FITNESS FOR A PARTICULAR PURPOSE.  See the
 * GNU General Public License for more details.
 *
 * You should have received a copy of the GNU General Public License
 * along with this program; if not, write to the Free Software Foundation,
 * Inc., 51 Franklin Street, Fifth Floor, Boston, MA 02110-1301, USA.
 *
 * The Original Code is Copyright (C) 2006 by Nicholas Bishop
 * All rights reserved.
 * Implements the Sculpt Mode tools
 */

/** \file
 * \ingroup edsculpt
 */

#include "MEM_guardedalloc.h"

#include "BLI_alloca.h"
#include "BLI_array.h"
#include "BLI_blenlib.h"
#include "BLI_dial_2d.h"
#include "BLI_ghash.h"
#include "BLI_gsqueue.h"
#include "BLI_hash.h"
#include "BLI_link_utils.h"
#include "BLI_linklist.h"
#include "BLI_linklist_stack.h"
#include "BLI_listbase.h"
#include "BLI_math.h"
#include "BLI_math_color.h"
#include "BLI_math_color_blend.h"
#include "BLI_memarena.h"
#include "BLI_rand.h"
#include "BLI_task.h"
#include "BLI_utildefines.h"
#include "atomic_ops.h"

#include "BLT_translation.h"

#include "PIL_time.h"

#include "DNA_brush_types.h"
#include "DNA_customdata_types.h"
#include "DNA_listBase.h"
#include "DNA_mesh_types.h"
#include "DNA_meshdata_types.h"
#include "DNA_node_types.h"
#include "DNA_object_types.h"
#include "DNA_scene_types.h"
#include "DNA_view3d_types.h"

#include "BKE_attribute.h"
#include "BKE_brush.h"
#include "BKE_brush_engine.h"
#include "BKE_ccg.h"
#include "BKE_colortools.h"
#include "BKE_context.h"
#include "BKE_image.h"
#include "BKE_kelvinlet.h"
#include "BKE_key.h"
#include "BKE_lib_id.h"
#include "BKE_main.h"
#include "BKE_mesh.h"
#include "BKE_mesh_fair.h"
#include "BKE_mesh_mapping.h"
#include "BKE_mesh_mirror.h"
#include "BKE_modifier.h"
#include "BKE_multires.h"
#include "BKE_node.h"
#include "BKE_object.h"
#include "BKE_paint.h"
#include "BKE_particle.h"
#include "BKE_pbvh.h"
#include "BKE_pointcache.h"
#include "BKE_report.h"
#include "BKE_scene.h"
#include "BKE_screen.h"
#include "BKE_subdiv_ccg.h"
#include "BKE_subsurf.h"

#include "DEG_depsgraph.h"
#include "DEG_depsgraph_query.h"

#include "IMB_colormanagement.h"

#include "GPU_batch.h"
#include "GPU_batch_presets.h"
#include "GPU_immediate.h"
#include "GPU_immediate_util.h"
#include "GPU_matrix.h"
#include "GPU_state.h"

#include "WM_api.h"
#include "WM_message.h"
#include "WM_toolsystem.h"
#include "WM_types.h"

#include "ED_object.h"
#include "ED_screen.h"
#include "ED_sculpt.h"
#include "ED_space_api.h"
#include "ED_transform_snap_object_context.h"
#include "ED_view3d.h"
#include "paint_intern.h"
#include "sculpt_intern.h"

#include "RNA_access.h"
#include "RNA_define.h"

#include "UI_interface.h"
#include "UI_resources.h"

#include "bmesh.h"
#include "bmesh_tools.h"

#include <math.h>
#include <stdlib.h>
#include <string.h>

static bool sculpt_check_boundary_vertex_in_base_mesh(const SculptSession *ss,
                                                      const SculptVertRef index);
typedef void (*BrushActionFunc)(
    Sculpt *sd, Object *ob, Brush *brush, UnifiedPaintSettings *ups, void *data);

void sculpt_combine_proxies(Sculpt *sd, Object *ob);
static void SCULPT_run_commandlist(
    Sculpt *sd, Object *ob, Brush *brush, BrushCommandList *list, UnifiedPaintSettings *ups);
static void do_symmetrical_brush_actions(
    Sculpt *sd, Object *ob, BrushActionFunc action, UnifiedPaintSettings *ups, void *userdata);

/* Sculpt API to get brush channel data
  If ss->cache exists then ss->cache->channels_final
  will be used, otherwise brush and tool settings channels
  will be used (taking inheritence into account).
*/

static BrushChannelSet *sculpt_get_brush_channels(const SculptSession *ss, const Brush *br)
{
  if (ss->cache && ss->cache->tool_override_channels) {
    return ss->cache->tool_override_channels;
  }
  else {
    return br->channels;
  }
}

float SCULPT_get_float_intern(const SculptSession *ss,
                              const char *idname,
                              const Sculpt *sd,
                              const Brush *br)
{
  BrushMappingData *mapdata = ss->cache ? &ss->cache->input_mapping : NULL;

  if (ss->cache && ss->cache->channels_final) {
    return BKE_brush_channelset_get_float(ss->cache->channels_final, idname, mapdata);
  }
  else if (br && sd && br->channels && sd->channels) {
    return BKE_brush_channelset_get_final_float(
        sculpt_get_brush_channels(ss, br), sd->channels, idname, mapdata);
  }
  else if (br && br->channels) {
    return BKE_brush_channelset_get_float(sculpt_get_brush_channels(ss, br), idname, mapdata);
  }
  else if (sd && sd->channels) {
    return BKE_brush_channelset_get_float(sd->channels, idname, mapdata);
  }
  else {
    // should not happen!
    return 0.0f;
  }
}

int SCULPT_get_int_intern(const SculptSession *ss,
                          const char *idname,
                          const Sculpt *sd,
                          const Brush *br)
{
  BrushMappingData *mapdata = ss->cache ? &ss->cache->input_mapping : NULL;

  if (ss->cache && ss->cache->channels_final) {
    return BKE_brush_channelset_get_int(ss->cache->channels_final, idname, mapdata);
  }
  else if (br && br->channels && sd && sd->channels) {
    return BKE_brush_channelset_get_final_int(
        sculpt_get_brush_channels(ss, br), sd->channels, idname, mapdata);
  }
  else if (br && br->channels) {
    return BKE_brush_channelset_get_int(sculpt_get_brush_channels(ss, br), idname, mapdata);
  }
  else if (sd && sd->channels) {
    return BKE_brush_channelset_get_int(sd->channels, idname, mapdata);
  }
  else {
    // should not happen!
    return 0;
  }
}

int SCULPT_get_vector_intern(
    const SculptSession *ss, const char *idname, float out[4], const Sculpt *sd, const Brush *br)
{
  BrushMappingData *mapdata = ss->cache ? &ss->cache->input_mapping : NULL;

  if (ss->cache && ss->cache->channels_final) {

    return BKE_brush_channelset_get_vector(ss->cache->channels_final, idname, out, mapdata);
  }
  else if (br && br->channels && sd && sd->channels) {
    return BKE_brush_channelset_get_final_vector(
        sculpt_get_brush_channels(ss, br), sd->channels, idname, out, mapdata);
  }
  else if (br && br->channels) {
    return BKE_brush_channelset_get_vector(
        sculpt_get_brush_channels(ss, br), idname, out, mapdata);
  }
  else if (sd && sd->channels) {
    return BKE_brush_channelset_get_vector(sd->channels, idname, out, mapdata);
  }
  else {
    // should not happen!
    return 0;
  }
}

BrushChannel *SCULPT_get_final_channel_intern(const SculptSession *ss,
                                              const char *idname,
                                              const Sculpt *sd,
                                              const Brush *br)
{
  BrushChannel *ch = NULL;

  if (ss->cache && ss->cache->channels_final) {
    ch = BKE_brush_channelset_lookup(ss->cache->channels_final, idname);
  }
  else if (br && br->channels && sd && sd->channels) {
    ch = BKE_brush_channelset_lookup(sculpt_get_brush_channels(ss, br), idname);
    BrushChannel *ch2 = BKE_brush_channelset_lookup(sd->channels, idname);

    if (ch2 && (!ch || (ch->flag & BRUSH_CHANNEL_INHERIT))) {
      ch = ch2;
    }
  }
  else if (br && br->channels) {
    ch = BKE_brush_channelset_lookup(sculpt_get_brush_channels(ss, br), idname);
  }
  else if (sd && sd->channels) {
    ch = BKE_brush_channelset_lookup(sd->channels, idname);
  }

  return ch;
}

/* -------------------------------------------------------------------- */
/** \name Sculpt PBVH Abstraction API

 *
 * This is read-only, for writing use PBVH vertex iterators. There vd.index matches
 * the indices used here.
 *
 * For multi-resolution, the same vertex in multiple grids is counted multiple times, with
 * different index for each grid.
 * \{ */

void SCULPT_vertex_random_access_ensure(SculptSession *ss)
{
  if (ss->bm) {
    ss->totfaces = ss->totpoly = ss->bm->totface;
    ss->totvert = ss->bm->totvert;

    BM_mesh_elem_index_ensure(ss->bm, BM_VERT | BM_EDGE | BM_FACE);
    BM_mesh_elem_table_ensure(ss->bm, BM_VERT | BM_EDGE | BM_FACE);
  }
}

void SCULPT_face_normal_get(SculptSession *ss, SculptFaceRef face, float no[3])
{
  switch (BKE_pbvh_type(ss->pbvh)) {
    case PBVH_BMESH: {
      BMFace *f = (BMFace *)face.i;

      copy_v3_v3(no, f->no);
      break;
    }

    case PBVH_FACES:
    case PBVH_GRIDS: {
      MPoly *mp = ss->mpoly + face.i;
      BKE_mesh_calc_poly_normal(mp, ss->mloop + mp->loopstart, ss->mvert, no);
      break;
    }
    default:  // failed
      zero_v3(no);
      break;
  }
}

/* Sculpt PBVH abstraction API
 *
 * This is read-only, for writing use PBVH vertex iterators. There vd.index matches
 * the indices used here.
 *
 * For multi-resolution, the same vertex in multiple grids is counted multiple times, with
 * different index for each grid. */

void SCULPT_face_random_access_ensure(SculptSession *ss)
{
  if (ss->bm) {
    ss->totfaces = ss->totpoly = ss->bm->totface;
    ss->totvert = ss->bm->totvert;

    BM_mesh_elem_index_ensure(ss->bm, BM_FACE);
    BM_mesh_elem_table_ensure(ss->bm, BM_FACE);
  }
}

int SCULPT_vertex_count_get(const SculptSession *ss)
{
  return BKE_sculptsession_get_totvert(ss);
}

MSculptVert *SCULPT_vertex_get_sculptvert(const SculptSession *ss, SculptVertRef vertex)
{
  switch (BKE_pbvh_type(ss->pbvh)) {
    case PBVH_BMESH: {
      BMVert *v = (BMVert *)vertex.i;
      return BKE_PBVH_SCULPTVERT(ss->cd_sculpt_vert, v);
    }

    case PBVH_GRIDS:
    case PBVH_FACES: {
      return ss->mdyntopo_verts + vertex.i;
    }
  }

  return NULL;
}

float *SCULPT_vertex_origco_get(SculptSession *ss, SculptVertRef vertex)
{
  switch (BKE_pbvh_type(ss->pbvh)) {
    case PBVH_BMESH: {
      BMVert *v = (BMVert *)vertex.i;
      return BKE_PBVH_SCULPTVERT(ss->cd_sculpt_vert, v)->origco;
    }

    case PBVH_GRIDS:
    case PBVH_FACES: {
      return ss->mdyntopo_verts[vertex.i].origco;
    }
  }

  return NULL;
}

float *SCULPT_vertex_origno_get(SculptSession *ss, SculptVertRef vertex)
{
  switch (BKE_pbvh_type(ss->pbvh)) {
    case PBVH_BMESH: {
      BMVert *v = (BMVert *)vertex.i;
      return BKE_PBVH_SCULPTVERT(ss->cd_sculpt_vert, v)->origno;
    }

    case PBVH_GRIDS:
    case PBVH_FACES: {
      return ss->mdyntopo_verts[vertex.i].origno;
    }
  }

  return NULL;
}

const float *SCULPT_vertex_co_get(SculptSession *ss, SculptVertRef index)
{
  if (ss->bm) {
    return ((BMVert *)index.i)->co;
  }

  switch (BKE_pbvh_type(ss->pbvh)) {
    case PBVH_FACES: {
      if (ss->shapekey_active || ss->deform_modifiers_active) {
        const MVert *mverts = BKE_pbvh_get_verts(ss->pbvh);
        return mverts[index.i].co;
      }
      return ss->mvert[index.i].co;
    }
    case PBVH_BMESH: {
      BMVert *v = (BMVert *)index.i;
      return v->co;
    }
    case PBVH_GRIDS: {
      const CCGKey *key = BKE_pbvh_get_grid_key(ss->pbvh);
      const int grid_index = index.i / key->grid_area;
      const int vertex_index = index.i - grid_index * key->grid_area;
      CCGElem *elem = BKE_pbvh_get_grids(ss->pbvh)[grid_index];
      return CCG_elem_co(key, CCG_elem_offset(key, elem, vertex_index));
    }
  }
  return NULL;
}

bool SCULPT_has_colors(const SculptSession *ss)
{
  return ss->vcol_type != -1;
}

bool SCULPT_vertex_color_get(const SculptSession *ss, SculptVertRef vertex, float out[4])
{
  if (vertex.i == SCULPT_REF_NONE) {
    return false;
  }

  switch (BKE_pbvh_type(ss->pbvh)) {
    case PBVH_FACES:
      if (!(ss->vcol || ss->mcol)) {
        zero_v4(out);
        return false;
      }

      if (ss->vcol_domain == ATTR_DOMAIN_CORNER) {
        zero_v4(out);

        int count = ss->pmap[vertex.i].count;
        for (int i = 0; i < count; i++) {
          MPoly *mp = ss->mpoly + ss->pmap[vertex.i].indices[i];
          MLoop *ml = ss->mloop + mp->loopstart;
          int li = mp->loopstart;

          for (int j = 0; j < mp->totloop; j++, li++, ml++) {
            if (ml->v != vertex.i) {
              continue;
            }

            if (ss->vcol_type == CD_MLOOPCOL) {
              MLoopCol *col = ss->mcol + li;

              float temp[4];

              rgba_uchar_to_float(temp, (const char *)col);
              srgb_to_linearrgb_v3_v3(temp, temp);

              add_v4_v4(out, temp);
            }
            else if (ss->vcol_type == CD_PROP_COLOR) {
              add_v4_v4(out, ss->vcol[li].color);
            }
          }
        }

        if (count) {
          mul_v4_fl(out, 1.0f / (float)count);
        }
      }
      else {
        if (ss->vcol_type == CD_MLOOPCOL) {
          MLoopCol *col = ss->mcol + vertex.i;

          float temp[4];
          rgba_uchar_to_float(temp, (const char *)col);
          srgb_to_linearrgb_v3_v3(temp, temp);

          copy_v4_v4(out, temp);
        }
        if (ss->vcol_type == CD_PROP_COLOR) {
          copy_v4_v4(out, ss->vcol[vertex.i].color);
        }
      }

      return ss->vcol || ss->mcol;
    case PBVH_BMESH: {
      BMVert *v = (BMVert *)vertex.i;

      if (ss->vcol_type == -1) {
        return false;
      }

      if (ss->vcol_domain == ATTR_DOMAIN_POINT) {
        switch (ss->vcol_type) {
          case CD_PROP_COLOR:
            copy_v4_v4(out, (float *)BM_ELEM_CD_GET_VOID_P(v, ss->cd_vcol_offset));
            break;

          case CD_MLOOPCOL: {
            MLoopCol *mp = (MLoopCol *)BM_ELEM_CD_GET_VOID_P(v, ss->cd_vcol_offset);

            float temp[4];
            rgba_uchar_to_float(temp, (const char *)mp);
            srgb_to_linearrgb_v3_v3(temp, temp);

            copy_v4_v4(out, temp);

            break;
          }
        }
      }
      else {
        int tot = 0;

        BMEdge *e = v->e;

        if (!e) {
          return false;
        }

        zero_v4(out);

        do {
          if (!e->l) {
            continue;
          }

          BMLoop *l = e->l;
          do {
            BMLoop *l2 = l->v != v ? l->next : l;

            switch (ss->vcol_type) {
              case CD_PROP_COLOR:
                add_v4_v4(out, (float *)BM_ELEM_CD_GET_VOID_P(l2, ss->cd_vcol_offset));
                tot++;
                break;

              case CD_MLOOPCOL: {
                MLoopCol *mp = (MLoopCol *)BM_ELEM_CD_GET_VOID_P(l2, ss->cd_vcol_offset);

                float temp[4];
                rgba_uchar_to_float(temp, (const char *)mp);

                srgb_to_linearrgb_v3_v3(temp, temp);

                add_v4_v4(out, temp);
                tot++;

                break;
              }
            }
          } while ((l = l->radial_next) != e->l);
        } while ((e = BM_DISK_EDGE_NEXT(e, v)) != v->e);

        if (tot > 0) {
          mul_v4_fl(out, 1.0f / (float)tot);
        }
      }

      return true;
    }

    case PBVH_GRIDS:
      break;
  }

  return false;
}

void SCULPT_vertex_color_set(const SculptSession *ss, SculptVertRef vertex, float color[4])
{
  switch (BKE_pbvh_type(ss->pbvh)) {
    case PBVH_FACES:
      if (!(ss->vcol || ss->mcol)) {
        return;
      }

      if (ss->vcol_domain == ATTR_DOMAIN_CORNER) {
        int count = ss->pmap[vertex.i].count;
        for (int i = 0; i < count; i++) {
          MPoly *mp = ss->mpoly + ss->pmap[vertex.i].indices[i];
          MLoop *ml = ss->mloop + mp->loopstart;
          int li = mp->loopstart;

          for (int j = 0; j < mp->totloop; j++, li++, ml++) {
            if (ml->v != vertex.i) {
              continue;
            }

            if (ss->vcol_type == CD_MLOOPCOL) {
              float temp[4];

              MLoopCol *col = ss->mcol + li;

              linearrgb_to_srgb_v3_v3(temp, color);
              temp[3] = color[3];

              rgba_float_to_uchar((char *)col, temp);
            }
            else if (ss->vcol_type == CD_PROP_COLOR) {
              copy_v4_v4(ss->vcol[li].color, color);
            }
          }
        }
      }
      else {
        if (ss->vcol_type == CD_MLOOPCOL) {
          MLoopCol *col = ss->mcol + vertex.i;
          float temp[4];

          linearrgb_to_srgb_v3_v3(temp, color);
          temp[3] = color[3];

          rgba_float_to_uchar((char *)col, temp);
        }
        else if (ss->vcol_type == CD_PROP_COLOR) {
          copy_v4_v4(ss->vcol[vertex.i].color, color);
        }
      }

      break;
    case PBVH_BMESH: {
      BMVert *v = (BMVert *)vertex.i;

      if (ss->vcol_type == -1) {
        return;
      }

      if (ss->vcol_domain == ATTR_DOMAIN_POINT) {
        switch (ss->vcol_type) {
          case CD_PROP_COLOR:
            copy_v4_v4((float *)BM_ELEM_CD_GET_VOID_P(v, ss->cd_vcol_offset), color);
            break;

          case CD_MLOOPCOL: {
            MLoopCol *mp = (MLoopCol *)BM_ELEM_CD_GET_VOID_P(v, ss->cd_vcol_offset);

            float temp[4];
            linearrgb_to_srgb_v3_v3(temp, color);
            temp[3] = color[3];

            rgba_float_to_uchar((char *)mp, temp);

            break;
          }
        }
      }
      else {
        BMEdge *e = v->e;

        if (!e) {
          return;
        }

        do {
          if (!e->l) {
            continue;
          }

          BMLoop *l = e->l;
          do {
            BMLoop *l2 = l->v != v ? l->next : l;

            switch (ss->vcol_type) {
              case CD_PROP_COLOR:
                copy_v4_v4((float *)BM_ELEM_CD_GET_VOID_P(l2, ss->cd_vcol_offset), color);
                break;

              case CD_MLOOPCOL: {
                MLoopCol *mp = (MLoopCol *)BM_ELEM_CD_GET_VOID_P(l2, ss->cd_vcol_offset);
                float temp[4];

                linearrgb_to_srgb_v3_v3(temp, color);
                temp[3] = color[3];
                rgba_float_to_uchar((char *)mp, temp);

                break;
              }
            }
          } while ((l = l->radial_next) != e->l);
        } while ((e = BM_DISK_EDGE_NEXT(e, v)) != v->e);
      }

      break;
    }
    case PBVH_GRIDS:
      break;
  }
}

void SCULPT_vertex_normal_get(SculptSession *ss, SculptVertRef index, float no[3])
{
  switch (BKE_pbvh_type(ss->pbvh)) {
    case PBVH_FACES: {
      if (ss->shapekey_active || ss->deform_modifiers_active) {
<<<<<<< HEAD
        const MVert *mverts = BKE_pbvh_get_verts(ss->pbvh);
        normal_short_to_float_v3(no, mverts[index.i].no);
      }
      else {
        normal_short_to_float_v3(no, ss->mvert[index.i].no);
=======
        const float(*vert_normals)[3] = BKE_pbvh_get_vert_normals(ss->pbvh);
        copy_v3_v3(no, vert_normals[index]);
      }
      else {
        copy_v3_v3(no, ss->vert_normals[index]);
>>>>>>> cea588b9
      }
      break;
    }
    case PBVH_BMESH: {
      BMVert *v = (BMVert *)index.i;

      copy_v3_v3(no, v->no);
      break;
    }
    case PBVH_GRIDS: {
      const CCGKey *key = BKE_pbvh_get_grid_key(ss->pbvh);
      const int grid_index = index.i / key->grid_area;
      const int vertex_index = index.i - grid_index * key->grid_area;
      CCGElem *elem = BKE_pbvh_get_grids(ss->pbvh)[grid_index];
      copy_v3_v3(no, CCG_elem_no(key, CCG_elem_offset(key, elem, vertex_index)));
      break;
    }
  }
}

bool SCULPT_has_persistent_base(SculptSession *ss)
{
  if (!ss->pbvh) {
    // just see if ss->custom_layer entries exist
    return ss->custom_layers[SCULPT_SCL_PERS_CO] != NULL;
  }

  int idx = -1;

  switch (BKE_pbvh_type(ss->pbvh)) {
    case PBVH_BMESH:
      idx = CustomData_get_named_layer_index(&ss->bm->vdata, CD_PROP_FLOAT3, SCULPT_LAYER_PERS_CO);
      break;
    case PBVH_FACES:
      idx = CustomData_get_named_layer_index(ss->vdata, CD_PROP_FLOAT3, SCULPT_LAYER_PERS_CO);
      break;
    case PBVH_GRIDS:
      return ss->custom_layers[SCULPT_SCL_PERS_CO];
  }

  return idx >= 0;
}

const float *SCULPT_vertex_persistent_co_get(SculptSession *ss, SculptVertRef index)
{
  if (ss->custom_layers[SCULPT_SCL_PERS_CO]) {
    return (float *)SCULPT_attr_vertex_data(index, ss->custom_layers[SCULPT_SCL_PERS_CO]);
  }

  return SCULPT_vertex_co_get(ss, index);
}

const float *SCULPT_vertex_co_for_grab_active_get(SculptSession *ss, SculptVertRef vertex)
{
  /* Always grab active shape key if the sculpt happens on shapekey. */
  if (ss->shapekey_active) {
    const MVert *mverts = BKE_pbvh_get_verts(ss->pbvh);
    return mverts[BKE_pbvh_vertex_index_to_table(ss->pbvh, vertex)].co;
  }

  /* Sculpting on the base mesh. */
  if (ss->mvert) {
    return ss->mvert[BKE_pbvh_vertex_index_to_table(ss->pbvh, vertex)].co;
  }

  /* Everything else, such as sculpting on multires. */
  return SCULPT_vertex_co_get(ss, vertex);
}

void SCULPT_vertex_limit_surface_get(SculptSession *ss, SculptVertRef vertex, float r_co[3])
{
  if (BKE_pbvh_type(ss->pbvh) != PBVH_GRIDS) {
    if (ss->custom_layers[SCULPT_SCL_LIMIT_SURFACE]) {
      float *f = SCULPT_attr_vertex_data(vertex, ss->custom_layers[SCULPT_SCL_LIMIT_SURFACE]);
      copy_v3_v3(r_co, f);
    }
    else {
      copy_v3_v3(r_co, SCULPT_vertex_co_get(ss, vertex));
    }

    return;
  }

  const CCGKey *key = BKE_pbvh_get_grid_key(ss->pbvh);
  const int grid_index = vertex.i / key->grid_area;
  const int vertex_index = vertex.i - grid_index * key->grid_area;

  SubdivCCGCoord coord = {.grid_index = grid_index,
                          .x = vertex_index % key->grid_size,
                          .y = vertex_index / key->grid_size};
  BKE_subdiv_ccg_eval_limit_point(ss->subdiv_ccg, &coord, r_co);
}

void SCULPT_vertex_persistent_normal_get(SculptSession *ss, SculptVertRef vertex, float no[3])
{
  if (ss->custom_layers[SCULPT_SCL_PERS_NO]) {
    float *no2 = SCULPT_attr_vertex_data(vertex, ss->custom_layers[SCULPT_SCL_PERS_NO]);
    copy_v3_v3(no, no2);
  }
  else {
    SCULPT_vertex_normal_get(ss, vertex, no);
  }
}

void SCULPT_update_customdata_refs(SculptSession *ss, Object *ob)
{
  BKE_sculptsession_update_attr_refs(ob);
}

float SCULPT_vertex_mask_get(SculptSession *ss, SculptVertRef index)
{
  BMVert *v;
  float *mask;
  switch (BKE_pbvh_type(ss->pbvh)) {
    case PBVH_FACES:
      return ss->vmask[index.i];
    case PBVH_BMESH:
      v = (BMVert *)index.i;
      mask = BM_ELEM_CD_GET_VOID_P(v, ss->cd_vert_mask_offset);
      return *mask;
    case PBVH_GRIDS: {
      const CCGKey *key = BKE_pbvh_get_grid_key(ss->pbvh);
      const int grid_index = index.i / key->grid_area;
      const int vertex_index = index.i - grid_index * key->grid_area;
      CCGElem *elem = BKE_pbvh_get_grids(ss->pbvh)[grid_index];
      return *CCG_elem_mask(key, CCG_elem_offset(key, elem, vertex_index));
    }
  }

  return 0.0f;
}

bool SCULPT_attr_ensure_layer(SculptSession *ss,
                                    Object *ob,
                                    AttributeDomain domain,
                                    int proptype,
                                    const char *name,
                                    SculptLayerParams *params)
{
  SculptCustomLayer scl;

  // call SCULPT_update_customdata_refs before and after,
  // thoeretically it can allocate new layers
  SCULPT_update_customdata_refs(ss, ob);

  bool ret = SCULPT_attr_get_layer(ss, ob, domain, proptype, name, &scl, params);

  SCULPT_update_customdata_refs(ss, ob);

  return ret;
}

/* TODO: thoroughly test this function */
bool SCULPT_attr_has_layer(SculptSession *ss,
                                 AttributeDomain domain,
                                 int proptype,
                                 const char *name)
{
  CustomData *vdata = NULL, *pdata = NULL, *data = NULL;

  switch (BKE_pbvh_type(ss->pbvh)) {
    case PBVH_BMESH:
      vdata = &ss->bm->vdata;
      pdata = &ss->bm->pdata;
      break;
    case PBVH_FACES:
      pdata = ss->pdata;
      vdata = ss->vdata;
      break;
    case PBVH_GRIDS:
      pdata = ss->pdata;
      break;
  }

  switch (domain) {
    case ATTR_DOMAIN_POINT:
      data = vdata;
      break;
    case ATTR_DOMAIN_FACE:
      data = pdata;
      break;
    default:
      return false;
  }

  if (data) {
    return CustomData_get_named_layer_index(data, proptype, name) >= 0;
  }

  return false;
}

bool SCULPT_attr_release_layer(SculptSession *ss, Object *ob, SculptCustomLayer *scl)
{
  return BKE_sculptsession_attr_release_layer(ob, scl);
}

bool SCULPT_attr_get_layer(SculptSession *ss,
                                 Object *ob,
                                 AttributeDomain domain,
                                 int proptype,
                                 const char *name,
                                 SculptCustomLayer *scl,
                                 SculptLayerParams *params)
{
  return BKE_sculptsession_attr_get_layer(ob, domain, proptype, name, scl, params);
}

SculptVertRef SCULPT_active_vertex_get(SculptSession *ss)
{
  if (ELEM(BKE_pbvh_type(ss->pbvh), PBVH_FACES, PBVH_BMESH, PBVH_GRIDS)) {
    return ss->active_vertex_index;
  }
  return BKE_pbvh_make_vref(SCULPT_REF_NONE);
}

const float *SCULPT_active_vertex_co_get(SculptSession *ss)
{
  return SCULPT_vertex_co_get(ss, SCULPT_active_vertex_get(ss));
}

void SCULPT_active_vertex_normal_get(SculptSession *ss, float normal[3])
{
  SCULPT_vertex_normal_get(ss, SCULPT_active_vertex_get(ss), normal);
}

MVert *SCULPT_mesh_deformed_mverts_get(SculptSession *ss)
{
  switch (BKE_pbvh_type(ss->pbvh)) {
    case PBVH_FACES:
      if (ss->shapekey_active || ss->deform_modifiers_active) {
        return BKE_pbvh_get_verts(ss->pbvh);
      }
      return ss->mvert;
    case PBVH_BMESH:
    case PBVH_GRIDS:
      return NULL;
  }
  return NULL;
}

float *SCULPT_brush_deform_target_vertex_co_get(SculptSession *ss,
                                                const int deform_target,
                                                PBVHVertexIter *iter)
{
  switch (deform_target) {
    case BRUSH_DEFORM_TARGET_GEOMETRY:
      return iter->co;
    case BRUSH_DEFORM_TARGET_CLOTH_SIM:
      return ss->cache->cloth_sim->deformation_pos[iter->index];
  }
  return iter->co;
}

char SCULPT_mesh_symmetry_xyz_get(Object *object)
{
  const Mesh *mesh = BKE_mesh_from_object(object);
  return mesh->symmetry;
}

/* Sculpt Face Sets and Visibility. */

int SCULPT_active_face_set_get(SculptSession *ss)
{
  if (ss->active_face_index.i == SCULPT_REF_NONE) {
    return SCULPT_FACE_SET_NONE;
  }

  switch (BKE_pbvh_type(ss->pbvh)) {
    case PBVH_FACES:
      return ss->face_sets[ss->active_face_index.i];
    case PBVH_GRIDS: {
      const int face_index = BKE_subdiv_ccg_grid_to_face_index(ss->subdiv_ccg,
                                                               ss->active_grid_index);
      return ss->face_sets[face_index];
    }
    case PBVH_BMESH:
      if (ss->cd_faceset_offset && ss->active_face_index.i) {
        BMFace *f = (BMFace *)ss->active_face_index.i;
        return BM_ELEM_CD_GET_INT(f, ss->cd_faceset_offset);
      }

      return SCULPT_FACE_SET_NONE;
  }
  return SCULPT_FACE_SET_NONE;
}

void SCULPT_vertex_visible_set(SculptSession *ss, SculptVertRef index, bool visible)
{
  switch (BKE_pbvh_type(ss->pbvh)) {
    case PBVH_FACES:
      SET_FLAG_FROM_TEST(ss->mvert[index.i].flag, !visible, ME_HIDE);
      ss->mvert[index.i].flag |= ME_VERT_PBVH_UPDATE;
      break;
    case PBVH_BMESH:
      BM_elem_flag_set((BMVert *)index.i, BM_ELEM_HIDDEN, !visible);
      break;
    case PBVH_GRIDS:
      break;
  }
}

bool SCULPT_vertex_visible_get(SculptSession *ss, SculptVertRef index)
{
  switch (BKE_pbvh_type(ss->pbvh)) {
    case PBVH_FACES:
      return !(ss->mvert[index.i].flag & ME_HIDE);
    case PBVH_BMESH:
      return !BM_elem_flag_test(((BMVert *)index.i), BM_ELEM_HIDDEN);
    case PBVH_GRIDS: {
      const CCGKey *key = BKE_pbvh_get_grid_key(ss->pbvh);
      const int grid_index = index.i / key->grid_area;
      const int vertex_index = index.i - grid_index * key->grid_area;
      BLI_bitmap **grid_hidden = BKE_pbvh_get_grid_visibility(ss->pbvh);
      if (grid_hidden && grid_hidden[grid_index]) {
        return !BLI_BITMAP_TEST(grid_hidden[grid_index], vertex_index);
      }
    }
  }
  return true;
}

void SCULPT_face_set_visibility_set(SculptSession *ss, int face_set, bool visible)
{
  switch (BKE_pbvh_type(ss->pbvh)) {
    case PBVH_FACES:
    case PBVH_GRIDS:
      for (int i = 0; i < ss->totfaces; i++) {
        if (abs(ss->face_sets[i]) != face_set) {
          continue;
        }
        if (visible) {
          ss->face_sets[i] = abs(ss->face_sets[i]);
        }
        else {
          ss->face_sets[i] = -abs(ss->face_sets[i]);
        }
      }
      break;
    case PBVH_BMESH: {
      BMIter iter;
      BMFace *f;

      BM_ITER_MESH (f, &iter, ss->bm, BM_FACES_OF_MESH) {
        int fset = BM_ELEM_CD_GET_INT(f, ss->cd_faceset_offset);
        int node = BM_ELEM_CD_GET_INT(f, ss->cd_face_node_offset);

        if (abs(fset) != face_set) {
          continue;
        }

        if (visible) {
          fset = abs(fset);
        }
        else {
          fset = -abs(fset);
        }

        if (node != DYNTOPO_NODE_NONE) {
          BKE_pbvh_node_mark_update_triangulation(BKE_pbvh_node_from_index(ss->pbvh, node));
        }

        BM_ELEM_CD_SET_INT(f, ss->cd_faceset_offset, fset);
      }
      break;
    }
  }
}

void SCULPT_face_sets_visibility_invert(SculptSession *ss)
{
  switch (BKE_pbvh_type(ss->pbvh)) {
    case PBVH_FACES:
    case PBVH_GRIDS:
      for (int i = 0; i < ss->totfaces; i++) {
        ss->face_sets[i] *= -1;
      }
      break;
    case PBVH_BMESH: {
      BMIter iter;
      BMFace *f;

      BM_ITER_MESH (f, &iter, ss->bm, BM_FACES_OF_MESH) {
        int fset = BM_ELEM_CD_GET_INT(f, ss->cd_faceset_offset);

        fset = -fset;

        BM_ELEM_CD_SET_INT(f, ss->cd_faceset_offset, fset);
      }
      break;
    }
  }
}

void SCULPT_face_sets_visibility_all_set(SculptSession *ss, bool visible)
{
  switch (BKE_pbvh_type(ss->pbvh)) {
    case PBVH_FACES:
    case PBVH_GRIDS:
      for (int i = 0; i < ss->totfaces; i++) {

        /* This can run on geometry without a face set assigned, so its ID sign can't be changed
         * to modify the visibility. Force that geometry to the ID 1 to enable changing the
         * visibility here. */
        if (ss->face_sets[i] == SCULPT_FACE_SET_NONE) {
          ss->face_sets[i] = 1;
        }

        if (visible) {
          ss->face_sets[i] = abs(ss->face_sets[i]);
        }
        else {
          ss->face_sets[i] = -abs(ss->face_sets[i]);
        }
      }
      break;
    case PBVH_BMESH: {
      BMIter iter;
      BMFace *f;

      if (!ss->bm) {
        return;
      }

      // paranoia check of cd_faceset_offset
      if (ss->cd_faceset_offset < 0) {
        ss->cd_faceset_offset = CustomData_get_offset(&ss->bm->pdata, CD_SCULPT_FACE_SETS);
      }
      if (ss->cd_faceset_offset < 0) {
        return;
      }

      BM_ITER_MESH (f, &iter, ss->bm, BM_FACES_OF_MESH) {
        int fset = BM_ELEM_CD_GET_INT(f, ss->cd_faceset_offset);
        int node = BM_ELEM_CD_GET_INT(f, ss->cd_face_node_offset);

        if (node != DYNTOPO_NODE_NONE) {
          BKE_pbvh_node_mark_update_triangulation(BKE_pbvh_node_from_index(ss->pbvh, node));
        }

        /* This can run on geometry without a face set assigned, so its ID sign can't be changed
         * to modify the visibility. Force that geometry to the ID 1 to enable changing the
         * visibility here. */

        if (fset == SCULPT_FACE_SET_NONE) {
          fset = 1;
        }

        if (visible) {
          fset = abs(fset);
        }
        else {
          fset = -abs(fset);
        }

        BM_ELEM_CD_SET_INT(f, ss->cd_faceset_offset, fset);
      }
    }
  }
}

bool SCULPT_vertex_any_face_set_visible_get(SculptSession *ss, SculptVertRef index)
{
  switch (BKE_pbvh_type(ss->pbvh)) {
    case PBVH_FACES: {
      MeshElemMap *vert_map = &ss->pmap[index.i];
      for (int j = 0; j < ss->pmap[index.i].count; j++) {
        if (ss->face_sets[vert_map->indices[j]] > 0) {
          return true;
        }
      }
      return false;
    }
    case PBVH_BMESH: {
      BMIter iter;
      BMLoop *l;
      BMVert *v = (BMVert *)index.i;

      BM_ITER_ELEM (l, &iter, v, BM_LOOPS_OF_VERT) {
        int fset = BM_ELEM_CD_GET_INT(l->f, ss->cd_faceset_offset);
        if (fset >= 0) {
          return true;
        }
      }

      return false;
    }
    case PBVH_GRIDS:
      return true;
  }
  return true;
}

bool SCULPT_vertex_all_face_sets_visible_get(const SculptSession *ss, SculptVertRef index)
{
  switch (BKE_pbvh_type(ss->pbvh)) {
    case PBVH_FACES: {
      MeshElemMap *vert_map = &ss->pmap[index.i];
      for (int j = 0; j < ss->pmap[index.i].count; j++) {
        if (ss->face_sets[vert_map->indices[j]] < 0) {
          return false;
        }
      }
      return true;
    }
    case PBVH_BMESH: {
      BMIter iter;
      BMLoop *l;
      BMVert *v = (BMVert *)index.i;

      BM_ITER_ELEM (l, &iter, v, BM_LOOPS_OF_VERT) {
        int fset = BM_ELEM_CD_GET_INT(l->f, ss->cd_faceset_offset);
        if (fset < 0) {
          return false;
        }
      }

      return true;
    }
    case PBVH_GRIDS: {
      const CCGKey *key = BKE_pbvh_get_grid_key(ss->pbvh);
      const int grid_index = index.i / key->grid_area;
      const int face_index = BKE_subdiv_ccg_grid_to_face_index(ss->subdiv_ccg, grid_index);
      return ss->face_sets[face_index] > 0;
    }
  }
  return true;
}

void SCULPT_vertex_face_set_set(SculptSession *ss, SculptVertRef index, int face_set)
{
  switch (BKE_pbvh_type(ss->pbvh)) {
    case PBVH_FACES: {
      MeshElemMap *vert_map = &ss->pmap[index.i];
      MSculptVert *mv = ss->mdyntopo_verts + index.i;

      MV_ADD_FLAG(mv, SCULPTVERT_NEED_BOUNDARY);

      for (int j = 0; j < ss->pmap[index.i].count; j++) {
        MPoly *mp = ss->mpoly + vert_map->indices[j];
        MLoop *ml = ss->mloop + mp->loopstart;

        for (int k = 0; k < mp->totloop; k++, ml++) {
          MSculptVert *mv2 = ss->mdyntopo_verts + ml->v;
          MV_ADD_FLAG(mv2, SCULPTVERT_NEED_BOUNDARY);
        }

        if (ss->face_sets[vert_map->indices[j]] > 0) {
          ss->face_sets[vert_map->indices[j]] = abs(face_set);
        }
      }
    } break;
    case PBVH_BMESH: {
      BMIter iter;
      BMLoop *l;
      BMVert *v = (BMVert *)index.i;

      MSculptVert *mv = BKE_PBVH_SCULPTVERT(ss->cd_sculpt_vert, v);
      MV_ADD_FLAG(mv, SCULPTVERT_NEED_BOUNDARY);

      BM_ITER_ELEM (l, &iter, v, BM_LOOPS_OF_VERT) {
        int fset = BM_ELEM_CD_GET_INT(l->f, ss->cd_faceset_offset);
        if (fset >= 0 && fset != abs(face_set)) {
          BM_ELEM_CD_SET_INT(l->f, ss->cd_faceset_offset, abs(face_set));
        }

        MSculptVert *mv_l = BKE_PBVH_SCULPTVERT(ss->cd_sculpt_vert, l->v);
        MV_ADD_FLAG(mv_l, SCULPTVERT_NEED_BOUNDARY);
      }

      break;
    }
    case PBVH_GRIDS: {
      const CCGKey *key = BKE_pbvh_get_grid_key(ss->pbvh);
      const int grid_index = index.i / key->grid_area;
      const int face_index = BKE_subdiv_ccg_grid_to_face_index(ss->subdiv_ccg, grid_index);
      if (ss->face_sets[face_index] > 0) {
        ss->face_sets[face_index] = abs(face_set);
      }

    } break;
  }
}

void SCULPT_vertex_face_set_increase(SculptSession *ss, SculptVertRef vertex, const int increase)
{
  switch (BKE_pbvh_type(ss->pbvh)) {
    case PBVH_FACES: {
      int index = (int)vertex.i;
      MeshElemMap *vert_map = &ss->pmap[index];
      for (int j = 0; j < ss->pmap[index].count; j++) {
        if (ss->face_sets[vert_map->indices[j]] > 0) {
          ss->face_sets[vert_map->indices[j]] += increase;
        }
      }
    } break;
    case PBVH_BMESH: {
      BMVert *v = (BMVert *)vertex.i;
      BMIter iter;
      BMFace *f;

      BM_ITER_ELEM (f, &iter, v, BM_FACES_OF_VERT) {
        int fset = BM_ELEM_CD_GET_INT(f, ss->cd_faceset_offset);

        if (fset <= 0) {
          continue;
        }

        fset += increase;

        BM_ELEM_CD_SET_INT(f, ss->cd_faceset_offset, fset);
      }
      break;
    }
    case PBVH_GRIDS: {
      int index = (int)vertex.i;
      const CCGKey *key = BKE_pbvh_get_grid_key(ss->pbvh);
      const int grid_index = index / key->grid_area;
      const int face_index = BKE_subdiv_ccg_grid_to_face_index(ss->subdiv_ccg, grid_index);
      if (ss->face_sets[face_index] > 0) {
        ss->face_sets[face_index] += increase;
      }

    } break;
  }
}

int SCULPT_vertex_face_set_get(SculptSession *ss, SculptVertRef index)
{
  switch (BKE_pbvh_type(ss->pbvh)) {
    case PBVH_FACES: {
      MeshElemMap *vert_map = &ss->pmap[index.i];
      int face_set = 0;
      for (int i = 0; i < ss->pmap[index.i].count; i++) {
        if (ss->face_sets[vert_map->indices[i]] > face_set) {
          face_set = abs(ss->face_sets[vert_map->indices[i]]);
        }
      }
      return face_set;
    }
    case PBVH_BMESH: {
      BMIter iter;
      BMLoop *l;
      BMVert *v = (BMVert *)index.i;
      int ret = -1;

      BM_ITER_ELEM (l, &iter, v, BM_LOOPS_OF_VERT) {
        int fset = BM_ELEM_CD_GET_INT(l->f, ss->cd_faceset_offset);
        fset = abs(fset);

        if (fset > ret) {
          ret = fset;
        }
      }

      return ret;
    }
    case PBVH_GRIDS: {
      const CCGKey *key = BKE_pbvh_get_grid_key(ss->pbvh);
      const int grid_index = index.i / key->grid_area;
      const int face_index = BKE_subdiv_ccg_grid_to_face_index(ss->subdiv_ccg, grid_index);
      return ss->face_sets[face_index];
    }
  }
  return 0;
}

bool SCULPT_vertex_has_face_set(SculptSession *ss, SculptVertRef index, int face_set)
{
  switch (BKE_pbvh_type(ss->pbvh)) {
    case PBVH_FACES: {
      MeshElemMap *vert_map = &ss->pmap[index.i];
      for (int i = 0; i < ss->pmap[index.i].count; i++) {
        if (ss->face_sets[vert_map->indices[i]] == face_set) {
          return true;
        }
      }
      return false;
    }
    case PBVH_BMESH: {
      BMEdge *e;
      BMVert *v = (BMVert *)index.i;

      if (ss->cd_faceset_offset == -1) {
        return false;
      }

      e = v->e;

      if (UNLIKELY(!e)) {
        return false;
      }

      do {
        BMLoop *l = e->l;

        if (UNLIKELY(!l)) {
          continue;
        }

        do {
          BMFace *f = l->f;

          if (abs(BM_ELEM_CD_GET_INT(f, ss->cd_faceset_offset)) == abs(face_set)) {
            return true;
          }
        } while ((l = l->radial_next) != e->l);
      } while ((e = BM_DISK_EDGE_NEXT(e, v)) != v->e);

      return false;
    }
    case PBVH_GRIDS: {
      const CCGKey *key = BKE_pbvh_get_grid_key(ss->pbvh);
      const int grid_index = index.i / key->grid_area;
      const int face_index = BKE_subdiv_ccg_grid_to_face_index(ss->subdiv_ccg, grid_index);
      return ss->face_sets[face_index] == face_set;
    }
  }
  return true;
}

/*
calcs visibility state based on face sets.
todo: also calc a face set boundary flag.
*/
void sculpt_vertex_faceset_update_bmesh(SculptSession *ss, SculptVertRef vert)
{
  if (!ss->bm) {
    return;
  }

  BMVert *v = (BMVert *)vert.i;
  BMEdge *e = v->e;
  bool ok = false;
  const int cd_faceset_offset = ss->cd_faceset_offset;

  if (!e) {
    return;
  }

  do {
    BMLoop *l = e->l;
    if (l) {
      do {
        if (BM_ELEM_CD_GET_INT(l->f, cd_faceset_offset) > 0) {
          ok = true;
          break;
        }

        l = l->radial_next;
      } while (l != e->l);

      if (ok) {
        break;
      }
    }
    e = v == e->v1 ? e->v1_disk_link.next : e->v2_disk_link.next;
  } while (e != v->e);

  MSculptVert *mv = BM_ELEM_CD_GET_VOID_P(v, ss->cd_sculpt_vert);

  if (ok) {
    mv->flag &= ~SCULPTVERT_VERT_FSET_HIDDEN;
  }
  else {
    mv->flag |= SCULPTVERT_VERT_FSET_HIDDEN;
  }
}

void SCULPT_visibility_sync_all_face_sets_to_vertices(Object *ob)
{
  SculptSession *ss = ob->sculpt;
  Mesh *mesh = BKE_object_get_original_mesh(ob);
  switch (BKE_pbvh_type(ss->pbvh)) {
    case PBVH_FACES: {
      BKE_sculpt_sync_face_sets_visibility_to_base_mesh(mesh);
      break;
    }
    case PBVH_GRIDS: {
      BKE_sculpt_sync_face_sets_visibility_to_base_mesh(mesh);
      BKE_sculpt_sync_face_sets_visibility_to_grids(mesh, ss->subdiv_ccg);
      break;
    }
    case PBVH_BMESH: {
      BMIter iter;
      BMFace *f;
      BMVert *v;

      BM_ITER_MESH (f, &iter, ss->bm, BM_FACES_OF_MESH) {
        int fset = BM_ELEM_CD_GET_INT(f, ss->cd_faceset_offset);

        if (fset < 0) {
          BM_elem_flag_enable(f, BM_ELEM_HIDDEN);
        }
        else {
          BM_elem_flag_disable(f, BM_ELEM_HIDDEN);
        }
      }

      BM_ITER_MESH (v, &iter, ss->bm, BM_VERTS_OF_MESH) {
        MSculptVert *mv = BM_ELEM_CD_GET_VOID_P(v, ss->cd_sculpt_vert);

        BMIter iter2;
        BMLoop *l;

        int visible = false;

        BM_ITER_ELEM (l, &iter2, v, BM_LOOPS_OF_VERT) {
          if (!BM_elem_flag_test(l->f, BM_ELEM_HIDDEN)) {
            visible = true;
            break;
          }
        }

        if (!visible) {
          mv->flag |= SCULPTVERT_VERT_FSET_HIDDEN;
          BM_elem_flag_enable(v, BM_ELEM_HIDDEN);
        }
        else {
          mv->flag &= ~SCULPTVERT_VERT_FSET_HIDDEN;
          BM_elem_flag_disable(v, BM_ELEM_HIDDEN);
        }
      }
      break;
    }
  }
}

static void UNUSED_FUNCTION(sculpt_visibility_sync_vertex_to_face_sets)(SculptSession *ss,
                                                                        SculptVertRef vertex)
{
  int index = (int)vertex.i;
  MeshElemMap *vert_map = &ss->pmap[index];
  const bool visible = SCULPT_vertex_visible_get(ss, vertex);

  for (int i = 0; i < ss->pmap[index].count; i++) {
    if (visible) {
      ss->face_sets[vert_map->indices[i]] = abs(ss->face_sets[vert_map->indices[i]]);
    }
    else {
      ss->face_sets[vert_map->indices[i]] = -abs(ss->face_sets[vert_map->indices[i]]);
    }
  }
  ss->mvert[index].flag |= ME_VERT_PBVH_UPDATE;
}

void SCULPT_visibility_sync_all_vertex_to_face_sets(SculptSession *ss)
{
  switch (BKE_pbvh_type(ss->pbvh)) {
    case PBVH_FACES: {
      for (int i = 0; i < ss->totfaces; i++) {
        MPoly *poly = &ss->mpoly[i];
        bool poly_visible = true;
        for (int l = 0; l < poly->totloop; l++) {
          MLoop *loop = &ss->mloop[poly->loopstart + l];
          if (!SCULPT_vertex_visible_get(ss, BKE_pbvh_make_vref(loop->v))) {
            poly_visible = false;
          }
        }
        if (poly_visible) {
          ss->face_sets[i] = abs(ss->face_sets[i]);
        }
        else {
          ss->face_sets[i] = -abs(ss->face_sets[i]);
        }
      }
      break;
    }
    case PBVH_GRIDS:
      break;
    case PBVH_BMESH: {
      BMIter iter;
      BMFace *f;

      if (!ss->bm) {
        return;
      }

      BM_ITER_MESH (f, &iter, ss->bm, BM_FACES_OF_MESH) {
        BMLoop *l = f->l_first;
        bool visible = true;

        do {
          if (BM_elem_flag_test(l->v, BM_ELEM_HIDDEN)) {
            visible = false;
            break;
          }
          l = l->next;
        } while (l != f->l_first);

        int fset = BM_ELEM_CD_GET_INT(f, ss->cd_faceset_offset);
        if (visible) {
          fset = abs(fset);
        }
        else {
          fset = -abs(fset);
        }

        BM_ELEM_CD_SET_INT(f, ss->cd_faceset_offset, fset);
      }

      break;
    }
  }
}

static SculptCornerType sculpt_check_corner_in_base_mesh(const SculptSession *ss,
                                                         SculptVertRef vertex,
                                                         bool check_facesets)
{
  int index = BKE_pbvh_vertex_index_to_table(ss->pbvh, vertex);

  MeshElemMap *vert_map = &ss->pmap[index];
  int face_set = -1;
  int last1 = -1;
  int last2 = -1;

  int ret = 0;

  if (sculpt_check_boundary_vertex_in_base_mesh(ss, vertex) && ss->pmap[index].count < 4) {
    ret |= SCULPT_CORNER_MESH;
  }

  if (check_facesets) {
    for (int i = 0; i < ss->pmap[index].count; i++) {
      if (check_facesets) {
        if (last2 != last1) {
          last2 = last1;
        }
        if (last1 != face_set) {
          last1 = face_set;
        }
        face_set = abs(ss->face_sets[vert_map->indices[i]]);

        bool corner = last1 != -1 && last2 != -1 && face_set != -1;
        corner = corner && last1 != last2 && last1 != face_set;

        if (corner) {
          ret |= SCULPT_CORNER_FACE_SET;
        }
      }
    }
  }

  return ret;
}

static bool sculpt_check_unique_face_set_in_base_mesh(const SculptSession *ss,
                                                      SculptVertRef vertex)
{
  int index = BKE_pbvh_vertex_index_to_table(ss->pbvh, vertex);

  MeshElemMap *vert_map = &ss->pmap[index];
  int face_set = -1;
  for (int i = 0; i < ss->pmap[index].count; i++) {
    if (face_set == -1) {
      face_set = abs(ss->face_sets[vert_map->indices[i]]);
    }
    else {
      if (abs(ss->face_sets[vert_map->indices[i]]) != face_set) {
        return false;
      }
    }
  }
  return true;
}

/**
 * Checks if the face sets of the adjacent faces to the edge between \a v1 and \a v2
 * in the base mesh are equal.
 */
static bool sculpt_check_unique_face_set_for_edge_in_base_mesh(const SculptSession *ss,
                                                               int v1,
                                                               int v2)
{
  MeshElemMap *vert_map = &ss->pmap[v1];
  int p1 = -1, p2 = -1;
  for (int i = 0; i < ss->pmap[v1].count; i++) {
    MPoly *p = &ss->mpoly[vert_map->indices[i]];
    for (int l = 0; l < p->totloop; l++) {
      MLoop *loop = &ss->mloop[p->loopstart + l];
      if (loop->v == v2) {
        if (p1 == -1) {
          p1 = vert_map->indices[i];
          break;
        }

        if (p2 == -1) {
          p2 = vert_map->indices[i];
          break;
        }
      }
    }
  }

  if (p1 != -1 && p2 != -1) {
    return abs(ss->face_sets[p1]) == (ss->face_sets[p2]);
  }
  return true;
}

bool SCULPT_vertex_has_unique_face_set(const SculptSession *ss, SculptVertRef vertex)
{
  return !SCULPT_vertex_is_boundary(ss, vertex, SCULPT_BOUNDARY_FACE_SET);
}

int SCULPT_face_set_next_available_get(SculptSession *ss)
{
  switch (BKE_pbvh_type(ss->pbvh)) {
    case PBVH_FACES:
    case PBVH_GRIDS: {
      int next_face_set = 0;
      for (int i = 0; i < ss->totfaces; i++) {
        if (abs(ss->face_sets[i]) > next_face_set) {
          next_face_set = abs(ss->face_sets[i]);
        }
      }
      next_face_set++;
      return next_face_set;
    }
    case PBVH_BMESH: {
      int next_face_set = 0;
      BMIter iter;
      BMFace *f;
      if (!ss->cd_faceset_offset) {
        return 0;
      }

      BM_ITER_MESH (f, &iter, ss->bm, BM_FACES_OF_MESH) {
        int fset = abs(BM_ELEM_CD_GET_INT(f, ss->cd_faceset_offset));
        if (fset > next_face_set) {
          next_face_set = fset;
        }
      }

      next_face_set++;
      return next_face_set;
    }
  }
  return 0;
}

/* Sculpt Neighbor Iterators */

static void sculpt_vertex_neighbor_add(SculptVertexNeighborIter *iter,
                                       SculptVertRef neighbor,
                                       SculptEdgeRef edge,
                                       int neighbor_index)
{
  for (int i = 0; i < iter->size; i++) {
    if (iter->neighbors[i].vertex.i == neighbor.i) {
      return;
    }
  }

  if (iter->size >= iter->capacity) {
    iter->capacity += SCULPT_VERTEX_NEIGHBOR_FIXED_CAPACITY;

    if (iter->neighbors == iter->neighbors_fixed) {
      iter->neighbors = MEM_mallocN(iter->capacity * sizeof(*iter->neighbors), "neighbor array");
      iter->neighbor_indices = MEM_mallocN(iter->capacity * sizeof(*iter->neighbor_indices),
                                           "neighbor array");

      memcpy(iter->neighbors, iter->neighbors_fixed, sizeof(*iter->neighbors) * iter->size);
      memcpy(iter->neighbor_indices,
             iter->neighbor_indices_fixed,
             sizeof(*iter->neighbor_indices) * iter->size);
    }
    else {
      iter->neighbors = MEM_reallocN_id(
          iter->neighbors, iter->capacity * sizeof(*iter->neighbors), "neighbor array");
      iter->neighbor_indices = MEM_reallocN_id(iter->neighbor_indices,
                                               iter->capacity * sizeof(*iter->neighbor_indices),
                                               "neighbor array");
    }
  }

  iter->neighbors[iter->size].vertex = neighbor;
  iter->neighbors[iter->size].edge = edge;
  iter->neighbor_indices[iter->size] = neighbor_index;
  iter->size++;
}

static void sculpt_vertex_neighbor_add_nocheck(SculptVertexNeighborIter *iter,
                                               SculptVertRef neighbor,
                                               SculptEdgeRef edge,
                                               int neighbor_index)
{
  if (iter->size >= iter->capacity) {
    iter->capacity += SCULPT_VERTEX_NEIGHBOR_FIXED_CAPACITY;

    if (iter->neighbors == iter->neighbors_fixed) {
      iter->neighbors = MEM_mallocN(iter->capacity * sizeof(*iter->neighbors), "neighbor array");
      iter->neighbor_indices = MEM_mallocN(iter->capacity * sizeof(*iter->neighbor_indices),
                                           "neighbor array");

      memcpy(iter->neighbors, iter->neighbors_fixed, sizeof(*iter->neighbors) * iter->size);

      memcpy(iter->neighbor_indices,
             iter->neighbor_indices_fixed,
             sizeof(*iter->neighbor_indices) * iter->size);
    }
    else {
      iter->neighbors = MEM_reallocN_id(
          iter->neighbors, iter->capacity * sizeof(*iter->neighbors), "neighbor array");
      iter->neighbor_indices = MEM_reallocN_id(iter->neighbor_indices,
                                               iter->capacity * sizeof(*iter->neighbor_indices),
                                               "neighbor array");
    }
  }

  iter->neighbors[iter->size].vertex = neighbor;
  iter->neighbors[iter->size].edge = edge;
  iter->neighbor_indices[iter->size] = neighbor_index;
  iter->size++;
}

static void sculpt_vertex_neighbors_get_bmesh(const SculptSession *ss,
                                              SculptVertRef index,
                                              SculptVertexNeighborIter *iter)
{
  BMVert *v = (BMVert *)index.i;

  iter->is_duplicate = false;
  iter->size = 0;
  iter->num_duplicates = 0;
  iter->has_edge = true;
  iter->capacity = SCULPT_VERTEX_NEIGHBOR_FIXED_CAPACITY;
  iter->neighbors = iter->neighbors_fixed;
  iter->neighbor_indices = iter->neighbor_indices_fixed;
  iter->i = 0;
  iter->no_free = false;

  // cache profiling revealed a hotspot here, don't use BM_ITER
  BMEdge *e = v->e;

  if (!v->e) {
    return;
  }

  BMEdge *e2 = NULL;

  do {
    BMVert *v2;
    e2 = BM_DISK_EDGE_NEXT(e, v);
    v2 = v == e->v1 ? e->v2 : e->v1;

    MSculptVert *mv = BKE_PBVH_SCULPTVERT(ss->cd_sculpt_vert, v2);

    if (!(mv->flag & SCULPTVERT_VERT_FSET_HIDDEN)) {  // && (e->head.hflag & BM_ELEM_DRAW)) {
      sculpt_vertex_neighbor_add_nocheck(iter,
                                         BKE_pbvh_make_vref((intptr_t)v2),
                                         BKE_pbvh_make_eref((intptr_t)e),
                                         BM_elem_index_get(v2));
    }
  } while ((e = e2) != v->e);

  if (ss->fake_neighbors.use_fake_neighbors) {
    int index = BM_elem_index_get(v);

    BLI_assert(ss->fake_neighbors.fake_neighbor_index != NULL);
    if (ss->fake_neighbors.fake_neighbor_index[index].i != FAKE_NEIGHBOR_NONE) {
      sculpt_vertex_neighbor_add(iter,
                                 ss->fake_neighbors.fake_neighbor_index[index],
                                 BKE_pbvh_make_eref(SCULPT_REF_NONE),
                                 ss->fake_neighbors.fake_neighbor_index[index].i);
    }
  }
}

static void sculpt_vertex_neighbors_get_faces(const SculptSession *ss,
                                              SculptVertRef vertex,
                                              SculptVertexNeighborIter *iter)
{
  int index = BKE_pbvh_vertex_index_to_table(ss->pbvh, vertex);

  iter->size = 0;
  iter->num_duplicates = 0;
  iter->capacity = SCULPT_VERTEX_NEIGHBOR_FIXED_CAPACITY;
  iter->neighbors = iter->neighbors_fixed;
  iter->neighbor_indices = iter->neighbor_indices_fixed;
  iter->is_duplicate = false;
  iter->has_edge = true;
  iter->no_free = false;

  int *edges = BLI_array_alloca(edges, SCULPT_VERTEX_NEIGHBOR_FIXED_CAPACITY);
  int *unused_polys = BLI_array_alloca(unused_polys, SCULPT_VERTEX_NEIGHBOR_FIXED_CAPACITY * 2);
  bool heap_alloc = false;
  int len = SCULPT_VERTEX_NEIGHBOR_FIXED_CAPACITY;

  BKE_pbvh_pmap_to_edges(ss->pbvh, vertex, &edges, &len, &heap_alloc, &unused_polys);
  /* length of array is now in len */

  for (int i = 0; i < len; i++) {
    MEdge *e = ss->medge + edges[i];
    int v2 = e->v1 == vertex.i ? e->v2 : e->v1;

    sculpt_vertex_neighbor_add(iter, BKE_pbvh_make_vref(v2), BKE_pbvh_make_eref(edges[i]), v2);
  }

  if (heap_alloc) {
    MEM_freeN(unused_polys);
    MEM_freeN(edges);
  }
#if 0
  for (int i = 0; i < ss->pmap[index].count; i++) {
    if (ss->face_sets[vert_map->indices[i]] < 0) {
      /* Skip connectivity from hidden faces. */
      continue;
    }
    const MPoly *p = &ss->mpoly[vert_map->indices[i]];
    uint f_adj_v[2];

    MLoop *l = &ss->mloop[p->loopstart];
    int e1, e2;

    bool ok = false;

    for (int j = 0; j < p->totloop; j++, l++) {
      if (l->v == index) {
        f_adj_v[0] = ME_POLY_LOOP_PREV(ss->mloop, p, j)->v;
        f_adj_v[1] = ME_POLY_LOOP_NEXT(ss->mloop, p, j)->v;

        e1 = ME_POLY_LOOP_PREV(ss->mloop, p, j)->e;
        e2 = l->e;
        ok = true;
        break;
      }
    }

    if (ok) {
      for (int j = 0; j < 2; j += 1) {
        if (f_adj_v[j] != index) {
          sculpt_vertex_neighbor_add(
              iter, BKE_pbvh_make_vref(f_adj_v[j]), BKE_pbvh_make_eref(j ? e2 : e1), f_adj_v[j]);
        }
      }
    }
  }
#endif

  if (ss->fake_neighbors.use_fake_neighbors) {
    BLI_assert(ss->fake_neighbors.fake_neighbor_index != NULL);
    if (ss->fake_neighbors.fake_neighbor_index[index].i != FAKE_NEIGHBOR_NONE) {
      sculpt_vertex_neighbor_add(iter,
                                 ss->fake_neighbors.fake_neighbor_index[index],
                                 BKE_pbvh_make_eref(SCULPT_REF_NONE),
                                 ss->fake_neighbors.fake_neighbor_index[index].i);
    }
  }
}

static void sculpt_vertex_neighbors_get_faces_vemap(const SculptSession *ss,
                                                    SculptVertRef vertex,
                                                    SculptVertexNeighborIter *iter)
{
  int index = BKE_pbvh_vertex_index_to_table(ss->pbvh, vertex);

  MeshElemMap *vert_map = &ss->vemap[index];
  iter->size = 0;
  iter->num_duplicates = 0;
  iter->capacity = SCULPT_VERTEX_NEIGHBOR_FIXED_CAPACITY;
  iter->neighbors = iter->neighbors_fixed;
  iter->neighbor_indices = iter->neighbor_indices_fixed;
  iter->is_duplicate = false;
  iter->no_free = false;

  for (int i = 0; i < vert_map->count; i++) {
    const MEdge *me = &ss->medge[vert_map->indices[i]];

    unsigned int v = me->v1 == (unsigned int)vertex.i ? me->v2 : me->v1;
    MSculptVert *mv = ss->mdyntopo_verts + v;

    if (mv->flag & SCULPTVERT_VERT_FSET_HIDDEN) {
      /* Skip connectivity from hidden faces. */
      continue;
    }

    sculpt_vertex_neighbor_add(
        iter, BKE_pbvh_make_vref(v), BKE_pbvh_make_eref(vert_map->indices[i]), v);
  }

  if (ss->fake_neighbors.use_fake_neighbors) {
    BLI_assert(ss->fake_neighbors.fake_neighbor_index != NULL);
    if (ss->fake_neighbors.fake_neighbor_index[index].i != FAKE_NEIGHBOR_NONE) {
      sculpt_vertex_neighbor_add(iter,
                                 ss->fake_neighbors.fake_neighbor_index[index],
                                 BKE_pbvh_make_eref(SCULPT_REF_NONE),
                                 ss->fake_neighbors.fake_neighbor_index[index].i);
    }
  }
}

static void sculpt_vertex_neighbors_get_grids(const SculptSession *ss,
                                              const SculptVertRef vertex,
                                              const bool include_duplicates,
                                              SculptVertexNeighborIter *iter)
{
  int index = (int)vertex.i;

  /* TODO: optimize this. We could fill #SculptVertexNeighborIter directly,
   * maybe provide coordinate and mask pointers directly rather than converting
   * back and forth between #CCGElem and global index. */
  const CCGKey *key = BKE_pbvh_get_grid_key(ss->pbvh);
  const int grid_index = index / key->grid_area;
  const int vertex_index = index - grid_index * key->grid_area;

  SubdivCCGCoord coord = {.grid_index = grid_index,
                          .x = vertex_index % key->grid_size,
                          .y = vertex_index / key->grid_size};

  SubdivCCGNeighbors neighbors;
  BKE_subdiv_ccg_neighbor_coords_get(ss->subdiv_ccg, &coord, include_duplicates, &neighbors);

  iter->is_duplicate = include_duplicates;

  iter->size = 0;
  iter->num_duplicates = neighbors.num_duplicates;
  iter->capacity = SCULPT_VERTEX_NEIGHBOR_FIXED_CAPACITY;
  iter->neighbors = iter->neighbors_fixed;
  iter->neighbor_indices = iter->neighbor_indices_fixed;
  iter->no_free = false;

  for (int i = 0; i < neighbors.size; i++) {
    int idx = neighbors.coords[i].grid_index * key->grid_area +
              neighbors.coords[i].y * key->grid_size + neighbors.coords[i].x;

    sculpt_vertex_neighbor_add(
        iter, BKE_pbvh_make_vref(idx), BKE_pbvh_make_eref(SCULPT_REF_NONE), idx);
  }

  if (ss->fake_neighbors.use_fake_neighbors) {
    BLI_assert(ss->fake_neighbors.fake_neighbor_index != NULL);
    if (ss->fake_neighbors.fake_neighbor_index[index].i != FAKE_NEIGHBOR_NONE) {
      sculpt_vertex_neighbor_add(iter,
                                 ss->fake_neighbors.fake_neighbor_index[index],
                                 BKE_pbvh_make_eref(SCULPT_REF_NONE),
                                 ss->fake_neighbors.fake_neighbor_index[index].i);
    }
  }

  if (neighbors.coords != neighbors.coords_fixed) {
    MEM_freeN(neighbors.coords);
  }
}

/* still a bit buggy */
/* #define SCULPT_NEIGHBORS_CACHE */

#ifdef SCULPT_NEIGHBORS_CACHE
typedef struct NeighborCacheItem {
  struct _SculptNeighborRef *neighbors;
  int *neighbors_indices;
  short num_duplicates, valence;
  bool has_edge;
} NeighborCacheItem;

typedef struct NeighborCache {
  MemArena **arenas;
  NeighborCacheItem **cache;
  NeighborCacheItem **duplicates;
  int totvert, totthread;
} NeighborCache;

static void neighbor_cache_free(NeighborCache *ncache)
{
  for (int i = 0; i < ncache->totthread; i++) {
    BLI_memarena_free(ncache->arenas[i]);
  }

  MEM_SAFE_FREE(ncache->arenas);
  MEM_SAFE_FREE(ncache->cache);
  MEM_SAFE_FREE(ncache->duplicates);
  MEM_SAFE_FREE(ncache);
}

static bool neighbor_cache_begin(const SculptSession *ss)
{
  if (!ss->cache) {
    return false;
  }

  // return false;
  Brush *brush = ss->cache->brush;

  if (brush && SCULPT_stroke_is_dynamic_topology(ss, brush)) {
    return false;
  }

  if (ss->cache->ncache) {
    return true;
  }

  int totvert = SCULPT_vertex_count_get(ss);

  NeighborCache *ncache = MEM_callocN(sizeof(NeighborCache), "NeighborCache");
  ncache->cache = MEM_calloc_arrayN(totvert, sizeof(void *), "Cache Items");

  if (BKE_pbvh_type(ss->pbvh) == PBVH_GRIDS) {
    ncache->duplicates = MEM_calloc_arrayN(totvert, sizeof(void *), "Cache Items");
  }

  int totthread = BLI_task_scheduler_num_threads() * 4;
  ncache->arenas = MEM_malloc_arrayN(totthread, sizeof(void *), "neighbor cache->arenas");
  ncache->totthread = totthread;

  for (int i = 0; i < totthread; i++) {
    ncache->arenas[i] = BLI_memarena_new(1 << 17, "neighbor cache");
  }

  ncache->totvert = totvert;

  if (atomic_cas_ptr((void **)&ss->cache->ncache, NULL, ncache) != NULL) {
    // another thread got here first?

    neighbor_cache_free(ncache);

    return false;
  }

  return true;
}

static NeighborCacheItem *neighbor_cache_get(const SculptSession *ss,
                                             SculptVertRef vertex,
                                             const bool include_duplicates)
{
  int i = BKE_pbvh_vertex_index_to_table(ss->pbvh, vertex);

  NeighborCache *ncache = ss->cache->ncache;

  if (include_duplicates && !ncache->duplicates) {
    NeighborCacheItem **duplicates = MEM_calloc_arrayN(
        ncache->totvert, sizeof(void *), "ncache->duplicages");

    if (atomic_cas_ptr(&ncache->duplicates, NULL, duplicates) != NULL) {
      /* some other thread got here first */
      MEM_freeN(duplicates);
    }
  }

  NeighborCacheItem **cache = include_duplicates ? ncache->duplicates : ncache->cache;
  int thread_nr = BLI_task_parallel_thread_id(NULL);

  if (!cache[i]) {
    NeighborCacheItem *item = BLI_memarena_calloc(ncache->arenas[thread_nr], sizeof(*item));
    SculptVertexNeighborIter ni = {0};

    ni.neighbors = ni.neighbors_fixed;
    ni.neighbor_indices = ni.neighbor_indices_fixed;
    ni.capacity = SCULPT_VERTEX_NEIGHBOR_FIXED_CAPACITY;

    switch (BKE_pbvh_type(ss->pbvh)) {
      case PBVH_FACES:
        // use vemap if it exists, so result is in disk cycle order
        if (ss->vemap) {
          BKE_pbvh_set_vemap(ss->pbvh, ss->vemap);
          sculpt_vertex_neighbors_get_faces_vemap(ss, vertex, &ni);
        }
        else {
          sculpt_vertex_neighbors_get_faces(ss, vertex, &ni);
        }
        break;
      case PBVH_BMESH:
        sculpt_vertex_neighbors_get_bmesh(ss, vertex, &ni);
        break;
      case PBVH_GRIDS:
        sculpt_vertex_neighbors_get_grids(ss, vertex, include_duplicates, &ni);
        break;
    }

    item->num_duplicates = ni.num_duplicates;
    item->has_edge = ni.has_edge;
    item->valence = ni.size;

    item->neighbors = BLI_memarena_alloc(ncache->arenas[thread_nr],
                                         sizeof(*item->neighbors) * ni.size);
    item->neighbors_indices = BLI_memarena_alloc(ncache->arenas[thread_nr],
                                                 sizeof(*item->neighbors_indices) * ni.size);

    memcpy(item->neighbors, ni.neighbors, sizeof(*item->neighbors) * ni.size);
    memcpy(
        item->neighbors_indices, ni.neighbor_indices, sizeof(*item->neighbors_indices) * ni.size);

    // if (atomic_cas_ptr(&cache[i], NULL, item) != item) {
    // another thread got here first
    //}

    atomic_cas_ptr((void **)&cache[i], NULL, item);
  }

  return cache[i];
}
#endif

void SCULPT_vertex_neighbors_get(const SculptSession *ss,
                                 const SculptVertRef vertex,
                                 const bool include_duplicates,
                                 SculptVertexNeighborIter *iter)
{
#ifdef SCULPT_NEIGHBORS_CACHE
  if (neighbor_cache_begin(ss)) {
    NeighborCacheItem *item = neighbor_cache_get(ss, vertex, include_duplicates);

    // memset(iter, 0, sizeof(*iter));

    iter->no_free = true;
    iter->neighbors = item->neighbors;
    iter->neighbor_indices = item->neighbors_indices;
    iter->num_duplicates = item->num_duplicates;
    iter->size = iter->capacity = item->valence;
    iter->has_edge = item->has_edge;
    iter->is_duplicate = false;

    return;
  }
#endif

  iter->no_free = false;

  switch (BKE_pbvh_type(ss->pbvh)) {
    case PBVH_FACES:
      /* use vemap if it exists, so result is in disk cycle order */
      if (ss->vemap) {
        BKE_pbvh_set_vemap(ss->pbvh, ss->vemap);
        sculpt_vertex_neighbors_get_faces_vemap(ss, vertex, iter);
      }
      else {
        sculpt_vertex_neighbors_get_faces(ss, vertex, iter);
      }
      return;
    case PBVH_BMESH:
      sculpt_vertex_neighbors_get_bmesh(ss, vertex, iter);
      return;
    case PBVH_GRIDS:
      sculpt_vertex_neighbors_get_grids(ss, vertex, include_duplicates, iter);
      return;
  }
}

SculptBoundaryType SCULPT_edge_is_boundary(const SculptSession *ss,
                                           const SculptEdgeRef edge,
                                           SculptBoundaryType typemask)
{

  int ret = 0;

  switch (BKE_pbvh_type(ss->pbvh)) {
    case PBVH_BMESH: {
      BMEdge *e = (BMEdge *)edge.i;

      if (typemask & SCULPT_BOUNDARY_MESH) {
        ret |= (!e->l || e->l == e->l->radial_next) ? SCULPT_BOUNDARY_MESH : 0;
      }

      if ((typemask & SCULPT_BOUNDARY_FACE_SET) && e->l && e->l != e->l->radial_next) {
        if (ss->boundary_symmetry) {
          // TODO: calc and cache this properly
          MSculptVert *mv1 = BKE_PBVH_SCULPTVERT(ss->cd_sculpt_vert, e->v1);
          MSculptVert *mv2 = BKE_PBVH_SCULPTVERT(ss->cd_sculpt_vert, e->v2);

          bool ok = (mv1->flag & SCULPTVERT_FSET_BOUNDARY) &&
                    (mv2->flag & SCULPTVERT_FSET_BOUNDARY);
          ret |= ok ? SCULPT_BOUNDARY_FACE_SET : 0;
        }
        else {
          int fset1 = BM_ELEM_CD_GET_INT(e->l->f, ss->cd_faceset_offset);
          int fset2 = BM_ELEM_CD_GET_INT(e->l->radial_next->f, ss->cd_faceset_offset);

          bool ok = (fset1 < 0) != (fset2 < 0);

          ok = ok || fset1 != fset2;

          ret |= ok ? SCULPT_BOUNDARY_FACE_SET : 0;
        }
      }

      if (typemask & SCULPT_BOUNDARY_UV) {
        MSculptVert *mv1 = BKE_PBVH_SCULPTVERT(ss->cd_sculpt_vert, e->v1);
        MSculptVert *mv2 = BKE_PBVH_SCULPTVERT(ss->cd_sculpt_vert, e->v2);

        bool ok = (mv1->flag & SCULPTVERT_UV_BOUNDARY) && (mv2->flag & SCULPTVERT_UV_BOUNDARY);
        ret |= ok ? SCULPT_BOUNDARY_UV : 0;
      }

      if (typemask & SCULPT_BOUNDARY_SHARP) {
        ret |= !BM_elem_flag_test(e, BM_ELEM_SMOOTH) ? SCULPT_BOUNDARY_SHARP : 0;
      }

      if (typemask & SCULPT_BOUNDARY_SEAM) {
        ret |= BM_elem_flag_test(e, BM_ELEM_SEAM) ? SCULPT_BOUNDARY_SEAM : 0;
      }

      break;
    }
    case PBVH_FACES: {
      int mask = typemask & (SCULPT_BOUNDARY_MESH | SCULPT_BOUNDARY_FACE_SET);
      SculptVertRef v1, v2;

      SCULPT_edge_get_verts(ss, edge, &v1, &v2);

      if (mask) {  // use less accurate approximation for now
        SculptBoundaryType a = SCULPT_vertex_is_boundary(ss, v1, mask);
        SculptBoundaryType b = SCULPT_vertex_is_boundary(ss, v2, mask);

        ret |= a & b;
      }

      if (typemask & SCULPT_BOUNDARY_SHARP) {
        ret |= ss->medge[edge.i].flag & ME_SHARP ? SCULPT_BOUNDARY_SHARP : 0;
      }

      if (typemask & SCULPT_BOUNDARY_SEAM) {
        ret |= ss->medge[edge.i].flag & ME_SEAM ? SCULPT_BOUNDARY_SEAM : 0;
      }

      break;
    }
    case PBVH_GRIDS: {
      // not implemented
      break;
    }
  }

  return (SculptBoundaryType)ret;
}

void SCULPT_edge_get_verts(const SculptSession *ss,
                           const SculptEdgeRef edge,
                           SculptVertRef *r_v1,
                           SculptVertRef *r_v2)
{
  switch (BKE_pbvh_type(ss->pbvh)) {
    case PBVH_BMESH: {
      BMEdge *e = (BMEdge *)edge.i;
      r_v1->i = (intptr_t)e->v1;
      r_v2->i = (intptr_t)e->v2;
      break;
    }

    case PBVH_FACES: {
      r_v1->i = (intptr_t)ss->medge[edge.i].v1;
      r_v2->i = (intptr_t)ss->medge[edge.i].v2;
      break;
    }
    case PBVH_GRIDS:
      // not supported yet
      r_v1->i = r_v2->i = SCULPT_REF_NONE;
      break;
  }
}

SculptVertRef SCULPT_edge_other_vertex(const SculptSession *ss,
                                       const SculptEdgeRef edge,
                                       const SculptVertRef vertex)
{
  SculptVertRef v1, v2;

  SCULPT_edge_get_verts(ss, edge, &v1, &v2);

  return v1.i == vertex.i ? v2 : v1;
}

static bool sculpt_check_boundary_vertex_in_base_mesh(const SculptSession *ss,
                                                      const SculptVertRef index)
{
  BLI_assert(ss->vertex_info.boundary);
  return BLI_BITMAP_TEST(ss->vertex_info.boundary,
                         BKE_pbvh_vertex_index_to_table(ss->pbvh, index));
}

static void grids_update_boundary_flags(const SculptSession *ss, SculptVertRef vertex)
{
  MSculptVert *mv = ss->mdyntopo_verts + vertex.i;

  mv->flag &= ~(SCULPTVERT_CORNER | SCULPTVERT_BOUNDARY | SCULPTVERT_NEED_BOUNDARY |
                SCULPTVERT_FSET_BOUNDARY | SCULPTVERT_FSET_CORNER);

  int index = (int)vertex.i;
  const CCGKey *key = BKE_pbvh_get_grid_key(ss->pbvh);
  const int grid_index = index / key->grid_area;
  const int vertex_index = index - grid_index * key->grid_area;
  const SubdivCCGCoord coord = {.grid_index = grid_index,
                                .x = vertex_index % key->grid_size,
                                .y = vertex_index / key->grid_size};
  int v1, v2;
  const SubdivCCGAdjacencyType adjacency = BKE_subdiv_ccg_coarse_mesh_adjacency_info_get(
      ss->subdiv_ccg, &coord, ss->mloop, ss->mpoly, &v1, &v2);

  switch (adjacency) {
    case SUBDIV_CCG_ADJACENT_VERTEX:
      if (sculpt_check_unique_face_set_in_base_mesh(ss, BKE_pbvh_make_vref(v1))) {
        mv->flag |= SCULPTVERT_FSET_BOUNDARY;
      }
      if (sculpt_check_boundary_vertex_in_base_mesh(ss, BKE_pbvh_make_vref(v1))) {
        mv->flag |= SCULPTVERT_BOUNDARY;
      }
      break;
    case SUBDIV_CCG_ADJACENT_EDGE:
      if (sculpt_check_unique_face_set_for_edge_in_base_mesh(ss, v1, v2)) {
        mv->flag |= SCULPTVERT_FSET_BOUNDARY;
      }

      if (sculpt_check_boundary_vertex_in_base_mesh(ss, BKE_pbvh_make_vref(v1)) &&
          sculpt_check_boundary_vertex_in_base_mesh(ss, BKE_pbvh_make_vref(v2))) {
        mv->flag |= SCULPTVERT_BOUNDARY;
      }
      break;
    case SUBDIV_CCG_ADJACENT_NONE:
      break;
  }
}

static void faces_update_boundary_flags(const SculptSession *ss, const SculptVertRef vertex)
{
  BKE_pbvh_update_vert_boundary_faces(ss->face_sets,
                                      ss->mvert,
                                      ss->medge,
                                      ss->mloop,
                                      ss->mpoly,
                                      ss->mdyntopo_verts,
                                      ss->pmap,
                                      vertex);
  // have to handle boundary here
  MSculptVert *mv = ss->mdyntopo_verts + vertex.i;

  mv->flag &= ~(SCULPTVERT_CORNER | SCULPTVERT_BOUNDARY);

  if (sculpt_check_boundary_vertex_in_base_mesh(ss, vertex)) {
    mv->flag |= SCULPTVERT_BOUNDARY;

    if (ss->pmap[vertex.i].count < 4) {
      bool ok = true;

      for (int i = 0; i < ss->pmap[vertex.i].count; i++) {
        MPoly *mp = ss->mpoly + ss->pmap[vertex.i].indices[i];
        if (mp->totloop < 4) {
          ok = false;
        }
      }
      if (ok) {
        mv->flag |= SCULPTVERT_CORNER;
      }
      else {
        mv->flag &= ~SCULPTVERT_CORNER;
      }
    }
  }
}
SculptCornerType SCULPT_vertex_is_corner(const SculptSession *ss,
                                         const SculptVertRef vertex,
                                         SculptCornerType cornertype)
{
  SculptCornerType ret = 0;
  MSculptVert *mv = NULL;

  switch (BKE_pbvh_type(ss->pbvh)) {
    case PBVH_BMESH: {
      BMVert *v = (BMVert *)vertex.i;
      mv = BKE_PBVH_SCULPTVERT(ss->cd_sculpt_vert, v);

      if (mv->flag & SCULPTVERT_NEED_BOUNDARY) {
        BKE_pbvh_update_vert_boundary(ss->cd_sculpt_vert,
                                      ss->cd_faceset_offset,
                                      ss->cd_vert_node_offset,
                                      ss->cd_face_node_offset,
                                      -1,
                                      (BMVert *)vertex.i,
                                      ss->boundary_symmetry,
                                      &ss->bm->ldata,
                                      ss->totuv,
                                      !ss->ignore_uvs);
      }

      break;
    }
    case PBVH_FACES:
      mv = ss->mdyntopo_verts + vertex.i;

      if (mv->flag & SCULPTVERT_NEED_BOUNDARY) {
        faces_update_boundary_flags(ss, vertex);
      }
      break;
    case PBVH_GRIDS: {
      mv = ss->mdyntopo_verts + vertex.i;

      if (mv->flag & SCULPTVERT_NEED_BOUNDARY) {
        grids_update_boundary_flags(ss, vertex);
      }
      break;
    }
  }

  ret = 0;

  if (cornertype & SCULPT_CORNER_MESH) {
    ret |= (mv->flag & SCULPTVERT_CORNER) ? SCULPT_CORNER_MESH : 0;
  }
  if (cornertype & SCULPT_CORNER_FACE_SET) {
    ret |= (mv->flag & SCULPTVERT_FSET_CORNER) ? SCULPT_CORNER_FACE_SET : 0;
  }
  if (cornertype & SCULPT_CORNER_SEAM) {
    ret |= (mv->flag & SCULPTVERT_SEAM_CORNER) ? SCULPT_CORNER_SEAM : 0;
  }
  if (cornertype & SCULPT_CORNER_SHARP) {
    ret |= (mv->flag & SCULPTVERT_SHARP_CORNER) ? SCULPT_CORNER_SHARP : 0;
  }
  if (cornertype & SCULPT_CORNER_UV) {
    ret |= (mv->flag & SCULPTVERT_UV_CORNER) ? SCULPT_CORNER_UV : 0;
  }

  return ret;
}

SculptBoundaryType SCULPT_vertex_is_boundary(const SculptSession *ss,
                                             const SculptVertRef vertex,
                                             SculptBoundaryType boundary_types)
{
  MSculptVert *mv = NULL;

  switch (BKE_pbvh_type(ss->pbvh)) {
    case PBVH_BMESH: {
      mv = BKE_PBVH_SCULPTVERT(ss->cd_sculpt_vert, ((BMVert *)(vertex.i)));

      if (mv->flag & SCULPTVERT_NEED_BOUNDARY) {
        BKE_pbvh_update_vert_boundary(ss->cd_sculpt_vert,
                                      ss->cd_faceset_offset,
                                      ss->cd_vert_node_offset,
                                      ss->cd_face_node_offset,
                                      -1,
                                      (BMVert *)vertex.i,
                                      ss->boundary_symmetry,
                                      &ss->bm->ldata,
                                      ss->totuv,
                                      !ss->ignore_uvs);
      }

      break;
    }
    case PBVH_FACES: {
      mv = ss->mdyntopo_verts + vertex.i;

      if (mv->flag & SCULPTVERT_NEED_BOUNDARY) {
        faces_update_boundary_flags(ss, vertex);
      }
      break;
    }

    case PBVH_GRIDS: {
      int index = (int)vertex.i;
      const CCGKey *key = BKE_pbvh_get_grid_key(ss->pbvh);
      const int grid_index = index / key->grid_area;
      const int vertex_index = index - grid_index * key->grid_area;
      const SubdivCCGCoord coord = {.grid_index = grid_index,
                                    .x = vertex_index % key->grid_size,
                                    .y = vertex_index / key->grid_size};
      int v1, v2;
      const SubdivCCGAdjacencyType adjacency = BKE_subdiv_ccg_coarse_mesh_adjacency_info_get(
          ss->subdiv_ccg, &coord, ss->mloop, ss->mpoly, &v1, &v2);

      switch (adjacency) {
        case SUBDIV_CCG_ADJACENT_VERTEX:
          return sculpt_check_boundary_vertex_in_base_mesh(ss, BKE_pbvh_make_vref(v1)) ?
                     SCULPT_BOUNDARY_MESH :
                     0;
        case SUBDIV_CCG_ADJACENT_EDGE:
          if (sculpt_check_boundary_vertex_in_base_mesh(ss, BKE_pbvh_make_vref(v1)) &&
              sculpt_check_boundary_vertex_in_base_mesh(ss, BKE_pbvh_make_vref(v2))) {
            return SCULPT_BOUNDARY_MESH;
          }
        case SUBDIV_CCG_ADJACENT_NONE:
          return 0;
      }
    }
  }

  int flag = 0;
  if (boundary_types & SCULPT_BOUNDARY_MESH) {
    flag |= (mv->flag & SCULPTVERT_BOUNDARY) ? SCULPT_BOUNDARY_MESH : 0;
  }
  if (boundary_types & SCULPT_BOUNDARY_FACE_SET) {
    flag |= (mv->flag & SCULPTVERT_FSET_BOUNDARY) ? SCULPT_BOUNDARY_FACE_SET : 0;
  }
  if (boundary_types & SCULPT_BOUNDARY_SHARP) {
    flag |= (mv->flag & SCULPTVERT_SHARP_BOUNDARY) ? SCULPT_BOUNDARY_SHARP : 0;
  }
  if (boundary_types & SCULPT_BOUNDARY_SEAM) {
    flag |= (mv->flag & SCULPTVERT_SEAM_BOUNDARY) ? SCULPT_BOUNDARY_SEAM : 0;
  }
  if (boundary_types & SCULPT_BOUNDARY_UV) {
    flag |= (mv->flag & SCULPTVERT_UV_BOUNDARY) ? SCULPT_BOUNDARY_UV : 0;
  }

  return flag;
  return 0;
}

/* Utilities */

bool SCULPT_stroke_is_main_symmetry_pass(StrokeCache *cache)
{
  return cache->mirror_symmetry_pass == 0 && cache->radial_symmetry_pass == 0 &&
         cache->tile_pass == 0;
}

/**
 * Return true only once per stroke on the first symmetry pass, regardless of the symmetry passes
 * enabled.
 *
 * This should be used for functionality that needs to be computed once per stroke of a
 * particular tool (allocating memory, updating random seeds...).
 */
bool SCULPT_stroke_is_first_brush_step(StrokeCache *cache)
{
  return cache->first_time && cache->mirror_symmetry_pass == 0 &&
         cache->radial_symmetry_pass == 0 && cache->tile_pass == 0;
}

bool SCULPT_stroke_is_first_brush_step_of_symmetry_pass(StrokeCache *cache)
{
  return cache->first_time;
}

bool SCULPT_check_vertex_pivot_symmetry(const float vco[3], const float pco[3], const char symm)
{
  bool is_in_symmetry_area = true;
  for (int i = 0; i < 3; i++) {
    char symm_it = 1 << i;
    if (symm & symm_it) {
      if (pco[i] == 0.0f) {
        if (vco[i] > 0.0f) {
          is_in_symmetry_area = false;
        }
      }
      if (vco[i] * pco[i] < 0.0f) {
        is_in_symmetry_area = false;
      }
    }
  }
  return is_in_symmetry_area;
}

typedef struct NearestVertexTLSData {
  int nearest_vertex_index;
  SculptVertRef nearest_vertex;
  float nearest_vertex_distance_squared;
} NearestVertexTLSData;

static void do_nearest_vertex_get_task_cb(void *__restrict userdata,
                                          const int n,
                                          const TaskParallelTLS *__restrict tls)
{
  SculptThreadedTaskData *data = userdata;
  SculptSession *ss = data->ob->sculpt;
  NearestVertexTLSData *nvtd = tls->userdata_chunk;
  PBVHVertexIter vd;

  BKE_pbvh_vertex_iter_begin (ss->pbvh, data->nodes[n], vd, PBVH_ITER_UNIQUE) {
    float distance_squared = len_squared_v3v3(vd.co, data->nearest_vertex_search_co);
    if (distance_squared < nvtd->nearest_vertex_distance_squared &&
        distance_squared < data->max_distance_squared) {
      nvtd->nearest_vertex_index = vd.index;
      nvtd->nearest_vertex = vd.vertex;
      nvtd->nearest_vertex_distance_squared = distance_squared;
    }
  }
  BKE_pbvh_vertex_iter_end;
}

static void nearest_vertex_get_reduce(const void *__restrict UNUSED(userdata),
                                      void *__restrict chunk_join,
                                      void *__restrict chunk)
{
  NearestVertexTLSData *join = chunk_join;
  NearestVertexTLSData *nvtd = chunk;
  if (join->nearest_vertex_index == -1) {
    join->nearest_vertex_index = nvtd->nearest_vertex_index;
    join->nearest_vertex = nvtd->nearest_vertex;
    join->nearest_vertex_distance_squared = nvtd->nearest_vertex_distance_squared;
  }
  else if (nvtd->nearest_vertex_distance_squared < join->nearest_vertex_distance_squared) {
    join->nearest_vertex_index = nvtd->nearest_vertex_index;
    join->nearest_vertex = nvtd->nearest_vertex;
    join->nearest_vertex_distance_squared = nvtd->nearest_vertex_distance_squared;
  }
}

SculptVertRef SCULPT_nearest_vertex_get(
    Sculpt *sd, Object *ob, const float co[3], float max_distance, bool use_original)
{
  SculptSession *ss = ob->sculpt;
  PBVHNode **nodes = NULL;
  int totnode;
  SculptSearchSphereData data = {
      .ss = ss,
      .sd = sd,
      .radius_squared = max_distance * max_distance,
      .original = use_original,
      .center = co,
  };
  BKE_pbvh_search_gather(ss->pbvh, SCULPT_search_sphere_cb, &data, &nodes, &totnode);
  if (totnode == 0) {
    return BKE_pbvh_make_vref(-1);
  }

  SculptThreadedTaskData task_data = {
      .sd = sd,
      .ob = ob,
      .nodes = nodes,
      .max_distance_squared = max_distance * max_distance,
  };

  copy_v3_v3(task_data.nearest_vertex_search_co, co);
  NearestVertexTLSData nvtd;
  nvtd.nearest_vertex_index = -1;
  nvtd.nearest_vertex.i = -1;
  nvtd.nearest_vertex_distance_squared = FLT_MAX;

  TaskParallelSettings settings;
  BKE_pbvh_parallel_range_settings(&settings, true, totnode);
  settings.func_reduce = nearest_vertex_get_reduce;
  settings.userdata_chunk = &nvtd;
  settings.userdata_chunk_size = sizeof(NearestVertexTLSData);
  BLI_task_parallel_range(0, totnode, &task_data, do_nearest_vertex_get_task_cb, &settings);

  MEM_SAFE_FREE(nodes);

  return nvtd.nearest_vertex;
}

bool SCULPT_is_symmetry_iteration_valid(char i, char symm)
{
  return i == 0 || (symm & i && (symm != 5 || i != 3) && (symm != 6 || (i != 3 && i != 5)));
}

bool SCULPT_is_vertex_inside_brush_radius_symm(const float vertex[3],
                                               const float br_co[3],
                                               float radius,
                                               char symm)
{
  for (char i = 0; i <= symm; ++i) {
    if (!SCULPT_is_symmetry_iteration_valid(i, symm)) {
      continue;
    }
    float location[3];
    flip_v3_v3(location, br_co, (char)i);
    if (len_squared_v3v3(location, vertex) < radius * radius) {
      return true;
    }
  }
  return false;
}

void SCULPT_tag_update_overlays(bContext *C)
{
  ARegion *region = CTX_wm_region(C);
  ED_region_tag_redraw(region);

  Object *ob = CTX_data_active_object(C);
  WM_event_add_notifier(C, NC_OBJECT | ND_DRAW, ob);

  DEG_id_tag_update(&ob->id, ID_RECALC_SHADING);
  View3D *v3d = CTX_wm_view3d(C);
  if (!BKE_sculptsession_use_pbvh_draw(ob, v3d)) {
    DEG_id_tag_update(&ob->id, ID_RECALC_GEOMETRY);
    DEG_id_tag_update(&ob->id, ID_RECALC_GEOMETRY);
  }
}

/* -------------------------------------------------------------------- */
/** \name Sculpt Flood Fill API
 *
 * Iterate over connected vertices, starting from one or more initial vertices.
 * \{ */

void SCULPT_floodfill_init(SculptSession *ss, SculptFloodFill *flood)
{
  int vertex_count = SCULPT_vertex_count_get(ss);
  SCULPT_vertex_random_access_ensure(ss);

  flood->queue = BLI_gsqueue_new(sizeof(SculptVertRef));
  flood->visited_vertices = BLI_BITMAP_NEW(vertex_count, "visited vertices");
}

void SCULPT_floodfill_add_initial(SculptFloodFill *flood, SculptVertRef vertex)
{
  BLI_gsqueue_push(flood->queue, &vertex);
}

void SCULPT_floodfill_add_and_skip_initial(SculptSession *ss,
                                           SculptFloodFill *flood,
                                           SculptVertRef vertex)
{
  BLI_gsqueue_push(flood->queue, &vertex);
  BLI_BITMAP_ENABLE(flood->visited_vertices, BKE_pbvh_vertex_index_to_table(ss->pbvh, vertex));
}

void SCULPT_floodfill_add_initial_with_symmetry(Sculpt *sd,
                                                Object *ob,
                                                SculptSession *ss,
                                                SculptFloodFill *flood,
                                                SculptVertRef vertex,
                                                float radius)
{
  /* Add active vertex and symmetric vertices to the queue. */
  const char symm = SCULPT_mesh_symmetry_xyz_get(ob);
  for (char i = 0; i <= symm; ++i) {
    if (!SCULPT_is_symmetry_iteration_valid(i, symm)) {
      continue;
    }
    SculptVertRef v = {-1};
    if (i == 0) {
      v = vertex;
    }
    else if (radius > 0.0f) {
      float radius_squared = (radius == FLT_MAX) ? FLT_MAX : radius * radius;
      float location[3];
      flip_v3_v3(location, SCULPT_vertex_co_get(ss, vertex), i);
      v = SCULPT_nearest_vertex_get(sd, ob, location, radius_squared, false);
    }

    if (v.i != -1) {
      SCULPT_floodfill_add_initial(flood, v);
    }
  }
}

void SCULPT_floodfill_add_active(
    Sculpt *sd, Object *ob, SculptSession *ss, SculptFloodFill *flood, float radius)
{
  /* Add active vertex and symmetric vertices to the queue. */
  const char symm = SCULPT_mesh_symmetry_xyz_get(ob);
  for (char i = 0; i <= symm; ++i) {
    if (!SCULPT_is_symmetry_iteration_valid(i, symm)) {
      continue;
    }

    SculptVertRef v = {-1};

    if (i == 0) {
      v = SCULPT_active_vertex_get(ss);
    }
    else if (radius > 0.0f) {
      float location[3];
      flip_v3_v3(location, SCULPT_active_vertex_co_get(ss), i);
      v = SCULPT_nearest_vertex_get(sd, ob, location, radius, false);
    }

    if (v.i != -1) {
      SCULPT_floodfill_add_initial(flood, v);
    }
  }
}

void SCULPT_floodfill_execute(SculptSession *ss,
                              SculptFloodFill *flood,
                              bool (*func)(SculptSession *ss,
                                           SculptVertRef from_v,
                                           SculptVertRef to_v,
                                           bool is_duplicate,
                                           void *userdata),
                              void *userdata)
{
  while (!BLI_gsqueue_is_empty(flood->queue)) {
    SculptVertRef from_v;
    BLI_gsqueue_pop(flood->queue, &from_v);
    SculptVertexNeighborIter ni;
    SCULPT_VERTEX_DUPLICATES_AND_NEIGHBORS_ITER_BEGIN (ss, from_v, ni) {
      const SculptVertRef to_v = ni.vertex;

      const int to_index = BKE_pbvh_vertex_index_to_table(ss->pbvh, to_v);

      if (BLI_BITMAP_TEST(flood->visited_vertices, to_index)) {
        continue;
      }

      if (!SCULPT_vertex_visible_get(ss, to_v)) {
        continue;
      }

      BLI_BITMAP_ENABLE(flood->visited_vertices, to_index);

      if (func(ss, from_v, to_v, ni.is_duplicate, userdata)) {
        BLI_gsqueue_push(flood->queue, &to_v);
      }
    }
    SCULPT_VERTEX_NEIGHBORS_ITER_END(ni);
  }
}

void SCULPT_floodfill_free(SculptFloodFill *flood)
{
  MEM_SAFE_FREE(flood->visited_vertices);
  BLI_gsqueue_free(flood->queue);
  flood->queue = NULL;
}

/* -------------------------------------------------------------------- */
/** \name Tool Capabilities
 *
 * Avoid duplicate checks, internal logic only,
 * share logic with #rna_def_sculpt_capabilities where possible.
 *
 * \{ */

static bool sculpt_tool_needs_original(const char sculpt_tool)
{
  return ELEM(sculpt_tool,
              SCULPT_TOOL_GRAB,
              SCULPT_TOOL_ROTATE,
              SCULPT_TOOL_THUMB,
              SCULPT_TOOL_LAYER,
              SCULPT_TOOL_DRAW_SHARP,
              SCULPT_TOOL_ELASTIC_DEFORM,
              SCULPT_TOOL_SMOOTH,
              SCULPT_TOOL_PAINT,
              SCULPT_TOOL_VCOL_BOUNDARY,
              SCULPT_TOOL_BOUNDARY,
              SCULPT_TOOL_FAIRING,
              SCULPT_TOOL_POSE);
}

bool sculpt_tool_is_proxy_used(const char sculpt_tool)
{
  return ELEM(sculpt_tool,
              SCULPT_TOOL_SMOOTH,
              SCULPT_TOOL_LAYER,
              SCULPT_TOOL_FAIRING,
              SCULPT_TOOL_SCENE_PROJECT,
              SCULPT_TOOL_POSE,
              SCULPT_TOOL_ARRAY,
              SCULPT_TOOL_TWIST,
              SCULPT_TOOL_DISPLACEMENT_SMEAR,
              SCULPT_TOOL_BOUNDARY,
              SCULPT_TOOL_CLOTH,
              SCULPT_TOOL_PAINT,
              SCULPT_TOOL_SMEAR,
              SCULPT_TOOL_SYMMETRIZE,
              SCULPT_TOOL_DRAW_FACE_SETS);
}

static bool sculpt_brush_use_topology_rake(const SculptSession *ss, const Brush *brush)
{
  return SCULPT_TOOL_HAS_TOPOLOGY_RAKE(SCULPT_get_tool(ss, brush)) &&
         (brush->topology_rake_factor > 0.0f) && (ss->bm != NULL);
}

/**
 * Test whether the #StrokeCache.sculpt_normal needs update in #do_brush_action
 */
static int sculpt_brush_needs_normal(const SculptSession *ss, const Brush *brush)
{
  return ((SCULPT_TOOL_HAS_NORMAL_WEIGHT(SCULPT_get_tool(ss, brush)) &&
           (ss->cache->normal_weight > 0.0f)) ||

          SCULPT_automasking_needs_normal(ss, brush) ||

          ELEM(SCULPT_get_tool(ss, brush),
               SCULPT_TOOL_BLOB,
               SCULPT_TOOL_CREASE,
               SCULPT_TOOL_DRAW,
               SCULPT_TOOL_DRAW_SHARP,
               SCULPT_TOOL_SCENE_PROJECT,
               SCULPT_TOOL_CLOTH,
               SCULPT_TOOL_LAYER,
               SCULPT_TOOL_NUDGE,
               SCULPT_TOOL_ROTATE,
               SCULPT_TOOL_ELASTIC_DEFORM,
               SCULPT_TOOL_THUMB) ||

          (brush->mtex.brush_map_mode == MTEX_MAP_MODE_AREA)) ||
         sculpt_brush_use_topology_rake(ss, brush);
}
/** \} */

static bool sculpt_brush_needs_rake_rotation(const SculptSession *ss, const Brush *brush)
{
  return SCULPT_TOOL_HAS_RAKE(SCULPT_get_tool(ss, brush)) &&
         (SCULPT_get_float(ss, rake_factor, NULL, brush) != 0.0f);
}

typedef enum StrokeFlags {
  CLIP_X = 1,
  CLIP_Y = 2,
  CLIP_Z = 4,
} StrokeFlags;

void SCULPT_orig_vert_data_unode_init(SculptOrigVertData *data, Object *ob, SculptUndoNode *unode)
{
  SculptSession *ss = ob->sculpt;

  // do nothing

  BMesh *bm = ss->bm;

  memset(data, 0, sizeof(*data));
  data->unode = unode;
  data->datatype = unode ? unode->type : SCULPT_UNDO_COORDS;

  data->pbvh = ss->pbvh;
  data->ss = ss;

  if (bm) {
    data->bm_log = ss->bm_log;
  }
}

/**
 * Initialize a #SculptOrigVertData for accessing original vertex data;
 * handles #BMesh, #Mesh, and multi-resolution.
 */
void SCULPT_orig_vert_data_init(SculptOrigVertData *data,
                                Object *ob,
                                PBVHNode *node,
                                SculptUndoType type)
{
  SculptUndoNode *unode = NULL;
  data->ss = ob->sculpt;

  // don't need undo node here anymore
  if (!ob->sculpt->bm) {
    // unode = SCULPT_undo_push_node(ob, node, type);
  }

  SCULPT_orig_vert_data_unode_init(data, ob, unode);
  data->datatype = type;
}

bool SCULPT_vertex_check_origdata(SculptSession *ss, SculptVertRef vertex)
{
  // check if we need to update original data for current stroke
  MSculptVert *mv = ss->bm ? BKE_PBVH_SCULPTVERT(ss->cd_sculpt_vert, (BMVert *)vertex.i) :
                             ss->mdyntopo_verts + vertex.i;

  if (mv->stroke_id != ss->stroke_id) {
    mv->stroke_id = ss->stroke_id;

    copy_v3_v3(mv->origco, SCULPT_vertex_co_get(ss, vertex));
    SCULPT_vertex_normal_get(ss, vertex, mv->origno);

    SCULPT_vertex_color_get(ss, vertex, mv->origcolor);

    mv->origmask = unit_float_to_ushort_clamp(SCULPT_vertex_mask_get(ss, vertex));

    return false;
  }

  return true;
}

/**
 * DEPRECATED use Update a #SculptOrigVertData for a particular vertex from the PBVH iterator.
 */
void SCULPT_orig_vert_data_update(SculptOrigVertData *orig_data, SculptVertRef vertex)
{
  // check if we need to update original data for current stroke
  MSculptVert *mv = SCULPT_vertex_get_sculptvert(orig_data->ss, vertex);

  SCULPT_vertex_check_origdata(orig_data->ss, vertex);

  if (orig_data->datatype == SCULPT_UNDO_COORDS) {
    float *no = mv->origno;
    normal_float_to_short_v3(orig_data->_no, no);

    orig_data->no = orig_data->_no;
    orig_data->co = mv->origco;
  }
  else if (orig_data->datatype == SCULPT_UNDO_COLOR) {
    orig_data->col = mv->origcolor;
  }
  else if (orig_data->datatype == SCULPT_UNDO_MASK) {
    orig_data->mask = (float)mv->origmask / 65535.0f;
  }
}

/**********************************************************************/

/* Returns true if the stroke will use dynamic topology, false
 * otherwise.
 */
bool SCULPT_stroke_is_dynamic_topology(const SculptSession *ss, const Brush *brush)
{
  return (
      (BKE_pbvh_type(ss->pbvh) == PBVH_BMESH) &&

      /* Requires mesh restore, which doesn't work with
       * dynamic-topology. */
      !(brush->flag & BRUSH_ANCHORED) && !(brush->flag & BRUSH_DRAG_DOT) &&
      (brush->cached_dyntopo.flag & (DYNTOPO_SUBDIVIDE | DYNTOPO_COLLAPSE | DYNTOPO_CLEANUP)) &&
      !(brush->cached_dyntopo.flag & DYNTOPO_DISABLED) &&
      SCULPT_TOOL_HAS_DYNTOPO(SCULPT_get_tool(ss, brush)));
}

/*** paint mesh ***/

static void paint_mesh_restore_co_task_cb(void *__restrict userdata,
                                          const int n,
                                          const TaskParallelTLS *__restrict UNUSED(tls))
{
  SculptThreadedTaskData *data = userdata;
  SculptSession *ss = data->ob->sculpt;

  SculptUndoType type = 0;

  switch (SCULPT_get_tool(ss, data->brush)) {
    case SCULPT_TOOL_MASK:
      type |= SCULPT_UNDO_MASK;
      break;
    case SCULPT_TOOL_PAINT:
    case SCULPT_TOOL_SMEAR:
      type |= SCULPT_UNDO_COLOR;
      break;
    case SCULPT_TOOL_VCOL_BOUNDARY:
      type |= SCULPT_UNDO_COLOR | SCULPT_UNDO_COORDS;
      break;
    default:
      type |= SCULPT_UNDO_COORDS;
      break;
  }

  PBVHVertexIter vd;

  bool modified = false;

  BKE_pbvh_vertex_iter_begin (ss->pbvh, data->nodes[n], vd, PBVH_ITER_UNIQUE) {
    SCULPT_vertex_check_origdata(ss, vd.vertex);
    MSculptVert *mv = SCULPT_vertex_get_sculptvert(ss, vd.vertex);

    if (type & SCULPT_UNDO_COORDS) {
      if (len_squared_v3v3(vd.co, mv->origco) > FLT_EPSILON) {
        modified = true;
      }

      copy_v3_v3(vd.co, mv->origco);

      if (vd.no) {
<<<<<<< HEAD
        normal_float_to_short_v3(vd.no, mv->origno);
      }
      else {
        copy_v3_v3(vd.fno, mv->origno);
=======
        copy_v3_v3(vd.no, orig_data.no);
      }
      else {
        copy_v3_v3(vd.fno, orig_data.no);
>>>>>>> cea588b9
      }
    }

    if (type & SCULPT_UNDO_MASK) {
      if ((*vd.mask - mv->origmask) * (*vd.mask - mv->origmask) > FLT_EPSILON) {
        modified = true;
      }

      *vd.mask = mv->origmask;
    }

    if (type & SCULPT_UNDO_COLOR) {
      float color[4];

      if (SCULPT_vertex_color_get(ss, vd.vertex, color)) {
        if (len_squared_v4v4(color, mv->origcolor) > FLT_EPSILON) {
          modified = true;
        }

        SCULPT_vertex_color_set(ss, vd.vertex, mv->origcolor);
      }
    }

    if (vd.mvert) {
      vd.mvert->flag |= ME_VERT_PBVH_UPDATE;
    }
  }
  BKE_pbvh_vertex_iter_end;

  if (modified) {
    BKE_pbvh_node_mark_update(data->nodes[n]);
  }
}

static void paint_mesh_restore_co(Sculpt *sd, Object *ob)
{
  SculptSession *ss = ob->sculpt;
  Brush *brush = BKE_paint_brush(&sd->paint);

  PBVHNode **nodes;
  int totnode;

  BKE_pbvh_search_gather(ss->pbvh, NULL, NULL, &nodes, &totnode);

  SculptThreadedTaskData data = {
      .sd = sd,
      .ob = ob,
      .brush = brush,
      .nodes = nodes,
  };

  TaskParallelSettings settings;
  BKE_pbvh_parallel_range_settings(&settings, true, totnode);
  BLI_task_parallel_range(0, totnode, &data, paint_mesh_restore_co_task_cb, &settings);

  BKE_pbvh_node_color_buffer_free(ss->pbvh);

  MEM_SAFE_FREE(nodes);
}

/*** BVH Tree ***/

static void sculpt_extend_redraw_rect_previous(Object *ob, rcti *rect)
{
  /* Expand redraw \a rect with redraw \a rect from previous step to
   * prevent partial-redraw issues caused by fast strokes. This is
   * needed here (not in sculpt_flush_update) as it was before
   * because redraw rectangle should be the same in both of
   * optimized PBVH draw function and 3d view redraw, if not -- some
   * mesh parts could disappear from screen (sergey). */
  SculptSession *ss = ob->sculpt;

  if (!ss->cache) {
    return;
  }

  if (BLI_rcti_is_empty(&ss->cache->previous_r)) {
    return;
  }

  BLI_rcti_union(rect, &ss->cache->previous_r);
}

bool SCULPT_get_redraw_rect(ARegion *region, RegionView3D *rv3d, Object *ob, rcti *rect)
{
  PBVH *pbvh = ob->sculpt->pbvh;
  float bb_min[3], bb_max[3];

  if (!pbvh) {
    return false;
  }

  BKE_pbvh_redraw_BB(pbvh, bb_min, bb_max);

  /* Convert 3D bounding box to screen space. */
  if (!paint_convert_bb_to_rect(rect, bb_min, bb_max, region, rv3d, ob)) {
    return false;
  }

  return true;
}

void ED_sculpt_redraw_planes_get(float planes[4][4], ARegion *region, Object *ob)
{
  PBVH *pbvh = ob->sculpt->pbvh;
  /* Copy here, original will be used below. */
  rcti rect = ob->sculpt->cache->current_r;

  sculpt_extend_redraw_rect_previous(ob, &rect);

  paint_calc_redraw_planes(planes, region, ob, &rect);

  /* We will draw this \a rect, so now we can set it as the previous partial \a rect.
   * Note that we don't update with the union of previous/current (\a rect), only with
   * the current. Thus we avoid the rectangle needlessly growing to include
   * all the stroke area. */
  ob->sculpt->cache->previous_r = ob->sculpt->cache->current_r;

  /* Clear redraw flag from nodes. */
  if (pbvh) {
    BKE_pbvh_update_bounds(pbvh, PBVH_UpdateRedraw);
  }
}

/************************ Brush Testing *******************/

void SCULPT_brush_test_init(SculptSession *ss, SculptBrushTest *test)
{
  RegionView3D *rv3d = ss->cache ? ss->cache->vc->rv3d : ss->rv3d;
  View3D *v3d = ss->cache ? ss->cache->vc->v3d : ss->v3d;

  test->radius_squared = ss->cache ? ss->cache->radius_squared :
                                     ss->cursor_radius * ss->cursor_radius;
  test->radius = sqrtf(test->radius_squared);

  if (ss->cache) {
    copy_v3_v3(test->location, ss->cache->location);
    test->mirror_symmetry_pass = ss->cache->mirror_symmetry_pass;
    test->radial_symmetry_pass = ss->cache->radial_symmetry_pass;
    copy_m4_m4(test->symm_rot_mat_inv, ss->cache->symm_rot_mat_inv);
  }
  else {
    copy_v3_v3(test->location, ss->cursor_location);
    test->mirror_symmetry_pass = 0;
    test->radial_symmetry_pass = 0;
    unit_m4(test->symm_rot_mat_inv);
  }

  /* Just for initialize. */
  test->dist = 0.0f;

  /* Only for 2D projection. */
  zero_v4(test->plane_view);
  zero_v4(test->plane_tool);

  if (RV3D_CLIPPING_ENABLED(v3d, rv3d)) {
    test->clip_rv3d = rv3d;
  }
  else {
    test->clip_rv3d = NULL;
  }
}

BLI_INLINE bool sculpt_brush_test_clipping(const SculptBrushTest *test, const float co[3])
{
  RegionView3D *rv3d = test->clip_rv3d;
  if (!rv3d) {
    return false;
  }
  float symm_co[3];
  flip_v3_v3(symm_co, co, test->mirror_symmetry_pass);
  if (test->radial_symmetry_pass) {
    mul_m4_v3(test->symm_rot_mat_inv, symm_co);
  }
  return ED_view3d_clipping_test(rv3d, symm_co, true);
}

bool SCULPT_brush_test_sphere(SculptBrushTest *test, const float co[3])
{
  float distsq = len_squared_v3v3(co, test->location);

  if (distsq > test->radius_squared) {
    return false;
  }

  if (sculpt_brush_test_clipping(test, co)) {
    return false;
  }

  test->dist = sqrtf(distsq);
  return true;
}

bool SCULPT_brush_test_sphere_sq(SculptBrushTest *test, const float co[3])
{
  float distsq = len_squared_v3v3(co, test->location);

  if (distsq > test->radius_squared) {
    return false;
  }
  if (sculpt_brush_test_clipping(test, co)) {
    return false;
  }
  test->dist = distsq;
  return true;
}

bool SCULPT_brush_test_sphere_fast(const SculptBrushTest *test, const float co[3])
{
  if (sculpt_brush_test_clipping(test, co)) {
    return false;
  }
  return len_squared_v3v3(co, test->location) <= test->radius_squared;
}

bool SCULPT_brush_test_circle_sq(SculptBrushTest *test, const float co[3])
{
  float co_proj[3];
  closest_to_plane_normalized_v3(co_proj, test->plane_view, co);
  float distsq = len_squared_v3v3(co_proj, test->location);

  if (distsq > test->radius_squared) {
    return false;
  }

  if (sculpt_brush_test_clipping(test, co)) {
    return false;
  }

  test->dist = distsq;
  return true;
}

bool SCULPT_brush_test_cube(SculptBrushTest *test,
                            const float co[3],
                            const float local[4][4],
                            const float roundness)
{
  float side = M_SQRT1_2;
  float local_co[3];

  if (sculpt_brush_test_clipping(test, co)) {
    return false;
  }

  mul_v3_m4v3(local_co, local, co);

  local_co[0] = fabsf(local_co[0]);
  local_co[1] = fabsf(local_co[1]);
  local_co[2] = fabsf(local_co[2]);

  /* Keep the square and circular brush tips the same size. */
  side += (1.0f - side) * roundness;

  const float hardness = 1.0f - roundness;
  const float constant_side = hardness * side;
  const float falloff_side = roundness * side;

  if (!(local_co[0] <= side && local_co[1] <= side && local_co[2] <= side)) {
    /* Outside the square. */
    return false;
  }
  if (min_ff(local_co[0], local_co[1]) > constant_side) {
    /* Corner, distance to the center of the corner circle. */
    float r_point[3];
    copy_v3_fl(r_point, constant_side);
    test->dist = len_v2v2(r_point, local_co) / falloff_side;
    return true;
  }
  if (max_ff(local_co[0], local_co[1]) > constant_side) {
    /* Side, distance to the square XY axis. */
    test->dist = (max_ff(local_co[0], local_co[1]) - constant_side) / falloff_side;
    return true;
  }

  /* Inside the square, constant distance. */
  test->dist = 0.0f;
  return true;
}

SculptBrushTestFn SCULPT_brush_test_init_with_falloff_shape(SculptSession *ss,
                                                            SculptBrushTest *test,
                                                            char falloff_shape)
{
  SCULPT_brush_test_init(ss, test);
  SculptBrushTestFn sculpt_brush_test_sq_fn;
  if (falloff_shape == PAINT_FALLOFF_SHAPE_SPHERE) {
    sculpt_brush_test_sq_fn = SCULPT_brush_test_sphere_sq;
  }
  else {
    /* PAINT_FALLOFF_SHAPE_TUBE */
    plane_from_point_normal_v3(test->plane_view, test->location, ss->cache->view_normal);
    sculpt_brush_test_sq_fn = SCULPT_brush_test_circle_sq;
  }
  return sculpt_brush_test_sq_fn;
}

const float *SCULPT_brush_frontface_normal_from_falloff_shape(SculptSession *ss,
                                                              char falloff_shape)
{
  if (falloff_shape == PAINT_FALLOFF_SHAPE_SPHERE) {
    return ss->cache->sculpt_normal_symm;
  }
  /* PAINT_FALLOFF_SHAPE_TUBE */
  return ss->cache->view_normal;
}

static float frontface(const Brush *br,
                       const float sculpt_normal[3],
                       const float no[3],
                       const float fno[3])
{
  if (!(br->flag & BRUSH_FRONTFACE)) {
    return 1.0f;
  }

  float dot;
  if (no) {
    dot = dot_v3v3(no, sculpt_normal);
  }
  else {
    dot = dot_v3v3(fno, sculpt_normal);
  }
  return dot > 0.0f ? dot : 0.0f;
}

#if 0

static bool sculpt_brush_test_cyl(SculptBrushTest *test,
                                  float co[3],
                                  float location[3],
                                  const float area_no[3])
{
  if (sculpt_brush_test_sphere_fast(test, co)) {
    float t1[3], t2[3], t3[3], dist;

    sub_v3_v3v3(t1, location, co);
    sub_v3_v3v3(t2, x2, location);

    cross_v3_v3v3(t3, area_no, t1);

    dist = len_v3(t3) / len_v3(t2);

    test->dist = dist;

    return true;
  }

  return false;
}

#endif

/* ===== Sculpting =====
 */

static float calc_overlap(StrokeCache *cache, const char symm, const char axis, const float angle)
{
  float mirror[3];
  float distsq;

  flip_v3_v3(mirror, cache->true_location, symm);

  if (axis != 0) {
    float mat[3][3];
    axis_angle_to_mat3_single(mat, axis, angle);
    mul_m3_v3(mat, mirror);
  }

  distsq = len_squared_v3v3(mirror, cache->true_location);

  if (cache->radius > 0.0f && distsq <= 4.0f * (cache->radius_squared)) {
    return (2.0f * (cache->radius) - sqrtf(distsq)) / (2.0f * (cache->radius));
  }
  return 0.0f;
}

static float calc_radial_symmetry_feather(Sculpt *sd,
                                          StrokeCache *cache,
                                          const char symm,
                                          const char axis)
{
  float overlap = 0.0f;

  for (int i = 1; i < sd->radial_symm[axis - 'X']; i++) {
    const float angle = 2.0f * M_PI * i / sd->radial_symm[axis - 'X'];
    overlap += calc_overlap(cache, symm, axis, angle);
  }

  return overlap;
}

static float calc_symmetry_feather(Sculpt *sd, StrokeCache *cache)
{
  if (!(sd->paint.symmetry_flags & PAINT_SYMMETRY_FEATHER)) {
    return 1.0f;
  }
  float overlap;
  const int symm = cache->symmetry;

  overlap = 0.0f;
  for (int i = 0; i <= symm; i++) {
    if (!SCULPT_is_symmetry_iteration_valid(i, symm)) {
      continue;
    }

    overlap += calc_overlap(cache, i, 0, 0);

    overlap += calc_radial_symmetry_feather(sd, cache, i, 'X');
    overlap += calc_radial_symmetry_feather(sd, cache, i, 'Y');
    overlap += calc_radial_symmetry_feather(sd, cache, i, 'Z');
  }

  /* mathwise divice by zero is infinity, so use maximum value (1) in that case? */
  return overlap != 0.0f ? 1.0f / overlap : 1.0f;
}

/* -------------------------------------------------------------------- */
/** \name Calculate Normal and Center
 *
 * Calculate geometry surrounding the brush center.
 * (optionally using original coordinates).
 *
 * Functions are:
 * - #calc_area_center
 * - #calc_area_normal
 * - #calc_area_normal_and_center
 *
 * \note These are all _very_ similar, when changing one, check others.
 * \{ */

typedef struct AreaNormalCenterTLSData {
  /* 0 = towards view, 1 = flipped */
  float area_cos[2][3];
  float area_nos[2][3];
  int count_no[2];
  int count_co[2];
} AreaNormalCenterTLSData;

static void calc_area_normal_and_center_task_cb(void *__restrict userdata,
                                                const int n,
                                                const TaskParallelTLS *__restrict tls)
{
  SculptThreadedTaskData *data = userdata;
  SculptSession *ss = data->ob->sculpt;
  AreaNormalCenterTLSData *anctd = tls->userdata_chunk;
  const bool use_area_nos = data->use_area_nos;
  const bool use_area_cos = data->use_area_cos;

  PBVHVertexIter vd;
  SculptUndoNode *unode = NULL;

  bool use_original = false;
  bool normal_test_r, area_test_r;

  if (ss->cache && ss->cache->original) {
    unode = SCULPT_undo_push_node(data->ob, data->nodes[n], SCULPT_UNDO_COORDS);
    use_original = (unode->co || unode->bm_entry);
  }

  SculptBrushTest normal_test;
  SculptBrushTestFn sculpt_brush_normal_test_sq_fn = SCULPT_brush_test_init_with_falloff_shape(
      ss, &normal_test, data->brush->falloff_shape);

  /* Update the test radius to sample the normal using the normal radius of the brush. */
  if (data->brush->ob_mode == OB_MODE_SCULPT) {
    float test_radius = sqrtf(normal_test.radius_squared);
    test_radius *= data->brush->normal_radius_factor;
    normal_test.radius = test_radius;
    normal_test.radius_squared = test_radius * test_radius;
  }

  SculptBrushTest area_test;
  SculptBrushTestFn sculpt_brush_area_test_sq_fn = SCULPT_brush_test_init_with_falloff_shape(
      ss, &area_test, data->brush->falloff_shape);

  if (data->brush->ob_mode == OB_MODE_SCULPT) {
    float test_radius = sqrtf(area_test.radius_squared);
    /* Layer brush produces artifacts with normal and area radius */
    /* Enable area radius control only on Scrape for now */
    if (ELEM(SCULPT_get_tool(ss, data->brush), SCULPT_TOOL_SCRAPE, SCULPT_TOOL_FILL) &&
        data->brush->area_radius_factor > 0.0f) {
      test_radius *= data->brush->area_radius_factor;
      if (ss->cache && data->brush->flag2 & BRUSH_AREA_RADIUS_PRESSURE) {
        test_radius *= ss->cache->pressure;
      }
    }
    else {
      test_radius *= data->brush->normal_radius_factor;
    }
    area_test.radius = test_radius;
    area_test.radius_squared = test_radius * test_radius;
  }

  /* When the mesh is edited we can't rely on original coords
   * (original mesh may not even have verts in brush radius). */
  if (use_original && data->has_bm_orco) {
    PBVHTriBuf *tribuf = BKE_pbvh_bmesh_get_tris(ss->pbvh, data->nodes[n]);

    for (int i = 0; i < tribuf->tottri; i++) {
      PBVHTri *tri = tribuf->tris + i;
      SculptVertRef v1 = tribuf->verts[tri->v[0]];
      SculptVertRef v2 = tribuf->verts[tri->v[1]];
      SculptVertRef v3 = tribuf->verts[tri->v[2]];

      const float(*co_tri[3]) = {
          SCULPT_vertex_origco_get(ss, v1),
          SCULPT_vertex_origco_get(ss, v2),
          SCULPT_vertex_origco_get(ss, v3),
      };
      float co[3];

      closest_on_tri_to_point_v3(co, normal_test.location, UNPACK3(co_tri));

      normal_test_r = sculpt_brush_normal_test_sq_fn(&normal_test, co);
      area_test_r = sculpt_brush_area_test_sq_fn(&area_test, co);

      if (!normal_test_r && !area_test_r) {
        continue;
      }

      float no[3];
      int flip_index;

      normal_tri_v3(no, UNPACK3(co_tri));

      flip_index = (dot_v3v3(ss->cache->view_normal, no) <= 0.0f);
      if (use_area_cos && area_test_r) {
        /* Weight the coordinates towards the center. */
        float p = 1.0f - (sqrtf(area_test.dist) / area_test.radius);
        const float afactor = clamp_f(3.0f * p * p - 2.0f * p * p * p, 0.0f, 1.0f);

        float disp[3];
        sub_v3_v3v3(disp, co, area_test.location);
        mul_v3_fl(disp, 1.0f - afactor);
        add_v3_v3v3(co, area_test.location, disp);
        add_v3_v3(anctd->area_cos[flip_index], co);

        anctd->count_co[flip_index] += 1;
      }
      if (use_area_nos && normal_test_r) {
        /* Weight the normals towards the center. */
        float p = 1.0f - (sqrtf(normal_test.dist) / normal_test.radius);
        const float nfactor = clamp_f(3.0f * p * p - 2.0f * p * p * p, 0.0f, 1.0f);
        mul_v3_fl(no, nfactor);

        add_v3_v3(anctd->area_nos[flip_index], no);
        anctd->count_no[flip_index] += 1;
      }
    }
  }
  else {
    BKE_pbvh_vertex_iter_begin (ss->pbvh, data->nodes[n], vd, PBVH_ITER_UNIQUE) {
      float co[3];

      /* For bm_vert only. */
      float no_s[3];

      if (use_original) {
        if (unode->bm_entry) {
<<<<<<< HEAD
          BMVert *v = vd.bm_vert;
          MSculptVert *mv = BKE_PBVH_SCULPTVERT(vd.cd_sculpt_vert, v);

          normal_float_to_short_v3(no_s, mv->origno);
          copy_v3_v3(co, mv->origco);
=======
          const float *temp_co;
          const float *temp_no_s;
          BM_log_original_vert_data(ss->bm_log, vd.bm_vert, &temp_co, &temp_no_s);
          copy_v3_v3(co, temp_co);
          copy_v3_v3(no_s, temp_no_s);
>>>>>>> cea588b9
        }
        else {
          copy_v3_v3(co, unode->co[vd.i]);
          copy_v3_v3(no_s, unode->no[vd.i]);
        }
      }
      else {
        copy_v3_v3(co, vd.co);
      }

      normal_test_r = sculpt_brush_normal_test_sq_fn(&normal_test, co);
      area_test_r = sculpt_brush_area_test_sq_fn(&area_test, co);

      if (!normal_test_r && !area_test_r) {
        continue;
      }

      float no[3];
      int flip_index;

      data->any_vertex_sampled = true;

      if (use_original) {
        copy_v3_v3(no, no_s);
      }
      else {
        if (vd.no) {
          copy_v3_v3(no, vd.no);
        }
        else {
          copy_v3_v3(no, vd.fno);
        }
      }

      flip_index = (dot_v3v3(ss->cache ? ss->cache->view_normal : ss->cursor_view_normal, no) <=
                    0.0f);

      if (use_area_cos && area_test_r) {
        /* Weight the coordinates towards the center. */
        float p = 1.0f - (sqrtf(area_test.dist) / area_test.radius);
        const float afactor = clamp_f(3.0f * p * p - 2.0f * p * p * p, 0.0f, 1.0f);

        float disp[3];
        sub_v3_v3v3(disp, co, area_test.location);
        mul_v3_fl(disp, 1.0f - afactor);
        add_v3_v3v3(co, area_test.location, disp);

        add_v3_v3(anctd->area_cos[flip_index], co);
        anctd->count_co[flip_index] += 1;
      }
      if (use_area_nos && normal_test_r) {
        /* Weight the normals towards the center. */
        float p = 1.0f - (sqrtf(normal_test.dist) / normal_test.radius);
        const float nfactor = clamp_f(3.0f * p * p - 2.0f * p * p * p, 0.0f, 1.0f);
        mul_v3_fl(no, nfactor);

        add_v3_v3(anctd->area_nos[flip_index], no);
        anctd->count_no[flip_index] += 1;
      }
    }
    BKE_pbvh_vertex_iter_end;
  }
}

static void calc_area_normal_and_center_reduce(const void *__restrict UNUSED(userdata),
                                               void *__restrict chunk_join,
                                               void *__restrict chunk)
{
  AreaNormalCenterTLSData *join = chunk_join;
  AreaNormalCenterTLSData *anctd = chunk;

  /* For flatten center. */
  add_v3_v3(join->area_cos[0], anctd->area_cos[0]);
  add_v3_v3(join->area_cos[1], anctd->area_cos[1]);

  /* For area normal. */
  add_v3_v3(join->area_nos[0], anctd->area_nos[0]);
  add_v3_v3(join->area_nos[1], anctd->area_nos[1]);

  /* Weights. */
  add_v2_v2_int(join->count_no, anctd->count_no);
  add_v2_v2_int(join->count_co, anctd->count_co);
}

void SCULPT_calc_area_center(
    Sculpt *sd, Object *ob, PBVHNode **nodes, int totnode, float r_area_co[3])
{
  SculptSession *ss = ob->sculpt;
  const Brush *brush = BKE_paint_brush(&sd->paint);
  const bool has_bm_orco = ss->bm && SCULPT_stroke_is_dynamic_topology(ss, brush);
  int n;

  /* Intentionally set 'sd' to NULL since we share logic with vertex paint. */
  SculptThreadedTaskData data = {
      .sd = NULL,
      .ob = ob,
      .brush = brush,
      .nodes = nodes,
      .totnode = totnode,
      .has_bm_orco = has_bm_orco,
      .use_area_cos = true,
  };

  AreaNormalCenterTLSData anctd = {{{0}}};

  TaskParallelSettings settings;
  BKE_pbvh_parallel_range_settings(&settings, true, totnode);
  settings.func_reduce = calc_area_normal_and_center_reduce;
  settings.userdata_chunk = &anctd;
  settings.userdata_chunk_size = sizeof(AreaNormalCenterTLSData);
  BLI_task_parallel_range(0, totnode, &data, calc_area_normal_and_center_task_cb, &settings);

  /* For flatten center. */
  for (n = 0; n < ARRAY_SIZE(anctd.area_cos); n++) {
    if (anctd.count_co[n] == 0) {
      continue;
    }

    mul_v3_v3fl(r_area_co, anctd.area_cos[n], 1.0f / anctd.count_co[n]);
    break;
  }

  if (n == 2) {
    zero_v3(r_area_co);
  }

  if (anctd.count_co[0] == 0 && anctd.count_co[1] == 0) {
    if (ss->cache) {
      copy_v3_v3(r_area_co, ss->cache->location);
    }
  }
}

void SCULPT_calc_area_normal(
    Sculpt *sd, Object *ob, PBVHNode **nodes, int totnode, float r_area_no[3])
{
  const Brush *brush = BKE_paint_brush(&sd->paint);
  SCULPT_pbvh_calc_area_normal(brush, ob, nodes, totnode, true, r_area_no);
}

bool SCULPT_pbvh_calc_area_normal(const Brush *brush,
                                  Object *ob,
                                  PBVHNode **nodes,
                                  int totnode,
                                  bool use_threading,
                                  float r_area_no[3])
{
  SculptSession *ss = ob->sculpt;
  const bool has_bm_orco = ss->bm && SCULPT_stroke_is_dynamic_topology(ss, brush);

  /* Intentionally set 'sd' to NULL since this is used for vertex paint too. */
  SculptThreadedTaskData data = {
      .sd = NULL,
      .ob = ob,
      .brush = brush,
      .nodes = nodes,
      .totnode = totnode,
      .has_bm_orco = has_bm_orco,
      .use_area_nos = true,
      .any_vertex_sampled = false,
  };

  AreaNormalCenterTLSData anctd = {{{0}}};

  TaskParallelSettings settings;
  BKE_pbvh_parallel_range_settings(&settings, use_threading, totnode);
  settings.func_reduce = calc_area_normal_and_center_reduce;
  settings.userdata_chunk = &anctd;
  settings.userdata_chunk_size = sizeof(AreaNormalCenterTLSData);
  BLI_task_parallel_range(0, totnode, &data, calc_area_normal_and_center_task_cb, &settings);

  /* For area normal. */
  for (int i = 0; i < ARRAY_SIZE(anctd.area_nos); i++) {
    if (normalize_v3_v3(r_area_no, anctd.area_nos[i]) != 0.0f) {
      break;
    }
  }

  return data.any_vertex_sampled;
}

<<<<<<< HEAD
/* This calculates flatten center and area normal together,
 * amortizing the memory bandwidth and loop overhead to calculate both at the same time. */
=======
>>>>>>> cea588b9
void SCULPT_calc_area_normal_and_center(
    Sculpt *sd, Object *ob, PBVHNode **nodes, int totnode, float r_area_no[3], float r_area_co[3])
{
  SculptSession *ss = ob->sculpt;
  const Brush *brush = BKE_paint_brush(&sd->paint);
  const bool has_bm_orco = ss->bm && SCULPT_stroke_is_dynamic_topology(ss, brush);
  int n;

  /* Intentionally set 'sd' to NULL since this is used for vertex paint too. */
  SculptThreadedTaskData data = {
      .sd = NULL,
      .ob = ob,
      .brush = brush,
      .nodes = nodes,
      .totnode = totnode,
      .has_bm_orco = has_bm_orco,
      .use_area_cos = true,
      .use_area_nos = true,
  };

  AreaNormalCenterTLSData anctd = {{{0}}};

  TaskParallelSettings settings;
  BKE_pbvh_parallel_range_settings(&settings, true, totnode);
  settings.func_reduce = calc_area_normal_and_center_reduce;
  settings.userdata_chunk = &anctd;
  settings.userdata_chunk_size = sizeof(AreaNormalCenterTLSData);
  BLI_task_parallel_range(0, totnode, &data, calc_area_normal_and_center_task_cb, &settings);

  /* For flatten center. */
  for (n = 0; n < ARRAY_SIZE(anctd.area_cos); n++) {
    if (anctd.count_co[n] == 0) {
      continue;
    }

    mul_v3_v3fl(r_area_co, anctd.area_cos[n], 1.0f / anctd.count_co[n]);
    break;
  }

  if (n == 2) {
    zero_v3(r_area_co);
  }

  if (anctd.count_co[0] == 0 && anctd.count_co[1] == 0) {
    if (ss->cache) {
      copy_v3_v3(r_area_co, ss->cache->location);
    }
  }

  /* For area normal. */
  for (n = 0; n < ARRAY_SIZE(anctd.area_nos); n++) {
    if (normalize_v3_v3(r_area_no, anctd.area_nos[n]) != 0.0f) {
      break;
    }
  }
}

/** \} */

/* -------------------------------------------------------------------- */
/** \name Generic Brush Utilities
 * \{ */

/**
 * Return modified brush strength. Includes the direction of the brush, positive
 * values pull vertices, negative values push. Uses tablet pressure and a
 * special multiplier found experimentally to scale the strength factor.
 */
static float brush_strength(const Sculpt *sd,
                            const StrokeCache *cache,
                            const float feather,
                            const UnifiedPaintSettings *ups)
{
  const Brush *brush = cache->brush;  // BKE_paint_brush((Paint *)&sd->paint);

  /* Primary strength input; square it to make lower values more sensitive. */
  const float root_alpha = brush->alpha;  // BKE_brush_alpha_get(scene, brush);
  const float alpha = root_alpha * root_alpha;
  const float dir = (brush->flag & BRUSH_DIR_IN) ? -1.0f : 1.0f;
  const float pen_flip = cache->pen_flip ? -1.0f : 1.0f;
  const float invert = cache->invert ? -1.0f : 1.0f;
  float overlap = ups->overlap_factor;
  /* Spacing is integer percentage of radius, divide by 50 to get
   * normalized diameter. */

  float flip = dir * invert * pen_flip;
  if (brush->flag & BRUSH_INVERT_TO_SCRAPE_FILL) {
    flip = 1.0f;
  }

  // float pressure = BKE_brush_use_alpha_pressure(brush) ? cache->pressure : 1.0f;
  float pressure = 1.0f;

  /* Pressure final value after being tweaked depending on the brush. */
  float final_pressure = pressure;

  int tool = cache->tool_override ? cache->tool_override : brush->sculpt_tool;

  switch (tool) {
    case SCULPT_TOOL_CLAY:
      // final_pressure = pow4f(pressure);
      overlap = (1.0f + overlap) / 2.0f;
      return 0.25f * alpha * flip * pressure * overlap * feather;
    case SCULPT_TOOL_DRAW:
    case SCULPT_TOOL_DRAW_SHARP:
    case SCULPT_TOOL_LAYER:
    case SCULPT_TOOL_SYMMETRIZE:
      return alpha * flip * pressure * overlap * feather;
    case SCULPT_TOOL_DISPLACEMENT_HEAL:
    case SCULPT_TOOL_DISPLACEMENT_ERASER:
      return alpha * pressure * overlap * feather;
    case SCULPT_TOOL_FAIRING:
    case SCULPT_TOOL_SCENE_PROJECT:
      return alpha * pressure * overlap * feather;
    case SCULPT_TOOL_CLOTH:
      if (brush->cloth_deform_type == BRUSH_CLOTH_DEFORM_GRAB) {
        /* Grab deform uses the same falloff as a regular grab brush. */
        return root_alpha * feather;
      }
      else if (brush->cloth_deform_type == BRUSH_CLOTH_DEFORM_SNAKE_HOOK) {
        return root_alpha * feather * pressure * overlap;
      }
      else if (brush->cloth_deform_type == BRUSH_CLOTH_DEFORM_EXPAND) {
        /* Expand is more sensible to strength as it keeps expanding the cloth when sculpting
         * over the same vertices. */
        return 0.1f * alpha * flip * pressure * overlap * feather;
      }
      else {
        /* Multiply by 10 by default to get a larger range of strength depending on the size of
         * the brush and object. */
        return 10.0f * alpha * flip * pressure * overlap * feather;
      }
    case SCULPT_TOOL_DRAW_FACE_SETS:
      return alpha * pressure * overlap * feather;
    case SCULPT_TOOL_RELAX:
    case SCULPT_TOOL_SLIDE_RELAX:
      return alpha * pressure * overlap * feather * 2.0f;
    case SCULPT_TOOL_PAINT:
      final_pressure = pressure * pressure;
      return alpha * final_pressure * overlap * feather;
    case SCULPT_TOOL_SMEAR:
    case SCULPT_TOOL_DISPLACEMENT_SMEAR:
      return alpha * pressure * overlap * feather;
    case SCULPT_TOOL_CLAY_STRIPS:
      /* Clay Strips needs less strength to compensate the curve. */
      // final_pressure = powf(pressure, 1.5f);
      return alpha * flip * pressure * overlap * feather * 0.3f;
    case SCULPT_TOOL_TWIST:
      return alpha * flip * pressure * overlap * feather * 0.3f;
    case SCULPT_TOOL_CLAY_THUMB:
      // final_pressure = pressure * pressure;
      return alpha * flip * pressure * overlap * feather * 1.3f;

    case SCULPT_TOOL_MASK:
      overlap = (1.0f + overlap) / 2.0f;
      switch ((BrushMaskTool)brush->mask_tool) {
        case BRUSH_MASK_DRAW:
          return alpha * flip * pressure * overlap * feather;
        case BRUSH_MASK_SMOOTH:
          return alpha * pressure * feather;
      }
      BLI_assert_msg(0, "Not supposed to happen");
      return 0.0f;

    case SCULPT_TOOL_CREASE:
    case SCULPT_TOOL_BLOB:
      return alpha * flip * pressure * overlap * feather;

    case SCULPT_TOOL_INFLATE:
      if (flip > 0.0f) {
        return 0.250f * alpha * flip * pressure * overlap * feather;
      }
      else {
        return 0.125f * alpha * flip * pressure * overlap * feather;
      }

    case SCULPT_TOOL_MULTIPLANE_SCRAPE:
      overlap = (1.0f + overlap) / 2.0f;
      return alpha * flip * pressure * overlap * feather;

    case SCULPT_TOOL_FILL:
    case SCULPT_TOOL_SCRAPE:
    case SCULPT_TOOL_FLATTEN:
      if (flip > 0.0f) {
        overlap = (1.0f + overlap) / 2.0f;
        return alpha * flip * pressure * overlap * feather;
      }
      else {
        /* Reduce strength for DEEPEN, PEAKS, and CONTRAST. */
        return 0.5f * alpha * flip * pressure * overlap * feather;
      }

    case SCULPT_TOOL_ENHANCE_DETAILS:
    case SCULPT_TOOL_SMOOTH: {
      const float smooth_strength_base = flip * pressure * feather;
      // if (cache->alt_smooth) {
      //  return smooth_strength_base * sd->smooth_strength_factor;
      //}
      return smooth_strength_base * alpha;
    }

    case SCULPT_TOOL_VCOL_BOUNDARY:
      return flip * alpha * pressure * feather;
    case SCULPT_TOOL_UV_SMOOTH:
      return flip * alpha * pressure * feather;
    case SCULPT_TOOL_PINCH:
      if (flip > 0.0f) {
        return alpha * flip * pressure * overlap * feather;
      }
      else {
        return 0.25f * alpha * flip * pressure * overlap * feather;
      }

    case SCULPT_TOOL_NUDGE:
      overlap = (1.0f + overlap) / 2.0f;
      return alpha * pressure * overlap * feather;

    case SCULPT_TOOL_THUMB:
      return alpha * pressure * feather;

    case SCULPT_TOOL_SNAKE_HOOK:
      return root_alpha * feather;

    case SCULPT_TOOL_GRAB:
      return root_alpha * feather;

    case SCULPT_TOOL_ARRAY:
      // return root_alpha * feather;
      return alpha * pressure;

    case SCULPT_TOOL_ROTATE:
      return alpha * pressure * feather;

    case SCULPT_TOOL_ELASTIC_DEFORM:
    case SCULPT_TOOL_POSE:
    case SCULPT_TOOL_BOUNDARY:
      return root_alpha * feather;
    case SCULPT_TOOL_TOPOLOGY_RAKE:
      return root_alpha;
    default:
      return alpha * flip * overlap * feather;
      ;
  }
}

float SCULPT_brush_strength_factor(SculptSession *ss,
                                   const Brush *br,
                                   const float brush_point[3],
                                   const float len,
                                   const float vno[3],
                                   const float fno[3],
                                   const float mask,
                                   const SculptVertRef vertex_index,
                                   const int thread_id)
{
  StrokeCache *cache = ss->cache;
  const Scene *scene = cache->vc->scene;
  const MTex *mtex = &br->mtex;
  float avg = 1.0f;
  float rgba[4];
  float point[3];

  sub_v3_v3v3(point, brush_point, cache->plane_offset);

  if (!mtex->tex) {
    avg = 1.0f;
  }
  else if (mtex->brush_map_mode == MTEX_MAP_MODE_3D) {
    /* Get strength by feeding the vertex location directly into a texture. */
    avg = BKE_brush_sample_tex_3d(scene, br, point, rgba, 0, ss->tex_pool);
  }
  else if (ss->texcache) {
    float symm_point[3], point_2d[2];
    /* Quite warnings. */
    float x = 0.0f, y = 0.0f;

    /* If the active area is being applied for symmetry, flip it
     * across the symmetry axis and rotate it back to the original
     * position in order to project it. This insures that the
     * brush texture will be oriented correctly. */
    if (cache->radial_symmetry_pass) {
      mul_m4_v3(cache->symm_rot_mat_inv, point);
    }
    flip_v3_v3(symm_point, point, cache->mirror_symmetry_pass);

    ED_view3d_project_float_v2_m4(cache->vc->region, symm_point, point_2d, cache->projection_mat);

    /* Still no symmetry supported for other paint modes.
     * Sculpt does it DIY. */
    if (mtex->brush_map_mode == MTEX_MAP_MODE_AREA) {
      /* Similar to fixed mode, but projects from brush angle
       * rather than view direction. */

      mul_m4_v3(cache->brush_local_mat, symm_point);

      x = symm_point[0];
      y = symm_point[1];

      x *= br->mtex.size[0];
      y *= br->mtex.size[1];

      x += br->mtex.ofs[0];
      y += br->mtex.ofs[1];

      avg = paint_get_tex_pixel(&br->mtex, x, y, ss->tex_pool, thread_id);

      avg += br->texture_sample_bias;
    }
    else {
      const float point_3d[3] = {point_2d[0], point_2d[1], 0.0f};
      avg = BKE_brush_sample_tex_3d(scene, br, point_3d, rgba, 0, ss->tex_pool);
    }
  }

  /* Hardness. */
  float final_len = len;
  const float hardness = cache->paint_brush.hardness;
  float p = len / cache->radius;
  if (p < hardness) {
    final_len = 0.0f;
  }
  else if (hardness == 1.0f) {
    final_len = cache->radius;
  }
  else {
    p = (p - hardness) / (1.0f - hardness);
    final_len = p * cache->radius;
  }

  /* Falloff curve. */
  avg *= BKE_brush_curve_strength(br, final_len, cache->radius);
  avg *= frontface(br, cache->view_normal, vno, fno);

  /* Paint mask. */
  avg *= 1.0f - mask;

  /* Auto-masking. */
  avg *= SCULPT_automasking_factor_get(cache->automasking, ss, vertex_index);

  return avg;
}

bool SCULPT_search_sphere_cb(PBVHNode *node, void *data_v)
{
  SculptSearchSphereData *data = data_v;
  const float *center;
  float nearest[3];
  if (data->center) {
    center = data->center;
  }
  else {
    center = data->ss->cache ? data->ss->cache->location : data->ss->cursor_location;
  }
  float t[3], bb_min[3], bb_max[3];

  if (data->ignore_fully_ineffective) {
    if (BKE_pbvh_node_fully_hidden_get(node)) {
      return false;
    }
    if (BKE_pbvh_node_fully_masked_get(node)) {
      return false;
    }
  }

  if (data->original) {
    BKE_pbvh_node_get_original_BB(node, bb_min, bb_max);
  }
  else {
    BKE_pbvh_node_get_BB(node, bb_min, bb_max);
  }

  for (int i = 0; i < 3; i++) {
    if (bb_min[i] > center[i]) {
      nearest[i] = bb_min[i];
    }
    else if (bb_max[i] < center[i]) {
      nearest[i] = bb_max[i];
    }
    else {
      nearest[i] = center[i];
    }
  }

  sub_v3_v3v3(t, center, nearest);

  return len_squared_v3(t) < data->radius_squared;
}

bool SCULPT_search_circle_cb(PBVHNode *node, void *data_v)
{
  SculptSearchCircleData *data = data_v;
  float bb_min[3], bb_max[3];

  if (data->ignore_fully_ineffective) {
    if (BKE_pbvh_node_fully_masked_get(node)) {
      return false;
    }
  }

  if (data->original) {
    BKE_pbvh_node_get_original_BB(node, bb_min, bb_max);
  }
  else {
    BKE_pbvh_node_get_BB(node, bb_min, bb_min);
  }

  float dummy_co[3], dummy_depth;
  const float dist_sq = dist_squared_ray_to_aabb_v3(
      data->dist_ray_to_aabb_precalc, bb_min, bb_max, dummy_co, &dummy_depth);

  /* Seems like debug code.
   * Maybe this function can just return true if the node is not fully masked. */
  return dist_sq < data->radius_squared || true;
}

void SCULPT_clip(Sculpt *sd, SculptSession *ss, float co[3], const float val[3])
{
  for (int i = 0; i < 3; i++) {
    if (sd->flags & (SCULPT_LOCK_X << i)) {
      continue;
    }

    bool do_clip = false;
    float co_clip[3];
    if (ss->cache && (ss->cache->flag & (CLIP_X << i))) {
      /* Take possible mirror object into account. */
      mul_v3_m4v3(co_clip, ss->cache->clip_mirror_mtx, co);

      if (fabsf(co_clip[i]) <= ss->cache->clip_tolerance[i]) {
        co_clip[i] = 0.0f;
        float imtx[4][4];
        invert_m4_m4(imtx, ss->cache->clip_mirror_mtx);
        mul_m4_v3(imtx, co_clip);
        do_clip = true;
      }
    }

    if (do_clip) {
      co[i] = co_clip[i];
    }
    else {
      co[i] = val[i];
    }
  }
}

static PBVHNode **sculpt_pbvh_gather_cursor_update(Object *ob,
                                                   Sculpt *sd,
                                                   bool use_original,
                                                   int *r_totnode)
{
  SculptSession *ss = ob->sculpt;
  PBVHNode **nodes = NULL;
  SculptSearchSphereData data = {
      .ss = ss,
      .sd = sd,
      .radius_squared = ss->cursor_radius,
      .original = use_original,
      .ignore_fully_ineffective = false,
      .center = NULL,
  };
  BKE_pbvh_search_gather(ss->pbvh, SCULPT_search_sphere_cb, &data, &nodes, r_totnode);
  return nodes;
}

static PBVHNode **sculpt_pbvh_gather_generic(Object *ob,
                                             Sculpt *sd,
                                             const Brush *brush,
                                             bool use_original,
                                             float radius_scale,
                                             int *r_totnode)
{
  SculptSession *ss = ob->sculpt;
  PBVHNode **nodes = NULL;

  /* Build a list of all nodes that are potentially within the cursor or brush's area of
   * influence.
   */
  if (brush->falloff_shape == PAINT_FALLOFF_SHAPE_SPHERE) {
    SculptSearchSphereData data = {
        .ss = ss,
        .sd = sd,
        .radius_squared = square_f(ss->cache->radius * radius_scale),
        .original = use_original,
        .ignore_fully_ineffective = SCULPT_get_tool(ss, brush) != SCULPT_TOOL_MASK,
        .center = NULL,
    };
    BKE_pbvh_search_gather(ss->pbvh, SCULPT_search_sphere_cb, &data, &nodes, r_totnode);
  }
  else {
    struct DistRayAABB_Precalc dist_ray_to_aabb_precalc;
    dist_squared_ray_to_aabb_v3_precalc(
        &dist_ray_to_aabb_precalc, ss->cache->location, ss->cache->view_normal);
    SculptSearchCircleData data = {
        .ss = ss,
        .sd = sd,
        .radius_squared = ss->cache ? square_f(ss->cache->radius * radius_scale) :
                                      ss->cursor_radius,
        .original = use_original,
        .dist_ray_to_aabb_precalc = &dist_ray_to_aabb_precalc,
        .ignore_fully_ineffective = SCULPT_get_tool(ss, brush) != SCULPT_TOOL_MASK,
    };
    BKE_pbvh_search_gather(ss->pbvh, SCULPT_search_circle_cb, &data, &nodes, r_totnode);
  }
  return nodes;
}

/* Calculate primary direction of movement for many brushes. */
static void calc_sculpt_normal(
    Sculpt *sd, Object *ob, PBVHNode **nodes, int totnode, float r_area_no[3])
{
  const SculptSession *ss = ob->sculpt;
  const Brush *brush = BKE_paint_brush(&sd->paint);

  switch (brush->sculpt_plane) {
    case SCULPT_DISP_DIR_VIEW:
      copy_v3_v3(r_area_no, ss->cache->true_view_normal);
      break;

    case SCULPT_DISP_DIR_X:
      ARRAY_SET_ITEMS(r_area_no, 1.0f, 0.0f, 0.0f);
      break;

    case SCULPT_DISP_DIR_Y:
      ARRAY_SET_ITEMS(r_area_no, 0.0f, 1.0f, 0.0f);
      break;

    case SCULPT_DISP_DIR_Z:
      ARRAY_SET_ITEMS(r_area_no, 0.0f, 0.0f, 1.0f);
      break;

    case SCULPT_DISP_DIR_AREA:
      SCULPT_calc_area_normal(sd, ob, nodes, totnode, r_area_no);
      break;

    default:
      break;
  }
}

static void update_sculpt_normal(Sculpt *sd, Object *ob, PBVHNode **nodes, int totnode)
{
  StrokeCache *cache = ob->sculpt->cache;
  const Brush *brush = cache->brush;  // BKE_paint_brush(&sd->paint);
  int tool = SCULPT_get_tool(ob->sculpt, brush);

  /* Grab brush does not update the sculpt normal during a stroke. */
  const bool update_normal = !(brush->flag & BRUSH_ORIGINAL_NORMAL) &&
                             !(tool == SCULPT_TOOL_GRAB) &&
                             !(tool == SCULPT_TOOL_THUMB && !(brush->flag & BRUSH_ANCHORED)) &&
                             !(tool == SCULPT_TOOL_ELASTIC_DEFORM) &&
                             !(tool == SCULPT_TOOL_SNAKE_HOOK && cache->normal_weight > 0.0f);

  if (cache->mirror_symmetry_pass == 0 && cache->radial_symmetry_pass == 0 &&
      (SCULPT_stroke_is_first_brush_step_of_symmetry_pass(cache) || update_normal)) {
    calc_sculpt_normal(sd, ob, nodes, totnode, cache->sculpt_normal);
    if (brush->falloff_shape == PAINT_FALLOFF_SHAPE_TUBE) {
      project_plane_v3_v3v3(cache->sculpt_normal, cache->sculpt_normal, cache->view_normal);
      normalize_v3(cache->sculpt_normal);
    }
    copy_v3_v3(cache->sculpt_normal_symm, cache->sculpt_normal);
  }
  else {
    copy_v3_v3(cache->sculpt_normal_symm, cache->sculpt_normal);
    flip_v3(cache->sculpt_normal_symm, cache->mirror_symmetry_pass);
    mul_m4_v3(cache->symm_rot_mat, cache->sculpt_normal_symm);
  }
}

static void calc_local_y(ViewContext *vc, const float center[3], float y[3])

{
  Object *ob = vc->obact;
  float loc[3], mval_f[2] = {0.0f, 1.0f};
  float zfac;

  mul_v3_m4v3(loc, ob->imat, center);
  zfac = ED_view3d_calc_zfac(vc->rv3d, loc, NULL);

  ED_view3d_win_to_delta(vc->region, mval_f, y, zfac);
  normalize_v3(y);

  add_v3_v3(y, ob->loc);
  mul_m4_v3(ob->imat, y);
}

static void calc_brush_local_mat(const Brush *brush, Object *ob, float local_mat[4][4])
{
  const StrokeCache *cache = ob->sculpt->cache;
  float tmat[4][4];
  float mat[4][4];
  float scale[4][4];
  float angle, v[3];
  float up[3];

  /* Ensure `ob->imat` is up to date. */
  invert_m4_m4(ob->imat, ob->obmat);

  /* Initialize last column of matrix. */
  mat[0][3] = 0.0f;
  mat[1][3] = 0.0f;
  mat[2][3] = 0.0f;
  mat[3][3] = 1.0f;

  /* Get view's up vector in object-space. */
  calc_local_y(cache->vc, cache->location, up);

  /* Calculate the X axis of the local matrix. */
  cross_v3_v3v3(v, up, cache->sculpt_normal);
  /* Apply rotation (user angle, rake, etc.) to X axis. */
  angle = brush->mtex.rot - cache->special_rotation;
  rotate_v3_v3v3fl(mat[0], v, cache->sculpt_normal, angle);

  /* Get other axes. */
  cross_v3_v3v3(mat[1], cache->sculpt_normal, mat[0]);
  copy_v3_v3(mat[2], cache->sculpt_normal);

  /* Set location. */
  copy_v3_v3(mat[3], cache->location);

  /* Scale by brush radius. */
  normalize_m4(mat);
  scale_m4_fl(scale, cache->radius);
  mul_m4_m4m4(tmat, mat, scale);

  /* Return inverse (for converting from model-space coords to local area coords). */
  invert_m4_m4(local_mat, tmat);
}

#define SCULPT_TILT_SENSITIVITY 0.7f
void SCULPT_tilt_apply_to_normal(float r_normal[3], StrokeCache *cache, const float tilt_strength)
{
  if (!U.experimental.use_sculpt_tools_tilt) {
    return;
  }
  const float rot_max = M_PI_2 * tilt_strength * SCULPT_TILT_SENSITIVITY;
  mul_v3_mat3_m4v3(r_normal, cache->vc->obact->obmat, r_normal);
  float normal_tilt_y[3];
  rotate_v3_v3v3fl(normal_tilt_y, r_normal, cache->vc->rv3d->viewinv[0], cache->y_tilt * rot_max);
  float normal_tilt_xy[3];
  rotate_v3_v3v3fl(
      normal_tilt_xy, normal_tilt_y, cache->vc->rv3d->viewinv[1], cache->x_tilt * rot_max);
  mul_v3_mat3_m4v3(r_normal, cache->vc->obact->imat, normal_tilt_xy);
  normalize_v3(r_normal);
}

void SCULPT_tilt_effective_normal_get(const SculptSession *ss, const Brush *brush, float r_no[3])
{
  copy_v3_v3(r_no, ss->cache->sculpt_normal_symm);
  SCULPT_tilt_apply_to_normal(r_no, ss->cache, brush->tilt_strength_factor);
}

static void update_brush_local_mat(Sculpt *sd, Object *ob)
{
  StrokeCache *cache = ob->sculpt->cache;

  if (cache->mirror_symmetry_pass == 0 && cache->radial_symmetry_pass == 0) {
    calc_brush_local_mat(cache->brush, ob, cache->brush_local_mat);
  }
}

typedef struct {
  SculptSession *ss;
  const float *ray_start;
  const float *ray_normal;
  bool hit;
  int hit_count;
  bool back_hit;
  float depth;
  bool original;

  /* Depth of the second raycast hit. */
  float back_depth;

  /* When the back depth is not needed, this can be set to false to avoid traversing unnecesary
   * nodes. */
  bool use_back_depth;

  SculptVertRef active_vertex_index;
  float *face_normal;

  SculptFaceRef active_face_grid_index;

  struct IsectRayPrecalc isect_precalc;
} SculptRaycastData;

typedef struct {
  SculptSession *ss;
  const float *ray_start, *ray_normal;
  bool hit;
  float depth;
  float dist_sq_to_ray;
  bool original;
} SculptFindNearestToRayData;

ePaintSymmetryAreas SCULPT_get_vertex_symm_area(const float co[3])
{
  ePaintSymmetryAreas symm_area = PAINT_SYMM_AREA_DEFAULT;
  if (co[0] < 0.0f) {
    symm_area |= PAINT_SYMM_AREA_X;
  }
  if (co[1] < 0.0f) {
    symm_area |= PAINT_SYMM_AREA_Y;
  }
  if (co[2] < 0.0f) {
    symm_area |= PAINT_SYMM_AREA_Z;
  }
  return symm_area;
}

void SCULPT_flip_v3_by_symm_area(float v[3],
                                 const ePaintSymmetryFlags symm,
                                 const ePaintSymmetryAreas symmarea,
                                 const float pivot[3])
{
  for (int i = 0; i < 3; i++) {
    ePaintSymmetryFlags symm_it = 1 << i;
    if (!(symm & symm_it)) {
      continue;
    }
    if (symmarea & symm_it) {
      flip_v3(v, symm_it);
    }
    if (pivot[i] < 0.0f) {
      flip_v3(v, symm_it);
    }
  }
}

void SCULPT_flip_quat_by_symm_area(float quat[4],
                                   const ePaintSymmetryFlags symm,
                                   const ePaintSymmetryAreas symmarea,
                                   const float pivot[3])
{
  for (int i = 0; i < 3; i++) {
    ePaintSymmetryFlags symm_it = 1 << i;
    if (!(symm & symm_it)) {
      continue;
    }
    if (symmarea & symm_it) {
      flip_qt(quat, symm_it);
    }
    if (pivot[i] < 0.0f) {
      flip_qt(quat, symm_it);
    }
  }
}

void SCULPT_calc_brush_plane(
    Sculpt *sd, Object *ob, PBVHNode **nodes, int totnode, float r_area_no[3], float r_area_co[3])
{
  SculptSession *ss = ob->sculpt;
  Brush *brush = BKE_paint_brush(&sd->paint);

  zero_v3(r_area_co);
  zero_v3(r_area_no);

  if (SCULPT_stroke_is_main_symmetry_pass(ss->cache) &&
      (SCULPT_stroke_is_first_brush_step_of_symmetry_pass(ss->cache) ||
       !(brush->flag & BRUSH_ORIGINAL_PLANE) || !(brush->flag & BRUSH_ORIGINAL_NORMAL))) {
    switch (brush->sculpt_plane) {
      case SCULPT_DISP_DIR_VIEW:
        copy_v3_v3(r_area_no, ss->cache->true_view_normal);
        break;

      case SCULPT_DISP_DIR_X:
        ARRAY_SET_ITEMS(r_area_no, 1.0f, 0.0f, 0.0f);
        break;

      case SCULPT_DISP_DIR_Y:
        ARRAY_SET_ITEMS(r_area_no, 0.0f, 1.0f, 0.0f);
        break;

      case SCULPT_DISP_DIR_Z:
        ARRAY_SET_ITEMS(r_area_no, 0.0f, 0.0f, 1.0f);
        break;

      case SCULPT_DISP_DIR_AREA:
        SCULPT_calc_area_normal_and_center(sd, ob, nodes, totnode, r_area_no, r_area_co);
        if (brush->falloff_shape == PAINT_FALLOFF_SHAPE_TUBE) {
          project_plane_v3_v3v3(r_area_no, r_area_no, ss->cache->view_normal);
          normalize_v3(r_area_no);
        }
        break;

      default:
        break;
    }

    /* For flatten center. */
    /* Flatten center has not been calculated yet if we are not using the area normal. */
    if (brush->sculpt_plane != SCULPT_DISP_DIR_AREA) {
      SCULPT_calc_area_center(sd, ob, nodes, totnode, r_area_co);
    }

    /* For area normal. */
    if ((!SCULPT_stroke_is_first_brush_step_of_symmetry_pass(ss->cache)) &&
        (brush->flag & BRUSH_ORIGINAL_NORMAL)) {
      copy_v3_v3(r_area_no, ss->cache->sculpt_normal);
    }
    else {
      copy_v3_v3(ss->cache->sculpt_normal, r_area_no);
    }

    /* For flatten center. */
    if ((!SCULPT_stroke_is_first_brush_step_of_symmetry_pass(ss->cache)) &&
        (brush->flag & BRUSH_ORIGINAL_PLANE)) {
      copy_v3_v3(r_area_co, ss->cache->last_center);
    }
    else {
      copy_v3_v3(ss->cache->last_center, r_area_co);
    }
  }
  else {
    /* For area normal. */
    copy_v3_v3(r_area_no, ss->cache->sculpt_normal);

    /* For flatten center. */
    copy_v3_v3(r_area_co, ss->cache->last_center);

    /* For area normal. */
    flip_v3(r_area_no, ss->cache->mirror_symmetry_pass);

    /* For flatten center. */
    flip_v3(r_area_co, ss->cache->mirror_symmetry_pass);

    /* For area normal. */
    mul_m4_v3(ss->cache->symm_rot_mat, r_area_no);

    /* For flatten center. */
    mul_m4_v3(ss->cache->symm_rot_mat, r_area_co);

    /* Shift the plane for the current tile. */
    add_v3_v3(r_area_co, ss->cache->plane_offset);
  }
}

int SCULPT_plane_trim(const StrokeCache *cache, const Brush *brush, const float val[3])
{
  return (!(cache->use_plane_trim) ||
          ((dot_v3v3(val, val) <= cache->radius_squared * cache->plane_trim_squared)));
}

int SCULPT_plane_point_side(const float co[3], const float plane[4])
{
  float d = plane_point_side_v3(plane, co);
  return d <= 0.0f;
}

float SCULPT_brush_plane_offset_get(Sculpt *sd, SculptSession *ss)
{
  Brush *brush = BKE_paint_brush(&sd->paint);

  float rv = brush->plane_offset;

  if (brush->flag & BRUSH_OFFSET_PRESSURE) {
    rv *= ss->cache->pressure;
  }

  return rv;
}

/** \} */

static void do_gravity_task_cb_ex(void *__restrict userdata,
                                  const int n,
                                  const TaskParallelTLS *__restrict tls)
{
  SculptThreadedTaskData *data = userdata;
  SculptSession *ss = data->ob->sculpt;
  const Brush *brush = data->brush;
  float *offset = data->offset;

  PBVHVertexIter vd;
  float(*proxy)[3];

  proxy = BKE_pbvh_node_add_proxy(ss->pbvh, data->nodes[n])->co;

  SculptBrushTest test;
  SculptBrushTestFn sculpt_brush_test_sq_fn = SCULPT_brush_test_init_with_falloff_shape(
      ss, &test, data->brush->falloff_shape);
  const int thread_id = BLI_task_parallel_thread_id(tls);

  BKE_pbvh_vertex_iter_begin (ss->pbvh, data->nodes[n], vd, PBVH_ITER_UNIQUE) {
    if (!sculpt_brush_test_sq_fn(&test, vd.co)) {
      continue;
    }
    const float fade = SCULPT_brush_strength_factor(ss,
                                                    brush,
                                                    vd.co,
                                                    sqrtf(test.dist),
                                                    vd.no,
                                                    vd.fno,
                                                    vd.mask ? *vd.mask : 0.0f,
                                                    vd.vertex,
                                                    thread_id);

    mul_v3_v3fl(proxy[vd.i], offset, fade);

    if (vd.mvert) {
      vd.mvert->flag |= ME_VERT_PBVH_UPDATE;
    }
  }
  BKE_pbvh_vertex_iter_end;
}

static void do_gravity(Sculpt *sd, Object *ob, PBVHNode **nodes, int totnode, float bstrength)
{
  SculptSession *ss = ob->sculpt;
  Brush *brush = BKE_paint_brush(&sd->paint);

  float offset[3];
  float gravity_vector[3];

  mul_v3_v3fl(gravity_vector, ss->cache->gravity_direction, -ss->cache->radius_squared);

  /* Offset with as much as possible factored in already. */
  mul_v3_v3v3(offset, gravity_vector, ss->cache->scale);
  mul_v3_fl(offset, bstrength);

  /* Threaded loop over nodes. */
  SculptThreadedTaskData data = {
      .sd = sd,
      .ob = ob,
      .brush = brush,
      .nodes = nodes,
      .offset = offset,
  };

  TaskParallelSettings settings;
  BKE_pbvh_parallel_range_settings(&settings, true, totnode);
  BLI_task_parallel_range(0, totnode, &data, do_gravity_task_cb_ex, &settings);
}

void SCULPT_vertcos_to_key(Object *ob, KeyBlock *kb, const float (*vertCos)[3])
{
  Mesh *me = (Mesh *)ob->data;
  float(*ofs)[3] = NULL;
  int a;
  const int kb_act_idx = ob->shapenr - 1;
  KeyBlock *currkey;

  /* For relative keys editing of base should update other keys. */
  if (BKE_keyblock_is_basis(me->key, kb_act_idx)) {
    ofs = BKE_keyblock_convert_to_vertcos(ob, kb);

    /* Calculate key coord offsets (from previous location). */
    for (a = 0; a < me->totvert; a++) {
      sub_v3_v3v3(ofs[a], vertCos[a], ofs[a]);
    }

    /* Apply offsets on other keys. */
    for (currkey = me->key->block.first; currkey; currkey = currkey->next) {
      if ((currkey != kb) && (currkey->relative == kb_act_idx)) {
        BKE_keyblock_update_from_offset(ob, currkey, ofs);
      }
    }

    MEM_freeN(ofs);
  }

  /* Modifying of basis key should update mesh. */
  if (kb == me->key->refkey) {
    MVert *mvert = me->mvert;

    for (a = 0; a < me->totvert; a++, mvert++) {
      copy_v3_v3(mvert->co, vertCos[a]);
    }

    BKE_mesh_calc_normals(me);
  }

  /* Apply new coords on active key block, no need to re-allocate kb->data here! */
  BKE_keyblock_update_from_vertcos(ob, kb, vertCos);
}

static void topology_undopush_cb(PBVHNode *node, void *data)
{
  SculptSearchSphereData *sdata = (SculptSearchSphereData *)data;

  SCULPT_ensure_dyntopo_node_undo(
      sdata->ob,
      node,
      SCULPT_get_tool(sdata->ob->sculpt, sdata->brush) == SCULPT_TOOL_MASK ? SCULPT_UNDO_MASK :
                                                                             SCULPT_UNDO_COORDS,
      0);

  BKE_pbvh_node_mark_update(node);
}

int SCULPT_get_symmetry_pass(const SculptSession *ss)
{
  int symidx = ss->cache->mirror_symmetry_pass + (ss->cache->radial_symmetry_pass * 8);

  if (symidx >= SCULPT_MAX_SYMMETRY_PASSES) {
    symidx = SCULPT_MAX_SYMMETRY_PASSES - 1;
  }

  return symidx;
}

typedef struct DynTopoAutomaskState {
  AutomaskingCache *cache;
  SculptSession *ss;
  AutomaskingCache _fixed;
  bool free_automasking;
} DynTopoAutomaskState;

static float sculpt_topology_automasking_cb(SculptVertRef vertex, void *vdata)
{
  DynTopoAutomaskState *state = (DynTopoAutomaskState *)vdata;
  float mask = SCULPT_automasking_factor_get(state->cache, state->ss, vertex);
  float mask2 = 1.0f - SCULPT_vertex_mask_get(state->ss, vertex);

  return mask * mask2;
}

static float sculpt_topology_automasking_mask_cb(SculptVertRef vertex, void *vdata)
{
  DynTopoAutomaskState *state = (DynTopoAutomaskState *)vdata;
  return 1.0f - SCULPT_vertex_mask_get(state->ss, vertex);
}

bool SCULPT_dyntopo_automasking_init(const SculptSession *ss,
                                     Sculpt *sd,
                                     const Brush *br,
                                     Object *ob,
                                     DyntopoMaskCB *r_mask_cb,
                                     void **r_mask_cb_data)
{
  if (!SCULPT_is_automasking_enabled(sd, ss, br)) {
    if (CustomData_has_layer(&ss->bm->vdata, CD_PAINT_MASK)) {
      DynTopoAutomaskState *state = MEM_callocN(sizeof(DynTopoAutomaskState),
                                                "DynTopoAutomaskState");

      if (!ss->cache) {
        state->cache = SCULPT_automasking_cache_init(sd, br, ob);
      }
      else {
        state->cache = ss->cache->automasking;
      }

      state->ss = (SculptSession *)ss;

      *r_mask_cb_data = (void *)state;
      *r_mask_cb = sculpt_topology_automasking_mask_cb;

      return true;
    }
    else {
      *r_mask_cb = NULL;
      *r_mask_cb_data = NULL;
      return false;
    }
  }

  DynTopoAutomaskState *state = MEM_callocN(sizeof(DynTopoAutomaskState), "DynTopoAutomaskState");
  if (!ss->cache) {
    state->cache = SCULPT_automasking_cache_init(sd, br, ob);
    state->free_automasking = true;
  }
  else {
    state->cache = ss->cache->automasking;
  }

  state->ss = (SculptSession *)ss;

  *r_mask_cb_data = (void *)state;
  *r_mask_cb = sculpt_topology_automasking_cb;

  return true;
}

void SCULPT_dyntopo_automasking_end(void *mask_data)
{
  MEM_SAFE_FREE(mask_data);
}

/* Note: we do the topology update before any brush actions to avoid
 * issues with the proxies. The size of the proxy can't change, so
 * topology must be updated first. */
static void sculpt_topology_update(Sculpt *sd,
                                   Object *ob,
                                   Brush *brush,
                                   UnifiedPaintSettings *UNUSED(ups),
                                   void *UNUSED(userdata))
{
  SculptSession *ss = ob->sculpt;

  /* build brush radius scale */
  float radius_scale = 1.0f;

  /* Build a list of all nodes that are potentially within the brush's area of influence. */
  const bool use_original = sculpt_tool_needs_original(SCULPT_get_tool(ss, brush)) ?
                                true :
                                ss->cache->original;

  /* Free index based vertex info as it will become invalid after modifying the topology during
   * the stroke. */
  MEM_SAFE_FREE(ss->vertex_info.boundary);
  MEM_SAFE_FREE(ss->vertex_info.symmetrize_map);
  MEM_SAFE_FREE(ss->vertex_info.connected_component);

  PBVHTopologyUpdateMode mode = 0;
  float location[3];

  int dyntopo_mode = SCULPT_get_int(ss, dyntopo_mode, sd, brush);
  int dyntopo_detail_mode = SCULPT_get_int(ss, dyntopo_detail_mode, sd, brush);

  if (dyntopo_detail_mode != DYNTOPO_DETAIL_MANUAL) {
    if (dyntopo_mode & DYNTOPO_SUBDIVIDE) {
      mode |= PBVH_Subdivide;
    }
    else if (dyntopo_mode & DYNTOPO_LOCAL_SUBDIVIDE) {
      mode |= PBVH_LocalSubdivide | PBVH_Subdivide;
    }

    if (dyntopo_mode & DYNTOPO_COLLAPSE) {
      mode |= PBVH_Collapse;
    }
    else if (dyntopo_mode & DYNTOPO_LOCAL_COLLAPSE) {
      mode |= PBVH_LocalCollapse | PBVH_Collapse;
    }
  }

  if (dyntopo_mode & DYNTOPO_CLEANUP) {
    mode |= PBVH_Cleanup;
  }

  SculptSearchSphereData sdata = {
      .ss = ss,
      .sd = sd,
      .ob = ob,
      .radius_squared = square_f(ss->cache->radius * radius_scale * 1.25f),
      .original = use_original,
      .ignore_fully_ineffective = SCULPT_get_tool(ss, brush) != SCULPT_TOOL_MASK,
      .center = NULL,
      .brush = brush};

  int symidx = SCULPT_get_symmetry_pass(ss);

  bool modified;
  void *mask_cb_data;
  DyntopoMaskCB mask_cb;

  BKE_pbvh_set_bm_log(ss->pbvh, ss->bm_log);

  SCULPT_dyntopo_automasking_init(ss, sd, brush, ob, &mask_cb, &mask_cb_data);

  int actv = -1, actf = -1;

  if (ss->active_vertex_index.i != SCULPT_REF_NONE) {
    actv = BM_ELEM_GET_ID(ss->bm, (BMElem *)ss->active_vertex_index.i);
  }

  if (ss->active_face_index.i != SCULPT_REF_NONE) {
    actf = BM_ELEM_GET_ID(ss->bm, (BMElem *)ss->active_face_index.i);
  }

  /* do nodes under the brush cursor */
  modified = BKE_pbvh_bmesh_update_topology_nodes(
      ss->pbvh,
      SCULPT_search_sphere_cb,
      topology_undopush_cb,
      &sdata,
      mode,
      ss->cache->location,
      ss->cache->view_normal,
      ss->cache->radius * radius_scale,
      (brush->flag & BRUSH_FRONTFACE) != 0,
      (brush->falloff_shape != PAINT_FALLOFF_SHAPE_SPHERE),
      symidx,
      DYNTOPO_HAS_DYNAMIC_SPLIT(SCULPT_get_tool(ss, brush)),
      mask_cb,
      mask_cb_data,
      SCULPT_get_int(ss, dyntopo_disable_smooth, sd, brush));

  SCULPT_dyntopo_automasking_end(mask_cb_data);

  if (actv != -1) {
    BMVert *v = (BMVert *)BM_ELEM_FROM_ID_SAFE(ss->bm, actv);

    if (v && v->head.htype == BM_VERT) {
      ss->active_vertex_index.i = (intptr_t)v;
    }
    else {
      ss->active_vertex_index.i = SCULPT_REF_NONE;
    }
  }

  if (actf != -1) {
    BMFace *f = (BMFace *)BM_ELEM_FROM_ID_SAFE(ss->bm, actf);

    if (f && f->head.htype == BM_FACE) {
      ss->active_face_index.i = (intptr_t)f;
    }
    else {
      ss->active_face_index.i = SCULPT_REF_NONE;
    }
  }

  /* Update average stroke position. */
  copy_v3_v3(location, ss->cache->true_location);
  mul_m4_v3(ob->obmat, location);

  ss->totfaces = ss->totpoly = ss->bm->totface;
  ss->totvert = ss->bm->totvert;
}

static void do_check_origco_cb(void *__restrict userdata,
                               const int n,
                               const TaskParallelTLS *__restrict UNUSED(tls))
{
  SculptThreadedTaskData *data = userdata;
  SculptSession *ss = data->ob->sculpt;
  PBVHVertexIter vd;

  bool modified = false;

  BKE_pbvh_vertex_iter_begin (ss->pbvh, data->nodes[n], vd, PBVH_ITER_UNIQUE) {
    modified |= SCULPT_vertex_check_origdata(ss, vd.vertex);
  }
  BKE_pbvh_vertex_iter_end;

  if (modified) {
    BKE_pbvh_node_mark_original_update(data->nodes[n]);
  }
}

static void do_brush_action_task_cb(void *__restrict userdata,
                                    const int n,
                                    const TaskParallelTLS *__restrict UNUSED(tls))
{
  SculptThreadedTaskData *data = userdata;
  SculptSession *ss = data->ob->sculpt;

  /* Face Sets modifications do a single undo push */
  if (ELEM(SCULPT_get_tool(ss, data->brush), SCULPT_TOOL_DRAW_FACE_SETS, SCULPT_TOOL_AUTO_FSET)) {
    BKE_pbvh_node_mark_redraw(data->nodes[n]);
    /* Draw face sets in smooth mode moves the vertices. */
    if (ss->cache->alt_smooth) {
      SCULPT_undo_push_node(data->ob, data->nodes[n], SCULPT_UNDO_COORDS);
      BKE_pbvh_node_mark_update(data->nodes[n]);
    }
  }
  else if (SCULPT_get_tool(ss, data->brush) == SCULPT_TOOL_ARRAY) {
    /* Do nothing, array brush does a single geometry undo push. */
  }
  else if (SCULPT_get_tool(ss, data->brush) == SCULPT_TOOL_MASK) {
    SCULPT_undo_push_node(data->ob, data->nodes[n], SCULPT_UNDO_MASK);
    BKE_pbvh_node_mark_update_mask(data->nodes[n]);
  }
  else if (ELEM(SCULPT_get_tool(ss, data->brush), SCULPT_TOOL_PAINT, SCULPT_TOOL_SMEAR)) {
    if (!ss->bm) {
      if (data->brush->vcol_boundary_factor > 0.0f) {
        SCULPT_undo_push_node(data->ob, data->nodes[n], SCULPT_UNDO_COORDS);
      }

      SCULPT_undo_push_node(data->ob, data->nodes[n], SCULPT_UNDO_COLOR);
    }

    BKE_pbvh_node_mark_update_color(data->nodes[n]);
  }
  else {
    if (!ss->bm) {
      SCULPT_undo_push_node(data->ob, data->nodes[n], SCULPT_UNDO_COORDS);
    }
    BKE_pbvh_node_mark_update(data->nodes[n]);
  }
}

static bool brush_uses_commandlist(Brush *brush, int tool)
{
  bool ok = false;

  switch (tool) {
    case SCULPT_TOOL_DRAW:
    case SCULPT_TOOL_DRAW_SHARP:
    case SCULPT_TOOL_CLAY_STRIPS:
    case SCULPT_TOOL_CLAY:
    case SCULPT_TOOL_CREASE:
    case SCULPT_TOOL_ROTATE:
    case SCULPT_TOOL_ELASTIC_DEFORM:
    case SCULPT_TOOL_FAIRING:
    case SCULPT_TOOL_FILL:
    case SCULPT_TOOL_BLOB:
    case SCULPT_TOOL_FLATTEN:
    case SCULPT_TOOL_GRAB:
    case SCULPT_TOOL_LAYER:
    case SCULPT_TOOL_DRAW_FACE_SETS:
    case SCULPT_TOOL_CLOTH:
    case SCULPT_TOOL_SMOOTH:
    case SCULPT_TOOL_PINCH:
    case SCULPT_TOOL_SIMPLIFY:
    case SCULPT_TOOL_SNAKE_HOOK:
    case SCULPT_TOOL_SLIDE_RELAX:
    case SCULPT_TOOL_RELAX:
    case SCULPT_TOOL_INFLATE:
    case SCULPT_TOOL_PAINT:
    case SCULPT_TOOL_TWIST:
    case SCULPT_TOOL_SMEAR:
      ok = true;
      break;
  }

  ok = ok && !(brush->flag & (BRUSH_ANCHORED | BRUSH_DRAG_DOT));

  return ok;
}

void do_brush_action(
    Sculpt *sd, Object *ob, Brush *brush, UnifiedPaintSettings *ups, void *UNUSED(userdata))
{
  SculptSession *ss = ob->sculpt;

  int totnode;
  PBVHNode **nodes;

  float radius_scale = 1.0f;

  if (!ELEM(SCULPT_get_tool(ss, brush), SCULPT_TOOL_SMOOTH, SCULPT_TOOL_MASK) &&
      brush->autosmooth_factor > 0 && brush->autosmooth_radius_factor != 1.0f) {
    radius_scale = MAX2(radius_scale, brush->autosmooth_radius_factor);
  }

  if (sculpt_brush_use_topology_rake(ss, brush)) {
    radius_scale = MAX2(radius_scale, brush->topology_rake_radius_factor);
  }

  /* Check for unsupported features. */
  PBVHType type = BKE_pbvh_type(ss->pbvh);
  if (ELEM(SCULPT_get_tool(ss, brush), SCULPT_TOOL_PAINT, SCULPT_TOOL_SMEAR) &&
      !ELEM(type, PBVH_BMESH, PBVH_FACES)) {
    return;
  }

  if (SCULPT_get_tool(ss, brush) == SCULPT_TOOL_ARRAY && !ELEM(type, PBVH_FACES, PBVH_BMESH)) {
    return;
  }

  /* Build a list of all nodes that are potentially within the brush's area of influence */
  const bool use_original = sculpt_tool_needs_original(SCULPT_get_tool(ss, brush)) ?
                                true :
                                ss->cache->original;

  if (SCULPT_tool_needs_all_pbvh_nodes(brush)) {
    /* These brushes need to update all nodes as they are not constrained by the brush radius */
    BKE_pbvh_search_gather(ss->pbvh, NULL, NULL, &nodes, &totnode);
  }
  else if (SCULPT_get_tool(ss, brush) == SCULPT_TOOL_CLOTH) {
    nodes = SCULPT_cloth_brush_affected_nodes_gather(ss, brush, &totnode);
  }
  else {
    /* With these options enabled not all required nodes are inside the original brush radius, so
     * the brush can produce artifacts in some situations. */
    if (SCULPT_get_tool(ss, brush) == SCULPT_TOOL_DRAW && brush->flag & BRUSH_ORIGINAL_NORMAL) {
      radius_scale = MAX2(radius_scale, 2.0f);
    }
    nodes = sculpt_pbvh_gather_generic(ob, sd, brush, use_original, radius_scale * 1.2, &totnode);
  }

  /* Draw Face Sets in draw mode makes a single undo push, in alt-smooth mode deforms the
   * vertices and uses regular coords undo. */
  /* It also assigns the paint_face_set here as it needs to be done regardless of the stroke type
   * and the number of nodes under the brush influence. */
  if (SCULPT_get_tool(ss, brush) == SCULPT_TOOL_DRAW_FACE_SETS &&
      SCULPT_stroke_is_first_brush_step(ss->cache) && !ss->cache->alt_smooth) {

    // faceset undo node is created below for pbvh_bmesh
    if (BKE_pbvh_type(ss->pbvh) != PBVH_BMESH) {
      SCULPT_undo_push_node(ob, NULL, SCULPT_UNDO_FACE_SETS);
    }

    if (ss->cache->invert) {
      /* When inverting the brush, pick the paint face mask ID from the mesh. */
      ss->cache->paint_face_set = SCULPT_active_face_set_get(ss);
    }
    else {
      /* By default create a new Face Sets. */
      ss->cache->paint_face_set = SCULPT_face_set_next_available_get(ss);
    }
  }

  /*
   * Check that original data is for anchored and drag dot modes
   */
  if (brush->flag & (BRUSH_ANCHORED | BRUSH_DRAG_DOT)) {
    if (SCULPT_stroke_is_first_brush_step(ss->cache) &&
        SCULPT_get_tool(ss, brush) == SCULPT_TOOL_DRAW_FACE_SETS) {

      SCULPT_face_ensure_original(ss, ob);

      for (int i = 0; i < ss->totfaces; i++) {
        SculptFaceRef face = BKE_pbvh_table_index_to_face(ss->pbvh, i);
        SCULPT_face_check_origdata(ss, face);
      }
    }

    for (int i = 0; i < totnode; i++) {
      PBVHVertexIter vd;

      BKE_pbvh_vertex_iter_begin (ss->pbvh, nodes[i], vd, PBVH_ITER_UNIQUE) {
        SCULPT_vertex_check_origdata(ss, vd.vertex);
      }
      BKE_pbvh_vertex_iter_end;
    }
  }

  /* Initialize automasking cache. For anchored brushes with spherical falloff, we start off with
   * zero radius, thus we have no pbvh nodes on the first brush step. */
  if (totnode ||
      ((brush->falloff_shape == PAINT_FALLOFF_SHAPE_SPHERE) && (brush->flag & BRUSH_ANCHORED))) {
    if (SCULPT_stroke_is_first_brush_step(ss->cache)) {
      if (SCULPT_is_automasking_enabled(sd, ss, brush)) {
        ss->cache->automasking = SCULPT_automasking_cache_init(sd, brush, ob);
      }
    }
  }

  /* Only act if some verts are inside the brush area. */
  if (totnode == 0) {
    return;
  }
  float location[3];

  // dyntopo can't push undo nodes inside a thread
  if (ss->bm) {
    if (ELEM(SCULPT_get_tool(ss, brush), SCULPT_TOOL_PAINT, SCULPT_TOOL_SMEAR)) {
      for (int i = 0; i < totnode; i++) {
        int other = brush->vcol_boundary_factor > 0.0f ? SCULPT_UNDO_COORDS : -1;

        SCULPT_ensure_dyntopo_node_undo(ob, nodes[i], SCULPT_UNDO_COLOR, other);
        BKE_pbvh_node_mark_update_color(nodes[i]);
      }
    }
    else if (SCULPT_get_tool(ss, brush) == SCULPT_TOOL_DRAW_FACE_SETS) {
      for (int i = 0; i < totnode; i++) {
        if (ss->cache->alt_smooth) {
          SCULPT_ensure_dyntopo_node_undo(ob, nodes[i], SCULPT_UNDO_FACE_SETS, SCULPT_UNDO_COORDS);
        }
        else {
          SCULPT_ensure_dyntopo_node_undo(ob, nodes[i], SCULPT_UNDO_FACE_SETS, -1);
        }

        BKE_pbvh_node_mark_update(nodes[i]);
      }
    }
    else if (SCULPT_get_tool(ss, brush) != SCULPT_TOOL_ARRAY) {
      for (int i = 0; i < totnode; i++) {
        SCULPT_ensure_dyntopo_node_undo(ob, nodes[i], SCULPT_UNDO_COORDS, -1);

        BKE_pbvh_node_mark_update(nodes[i]);
      }
    }
  }
  else {
    SculptThreadedTaskData task_data = {
        .sd = sd,
        .ob = ob,
        .brush = brush,
        .nodes = nodes,
    };

    TaskParallelSettings settings;
    BKE_pbvh_parallel_range_settings(&settings, true, totnode);
    BLI_task_parallel_range(0, totnode, &task_data, do_brush_action_task_cb, &settings);
  }

  if (sculpt_brush_needs_normal(ss, brush)) {
    update_sculpt_normal(sd, ob, nodes, totnode);
  }

  if (brush->mtex.brush_map_mode == MTEX_MAP_MODE_AREA) {
    update_brush_local_mat(sd, ob);
  }

  if (SCULPT_get_tool(ss, brush) == SCULPT_TOOL_POSE &&
      SCULPT_stroke_is_first_brush_step(ss->cache)) {
    SCULPT_pose_brush_init(sd, ob, ss, brush);
  }

  if (SCULPT_get_int(ss, deform_target, sd, brush) == BRUSH_DEFORM_TARGET_CLOTH_SIM) {
    if (!ss->cache->cloth_sim) {
      ss->cache->cloth_sim = SCULPT_cloth_brush_simulation_create(
          ss,
          ob,
          1.0f,
          1.0f,
          0.0f,
          SCULPT_get_bool(ss, cloth_use_collision, sd, brush),
          true,
          SCULPT_get_bool(ss, cloth_solve_bending, sd, brush));
      ss->cache->cloth_sim->bend_stiffness = SCULPT_get_float(
          ss, cloth_bending_stiffness, sd, brush);
      SCULPT_cloth_brush_simulation_init(ss, ss->cache->cloth_sim);
    }
    SCULPT_cloth_brush_store_simulation_state(ss, ss->cache->cloth_sim);
    SCULPT_cloth_brush_ensure_nodes_constraints(
        sd, ob, nodes, totnode, ss->cache->cloth_sim, ss->cache->location, FLT_MAX);
  }

  bool invert = ss->cache->pen_flip || ss->cache->invert || brush->flag & BRUSH_DIR_IN;

  SCULPT_replay_log_append(sd, ss, ob);

  /* Apply one type of brush action. */
  switch (SCULPT_get_tool(ss, brush)) {
    case SCULPT_TOOL_DRAW:
      SCULPT_do_draw_brush(sd, ob, nodes, totnode);
      break;
    case SCULPT_TOOL_SMOOTH:
      if (brush->smooth_deform_type == BRUSH_SMOOTH_DEFORM_LAPLACIAN) {
        SCULPT_do_smooth_brush(
            sd,
            ob,
            nodes,
            totnode,
            brush->autosmooth_projection,
            SCULPT_stroke_needs_original(
                brush));  // TODO: extract need original from commandlist and not parent brush
      }
      else if (brush->smooth_deform_type == BRUSH_SMOOTH_DEFORM_SURFACE) {
        SCULPT_do_surface_smooth_brush(sd, ob, nodes, totnode);
      }
      else if (brush->smooth_deform_type == BRUSH_SMOOTH_DEFORM_DIRECTIONAL) {
        SCULPT_do_directional_smooth_brush(sd, ob, nodes, totnode);
      }
      else if (brush->smooth_deform_type == BRUSH_SMOOTH_DEFORM_UNIFORM_WEIGHTS) {
        SCULPT_do_uniform_weights_smooth_brush(sd, ob, nodes, totnode);
      }
      break;
    case SCULPT_TOOL_CREASE:
      SCULPT_do_crease_brush(sd, ob, nodes, totnode);
      break;
    case SCULPT_TOOL_BLOB:
      SCULPT_do_crease_brush(sd, ob, nodes, totnode);
      break;
    case SCULPT_TOOL_PINCH:
      SCULPT_do_pinch_brush(sd, ob, nodes, totnode);
      break;
    case SCULPT_TOOL_INFLATE:
      SCULPT_do_inflate_brush(sd, ob, nodes, totnode);
      break;
    case SCULPT_TOOL_GRAB:
      SCULPT_do_grab_brush(sd, ob, nodes, totnode);
      break;
    case SCULPT_TOOL_ROTATE:
      SCULPT_do_rotate_brush(sd, ob, nodes, totnode);
      break;
    case SCULPT_TOOL_SNAKE_HOOK:
      SCULPT_do_snake_hook_brush(sd, ob, nodes, totnode);
      break;
    case SCULPT_TOOL_NUDGE:
      SCULPT_do_nudge_brush(sd, ob, nodes, totnode);
      break;
    case SCULPT_TOOL_THUMB:
      SCULPT_do_thumb_brush(sd, ob, nodes, totnode);
      break;
    case SCULPT_TOOL_LAYER:
      SCULPT_do_layer_brush(sd, ob, nodes, totnode);
      break;
    case SCULPT_TOOL_FLATTEN:
      SCULPT_do_flatten_brush(sd, ob, nodes, totnode);
      break;
    case SCULPT_TOOL_CLAY:
      SCULPT_do_clay_brush(sd, ob, nodes, totnode);
      break;
    case SCULPT_TOOL_CLAY_STRIPS:
      SCULPT_do_clay_strips_brush(sd, ob, nodes, totnode);
      break;
    case SCULPT_TOOL_TWIST:
      SCULPT_do_twist_brush(sd, ob, nodes, totnode);
      break;
    case SCULPT_TOOL_MULTIPLANE_SCRAPE:
      SCULPT_do_multiplane_scrape_brush(sd, ob, nodes, totnode);
      break;
    case SCULPT_TOOL_CLAY_THUMB:
      SCULPT_do_clay_thumb_brush(sd, ob, nodes, totnode);
      break;
    case SCULPT_TOOL_FILL:
      if (invert && brush->flag & BRUSH_INVERT_TO_SCRAPE_FILL) {
        SCULPT_do_scrape_brush(sd, ob, nodes, totnode);
      }
      else {
        SCULPT_do_fill_brush(sd, ob, nodes, totnode);
      }
      break;
    case SCULPT_TOOL_SCRAPE:
      if (invert && brush->flag & BRUSH_INVERT_TO_SCRAPE_FILL) {
        SCULPT_do_fill_brush(sd, ob, nodes, totnode);
      }
      else {
        SCULPT_do_scrape_brush(sd, ob, nodes, totnode);
      }
      break;
    case SCULPT_TOOL_MASK:
      SCULPT_do_mask_brush(sd, ob, nodes, totnode);
      break;
    case SCULPT_TOOL_POSE:
      SCULPT_do_pose_brush(sd, ob, nodes, totnode);
      break;
    case SCULPT_TOOL_DRAW_SHARP:
      SCULPT_do_draw_sharp_brush(sd, ob, nodes, totnode);
      break;
    case SCULPT_TOOL_ELASTIC_DEFORM:
      SCULPT_do_elastic_deform_brush(sd, ob, nodes, totnode);
      break;
    case SCULPT_TOOL_SLIDE_RELAX:
      SCULPT_do_slide_brush(sd, ob, nodes, totnode);
      break;
    case SCULPT_TOOL_RELAX:
      SCULPT_do_relax_brush(sd, ob, nodes, totnode);
      break;
    case SCULPT_TOOL_BOUNDARY:
      SCULPT_do_boundary_brush(sd, ob, nodes, totnode);
      break;
    case SCULPT_TOOL_CLOTH:
      SCULPT_do_cloth_brush(sd, ob, nodes, totnode);
      break;
    case SCULPT_TOOL_DRAW_FACE_SETS:
      SCULPT_do_draw_face_sets_brush(sd, ob, nodes, totnode);
      break;
    case SCULPT_TOOL_DISPLACEMENT_ERASER:
      SCULPT_do_displacement_eraser_brush(sd, ob, nodes, totnode);
      break;
    case SCULPT_TOOL_DISPLACEMENT_SMEAR:
      SCULPT_do_displacement_smear_brush(sd, ob, nodes, totnode);
      break;
    case SCULPT_TOOL_PAINT:
      SCULPT_do_paint_brush(sd, ob, nodes, totnode);
      break;
    case SCULPT_TOOL_SMEAR:
      SCULPT_do_smear_brush(sd, ob, nodes, totnode);
      break;
    case SCULPT_TOOL_FAIRING:
      SCULPT_do_fairing_brush(sd, ob, nodes, totnode);
      break;
    case SCULPT_TOOL_SCENE_PROJECT:
      SCULPT_do_scene_project_brush(sd, ob, nodes, totnode);
      break;
    case SCULPT_TOOL_SYMMETRIZE:
      SCULPT_do_symmetrize_brush(sd, ob, nodes, totnode);
      break;
    case SCULPT_TOOL_ARRAY:
      SCULPT_do_array_brush(sd, ob, nodes, totnode);
    case SCULPT_TOOL_VCOL_BOUNDARY:
      SCULPT_smooth_vcol_boundary(sd, ob, nodes, totnode, ss->cache->bstrength);
      break;
    case SCULPT_TOOL_UV_SMOOTH:
      SCULPT_uv_brush(sd, ob, nodes, totnode);
      break;
    case SCULPT_TOOL_ENHANCE_DETAILS:
      SCULPT_enhance_details_brush(
          sd, ob, nodes, totnode, SCULPT_get_int(ss, enhance_detail_presteps, sd, brush));
      break;
    case SCULPT_TOOL_DISPLACEMENT_HEAL:
      SCULPT_do_displacement_heal_brush(sd, ob, nodes, totnode);
      break;
  }

  bool apply_autosmooth = !ELEM(SCULPT_get_tool(ss, brush),
                                SCULPT_TOOL_BOUNDARY,
                                SCULPT_TOOL_SMOOTH,
                                SCULPT_TOOL_MASK) &&
                          brush->autosmooth_factor > 0;

  if (brush->flag2 & BRUSH_CUSTOM_AUTOSMOOTH_SPACING) {
    float spacing = (float)brush->autosmooth_spacing / 100.0f;

    apply_autosmooth = apply_autosmooth &&
                       paint_stroke_apply_subspacing(
                           ss->cache->stroke,
                           spacing,
                           PAINT_MODE_SCULPT,
                           &ss->cache->last_smooth_t[SCULPT_get_symmetry_pass(ss)]);
  }

  if (apply_autosmooth) {
    float start_radius = ss->cache->radius;

    if (brush->autosmooth_radius_factor != 1.0f) {
      // note that we expanded the pbvh node search radius earlier in this function
      // so we just have to adjust the brush radius that's inside ss->cache

      ss->cache->radius *= brush->autosmooth_radius_factor;
      ss->cache->radius_squared = ss->cache->radius * ss->cache->radius;
    }

    if (brush->flag & BRUSH_INVERSE_SMOOTH_PRESSURE) {
      SCULPT_smooth(sd,
                    ob,
                    nodes,
                    totnode,
                    brush->autosmooth_factor * (1.0f - ss->cache->pressure),
                    false,
                    brush->autosmooth_projection,
                    false);
    }
    else {
      SCULPT_smooth(sd,
                    ob,
                    nodes,
                    totnode,
                    brush->autosmooth_factor,
                    false,
                    brush->autosmooth_projection,
                    false);
    }

    if (brush->autosmooth_radius_factor != 1.0f) {
      ss->cache->radius = start_radius;
      ss->cache->radius_squared = ss->cache->radius * ss->cache->radius;
    }
  }

  bool use_topology_rake = sculpt_brush_use_topology_rake(ss, brush);

  if (brush->flag2 & BRUSH_CUSTOM_TOPOLOGY_RAKE_SPACING) {
    float spacing = (float)brush->topology_rake_spacing / 100.0f;

    use_topology_rake = use_topology_rake &&
                        paint_stroke_apply_subspacing(
                            ss->cache->stroke,
                            spacing,
                            PAINT_MODE_SCULPT,
                            &ss->cache->last_rake_t[SCULPT_get_symmetry_pass(ss)]);
  }

  if (use_topology_rake) {
    float start_radius = ss->cache->radius;

    if (brush->topology_rake_radius_factor != 1.0f) {
      // note that we expanded the pbvh node search radius earlier in this function
      // so we just have to adjust the brush radius that's inside ss->cache

      ss->cache->radius *= brush->topology_rake_radius_factor;
      ss->cache->radius_squared = ss->cache->radius * ss->cache->radius;
    }

    SCULPT_bmesh_topology_rake(
        sd, ob, nodes, totnode, brush->topology_rake_factor, SCULPT_stroke_needs_original(brush));

    if (brush->topology_rake_radius_factor != 1.0f) {
      ss->cache->radius = start_radius;
      ss->cache->radius_squared = ss->cache->radius * ss->cache->radius;
    }
  }

  /* The cloth brush adds the gravity as a regular force and it is processed in the solver. */
  if (ss->cache->supports_gravity && !ELEM(SCULPT_get_tool(ss, brush),
                                           SCULPT_TOOL_CLOTH,
                                           SCULPT_TOOL_DRAW_FACE_SETS,
                                           SCULPT_TOOL_BOUNDARY)) {
    do_gravity(sd, ob, nodes, totnode, sd->gravity_factor);
  }

  if (SCULPT_get_int(ss, deform_target, sd, brush) == BRUSH_DEFORM_TARGET_CLOTH_SIM) {
    if (SCULPT_stroke_is_main_symmetry_pass(ss->cache)) {
      SCULPT_cloth_sim_activate_nodes(ss->cache->cloth_sim, nodes, totnode);
      SCULPT_cloth_brush_do_simulation_step(sd, ob, ss->cache->cloth_sim, nodes, totnode);
    }
  }

  MEM_SAFE_FREE(nodes);

  /* Update average stroke position. */
  copy_v3_v3(location, ss->cache->true_location);
  mul_m4_v3(ob->obmat, location);

  add_v3_v3(ups->average_stroke_accum, location);
  ups->average_stroke_counter++;
  /* Update last stroke position. */
  ups->last_stroke_valid = true;
}

typedef struct BrushRunCommandData {
  BrushCommand *cmd;
  PBVHNode **nodes;
  int totnode;
  float radius_max;
} BrushRunCommandData;

static void get_nodes_undo(Sculpt *sd,
                           Object *ob,
                           Brush *brush,
                           UnifiedPaintSettings *ups,
                           BrushRunCommandData *data,
                           int tool)
{
  PBVHNode **nodes = NULL;
  int totnode = 0;
  BrushCommand *cmd = data->cmd;
  SculptSession *ss = ob->sculpt;
  float start_radius = ss->cache->radius;
  float radius_scale = 1.0f;
  const bool use_original = sculpt_tool_needs_original(cmd->tool) ? true : ss->cache->original;

  if (SCULPT_tool_needs_all_pbvh_nodes(brush)) {
    /* These brushes need to update all nodes as they are not constrained by the brush radius
     */
    BKE_pbvh_search_gather(ss->pbvh, NULL, NULL, &nodes, &totnode);
  }
  else if (tool == SCULPT_TOOL_CLOTH) {
    nodes = SCULPT_cloth_brush_affected_nodes_gather(ss, brush, &totnode);
  }
  else {
    /* With these options enabled not all required nodes are inside the original brush radius,
     * so the brush can produce artifacts in some situations. */
    if (tool == SCULPT_TOOL_DRAW && brush->flag & BRUSH_ORIGINAL_NORMAL) {
      radius_scale = MAX2(radius_scale, 2.0f);
    }
    nodes = sculpt_pbvh_gather_generic(ob, sd, brush, use_original, radius_scale, &totnode);
  }

  /* Draw Face Sets in draw mode makes a single undo push, in alt-smooth mode deforms the
   * vertices and uses regular coords undo. */
  /* It also assigns the paint_face_set here as it needs to be done regardless of the stroke type
   * and the number of nodes under the brush influence. */
  if (tool == SCULPT_TOOL_DRAW_FACE_SETS && SCULPT_stroke_is_first_brush_step(ss->cache) &&
      !ss->cache->alt_smooth) {

    // faceset undo node is created below for pbvh_bmesh
    if (BKE_pbvh_type(ss->pbvh) != PBVH_BMESH) {
      SCULPT_undo_push_node(ob, NULL, SCULPT_UNDO_FACE_SETS);
    }

    if (ss->cache->invert) {
      /* When inverting the brush, pick the paint face mask ID from the mesh. */
      ss->cache->paint_face_set = SCULPT_active_face_set_get(ss);
    }
    else {
      /* By default create a new Face Sets. */
      ss->cache->paint_face_set = SCULPT_face_set_next_available_get(ss);
    }
  }

  /* For anchored brushes with spherical falloff, we start off with zero radius, thus we have no
   * PBVH nodes on the first brush step. */
  if (totnode ||
      ((brush->falloff_shape == PAINT_FALLOFF_SHAPE_SPHERE) && (brush->flag & BRUSH_ANCHORED))) {
<<<<<<< HEAD
    if (SCULPT_is_automasking_enabled(sd, ss, brush)) {
      if (SCULPT_stroke_is_first_brush_step(ss->cache)) {
        ss->cache->automasking = SCULPT_automasking_cache_init(sd, brush, ob);
      }
      else {
        SCULPT_automasking_step_update(ss->cache->automasking, ss, sd, brush);
=======
    if (SCULPT_stroke_is_first_brush_step(ss->cache)) {
      /* Initialize auto-masking cache. */
      if (SCULPT_is_automasking_enabled(sd, ss, brush)) {
        ss->cache->automasking = SCULPT_automasking_cache_init(sd, brush, ob);
      }
      /* Initialize surface smooth cache. */
      if ((brush->sculpt_tool == SCULPT_TOOL_SMOOTH) &&
          (brush->smooth_deform_type == BRUSH_SMOOTH_DEFORM_SURFACE)) {
        BLI_assert(ss->cache->surface_smooth_laplacian_disp == NULL);
        ss->cache->surface_smooth_laplacian_disp = MEM_callocN(
            sizeof(float[3]) * SCULPT_vertex_count_get(ss), "HC smooth laplacian b");
>>>>>>> cea588b9
      }
    }
  }

  data->nodes = nodes;
  data->totnode = totnode;

  /* Only act if some verts are inside the brush area. */
  if (totnode == 0) {
    ss->cache->radius = start_radius;
    ss->cache->radius_squared = start_radius * start_radius;

    return;
  }

  // dyntopo can't push undo nodes inside a thread
  if (ss->bm) {
    if (ELEM(tool, SCULPT_TOOL_PAINT, SCULPT_TOOL_SMEAR)) {
      for (int i = 0; i < totnode; i++) {
        int other = brush->vcol_boundary_factor > 0.0f ? SCULPT_UNDO_COORDS : -1;

        SCULPT_ensure_dyntopo_node_undo(ob, nodes[i], SCULPT_UNDO_COLOR, other);
        BKE_pbvh_node_mark_update_color(nodes[i]);
      }
    }
    else if (ELEM(tool, SCULPT_TOOL_DRAW_FACE_SETS, SCULPT_TOOL_AUTO_FSET)) {
      for (int i = 0; i < totnode; i++) {
        if (ss->cache->alt_smooth) {
          SCULPT_ensure_dyntopo_node_undo(ob, nodes[i], SCULPT_UNDO_FACE_SETS, SCULPT_UNDO_COORDS);
        }
        else {
          SCULPT_ensure_dyntopo_node_undo(ob, nodes[i], SCULPT_UNDO_FACE_SETS, -1);
        }

        BKE_pbvh_node_mark_update(nodes[i]);
      }
    }
    else {
      for (int i = 0; i < totnode; i++) {
        SCULPT_ensure_dyntopo_node_undo(ob, nodes[i], SCULPT_UNDO_COORDS, -1);

        BKE_pbvh_node_mark_update(nodes[i]);
      }
    }
  }
  else {
    SculptThreadedTaskData task_data = {
        .sd = sd,
        .ob = ob,
        .brush = brush,
        .nodes = nodes,
    };

    TaskParallelSettings settings;
    BKE_pbvh_parallel_range_settings(&settings, true, totnode);
    BLI_task_parallel_range(0, totnode, &task_data, do_brush_action_task_cb, &settings);
  }

  if (ss->cache->original) {
    SculptThreadedTaskData task_data = {
        .sd = sd,
        .ob = ob,
        .brush = brush,
        .nodes = nodes,
    };

    TaskParallelSettings settings;
    BKE_pbvh_parallel_range_settings(&settings, true, totnode);
    BLI_task_parallel_range(0, totnode, &task_data, do_check_origco_cb, &settings);

    BKE_pbvh_update_bounds(ss->pbvh, PBVH_UpdateOriginalBB);
  }

  data->nodes = nodes;
  data->totnode = totnode;
}

static void sculpt_apply_alt_smmoth_settings(SculptSession *ss, Sculpt *sd, Brush *brush)
{
  float factor = BRUSHSET_GET_FLOAT(ss->cache->channels_final, smooth_strength_factor, NULL);
  float projection = BRUSHSET_GET_FLOAT(
      ss->cache->channels_final, smooth_strength_projection, NULL);

  BRUSHSET_SET_FLOAT(ss->cache->channels_final, strength, factor);
  BRUSHSET_SET_FLOAT(ss->cache->channels_final, projection, projection);

  BrushChannel *ch = BRUSHSET_LOOKUP(brush->channels, smooth_strength_factor);
  BrushChannel *parentch = BRUSHSET_LOOKUP(sd->channels, smooth_strength_factor);

  BKE_brush_channel_copy_final_data(
      BRUSHSET_LOOKUP(ss->cache->channels_final, strength), ch, parentch, false, true);

  ch = BRUSHSET_LOOKUP(brush->channels, smooth_strength_projection);
  parentch = BRUSHSET_LOOKUP(sd->channels, smooth_strength_projection);

  BKE_brush_channel_copy_final_data(
      BRUSHSET_LOOKUP(ss->cache->channels_final, projection), ch, parentch, false, true);
}

static void SCULPT_run_command(
    Sculpt *sd, Object *ob, Brush *brush, UnifiedPaintSettings *ups, void *userdata)
{
  SculptSession *ss = ob->sculpt;
  BrushRunCommandData *data = userdata;
  BrushCommand *cmd = data->cmd;

  float radius;

  if (BRUSHSET_GET_INT(cmd->params_mapped, radius_unit, NULL)) {
    radius = BRUSHSET_GET_FLOAT(cmd->params_mapped, unprojected_radius, NULL);
  }
  else {
    radius = BRUSHSET_GET_FLOAT(cmd->params_mapped, radius, NULL);
    radius = paint_calc_object_space_radius(ss->cache->vc, ss->cache->true_location, radius);
  }

  ss->cache->radius = radius;
  ss->cache->radius_squared = radius * radius;
  ss->cache->initial_radius = radius;

  get_nodes_undo(sd, ob, ss->cache->brush, ups, data, cmd->tool);

  PBVHNode **nodes = data->nodes;
  int totnode = data->totnode;

  Brush _brush2, *brush2 = &_brush2;
  float radius_scale;

  /*create final, input mapped parameter list*/

  radius_scale = 1.0f;

  *brush2 = *brush;

  /* prevent auto freeing of brush2->curve in BKE_brush_channelset_compat_load */
  brush2->curve = NULL;

  /* Load parameters into brush2 for compatibility with old code
     Make sure to remove all old code for pen pressure/tilt */
  BKE_brush_channelset_compat_load(cmd->params_mapped, brush2, false);

  ss->cache->use_plane_trim = BRUSHSET_GET_INT(cmd->params_mapped, use_plane_trim, NULL);
  float plane_trim = BRUSHSET_GET_FLOAT(cmd->params_mapped, plane_trim, NULL);
  ss->cache->plane_trim_squared = plane_trim * plane_trim;

  brush2->flag &= ~(BRUSH_ALPHA_PRESSURE | BRUSH_SIZE_PRESSURE | BRUSH_SPACING_PRESSURE |
                    BRUSH_JITTER_PRESSURE | BRUSH_OFFSET_PRESSURE | BRUSH_INVERSE_SMOOTH_PRESSURE);
  brush2->flag2 &= ~BRUSH_AREA_RADIUS_PRESSURE;

  brush2->sculpt_tool = cmd->tool;
  BrushChannelSet *channels_final = ss->cache->channels_final;

  ss->cache->channels_final = brush2->channels = cmd->params_mapped;

  ss->cache->brush = brush2;
  sd->paint.brush_eval = brush2;

  ups->alpha = BRUSHSET_GET_FLOAT(cmd->params_final, strength, NULL);

  if (cmd->tool == SCULPT_TOOL_SMOOTH) {
    ss->cache->bstrength = BRUSHSET_GET_FLOAT(cmd->params_mapped, strength, NULL);
    if (ss->cache->invert) {
      ss->cache->bstrength = -ss->cache->bstrength;
    }
  }
  else {
    ss->cache->bstrength = brush_strength(
        sd, ss->cache, calc_symmetry_feather(sd, ss->cache), ups);
  }

  // do not pressure map brush2->alpha now that we've used it to build ss->cache->bstrength
  brush2->alpha = BRUSHSET_GET_FLOAT(cmd->params_final, strength, NULL);

  if (!BRUSHSET_GET_INT(cmd->params_mapped, use_ctrl_invert, NULL)) {
    ss->cache->bstrength = fabsf(ss->cache->bstrength);
  }
  // brush2->alpha = fabs(ss->cache->bstrength);

  // printf("brush2->alpha: %f\n", brush2->alpha);
  // printf("ss->cache->bstrength: %f\n", ss->cache->bstrength);

  /*Search PBVH*/

  if (sculpt_brush_needs_normal(ss, brush2)) {
    update_sculpt_normal(sd, ob, nodes, totnode);
  }
  if (brush2->mtex.brush_map_mode == MTEX_MAP_MODE_AREA) {
    update_brush_local_mat(sd, ob);
  }
  if (brush2->sculpt_tool == SCULPT_TOOL_POSE && SCULPT_stroke_is_first_brush_step(ss->cache)) {
    SCULPT_pose_brush_init(sd, ob, ss, brush2);
  }

  if (brush2->deform_target == BRUSH_DEFORM_TARGET_CLOTH_SIM) {
    if (!ss->cache->cloth_sim) {
      ss->cache->cloth_sim = SCULPT_cloth_brush_simulation_create(
          ss,
          ob,
          1.0f,
          1.0f,
          0.0f,
          SCULPT_get_bool(ss, cloth_use_collision, sd, brush),
          true,
          SCULPT_get_bool(ss, cloth_solve_bending, sd, brush));
      ss->cache->cloth_sim->bend_stiffness = SCULPT_get_float(
          ss, cloth_bending_stiffness, sd, brush);
      SCULPT_cloth_brush_simulation_init(ss, ss->cache->cloth_sim);
    }
    SCULPT_cloth_brush_store_simulation_state(ss, ss->cache->cloth_sim);
    SCULPT_cloth_brush_ensure_nodes_constraints(
        sd, ob, nodes, totnode, ss->cache->cloth_sim, ss->cache->location, FLT_MAX);
  }

  bool invert = ss->cache->pen_flip || ss->cache->invert || brush2->flag & BRUSH_DIR_IN;
  SCULPT_replay_log_append(sd, ss, ob);

  /* Apply one type of brush action. */
  switch (brush2->sculpt_tool) {
    case SCULPT_TOOL_DRAW:
      SCULPT_do_draw_brush(sd, ob, nodes, totnode);
      break;
    case SCULPT_TOOL_SMOOTH:
      if (brush2->smooth_deform_type == BRUSH_SMOOTH_DEFORM_LAPLACIAN) {
        SCULPT_do_smooth_brush(sd,
                               ob,
                               nodes,
                               totnode,
                               BRUSHSET_GET_FLOAT(cmd->params_mapped, projection, NULL),
                               SCULPT_stroke_needs_original(brush));
      }
      else if (brush2->smooth_deform_type == BRUSH_SMOOTH_DEFORM_SURFACE) {
        SCULPT_do_surface_smooth_brush(sd, ob, nodes, totnode);
      }
      else if (brush2->smooth_deform_type == BRUSH_SMOOTH_DEFORM_DIRECTIONAL) {
        SCULPT_do_directional_smooth_brush(sd, ob, nodes, totnode);
      }
      else if (brush2->smooth_deform_type == BRUSH_SMOOTH_DEFORM_UNIFORM_WEIGHTS) {
        SCULPT_do_uniform_weights_smooth_brush(sd, ob, nodes, totnode);
      }
      break;
    case SCULPT_TOOL_CREASE:
      SCULPT_do_crease_brush(sd, ob, nodes, totnode);
      break;
    case SCULPT_TOOL_BLOB:
      SCULPT_do_crease_brush(sd, ob, nodes, totnode);
      break;
    case SCULPT_TOOL_PINCH:
      SCULPT_do_pinch_brush(sd, ob, nodes, totnode);
      break;
    case SCULPT_TOOL_INFLATE:
      SCULPT_do_inflate_brush(sd, ob, nodes, totnode);
      break;
    case SCULPT_TOOL_GRAB:
      SCULPT_do_grab_brush(sd, ob, nodes, totnode);
      break;
    case SCULPT_TOOL_ROTATE:
      SCULPT_do_rotate_brush(sd, ob, nodes, totnode);
      break;
    case SCULPT_TOOL_SNAKE_HOOK:
      SCULPT_do_snake_hook_brush(sd, ob, nodes, totnode);
      break;
    case SCULPT_TOOL_NUDGE:
      SCULPT_do_nudge_brush(sd, ob, nodes, totnode);
      break;
    case SCULPT_TOOL_THUMB:
      SCULPT_do_thumb_brush(sd, ob, nodes, totnode);
      break;
    case SCULPT_TOOL_LAYER:
      SCULPT_do_layer_brush(sd, ob, nodes, totnode);
      break;
    case SCULPT_TOOL_FLATTEN:
      SCULPT_do_flatten_brush(sd, ob, nodes, totnode);
      break;
    case SCULPT_TOOL_CLAY:
      SCULPT_do_clay_brush(sd, ob, nodes, totnode);
      break;
    case SCULPT_TOOL_CLAY_STRIPS:
      SCULPT_do_clay_strips_brush(sd, ob, nodes, totnode);
      break;
    case SCULPT_TOOL_TWIST:
      SCULPT_do_twist_brush(sd, ob, nodes, totnode);
      break;
    case SCULPT_TOOL_MULTIPLANE_SCRAPE:
      SCULPT_do_multiplane_scrape_brush(sd, ob, nodes, totnode);
      break;
    case SCULPT_TOOL_CLAY_THUMB:
      SCULPT_do_clay_thumb_brush(sd, ob, nodes, totnode);
      break;
    case SCULPT_TOOL_FILL:
      if (invert && brush2->flag & BRUSH_INVERT_TO_SCRAPE_FILL) {
        SCULPT_do_scrape_brush(sd, ob, nodes, totnode);
      }
      else {
        SCULPT_do_fill_brush(sd, ob, nodes, totnode);
      }
      break;
    case SCULPT_TOOL_SCRAPE:
      if (invert && brush2->flag & BRUSH_INVERT_TO_SCRAPE_FILL) {
        SCULPT_do_fill_brush(sd, ob, nodes, totnode);
      }
      else {
        SCULPT_do_scrape_brush(sd, ob, nodes, totnode);
      }
      break;
    case SCULPT_TOOL_MASK:
      SCULPT_do_mask_brush(sd, ob, nodes, totnode);
      break;
    case SCULPT_TOOL_POSE:
      SCULPT_do_pose_brush(sd, ob, nodes, totnode);
      break;
    case SCULPT_TOOL_DRAW_SHARP:
      SCULPT_do_draw_sharp_brush(sd, ob, nodes, totnode);
      break;
    case SCULPT_TOOL_ELASTIC_DEFORM:
      SCULPT_do_elastic_deform_brush(sd, ob, nodes, totnode);
      break;
    case SCULPT_TOOL_SLIDE_RELAX:
      SCULPT_do_slide_brush(sd, ob, nodes, totnode);
      break;
    case SCULPT_TOOL_RELAX:
      SCULPT_do_relax_brush(sd, ob, nodes, totnode);
      break;
    case SCULPT_TOOL_BOUNDARY:
      SCULPT_do_boundary_brush(sd, ob, nodes, totnode);
      break;
    case SCULPT_TOOL_CLOTH:
      SCULPT_do_cloth_brush(sd, ob, nodes, totnode);
      break;
    case SCULPT_TOOL_DRAW_FACE_SETS:
      SCULPT_do_draw_face_sets_brush(sd, ob, nodes, totnode);
      break;
    case SCULPT_TOOL_DISPLACEMENT_ERASER:
      SCULPT_do_displacement_eraser_brush(sd, ob, nodes, totnode);
      break;
    case SCULPT_TOOL_DISPLACEMENT_SMEAR:
      SCULPT_do_displacement_smear_brush(sd, ob, nodes, totnode);
      break;
    case SCULPT_TOOL_PAINT:
      SCULPT_do_paint_brush(sd, ob, nodes, totnode);
      break;
    case SCULPT_TOOL_SMEAR:
      SCULPT_do_smear_brush(sd, ob, nodes, totnode);
      break;
    case SCULPT_TOOL_FAIRING:
      SCULPT_do_fairing_brush(sd, ob, nodes, totnode);
      break;
    case SCULPT_TOOL_SCENE_PROJECT:
      SCULPT_do_scene_project_brush(sd, ob, nodes, totnode);
      break;
    case SCULPT_TOOL_SYMMETRIZE:
      SCULPT_do_symmetrize_brush(sd, ob, nodes, totnode);
      break;
    case SCULPT_TOOL_ARRAY:
      SCULPT_do_array_brush(sd, ob, nodes, totnode);
    case SCULPT_TOOL_VCOL_BOUNDARY:
      SCULPT_smooth_vcol_boundary(sd, ob, nodes, totnode, ss->cache->bstrength);
      break;
    case SCULPT_TOOL_UV_SMOOTH:
      SCULPT_uv_brush(sd, ob, nodes, totnode);
      break;
    case SCULPT_TOOL_TOPOLOGY_RAKE:
      if (ss->bm) {
        SCULPT_bmesh_topology_rake(
            sd, ob, nodes, totnode, ss->cache->bstrength, SCULPT_stroke_needs_original(brush));
      }
      break;
    case SCULPT_TOOL_DYNTOPO:
      sculpt_topology_update(sd, ob, brush, ups, NULL);
      break;
    case SCULPT_TOOL_AUTO_FSET:
      SCULPT_do_auto_face_set(sd, ob, nodes, totnode);
      break;
    case SCULPT_TOOL_ENHANCE_DETAILS:
      SCULPT_enhance_details_brush(
          sd, ob, nodes, totnode, SCULPT_get_int(ss, enhance_detail_presteps, sd, brush));
    case SCULPT_TOOL_DISPLACEMENT_HEAL:
      SCULPT_do_displacement_heal_brush(sd, ob, nodes, totnode);
      break;
  }

  if (ss->needs_pbvh_rebuild) {
    bContext *C = ss->cache->vc->C;

    /* The mesh was modified, rebuild the PBVH. */
    BKE_particlesystem_reset_all(ob);
    BKE_ptcache_object_reset(CTX_data_scene(C), ob, PTCACHE_RESET_OUTDATED);
    DEG_id_tag_update(&ob->id, ID_RECALC_GEOMETRY);
    BKE_scene_graph_update_tagged(CTX_data_ensure_evaluated_depsgraph(C), CTX_data_main(C));
    SCULPT_pbvh_clear(ob);
    Depsgraph *depsgraph = CTX_data_ensure_evaluated_depsgraph(C);
    BKE_sculpt_update_object_for_edit(depsgraph, ob, true, false, false);
    if (cmd->tool == SCULPT_TOOL_ARRAY) {
      SCULPT_tag_update_overlays(C);
    }
    ss->needs_pbvh_rebuild = false;
  }

  BKE_pbvh_update_bounds(ss->pbvh, PBVH_UpdateBB | PBVH_UpdateOriginalBB);

  ss->cache->channels_final = channels_final;
  ss->cache->brush = brush;
  sd->paint.brush_eval = NULL;

  MEM_SAFE_FREE(nodes);
}

static void SCULPT_run_commandlist(
    Sculpt *sd, Object *ob, Brush *brush, BrushCommandList *list, UnifiedPaintSettings *ups)
{
  SculptSession *ss = ob->sculpt;
  Brush *oldbrush = ss->cache->brush;

  int totnode = 0;
  PBVHNode **nodes = NULL;

  float start_radius = ss->cache->radius;

  float radius_scale = 1.0f;
  float radius_max = 0.0f;

  if (ss->cache && ss->cache->alt_smooth && ss->cache->tool_override == SCULPT_TOOL_SMOOTH) {
    sculpt_apply_alt_smmoth_settings(ss, sd, brush);
  }

  BKE_brush_commandlist_start(list, brush, ss->cache->channels_final);

  // this does a more high-level check then SCULPT_TOOL_HAS_DYNTOPO;
  bool has_dyntopo = ss->bm && SCULPT_stroke_is_dynamic_topology(ss, brush);
  bool all_nodes_undo = false;
  bool cloth_nodes_undo = false;

  // get maximum radius
  for (int i = 0; i < list->totcommand; i++) {
    BrushCommand *cmd = list->commands + i;

    Brush brush2 = *brush;
    brush2.sculpt_tool = cmd->tool;

    /* prevent auto freeing of brush2->curve in BKE_brush_channelset_compat_load */
    brush2.curve = NULL;

    // Load parameters into brush2 for compatibility with old code
    BKE_brush_channelset_compat_load(cmd->params_final, &brush2, false);

    /* With these options enabled not all required nodes are inside the original brush radius, so
     * the brush can produce artifacts in some situations. */
    if (cmd->tool == SCULPT_TOOL_DRAW && BKE_brush_channelset_get_int(cmd->params_final,
                                                                      "original_normal",
                                                                      &ss->cache->input_mapping)) {
      radius_scale = MAX2(radius_scale, 2.0f);
    }

    if (SCULPT_tool_needs_all_pbvh_nodes(&brush2)) {
      all_nodes_undo = true;
    }
    else if (cmd->tool == SCULPT_TOOL_CLOTH) {
      cloth_nodes_undo = true;
    }

    if (!SCULPT_TOOL_HAS_DYNTOPO(cmd->tool) || SCULPT_get_int(ss, dyntopo_disabled, sd, brush)) {
      has_dyntopo = false;
    }

    float radius;

    if (BRUSHSET_GET_INT(cmd->params_final, radius_unit, NULL)) {
      radius = BRUSHSET_GET_FLOAT(
          cmd->params_final, unprojected_radius, &ss->cache->input_mapping);
    }
    else {
      radius = BRUSHSET_GET_FLOAT(cmd->params_final, radius, &ss->cache->input_mapping);
      radius = paint_calc_object_space_radius(ss->cache->vc, ss->cache->true_location, radius);
    };

    radius_max = max_ff(radius_max, radius);
    ss->cache->brush = brush;
  }

  /* Check for unsupported features. */
  PBVHType type = BKE_pbvh_type(ss->pbvh);
  if (ELEM(SCULPT_get_tool(ss, brush), SCULPT_TOOL_PAINT, SCULPT_TOOL_SMEAR) &&
      !ELEM(type, PBVH_BMESH, PBVH_FACES)) {
    ss->cache->brush = oldbrush;
    sd->paint.brush_eval = NULL;
    return;
  }

  if (SCULPT_get_tool(ss, brush) == SCULPT_TOOL_ARRAY && !ELEM(type, PBVH_FACES, PBVH_BMESH)) {
    ss->cache->brush = oldbrush;
    sd->paint.brush_eval = NULL;
    return;
  }

  for (int step = 0; step < list->totcommand; step++) {
    BrushCommand *cmd = list->commands + step;

    if (cmd->tool == SCULPT_TOOL_DYNTOPO && !has_dyntopo) {
      continue;
    }

    /* clang-format off */
    float spacing = BRUSHSET_GET_FINAL_FLOAT(cmd->params,
                                             ss->cache->channels_final,
                                             spacing,
                                             &ss->cache->input_mapping) / 100.0f;
    /* clang-format on */

    bool noskip = paint_stroke_apply_subspacing(
        ss->cache->stroke,
        spacing,
        PAINT_MODE_SCULPT,
        &cmd->last_spacing_t[SCULPT_get_symmetry_pass(ss)]);

    if (!noskip) {
      continue;
    }

    BrushRunCommandData data = {
        .cmd = cmd,
        .nodes = NULL,
        .totnode = 0,
        .radius_max = radius_max};  //, .nodes = nodes, .totnode = totnode};

    if (cmd->params_mapped) {
      BKE_brush_channelset_free(cmd->params_mapped);
    }

    cmd->params_mapped = BKE_brush_channelset_copy(cmd->params_final);
    BKE_brush_channelset_apply_mapping(cmd->params_mapped, &ss->cache->input_mapping);
    BKE_brush_channelset_clear_inherit(cmd->params_mapped);

    do_symmetrical_brush_actions(sd, ob, SCULPT_run_command, ups, &data);

    sculpt_combine_proxies(sd, ob);
  }

  /*
                           paint_stroke_apply_subspacing(
                               ss->cache->stroke,
                               spacing,
                               PAINT_MODE_SCULPT,
                               &ss->cache->last_smooth_t[SCULPT_get_symmetry_pass(ss)]);

    */

  /* The cloth brush adds the gravity as a regular force and it is processed in the solver. */
  if (ss->cache->supports_gravity && !ELEM(SCULPT_get_tool(ss, brush),
                                           SCULPT_TOOL_CLOTH,
                                           SCULPT_TOOL_DRAW_FACE_SETS,
                                           SCULPT_TOOL_BOUNDARY)) {
    do_gravity(sd, ob, nodes, totnode, sd->gravity_factor);
  }

  if (SCULPT_get_int(ss, deform_target, sd, brush) == BRUSH_DEFORM_TARGET_CLOTH_SIM) {
    if (SCULPT_stroke_is_main_symmetry_pass(ss->cache)) {
      SCULPT_cloth_sim_activate_nodes(ss->cache->cloth_sim, nodes, totnode);
      SCULPT_cloth_brush_do_simulation_step(sd, ob, ss->cache->cloth_sim, nodes, totnode);
    }
  }

  ss->cache->brush = oldbrush;
  sd->paint.brush_eval = NULL;
  ss->cache->radius = start_radius;
  ss->cache->radius_squared = start_radius * start_radius;
}

/* Flush displacement from deformed PBVH vertex to original mesh. */
static void sculpt_flush_pbvhvert_deform(Object *ob, PBVHVertexIter *vd)
{
  SculptSession *ss = ob->sculpt;
  Mesh *me = ob->data;
  float disp[3], newco[3];
  int index = vd->vert_indices[vd->i];

  sub_v3_v3v3(disp, vd->co, ss->deform_cos[index]);
  mul_m3_v3(ss->deform_imats[index], disp);
  add_v3_v3v3(newco, disp, ss->orig_cos[index]);

  copy_v3_v3(ss->deform_cos[index], vd->co);
  copy_v3_v3(ss->orig_cos[index], newco);

  if (!ss->shapekey_active) {
    copy_v3_v3(me->mvert[index].co, newco);
  }
}

static void sculpt_combine_proxies_task_cb(void *__restrict userdata,
                                           const int n,
                                           const TaskParallelTLS *__restrict UNUSED(tls))
{
  SculptThreadedTaskData *data = userdata;
  SculptSession *ss = data->ob->sculpt;
  Sculpt *sd = data->sd;
  Object *ob = data->ob;
  const bool use_orco = data->use_proxies_orco;

  PBVHVertexIter vd;
  PBVHProxyNode *proxies;
  int proxy_count;

  BKE_pbvh_node_get_proxies(data->nodes[n], &proxies, &proxy_count);

  BKE_pbvh_vertex_iter_begin (ss->pbvh, data->nodes[n], vd, PBVH_ITER_UNIQUE) {
    float val[3];

    if (use_orco) {
      if (ss->bm) {
        float *co = BKE_PBVH_SCULPTVERT(ss->cd_sculpt_vert, vd.bm_vert)->origco;
        copy_v3_v3(val, co);
      }
      else {
        float *co = ss->mdyntopo_verts[vd.index].origco;
        copy_v3_v3(val, co);
      }
    }
    else {
      copy_v3_v3(val, vd.co);
    }

    for (int p = 0; p < proxy_count; p++) {
      add_v3_v3(val, proxies[p].co[vd.i]);
    }

    PBVH_CHECK_NAN(val);

    if (ss->filter_cache && ss->filter_cache->cloth_sim) {
      /* When there is a simulation running in the filter cache that was created by a tool,
       * combine the proxies into the simulation instead of directly into the mesh. */
      SCULPT_clip(sd, ss, ss->filter_cache->cloth_sim->pos[vd.index], val);
    }
    else {
      SCULPT_clip(sd, ss, vd.co, val);
    }

    if (ss->deform_modifiers_active) {
      sculpt_flush_pbvhvert_deform(ob, &vd);
    }
  }
  BKE_pbvh_vertex_iter_end;

  BKE_pbvh_node_free_proxies(data->nodes[n]);
}

void sculpt_combine_proxies(Sculpt *sd, Object *ob)
{
  SculptSession *ss = ob->sculpt;
  Brush *brush = BKE_paint_brush(&sd->paint);
  PBVHNode **nodes;
  int totnode;

  if (!ss->cache ||
      !ss->cache->supports_gravity && sculpt_tool_is_proxy_used(brush->sculpt_tool)) {
    /* First line is tools that don't support proxies. */
    return;
  }

  BKE_pbvh_gather_proxies(ss->pbvh, &nodes, &totnode);

  const bool use_orco = ELEM(brush->sculpt_tool,
                             SCULPT_TOOL_GRAB,
                             SCULPT_TOOL_ROTATE,
                             SCULPT_TOOL_THUMB,
                             SCULPT_TOOL_BOUNDARY,
                             SCULPT_TOOL_ELASTIC_DEFORM,

                             SCULPT_TOOL_POSE);
  SculptThreadedTaskData data = {
      .sd = sd,
      .ob = ob,
      .brush = brush,
      .nodes = nodes,
      .use_proxies_orco = use_orco,
  };

  TaskParallelSettings settings;
  BKE_pbvh_parallel_range_settings(&settings, true, totnode);
  BLI_task_parallel_range(0, totnode, &data, sculpt_combine_proxies_task_cb, &settings);
  MEM_SAFE_FREE(nodes);
}

void SCULPT_combine_transform_proxies(Sculpt *sd, Object *ob)
{
  SculptSession *ss = ob->sculpt;
  PBVHNode **nodes;
  int totnode;

  BKE_pbvh_gather_proxies(ss->pbvh, &nodes, &totnode);
  SculptThreadedTaskData data = {
      .sd = sd,
      .ob = ob,
      .nodes = nodes,
      .use_proxies_orco = false,
  };

  TaskParallelSettings settings;
  BKE_pbvh_parallel_range_settings(&settings, true, totnode);
  BLI_task_parallel_range(0, totnode, &data, sculpt_combine_proxies_task_cb, &settings);

  MEM_SAFE_FREE(nodes);
}

/**
 * Copy the modified vertices from the #PBVH to the active key.
 */
static void sculpt_update_keyblock(Object *ob)
{
  SculptSession *ss = ob->sculpt;
  float(*vertCos)[3];

  /* Key-block update happens after handling deformation caused by modifiers,
   * so ss->orig_cos would be updated with new stroke. */
  if (ss->orig_cos) {
    vertCos = ss->orig_cos;
  }
  else {
    vertCos = BKE_pbvh_vert_coords_alloc(ss->pbvh);
  }

  if (!vertCos) {
    return;
  }

  SCULPT_vertcos_to_key(ob, ss->shapekey_active, vertCos);

  if (vertCos != ss->orig_cos) {
    MEM_freeN(vertCos);
  }
}

static void SCULPT_flush_stroke_deform_task_cb(void *__restrict userdata,
                                               const int n,
                                               const TaskParallelTLS *__restrict UNUSED(tls))
{
  SculptThreadedTaskData *data = userdata;
  SculptSession *ss = data->ob->sculpt;
  Object *ob = data->ob;
  float(*vertCos)[3] = data->vertCos;

  PBVHVertexIter vd;

  if (BKE_pbvh_type(ss->pbvh) == PBVH_BMESH) {
    BM_mesh_elem_index_ensure(ss->bm, BM_VERT);
  }

  BKE_pbvh_vertex_iter_begin (ss->pbvh, data->nodes[n], vd, PBVH_ITER_UNIQUE) {
    sculpt_flush_pbvhvert_deform(ob, &vd);

    if (!vertCos) {
      continue;
    }

    int index = vd.vert_indices[vd.i];
    copy_v3_v3(vertCos[index], ss->orig_cos[index]);
  }
  BKE_pbvh_vertex_iter_end;
}

void SCULPT_flush_stroke_deform(Sculpt *sd, Object *ob, bool is_proxy_used)
{
  SculptSession *ss = ob->sculpt;
  Brush *brush = BKE_paint_brush(&sd->paint);

  if (is_proxy_used && ss->deform_modifiers_active) {
    /* This brushes aren't using proxies, so sculpt_combine_proxies() wouldn't propagate needed
     * deformation to original base. */

    int totnode;
    Mesh *me = (Mesh *)ob->data;
    PBVHNode **nodes;
    float(*vertCos)[3] = NULL;

    if (ss->shapekey_active) {
      vertCos = MEM_mallocN(sizeof(*vertCos) * me->totvert, "flushStrokeDeofrm keyVerts");

      /* Mesh could have isolated verts which wouldn't be in BVH, to deal with this we copy old
       * coordinates over new ones and then update coordinates for all vertices from BVH. */
      memcpy(vertCos, ss->orig_cos, sizeof(*vertCos) * me->totvert);
    }

    BKE_pbvh_search_gather(ss->pbvh, NULL, NULL, &nodes, &totnode);

    SculptThreadedTaskData data = {
        .sd = sd,
        .ob = ob,
        .brush = brush,
        .nodes = nodes,
        .vertCos = vertCos,
    };

    TaskParallelSettings settings;
    BKE_pbvh_parallel_range_settings(&settings, true, totnode);
    BLI_task_parallel_range(0, totnode, &data, SCULPT_flush_stroke_deform_task_cb, &settings);

    if (vertCos) {
      SCULPT_vertcos_to_key(ob, ss->shapekey_active, vertCos);
      MEM_freeN(vertCos);
    }

    MEM_SAFE_FREE(nodes);
<<<<<<< HEAD

    /* Modifiers could depend on mesh normals, so we should update them.
     * NOTE: then if sculpting happens on locked key, normals should be re-calculate after
     * applying coords from key-block on base mesh. */
    BKE_mesh_calc_normals(me);
=======
>>>>>>> cea588b9
  }
  else if (ss->shapekey_active) {
    sculpt_update_keyblock(ob);
  }
}

void SCULPT_cache_calc_brushdata_symm(StrokeCache *cache,
                                      const char symm,
                                      const char axis,
                                      const float angle)
{
  flip_v3_v3(cache->location, cache->true_location, symm);
  flip_v3_v3(cache->last_location, cache->true_last_location, symm);
  flip_v3_v3(cache->grab_delta_symmetry, cache->grab_delta, symm);
  flip_v3_v3(cache->view_normal, cache->true_view_normal, symm);
  flip_v3_v3(cache->view_origin, cache->true_view_origin, symm);

  flip_v3_v3(cache->prev_grab_delta_symmetry, cache->prev_grab_delta, symm);
  flip_v3_v3(cache->next_grab_delta_symmetry, cache->next_grab_delta, symm);

  flip_v3_v3(cache->initial_location, cache->true_initial_location, symm);
  flip_v3_v3(cache->initial_normal, cache->true_initial_normal, symm);

  /* XXX This reduces the length of the grab delta if it approaches the line of symmetry
   * XXX However, a different approach appears to be needed. */
#if 0
  if (sd->paint.symmetry_flags & PAINT_SYMMETRY_FEATHER) {
    float frac = 1.0f / max_overlap_count(sd);
    float reduce = (feather - frac) / (1.0f - frac);

    printf("feather: %f frac: %f reduce: %f\n", feather, frac, reduce);

    if (frac < 1.0f) {
      mul_v3_fl(cache->grab_delta_symmetry, reduce);
    }
  }
#endif

  unit_m4(cache->symm_rot_mat);
  unit_m4(cache->symm_rot_mat_inv);
  zero_v3(cache->plane_offset);

  /* Expects XYZ. */
  if (axis) {
    rotate_m4(cache->symm_rot_mat, axis, angle);
    rotate_m4(cache->symm_rot_mat_inv, axis, -angle);
  }

  mul_m4_v3(cache->symm_rot_mat, cache->location);
  mul_m4_v3(cache->symm_rot_mat, cache->grab_delta_symmetry);

  if (cache->supports_gravity) {
    flip_v3_v3(cache->gravity_direction, cache->true_gravity_direction, symm);
    mul_m4_v3(cache->symm_rot_mat, cache->gravity_direction);
  }

  if (cache->is_rake_rotation_valid) {
    flip_qt_qt(cache->rake_rotation_symmetry, cache->rake_rotation, symm);
  }
}

static void do_tiled(Sculpt *sd,
                     Object *ob,
                     Brush *brush,
                     UnifiedPaintSettings *ups,
                     BrushActionFunc action,
                     void *userdata)
{
  SculptSession *ss = ob->sculpt;
  StrokeCache *cache = ss->cache;
  const float radius = cache->radius;
  BoundBox *bb = BKE_object_boundbox_get(ob);
  const float *bbMin = bb->vec[0];
  const float *bbMax = bb->vec[6];
  const float *step = sd->paint.tile_offset;

  /* These are integer locations, for real location: multiply with step and add orgLoc.
   * So 0,0,0 is at orgLoc. */
  int start[3];
  int end[3];
  int cur[3];

  /* Position of the "prototype" stroke for tiling. */
  float orgLoc[3];
  float original_initial_location[3];
  copy_v3_v3(orgLoc, cache->location);
  copy_v3_v3(original_initial_location, cache->initial_location);

  for (int dim = 0; dim < 3; dim++) {
    if ((sd->paint.symmetry_flags & (PAINT_TILE_X << dim)) && step[dim] > 0) {
      start[dim] = (bbMin[dim] - orgLoc[dim] - radius) / step[dim];
      end[dim] = (bbMax[dim] - orgLoc[dim] + radius) / step[dim];
    }
    else {
      start[dim] = end[dim] = 0;
    }
  }

  /* First do the "un-tiled" position to initialize the stroke for this location. */
  cache->tile_pass = 0;
  action(sd, ob, brush, ups, userdata);

  /* Now do it for all the tiles. */
  copy_v3_v3_int(cur, start);
  for (cur[0] = start[0]; cur[0] <= end[0]; cur[0]++) {
    for (cur[1] = start[1]; cur[1] <= end[1]; cur[1]++) {
      for (cur[2] = start[2]; cur[2] <= end[2]; cur[2]++) {
        if (!cur[0] && !cur[1] && !cur[2]) {
          /* Skip tile at orgLoc, this was already handled before all others. */
          continue;
        }

        ++cache->tile_pass;

        for (int dim = 0; dim < 3; dim++) {
          cache->location[dim] = cur[dim] * step[dim] + orgLoc[dim];
          cache->plane_offset[dim] = cur[dim] * step[dim];
          cache->initial_location[dim] = cur[dim] * step[dim] + original_initial_location[dim];
        }
        action(sd, ob, brush, ups, userdata);
      }
    }
  }
}

static void do_radial_symmetry(Sculpt *sd,
                               Object *ob,
                               Brush *brush,
                               UnifiedPaintSettings *ups,
                               BrushActionFunc action,
                               const char symm,
                               const int axis,
                               const float UNUSED(feather),
                               void *userdata)
{
  SculptSession *ss = ob->sculpt;

  for (int i = 1; i < sd->radial_symm[axis - 'X']; i++) {
    const float angle = 2.0f * M_PI * i / sd->radial_symm[axis - 'X'];
    ss->cache->radial_symmetry_pass = i;
    SCULPT_cache_calc_brushdata_symm(ss->cache, symm, axis, angle);
    do_tiled(sd, ob, brush, ups, action, userdata);
  }
}

/**
 * Noise texture gives different values for the same input coord; this
 * can tear a multi-resolution mesh during sculpting so do a stitch in this case.
 */
static void sculpt_fix_noise_tear(Sculpt *sd, Object *ob)
{
  SculptSession *ss = ob->sculpt;
  Brush *brush = BKE_paint_brush(&sd->paint);
  MTex *mtex = &brush->mtex;

  if (ss->multires.active && mtex->tex && mtex->tex->type == TEX_NOISE) {
    multires_stitch_grids(ob);
  }
}

static void do_symmetrical_brush_actions(
    Sculpt *sd, Object *ob, BrushActionFunc action, UnifiedPaintSettings *ups, void *userdata)
{
  Brush *brush = BKE_paint_brush(&sd->paint);
  SculptSession *ss = ob->sculpt;
  StrokeCache *cache = ss->cache;
  const char symm = SCULPT_mesh_symmetry_xyz_get(ob);

  float feather = calc_symmetry_feather(sd, ss->cache);

  cache->bstrength = brush_strength(sd, cache, feather, ups);
  cache->symmetry = symm;

  /* `symm` is a bit combination of XYZ -
   * 1 is mirror X; 2 is Y; 3 is XY; 4 is Z; 5 is XZ; 6 is YZ; 7 is XYZ */
  for (int i = 0; i <= symm; i++) {
    if (!SCULPT_is_symmetry_iteration_valid(i, symm)) {
      continue;
    }
    cache->mirror_symmetry_pass = i;
    cache->radial_symmetry_pass = 0;

    SCULPT_cache_calc_brushdata_symm(cache, i, 0, 0);
    do_tiled(sd, ob, brush, ups, action, userdata);

    do_radial_symmetry(sd, ob, brush, ups, action, i, 'X', feather, userdata);
    do_radial_symmetry(sd, ob, brush, ups, action, i, 'Y', feather, userdata);
    do_radial_symmetry(sd, ob, brush, ups, action, i, 'Z', feather, userdata);
  }
}

static void sculpt_update_tex(const Scene *scene, Sculpt *sd, SculptSession *ss)
{
  Brush *brush = BKE_paint_brush(&sd->paint);
  const int radius = BKE_brush_size_get(scene, brush, true);

  MEM_SAFE_FREE(ss->texcache);

  if (ss->tex_pool) {
    BKE_image_pool_free(ss->tex_pool);
    ss->tex_pool = NULL;
  }

  /* Need to allocate a bigger buffer for bigger brush size. */
  ss->texcache_side = 2 * radius;
  if (!ss->texcache || ss->texcache_side > ss->texcache_actual) {
    ss->texcache = BKE_brush_gen_texture_cache(brush, radius, false);
    ss->texcache_actual = ss->texcache_side;
    ss->tex_pool = BKE_image_pool_new();
  }
}

bool SCULPT_mode_poll(bContext *C)
{
  Object *ob = CTX_data_active_object(C);
  return ob && ob->mode & OB_MODE_SCULPT;
}

bool SCULPT_vertex_colors_poll(bContext *C)
{
  return SCULPT_mode_poll(C);
}

bool SCULPT_vertex_colors_poll_no_bmesh(bContext *C)
{
  if (!U.experimental.use_sculpt_vertex_colors) {
    return false;
  }

  Object *ob = CTX_data_active_object(C);

  if (ob && ob->sculpt && ob->sculpt->bm) {
    return false;
  }

  return SCULPT_mode_poll(C);
}

bool SCULPT_mode_poll_view3d(bContext *C)
{
  return (SCULPT_mode_poll(C) && CTX_wm_region_view3d(C));
}

bool SCULPT_poll_view3d(bContext *C)
{
  return (SCULPT_poll(C) && CTX_wm_region_view3d(C));
}

bool SCULPT_poll(bContext *C)
{
  return SCULPT_mode_poll(C) && PAINT_brush_tool_poll(C);
}

static const char *sculpt_tool_name(Sculpt *sd)
{
  Brush *brush = BKE_paint_brush(&sd->paint);

  switch ((eBrushSculptTool)brush->sculpt_tool) {
    case SCULPT_TOOL_DRAW:
      return "Draw Brush";
    case SCULPT_TOOL_SMOOTH:
      return "Smooth Brush";
    case SCULPT_TOOL_CREASE:
      return "Crease Brush";
    case SCULPT_TOOL_BLOB:
      return "Blob Brush";
    case SCULPT_TOOL_PINCH:
      return "Pinch Brush";
    case SCULPT_TOOL_INFLATE:
      return "Inflate Brush";
    case SCULPT_TOOL_GRAB:
      return "Grab Brush";
    case SCULPT_TOOL_NUDGE:
      return "Nudge Brush";
    case SCULPT_TOOL_THUMB:
      return "Thumb Brush";
    case SCULPT_TOOL_LAYER:
      return "Layer Brush";
    case SCULPT_TOOL_FLATTEN:
      return "Flatten Brush";
    case SCULPT_TOOL_CLAY:
      return "Clay Brush";
    case SCULPT_TOOL_CLAY_STRIPS:
      return "Clay Strips Brush";
    case SCULPT_TOOL_CLAY_THUMB:
      return "Clay Thumb Brush";
    case SCULPT_TOOL_FILL:
      return "Fill Brush";
    case SCULPT_TOOL_SCRAPE:
      return "Scrape Brush";
    case SCULPT_TOOL_SNAKE_HOOK:
      return "Snake Hook Brush";
    case SCULPT_TOOL_ROTATE:
      return "Rotate Brush";
    case SCULPT_TOOL_MASK:
      return "Mask Brush";
    case SCULPT_TOOL_SIMPLIFY:
      return "Simplify Brush";
    case SCULPT_TOOL_DRAW_SHARP:
      return "Draw Sharp Brush";
    case SCULPT_TOOL_ELASTIC_DEFORM:
      return "Elastic Deform Brush";
    case SCULPT_TOOL_POSE:
      return "Pose Brush";
    case SCULPT_TOOL_MULTIPLANE_SCRAPE:
      return "Multi-plane Scrape Brush";
    case SCULPT_TOOL_SLIDE_RELAX:
      return "Slide/Relax Brush";
    case SCULPT_TOOL_BOUNDARY:
      return "Boundary Brush";
    case SCULPT_TOOL_CLOTH:
      return "Cloth Brush";
    case SCULPT_TOOL_DRAW_FACE_SETS:
      return "Draw Face Sets";
    case SCULPT_TOOL_DISPLACEMENT_ERASER:
      return "Multires Displacement Eraser";
    case SCULPT_TOOL_DISPLACEMENT_SMEAR:
      return "Multires Displacement Smear";
    case SCULPT_TOOL_PAINT:
      return "Paint Brush";
    case SCULPT_TOOL_SMEAR:
      return "Smear Brush";
    case SCULPT_TOOL_FAIRING:
      return "Fairing Brush";
    case SCULPT_TOOL_SCENE_PROJECT:
      return "Scene Project";
    case SCULPT_TOOL_SYMMETRIZE:
      return "Symmetrize Brush";
    case SCULPT_TOOL_TWIST:
      return "Clay Strips Brush";
    case SCULPT_TOOL_ARRAY:
      return "Array Brush";
    case SCULPT_TOOL_VCOL_BOUNDARY:
      return "Color Boundary";
    case SCULPT_TOOL_UV_SMOOTH:
      return "UV Smooth";
    case SCULPT_TOOL_TOPOLOGY_RAKE:
      return "Topology Rake";
    case SCULPT_TOOL_DYNTOPO:
      return "DynTopo";
    case SCULPT_TOOL_AUTO_FSET:
      return "Auto Face Set";
    case SCULPT_TOOL_RELAX:
      return "Relax";
    case SCULPT_TOOL_ENHANCE_DETAILS:
      return "Enhance Details";
    case SCULPT_TOOL_DISPLACEMENT_HEAL:
      return "Multires Heal";
  }

  return "Sculpting";
}

/* Operator for applying a stroke (various attributes including mouse path)
 * using the current brush. */

void SCULPT_cache_free(SculptSession *ss, Object *ob, StrokeCache *cache)
{
  MEM_SAFE_FREE(cache->dial);
  MEM_SAFE_FREE(cache->surface_smooth_laplacian_disp);

#ifdef SCULPT_NEIGHBORS_CACHE
  if (ss->cache->ncache) {
    neighbor_cache_free(ss->cache->ncache);
    ss->cache->ncache = NULL;
  }
#endif

  if (ss->custom_layers[SCULPT_SCL_LAYER_DISP]) {
    SCULPT_attr_release_layer(ss, ob, ss->custom_layers[SCULPT_SCL_LAYER_DISP]);
    MEM_freeN(ss->custom_layers[SCULPT_SCL_LAYER_DISP]);
    ss->custom_layers[SCULPT_SCL_LAYER_DISP] = NULL;
  }

  if (ss->custom_layers[SCULPT_SCL_LAYER_STROKE_ID]) {
    SCULPT_attr_release_layer(ss, ob, ss->custom_layers[SCULPT_SCL_LAYER_STROKE_ID]);
    MEM_freeN(ss->custom_layers[SCULPT_SCL_LAYER_STROKE_ID]);
    ss->custom_layers[SCULPT_SCL_LAYER_STROKE_ID] = NULL;
  }

  MEM_SAFE_FREE(cache->prev_colors);
  MEM_SAFE_FREE(cache->detail_directions);

  if (ss->cache->commandlist) {
    BKE_brush_commandlist_free(ss->cache->commandlist);
  }

  if (ss->custom_layers[SCULPT_SCL_FAIRING_MASK]) {
    SCULPT_attr_release_layer(ss, ob, ss->custom_layers[SCULPT_SCL_FAIRING_MASK]);
    MEM_freeN(ss->custom_layers[SCULPT_SCL_FAIRING_MASK]);
    ss->custom_layers[SCULPT_SCL_FAIRING_MASK] = NULL;
  }

  if (ss->custom_layers[SCULPT_SCL_FAIRING_FADE]) {
    SCULPT_attr_release_layer(ss, ob, ss->custom_layers[SCULPT_SCL_FAIRING_FADE]);

    MEM_freeN(ss->custom_layers[SCULPT_SCL_FAIRING_FADE]);
    ss->custom_layers[SCULPT_SCL_FAIRING_FADE] = NULL;
  }

  if (ss->custom_layers[SCULPT_SCL_PREFAIRING_CO]) {
    SCULPT_attr_release_layer(ss, ob, ss->custom_layers[SCULPT_SCL_PREFAIRING_CO]);

    MEM_freeN(ss->custom_layers[SCULPT_SCL_PREFAIRING_CO]);
    ss->custom_layers[SCULPT_SCL_PREFAIRING_CO] = NULL;
  }

  if (ss->cache->channels_final) {
    BKE_brush_channelset_free(ss->cache->channels_final);
  }

  MEM_SAFE_FREE(cache->prev_displacement);
  MEM_SAFE_FREE(cache->limit_surface_co);

  if (cache->snap_context) {
    ED_transform_snap_object_context_destroy(cache->snap_context);
  }

  MEM_SAFE_FREE(cache->layer_disp_map);
  cache->layer_disp_map = NULL;
  cache->layer_disp_map_size = 0;

  if (cache->pose_ik_chain) {
    SCULPT_pose_ik_chain_free(cache->pose_ik_chain);
  }

  for (int i = 0; i < PAINT_SYMM_AREAS; i++) {
    if (cache->boundaries[i]) {
      SCULPT_boundary_data_free(cache->boundaries[i]);
      cache->boundaries[i] = NULL;
    }
    if (cache->geodesic_dists[i]) {
      MEM_SAFE_FREE(cache->geodesic_dists[i]);
    }
  }

  if (cache->cloth_sim) {
    SCULPT_cloth_simulation_free(cache->cloth_sim);
  }

  if (cache->tool_override_channels) {
    BKE_brush_channelset_free(cache->tool_override_channels);
  }

  MEM_freeN(cache);
}

void SCULPT_release_attributes(SculptSession *ss, Object *ob, bool non_customdata_only)
{
  for (int i = 0; i < SCULPT_SCL_LAYER_MAX; i++) {
    if (ss->custom_layers[i]) {
      if (non_customdata_only && !ss->custom_layers[i]->params.simple_array) {
        continue;
      }

      SCULPT_attr_release_layer(ss, ob, ss->custom_layers[i]);

      MEM_freeN(ss->custom_layers[i]);
      ss->custom_layers[i] = NULL;
    }
  }
}

void SCULPT_clear_scl_pointers(SculptSession *ss)
{
  for (int i = 0; i < SCULPT_SCL_LAYER_MAX; i++) {
    MEM_SAFE_FREE(ss->custom_layers[i]);
    ss->custom_layers[i] = NULL;
  }
}

/* Initialize mirror modifier clipping. */
static void sculpt_init_mirror_clipping(Object *ob, SculptSession *ss)
{
  ModifierData *md;

  unit_m4(ss->cache->clip_mirror_mtx);

  for (md = ob->modifiers.first; md; md = md->next) {
    if (!(md->type == eModifierType_Mirror && (md->mode & eModifierMode_Realtime))) {
      continue;
    }
    MirrorModifierData *mmd = (MirrorModifierData *)md;

    if (!(mmd->flag & MOD_MIR_CLIPPING)) {
      continue;
    }
    /* Check each axis for mirroring. */
    for (int i = 0; i < 3; i++) {
      if (!(mmd->flag & (MOD_MIR_AXIS_X << i))) {
        continue;
      }
      /* Enable sculpt clipping. */
      ss->cache->flag |= CLIP_X << i;

      /* Update the clip tolerance. */
      if (mmd->tolerance > ss->cache->clip_tolerance[i]) {
        ss->cache->clip_tolerance[i] = mmd->tolerance;
      }

      /* Store matrix for mirror object clipping. */
      if (mmd->mirror_ob) {
        float imtx_mirror_ob[4][4];
        invert_m4_m4(imtx_mirror_ob, mmd->mirror_ob->obmat);
        mul_m4_m4m4(ss->cache->clip_mirror_mtx, imtx_mirror_ob, ob->obmat);
      }
    }
  }
}

static BrushChannelSet *sculpt_init_tool_override_channels(Sculpt *sd, SculptSession *ss, int tool)
{
  BrushChannelSet *chset = NULL;
  Brush *newbrush = NULL;

  for (int i = 0; i < sd->paint.tool_slots_len; i++) {
    if (sd->paint.tool_slots[i].brush && sd->paint.tool_slots[i].brush->sculpt_tool == tool) {
      newbrush = sd->paint.tool_slots[i].brush;
    }
  }

  if (!newbrush) {
    Brush dummy = {.sculpt_tool = tool};

    BKE_brush_builtin_create(&dummy, tool);
    chset = dummy.channels;
  }
  else {
    chset = BKE_brush_channelset_copy(newbrush->channels);
  }

  /* paranoid check, make sure all needed channels exist */
  Brush dummy2 = {.sculpt_tool = tool, .channels = chset};

  BKE_brush_builtin_patch(&dummy2, tool);

  return chset;
}

int SCULPT_get_tool(const SculptSession *ss, const Brush *br)
{
  if (ss->cache && ss->cache->tool_override) {
    return ss->cache->tool_override;
  }

  return br->sculpt_tool;
}

/* Initialize the stroke cache invariants from operator properties. */
static void sculpt_update_cache_invariants(
    bContext *C, Sculpt *sd, SculptSession *ss, wmOperator *op, const float mouse[2])
{
  StrokeCache *cache = MEM_callocN(sizeof(StrokeCache), "stroke cache");
  // Main *bmain = CTX_data_main(C);
  // Scene *scene = CTX_data_scene(C);
  UnifiedPaintSettings *ups = &CTX_data_tool_settings(C)->unified_paint_settings;
  Brush *brush = BKE_paint_brush(&sd->paint);
  ViewContext *vc = paint_stroke_view_context(op->customdata);
  Object *ob = CTX_data_active_object(C);
  float mat[3][3];
  float viewDir[3] = {0.0f, 0.0f, 1.0f};
  float max_scale;
  int mode;

  Mesh *me = BKE_object_get_original_mesh(ob);
  BKE_sculptsession_ignore_uvs_set(ob, me->flag & ME_SCULPT_IGNORE_UVS);

  cache->tool_override = RNA_enum_get(op->ptr, "tool_override");

  if (cache->tool_override) {
    cache->tool_override_channels = sculpt_init_tool_override_channels(
        sd, ss, cache->tool_override);
  }

  BrushChannelSet *channels = cache->tool_override ? cache->tool_override_channels :
                                                     brush->channels;

  if (!sd->channels) {
    BKE_brush_init_toolsettings(sd);
  }

  cache->C = C;
  ss->cache = cache;

  /* Set scaling adjustment. */
  max_scale = 0.0f;
  for (int i = 0; i < 3; i++) {
    max_scale = max_ff(max_scale, fabsf(ob->scale[i]));
  }
  cache->scale[0] = max_scale / ob->scale[0];
  cache->scale[1] = max_scale / ob->scale[1];
  cache->scale[2] = max_scale / ob->scale[2];

  float plane_trim = BRUSHSET_GET_FINAL_FLOAT(sd->channels, channels, plane_trim, NULL);
  cache->plane_trim_squared = plane_trim * plane_trim;

  cache->flag = 0;

  sculpt_init_mirror_clipping(ob, ss);

  /* Initial mouse location. */
  if (mouse) {
    copy_v2_v2(cache->initial_mouse, mouse);
  }
  else {
    zero_v2(cache->initial_mouse);
  }

  /* initialize speed moving average */
  for (int i = 0; i < SCULPT_SPEED_MA_SIZE; i++) {
    cache->speed_avg[i] = -1.0f;
  }
  cache->last_speed_time = PIL_check_seconds_timer();

  copy_v3_v3(cache->initial_location, ss->cursor_location);
  copy_v3_v3(cache->true_initial_location, ss->cursor_location);

  copy_v3_v3(cache->initial_normal, ss->cursor_normal);
  copy_v3_v3(cache->true_initial_normal, ss->cursor_normal);

  mode = RNA_enum_get(op->ptr, "mode");
  cache->invert = mode == BRUSH_STROKE_INVERT;
  cache->alt_smooth = mode == BRUSH_STROKE_SMOOTH;
  cache->normal_weight = brush->normal_weight;

  /* Interpret invert as following normal, for grab brushes. */
  if (SCULPT_TOOL_HAS_NORMAL_WEIGHT(SCULPT_get_tool(ss, brush))) {
    if (cache->invert) {
      cache->invert = false;
      cache->normal_weight = (cache->normal_weight == 0.0f);
    }
  }

  /* Not very nice, but with current events system implementation
   * we can't handle brush appearance inversion hotkey separately (sergey). */
  if (cache->invert) {
    ups->draw_inverted = true;
  }
  else {
    ups->draw_inverted = false;
  }

  /* Alt-Smooth. */
  if (cache->alt_smooth) {
    if (SCULPT_get_tool(ss, brush) == SCULPT_TOOL_MASK) {
      cache->saved_mask_brush_tool = brush->mask_tool;
      brush->mask_tool = BRUSH_MASK_SMOOTH;
    }
    else if (ELEM(SCULPT_get_tool(ss, brush),
                  SCULPT_TOOL_SLIDE_RELAX,
                  SCULPT_TOOL_RELAX,
                  SCULPT_TOOL_DRAW_FACE_SETS,
                  SCULPT_TOOL_PAINT,
                  SCULPT_TOOL_SMEAR)) {
      /* Do nothing, this tool has its own smooth mode. */
    }
    else {
      if (!cache->tool_override_channels) {
        cache->tool_override_channels = sculpt_init_tool_override_channels(
            sd, ss, SCULPT_TOOL_SMOOTH);
        cache->tool_override = SCULPT_TOOL_SMOOTH;
      }
#if 0
      Paint *p = &sd->paint;
      Brush *br;
      int size = BKE_brush_size_get(scene, brush, true);

      BLI_strncpy(cache->saved_active_brush_name,
                  brush->id.name + 2,
                  sizeof(cache->saved_active_brush_name));

      br = (Brush *)BKE_libblock_find_name(bmain, ID_BR, "Smooth");
      if (br) {
        BKE_paint_brush_set(p, br);
        brush = br;
        cache->saved_smooth_size = BKE_brush_size_get(scene, brush, true);
        BKE_brush_size_set(scene, brush, size, paint_use_channels(C));
        BKE_curvemapping_init(brush->curve);
      }
#endif
    }
  }

  copy_v2_v2(cache->mouse, cache->initial_mouse);
  copy_v2_v2(cache->mouse_event, cache->initial_mouse);
  copy_v2_v2(ups->tex_mouse, cache->initial_mouse);

  /* Truly temporary data that isn't stored in properties. */

  cache->vc = vc;

  cache->brush = brush;

  /* Cache projection matrix. */
  ED_view3d_ob_project_mat_get(cache->vc->rv3d, ob, cache->projection_mat);

  invert_m4_m4(ob->imat, ob->obmat);
  copy_m3_m4(mat, cache->vc->rv3d->viewinv);
  mul_m3_v3(mat, viewDir);
  copy_m3_m4(mat, ob->imat);
  mul_m3_v3(mat, viewDir);
  normalize_v3_v3(cache->true_view_normal, viewDir);

  copy_v3_v3(cache->true_view_origin, cache->vc->rv3d->viewinv[3]);

  cache->supports_gravity = (!ELEM(SCULPT_get_tool(ss, brush),
                                   SCULPT_TOOL_MASK,
                                   SCULPT_TOOL_SMOOTH,
                                   SCULPT_TOOL_SIMPLIFY,
                                   SCULPT_TOOL_DISPLACEMENT_SMEAR,
                                   SCULPT_TOOL_DISPLACEMENT_ERASER) &&
                             (sd->gravity_factor > 0.0f));
  /* Get gravity vector in world space. */
  if (cache->supports_gravity) {
    if (sd->gravity_object) {
      Object *gravity_object = sd->gravity_object;

      copy_v3_v3(cache->true_gravity_direction, gravity_object->obmat[2]);
    }
    else {
      cache->true_gravity_direction[0] = cache->true_gravity_direction[1] = 0.0f;
      cache->true_gravity_direction[2] = 1.0f;
    }

    /* Transform to sculpted object space. */
    mul_m3_v3(mat, cache->true_gravity_direction);
    normalize_v3(cache->true_gravity_direction);
  }

  /* Make copies of the mesh vertex locations and normals for some tools. */
  if (brush->flag & BRUSH_ANCHORED) {
    cache->original = true;
  }

  /* Draw sharp does not need the original coordinates to produce the accumulate effect, so it
   * should work the opposite way. */
  if (SCULPT_get_tool(ss, brush) == SCULPT_TOOL_DRAW_SHARP) {
    cache->original = true;
  }

  if (SCULPT_TOOL_HAS_ACCUMULATE(SCULPT_get_tool(ss, brush))) {
    if (!(BRUSHSET_GET_INT(channels, accumulate, &ss->cache->input_mapping))) {
      cache->original = true;
      if (SCULPT_get_tool(ss, brush) == SCULPT_TOOL_DRAW_SHARP) {
        cache->original = false;
      }
    }
  }

  cache->first_time = true;

#define PIXEL_INPUT_THRESHHOLD 5
  if (SCULPT_get_tool(ss, brush) == SCULPT_TOOL_ROTATE) {
    cache->dial = BLI_dial_init(cache->initial_mouse, PIXEL_INPUT_THRESHHOLD);
  }

#undef PIXEL_INPUT_THRESHHOLD
}

static float sculpt_brush_dynamic_size_get(Brush *brush, StrokeCache *cache, float initial_size)
{
  return initial_size;
#if 0
  if (brush->pressure_size_curve) {
    return initial_size *
           BKE_curvemapping_evaluateF(brush->pressure_size_curve, 0, cache->pressure);
  }

  switch (brush->sculpt_tool) {
    case SCULPT_TOOL_CLAY:
      return max_ff(initial_size * 0.20f, initial_size * pow3f(cache->pressure));
    case SCULPT_TOOL_CLAY_STRIPS:
      return max_ff(initial_size * 0.30f, initial_size * powf(cache->pressure, 1.5f));
    case SCULPT_TOOL_CLAY_THUMB: {
      float clay_stabilized_pressure = sculpt_clay_thumb_get_stabilized_pressure(cache);
      return initial_size * clay_stabilized_pressure;
    }
    default:
      return initial_size * cache->pressure;
  }
#endif
}

/* In these brushes the grab delta is calculated always from the initial stroke location, which
 * is generally used to create grab deformations. */
static bool sculpt_needs_delta_from_anchored_origin(SculptSession *ss, Brush *brush)
{
  if (ELEM(SCULPT_get_tool(ss, brush),
           SCULPT_TOOL_GRAB,
           SCULPT_TOOL_POSE,
           SCULPT_TOOL_BOUNDARY,
           SCULPT_TOOL_ARRAY,
           SCULPT_TOOL_THUMB,
           SCULPT_TOOL_ELASTIC_DEFORM)) {
    return true;
  }
  if (SCULPT_get_tool(ss, brush) == SCULPT_TOOL_CLOTH &&
      brush->cloth_deform_type == BRUSH_CLOTH_DEFORM_GRAB) {
    return true;
  }
  return false;
}

/* In these brushes the grab delta is calculated from the previous stroke location, which is used
 * to calculate to orientate the brush tip and deformation towards the stroke direction. */
static bool sculpt_needs_delta_for_tip_orientation(SculptSession *ss, Brush *brush)
{
  if (SCULPT_get_tool(ss, brush) == SCULPT_TOOL_CLOTH) {
    return SCULPT_get_int(ss, cloth_deform_type, NULL, brush) != BRUSH_CLOTH_DEFORM_GRAB;
  }
  return ELEM(SCULPT_get_tool(ss, brush),
              SCULPT_TOOL_CLAY_STRIPS,
              SCULPT_TOOL_TWIST,
              SCULPT_TOOL_PINCH,
              SCULPT_TOOL_MULTIPLANE_SCRAPE,
              SCULPT_TOOL_CLAY_THUMB,
              SCULPT_TOOL_NUDGE,
              SCULPT_TOOL_SNAKE_HOOK);
}

static void sculpt_rake_data_update(struct SculptRakeData *srd, const float co[3])
{
  float rake_dist = len_v3v3(srd->follow_co, co);
  if (rake_dist > srd->follow_dist) {
    interp_v3_v3v3(srd->follow_co, srd->follow_co, co, rake_dist - srd->follow_dist);
  }
}

static void sculpt_update_brush_delta(UnifiedPaintSettings *ups, Object *ob, Brush *brush)
{
  SculptSession *ss = ob->sculpt;
  StrokeCache *cache = ss->cache;
  const float mouse[2] = {
      cache->mouse_event[0],
      cache->mouse_event[1],
  };

  int tool = SCULPT_get_tool(ss, brush);

  bool bad = !ELEM(tool,
                   SCULPT_TOOL_PAINT,
                   SCULPT_TOOL_GRAB,
                   SCULPT_TOOL_ELASTIC_DEFORM,
                   SCULPT_TOOL_CLOTH,
                   SCULPT_TOOL_NUDGE,
                   SCULPT_TOOL_CLAY_STRIPS,
                   SCULPT_TOOL_TWIST,
                   SCULPT_TOOL_PINCH,
                   SCULPT_TOOL_MULTIPLANE_SCRAPE,
                   SCULPT_TOOL_CLAY_THUMB,
                   SCULPT_TOOL_SNAKE_HOOK,
                   SCULPT_TOOL_POSE,
                   SCULPT_TOOL_BOUNDARY,
                   SCULPT_TOOL_ARRAY,
                   SCULPT_TOOL_THUMB);

  bad = bad && !sculpt_brush_use_topology_rake(ss, brush);
  bad = bad && !SCULPT_get_bool(ss, use_autofset, NULL, brush);

  if (bad) {
    return;
  }

  float grab_location[3], imat[4][4], delta[3], loc[3];

  if (SCULPT_stroke_is_first_brush_step_of_symmetry_pass(ss->cache)) {
    if (tool == SCULPT_TOOL_GRAB && brush->flag & BRUSH_GRAB_ACTIVE_VERTEX) {
      copy_v3_v3(cache->orig_grab_location,
                 SCULPT_vertex_co_for_grab_active_get(ss, SCULPT_active_vertex_get(ss)));
    }
    else {
      copy_v3_v3(cache->orig_grab_location, cache->true_location);
    }
  }
  else if (tool == SCULPT_TOOL_SNAKE_HOOK ||
           (tool == SCULPT_TOOL_CLOTH &&
            brush->cloth_deform_type == BRUSH_CLOTH_DEFORM_SNAKE_HOOK)) {
    add_v3_v3(cache->true_location, cache->grab_delta);
  }

  copy_v3_v3(cache->prev_grab_delta, cache->grab_delta);

  /* Compute 3d coordinate at same z from original location + mouse. */
  mul_v3_m4v3(loc, ob->obmat, cache->orig_grab_location);
  ED_view3d_win_to_3d(cache->vc->v3d, cache->vc->region, loc, mouse, grab_location);

  /* Compute delta to move verts by. */
  if (!SCULPT_stroke_is_first_brush_step_of_symmetry_pass(ss->cache)) {
    if (sculpt_needs_delta_from_anchored_origin(ss, brush)) {
      sub_v3_v3v3(delta, grab_location, cache->old_grab_location);
      invert_m4_m4(imat, ob->obmat);
      mul_mat3_m4_v3(imat, delta);
      add_v3_v3(cache->grab_delta, delta);
    }
    else if (sculpt_needs_delta_for_tip_orientation(ss, brush)) {
      if (brush->flag & (BRUSH_ANCHORED | BRUSH_DRAG_DOT)) {
        float orig[3];
        mul_v3_m4v3(orig, ob->obmat, cache->orig_grab_location);
        sub_v3_v3v3(cache->grab_delta, grab_location, orig);
      }
      else {
        if (SCULPT_get_int(ss, use_smoothed_rake, NULL, brush)) {
          float tmp1[3];
          float tmp2[3];

          sub_v3_v3v3(tmp1, grab_location, cache->old_grab_location);
          copy_v3_v3(tmp2, ss->cache->grab_delta);

          normalize_v3(tmp1);
          normalize_v3(tmp2);

          bool bad = len_v3v3(grab_location, cache->old_grab_location) < 0.0001f;
          bad = bad || saacos(dot_v3v3(tmp1, tmp2) > 0.35f);

          float t = bad ? 0.1f : 0.5f;

          sub_v3_v3v3(tmp1, grab_location, cache->old_grab_location);
          interp_v3_v3v3(cache->grab_delta, cache->grab_delta, tmp1, t);
        }
        else {
          sub_v3_v3v3(ss->cache->grab_delta, grab_location, cache->old_grab_location);
        }
        // cache->grab_delta
      }
      invert_m4_m4(imat, ob->obmat);
      mul_mat3_m4_v3(imat, cache->grab_delta);
    }
    else {
      /* Use for 'Brush.topology_rake_factor'. */
      sub_v3_v3v3(cache->grab_delta, grab_location, cache->old_grab_location);
    }
  }
  else {
    zero_v3(cache->grab_delta);
  }

  if (brush->falloff_shape == PAINT_FALLOFF_SHAPE_TUBE) {
    project_plane_v3_v3v3(cache->grab_delta, cache->grab_delta, ss->cache->true_view_normal);
  }

  copy_v3_v3(cache->old_grab_location, grab_location);

  if (tool == SCULPT_TOOL_GRAB) {
    if (brush->flag & BRUSH_GRAB_ACTIVE_VERTEX) {
      copy_v3_v3(cache->anchored_location, cache->orig_grab_location);
    }
    else {
      copy_v3_v3(cache->anchored_location, cache->true_location);
    }
  }
  else if (tool == SCULPT_TOOL_ELASTIC_DEFORM || SCULPT_is_cloth_deform_brush(brush)) {
    copy_v3_v3(cache->anchored_location, cache->true_location);
  }
  else if (tool == SCULPT_TOOL_THUMB) {
    copy_v3_v3(cache->anchored_location, cache->orig_grab_location);
  }

  if (sculpt_needs_delta_from_anchored_origin(ss, brush)) {
    /* Location stays the same for finding vertices in brush radius. */
    copy_v3_v3(cache->true_location, cache->orig_grab_location);

    ups->draw_anchored = true;
    copy_v2_v2(ups->anchored_initial_mouse, cache->initial_mouse);
    ups->anchored_size = ups->pixel_radius;
  }

  /* Handle 'rake' */
  cache->is_rake_rotation_valid = false;

  invert_m4_m4(imat, ob->obmat);
  mul_mat3_m4_v3(imat, grab_location);

  if (SCULPT_stroke_is_first_brush_step_of_symmetry_pass(ss->cache)) {
    copy_v3_v3(cache->rake_data.follow_co, grab_location);
  }

  if (SCULPT_stroke_is_first_brush_step(cache)) {
    copy_v3_v3(cache->prev_grab_delta, cache->grab_delta);

    for (int i = 0; i < GRAB_DELTA_MA_SIZE; i++) {
      copy_v3_v3(cache->grab_delta_avg[i], cache->grab_delta);
    }
  }

  // XXX implement me

  if (SCULPT_get_int(ss, use_smoothed_rake, NULL, brush)) {
    // delay by one so we can have a useful value for next_grab_delta
    float grab_delta[3] = {0.0f, 0.0f, 0.0f};

    for (int i = 0; i < GRAB_DELTA_MA_SIZE; i++) {
      add_v3_v3(grab_delta, cache->grab_delta_avg[i]);
    }

    mul_v3_fl(grab_delta, 1.0f / (float)GRAB_DELTA_MA_SIZE);

    copy_v3_v3(cache->grab_delta_avg[cache->grab_delta_avg_cur], cache->grab_delta);
    cache->grab_delta_avg_cur = (cache->grab_delta_avg_cur + 1) % GRAB_DELTA_MA_SIZE;
    copy_v3_v3(cache->grab_delta, grab_delta);

    zero_v3(cache->next_grab_delta);

    for (int i = 0; i < GRAB_DELTA_MA_SIZE; i++) {
      add_v3_v3(cache->next_grab_delta, cache->grab_delta_avg[i]);
    }
    mul_v3_fl(cache->next_grab_delta, 1.0f / (float)GRAB_DELTA_MA_SIZE);
  }
  else {
    copy_v3_v3(cache->next_grab_delta, cache->grab_delta);
  }

  if (!sculpt_brush_needs_rake_rotation(ss, brush)) {
    return;
  }
  cache->rake_data.follow_dist = cache->radius * SCULPT_RAKE_BRUSH_FACTOR;

  if (!is_zero_v3(cache->grab_delta)) {
    const float eps = 0.00001f;

    float v1[3], v2[3];

    copy_v3_v3(v1, cache->rake_data.follow_co);
    copy_v3_v3(v2, cache->rake_data.follow_co);
    sub_v3_v3(v2, cache->grab_delta);

    sub_v3_v3(v1, grab_location);
    sub_v3_v3(v2, grab_location);

    if ((normalize_v3(v2) > eps) && (normalize_v3(v1) > eps) && (len_squared_v3v3(v1, v2) > eps)) {
      const float rake_dist_sq = len_squared_v3v3(cache->rake_data.follow_co, grab_location);
      const float rake_fade = (rake_dist_sq > square_f(cache->rake_data.follow_dist)) ?
                                  1.0f :
                                  sqrtf(rake_dist_sq) / cache->rake_data.follow_dist;

      float axis[3], angle;
      float tquat[4];

      rotation_between_vecs_to_quat(tquat, v1, v2);

      /* Use axis-angle to scale rotation since the factor may be above 1. */
      quat_to_axis_angle(axis, &angle, tquat);
      normalize_v3(axis);

      angle *= brush->rake_factor * rake_fade;
      axis_angle_normalized_to_quat(cache->rake_rotation, axis, angle);
      cache->is_rake_rotation_valid = true;
    }
  }

  sculpt_rake_data_update(&cache->rake_data, grab_location);
}

static void sculpt_update_cache_paint_variants(StrokeCache *cache, const Brush *brush)
{
  cache->paint_brush.hardness = brush->hardness;
  if (brush->paint_flags & BRUSH_PAINT_HARDNESS_PRESSURE) {
    cache->paint_brush.hardness *= brush->paint_flags & BRUSH_PAINT_HARDNESS_PRESSURE_INVERT ?
                                       1.0f - cache->pressure :
                                       cache->pressure;
  }

  cache->paint_brush.flow = brush->flow;
  if (brush->paint_flags & BRUSH_PAINT_FLOW_PRESSURE) {
    cache->paint_brush.flow *= brush->paint_flags & BRUSH_PAINT_FLOW_PRESSURE_INVERT ?
                                   1.0f - cache->pressure :
                                   cache->pressure;
  }

  cache->paint_brush.wet_mix = brush->wet_mix;
  if (brush->paint_flags & BRUSH_PAINT_WET_MIX_PRESSURE) {
    cache->paint_brush.wet_mix *= brush->paint_flags & BRUSH_PAINT_WET_MIX_PRESSURE_INVERT ?
                                      1.0f - cache->pressure :
                                      cache->pressure;

    /* This makes wet mix more sensible in higher values, which allows to create brushes that
     * have a wider pressure range were they only blend colors without applying too much of the
     * brush color. */
    cache->paint_brush.wet_mix = 1.0f - pow2f(1.0f - cache->paint_brush.wet_mix);
  }

  cache->paint_brush.wet_persistence = brush->wet_persistence;
  if (brush->paint_flags & BRUSH_PAINT_WET_PERSISTENCE_PRESSURE) {
    cache->paint_brush.wet_persistence = brush->paint_flags &
                                                 BRUSH_PAINT_WET_PERSISTENCE_PRESSURE_INVERT ?
                                             1.0f - cache->pressure :
                                             cache->pressure;
  }

  cache->paint_brush.density = brush->density;
  if (brush->paint_flags & BRUSH_PAINT_DENSITY_PRESSURE) {
    cache->paint_brush.density = brush->paint_flags & BRUSH_PAINT_DENSITY_PRESSURE_INVERT ?
                                     1.0f - cache->pressure :
                                     cache->pressure;
  }
}

static float sculpt_update_speed_average(SculptSession *ss, float speed)
{
  int tot = 0.0;
  bool found = false;

  for (int i = 0; i < SCULPT_SPEED_MA_SIZE; i++) {
    tot++;

    if (ss->cache->speed_avg[i] == -1.0f) {
      ss->cache->speed_avg[i] = speed;
      found = true;
      break;
    }
  }

  if (!found) {
    ss->cache->speed_avg[ss->cache->speed_avg_cur] = speed;
    ss->cache->speed_avg_cur = (ss->cache->speed_avg_cur + 1) % SCULPT_SPEED_MA_SIZE;
  }

  speed = 0.0f;
  tot = 0;
  for (int i = 0; i < SCULPT_SPEED_MA_SIZE; i++) {
    if (ss->cache->speed_avg[i] != -1.0f) {
      speed += ss->cache->speed_avg[i];
      tot++;
    }
  }

  return speed / (float)tot;
}
/* Initialize the stroke cache variants from operator properties. */
static void sculpt_update_cache_variants(bContext *C, Sculpt *sd, Object *ob, PointerRNA *ptr)
{
  Scene *scene = CTX_data_scene(C);
  UnifiedPaintSettings *ups = &scene->toolsettings->unified_paint_settings;
  SculptSession *ss = ob->sculpt;
  StrokeCache *cache = ss->cache;
  Brush *brush = BKE_paint_brush(&sd->paint);

  if (SCULPT_stroke_is_first_brush_step_of_symmetry_pass(ss->cache) ||
      !((brush->flag & BRUSH_ANCHORED) || (SCULPT_get_tool(ss, brush) == SCULPT_TOOL_SNAKE_HOOK) ||
        (SCULPT_get_tool(ss, brush) == SCULPT_TOOL_ROTATE) ||
        SCULPT_is_cloth_deform_brush(brush))) {
    RNA_float_get_array(ptr, "location", cache->true_location);
  }

  float last_mouse[2];
  copy_v2_v2(last_mouse, cache->mouse);

  cache->pen_flip = RNA_boolean_get(ptr, "pen_flip");
  RNA_float_get_array(ptr, "mouse", cache->mouse);
  RNA_float_get_array(ptr, "mouse_event", cache->mouse_event);

  float delta_mouse[2];

  sub_v2_v2v2(delta_mouse, cache->mouse, cache->mouse_event);
  float speed = len_v2(delta_mouse) / (800000.0f); /*get a reasonably usable value*/
  speed /= PIL_check_seconds_timer() - cache->last_speed_time;

  cache->input_mapping.speed = sculpt_update_speed_average(ss, speed);
  cache->last_speed_time = PIL_check_seconds_timer();

  /* XXX: Use pressure value from first brush step for brushes which don't support strokes (grab,
   * thumb). They depends on initial state and brush coord/pressure/etc.
   * It's more an events design issue, which doesn't split coordinate/pressure/angle changing
   * events. We should avoid this after events system re-design. */
  if (paint_supports_dynamic_size(brush, PAINT_MODE_SCULPT) || cache->first_time) {
    cache->pressure = RNA_float_get(ptr, "pressure");
    cache->input_mapping.pressure = sqrtf(cache->pressure);
    // printf("pressure: %f\n", cache->pressure);
  }

  cache->input_mapping.random = BLI_thread_frand(0);

  cache->x_tilt = RNA_float_get(ptr, "x_tilt");
  cache->y_tilt = RNA_float_get(ptr, "y_tilt");
  cache->input_mapping.xtilt = cache->x_tilt;
  cache->input_mapping.ytilt = cache->y_tilt;

  {
    float direction[4];
    copy_v3_v3(direction, ss->cache->grab_delta_symmetry);

    float tmp[3];
    mul_v3_v3fl(
        tmp, ss->cache->sculpt_normal_symm, dot_v3v3(ss->cache->sculpt_normal_symm, direction));
    sub_v3_v3(direction, tmp);
    normalize_v3(direction);

    /* If the active area is being applied for symmetry, flip it
     * across the symmetry axis and rotate it back to the original
     * position in order to project it. This insures that the
     * brush texture will be oriented correctly. */
    direction[3] = 0.0f;
    mul_v4_m4v4(direction, cache->projection_mat, direction);

    cache->input_mapping.angle = (atan2(direction[1], direction[0]) / (float)M_PI) * 0.5 + 0.5;
    // cache->vc
  }

  /* Truly temporary data that isn't stored in properties. */
  if (SCULPT_stroke_is_first_brush_step_of_symmetry_pass(ss->cache)) {
    if (!BKE_brush_use_locked_size(scene, brush, true)) {
      cache->initial_radius = paint_calc_object_space_radius(
          cache->vc, cache->true_location, BKE_brush_size_get(scene, brush, true));
      BKE_brush_unprojected_radius_set(scene, brush, cache->initial_radius, true);
    }
    else {
      cache->initial_radius = BKE_brush_unprojected_radius_get(scene, brush, true);
    }
  }

  /* Clay stabilized pressure. */
  if (SCULPT_get_tool(ss, brush) == SCULPT_TOOL_CLAY_THUMB) {
    if (SCULPT_stroke_is_first_brush_step_of_symmetry_pass(ss->cache)) {
      for (int i = 0; i < SCULPT_CLAY_STABILIZER_LEN; i++) {
        ss->cache->clay_pressure_stabilizer[i] = 0.0f;
      }
      ss->cache->clay_pressure_stabilizer_index = 0;
    }
    else {
      cache->clay_pressure_stabilizer[cache->clay_pressure_stabilizer_index] = cache->pressure;
      cache->clay_pressure_stabilizer_index += 1;
      if (cache->clay_pressure_stabilizer_index >= SCULPT_CLAY_STABILIZER_LEN) {
        cache->clay_pressure_stabilizer_index = 0;
      }
    }
  }

  if (BKE_brush_use_size_pressure(
          scene->toolsettings,
          brush,
          BKE_paint_uses_channels(BKE_paintmode_get_active_from_context(C))) &&
      paint_supports_dynamic_size(brush, PAINT_MODE_SCULPT)) {
    cache->radius = sculpt_brush_dynamic_size_get(brush, cache, cache->initial_radius);
    cache->dyntopo_pixel_radius = sculpt_brush_dynamic_size_get(
        brush, cache, ups->initial_pixel_radius);
  }
  else {
    cache->radius = cache->initial_radius;
    cache->dyntopo_pixel_radius = ups->initial_pixel_radius;
  }

  sculpt_update_cache_paint_variants(cache, brush);

  cache->radius_squared = cache->radius * cache->radius;

  if (brush->flag & BRUSH_ANCHORED) {
    /* True location has been calculated as part of the stroke system already here. */
    if (brush->flag & BRUSH_EDGE_TO_EDGE) {
      RNA_float_get_array(ptr, "location", cache->true_location);
    }

    cache->radius = paint_calc_object_space_radius(
        cache->vc, cache->true_location, ups->pixel_radius);
    cache->radius_squared = cache->radius * cache->radius;

    copy_v3_v3(cache->anchored_location, cache->true_location);
  }

  sculpt_update_brush_delta(ups, ob, brush);

  if (SCULPT_get_tool(ss, brush) == SCULPT_TOOL_ROTATE) {
    cache->vertex_rotation = -BLI_dial_angle(cache->dial, cache->mouse) * cache->bstrength;

    ups->draw_anchored = true;
    copy_v2_v2(ups->anchored_initial_mouse, cache->initial_mouse);
    copy_v3_v3(cache->anchored_location, cache->true_location);
    ups->anchored_size = ups->pixel_radius;
  }

  cache->special_rotation = ups->brush_rotation;
  cache->iteration_count++;

  cache->input_mapping.stroke_t = cache->stroke_distance_t /
                                  10.0f; /*scale to a more user-friendly value*/
}

/* Returns true if any of the smoothing modes are active (currently
 * one of smooth brush, autosmooth, mask smooth, or shift-key
 * smooth). */
static bool sculpt_needs_connectivity_info(Sculpt *sd,
                                           const Brush *brush,
                                           SculptSession *ss,
                                           int stroke_mode)
{
  //  if (ss && ss->pbvh && SCULPT_is_automasking_enabled(sd, ss, brush)) {
  return true;
  //  }
  return ((stroke_mode == BRUSH_STROKE_SMOOTH) || (ss && ss->cache && ss->cache->alt_smooth) ||
          (brush->sculpt_tool == SCULPT_TOOL_SMOOTH) || (brush->autosmooth_factor > 0) ||
          ((brush->sculpt_tool == SCULPT_TOOL_MASK) && (brush->mask_tool == BRUSH_MASK_SMOOTH)) ||
          (brush->sculpt_tool == SCULPT_TOOL_POSE) || (brush->sculpt_tool == SCULPT_TOOL_PAINT) ||
          (brush->sculpt_tool == SCULPT_TOOL_SMEAR) ||
          (brush->sculpt_tool == SCULPT_TOOL_BOUNDARY) ||
          (brush->sculpt_tool == SCULPT_TOOL_SLIDE_RELAX) ||
          (brush->sculpt_tool == SCULPT_TOOL_CLOTH) || (brush->sculpt_tool == SCULPT_TOOL_SMEAR) ||
          (brush->sculpt_tool == SCULPT_TOOL_DRAW_FACE_SETS) ||
          (brush->sculpt_tool == SCULPT_TOOL_DISPLACEMENT_SMEAR));
}

void SCULPT_stroke_modifiers_check(const bContext *C, Object *ob, const Brush *brush)
{
  SculptSession *ss = ob->sculpt;
  View3D *v3d = CTX_wm_view3d(C);
  Sculpt *sd = CTX_data_tool_settings(C)->sculpt;

  bool need_pmap = sculpt_needs_connectivity_info(sd, brush, ss, 0);
  if (ss->shapekey_active || ss->deform_modifiers_active ||
      (!BKE_sculptsession_use_pbvh_draw(ob, v3d) && need_pmap)) {
    Depsgraph *depsgraph = CTX_data_depsgraph_pointer(C);
    BKE_sculpt_update_object_for_edit(depsgraph, ob, need_pmap, false, false);
  }
}

static void sculpt_raycast_cb(PBVHNode *node, void *data_v, float *tmin)
{
  SculptRaycastData *srd = data_v;
  if (!srd->use_back_depth && BKE_pbvh_node_get_tmin(node) >= *tmin) {
    return;
  }

  float(*origco)[3] = NULL;
  bool use_origco = false;

  if (srd->original && srd->ss->cache) {
    if (BKE_pbvh_type(srd->ss->pbvh) == PBVH_BMESH) {
      use_origco = true;
    }
    else {
      /* Intersect with coordinates from before we started stroke. */
      SculptUndoNode *unode = SCULPT_undo_get_node(node, SCULPT_UNDO_COORDS);
      origco = (unode) ? unode->co : NULL;
      use_origco = origco ? true : false;
    }
  }

  if (BKE_pbvh_node_raycast(srd->ss->pbvh,
                            node,
                            origco,
                            use_origco,
                            srd->ray_start,
                            srd->ray_normal,
                            &srd->isect_precalc,
                            &srd->hit_count,
                            &srd->depth,
                            &srd->back_depth,
                            &srd->active_vertex_index,
                            &srd->active_face_grid_index,
                            srd->face_normal,
                            srd->ss->stroke_id)) {
    srd->hit = true;
    *tmin = srd->depth;
  }

  if (srd->hit_count >= 2) {
    srd->back_hit = true;
  }
}

static void sculpt_find_nearest_to_ray_cb(PBVHNode *node, void *data_v, float *tmin)
{
  if (BKE_pbvh_node_get_tmin(node) >= *tmin) {
    return;
  }
  SculptFindNearestToRayData *srd = data_v;
  float(*origco)[3] = NULL;
  bool use_origco = false;

  if (srd->original && srd->ss->cache) {
    if (BKE_pbvh_type(srd->ss->pbvh) == PBVH_BMESH) {
      use_origco = true;
    }
    else {
      /* Intersect with coordinates from before we started stroke. */
      SculptUndoNode *unode = SCULPT_undo_get_node(node, SCULPT_UNDO_COORDS);
      origco = (unode) ? unode->co : NULL;
      use_origco = origco ? true : false;
    }
  }

  if (BKE_pbvh_node_find_nearest_to_ray(srd->ss->pbvh,
                                        node,
                                        origco,
                                        use_origco,
                                        srd->ray_start,
                                        srd->ray_normal,
                                        &srd->depth,
                                        &srd->dist_sq_to_ray,
                                        srd->ss->stroke_id)) {
    srd->hit = true;
    *tmin = srd->dist_sq_to_ray;
  }
}

float SCULPT_raycast_init(ViewContext *vc,
                          const float mouse[2],
                          float ray_start[3],
                          float ray_end[3],
                          float ray_normal[3],
                          bool original)
{
  float obimat[4][4];
  float dist;
  Object *ob = vc->obact;
  RegionView3D *rv3d = vc->region->regiondata;
  View3D *v3d = vc->v3d;

  /* TODO: what if the segment is totally clipped? (return == 0). */
  ED_view3d_win_to_segment_clipped(
      vc->depsgraph, vc->region, vc->v3d, mouse, ray_start, ray_end, true);

  invert_m4_m4(obimat, ob->obmat);
  mul_m4_v3(obimat, ray_start);
  mul_m4_v3(obimat, ray_end);

  sub_v3_v3v3(ray_normal, ray_end, ray_start);
  dist = normalize_v3(ray_normal);

  if ((rv3d->is_persp == false) &&
      /* If the ray is clipped, don't adjust its start/end. */
      !RV3D_CLIPPING_ENABLED(v3d, rv3d)) {
    BKE_pbvh_raycast_project_ray_root(ob->sculpt->pbvh, original, ray_start, ray_end, ray_normal);

    /* rRecalculate the normal. */
    sub_v3_v3v3(ray_normal, ray_end, ray_start);
    dist = normalize_v3(ray_normal);
  }

  return dist;
}

/* Gets the normal, location and active vertex location of the geometry under the cursor. This
 * also updates the active vertex and cursor related data of the SculptSession using the mouse
 * position
 */
bool SCULPT_cursor_geometry_info_update(bContext *C,
                                        SculptCursorGeometryInfo *out,
                                        const float mouse[2],
                                        bool use_sampled_normal,
                                        bool use_back_depth)
{
  Depsgraph *depsgraph = CTX_data_depsgraph_pointer(C);
  Scene *scene = CTX_data_scene(C);
  Sculpt *sd = scene->toolsettings->sculpt;
  Object *ob;
  SculptSession *ss;
  ViewContext vc;
  const Brush *brush = BKE_paint_brush(BKE_paint_get_active_from_context(C));
  float ray_start[3], ray_end[3], ray_normal[3], depth, face_normal[3], sampled_normal[3],
      mat[3][3];
  float viewDir[3] = {0.0f, 0.0f, 1.0f};
  int totnode;
  bool original = false;

  ED_view3d_viewcontext_init(C, &vc, depsgraph);

  ob = vc.obact;
  ss = ob->sculpt;

  if (!ss->pbvh) {
    zero_v3(out->location);
    zero_v3(out->normal);
    zero_v3(out->active_vertex_co);
    return false;
  }

  /* PBVH raycast to get active vertex and face normal. */
  depth = SCULPT_raycast_init(&vc, mouse, ray_start, ray_end, ray_normal, original);
  SCULPT_stroke_modifiers_check(C, ob, brush);
  float back_depth = depth;

  SculptRaycastData srd = {
      .original = original,
      .ss = ob->sculpt,
      .hit = false,
      .back_hit = false,
      .ray_start = ray_start,
      .ray_normal = ray_normal,
      .depth = depth,
      .back_depth = back_depth,
      .hit_count = 0,
      .use_back_depth = use_back_depth,
      .face_normal = face_normal,
  };
  isect_ray_tri_watertight_v3_precalc(&srd.isect_precalc, ray_normal);
  BKE_pbvh_raycast(
      ss->pbvh, sculpt_raycast_cb, &srd, ray_start, ray_normal, srd.original, srd.ss->stroke_id);

  /* Cursor is not over the mesh, return default values. */
  if (!srd.hit) {
    zero_v3(out->location);
    zero_v3(out->normal);
    zero_v3(out->active_vertex_co);
    return false;
  }

  /* Update the active vertex of the SculptSession. */
  ss->active_vertex_index = srd.active_vertex_index;

  // SCULPT_vertex_random_access_ensure(ss);
  copy_v3_v3(out->active_vertex_co, SCULPT_active_vertex_co_get(ss));

  switch (BKE_pbvh_type(ss->pbvh)) {
    case PBVH_FACES:
      ss->active_face_index = srd.active_face_grid_index;
      ss->active_grid_index = 0;
      break;
    case PBVH_GRIDS:
      ss->active_face_index.i = 0;
      ss->active_grid_index = srd.active_face_grid_index.i;
      break;
    case PBVH_BMESH:
      ss->active_face_index = srd.active_face_grid_index;
      ss->active_grid_index = 0;
      break;
  }

  copy_v3_v3(out->location, ray_normal);
  mul_v3_fl(out->location, srd.depth);
  add_v3_v3(out->location, ray_start);

  if (use_back_depth) {
    copy_v3_v3(out->back_location, ray_normal);
    if (srd.back_hit) {
      mul_v3_fl(out->back_location, srd.back_depth);
    }
    else {
      mul_v3_fl(out->back_location, srd.depth);
    }
    add_v3_v3(out->back_location, ray_start);
  }

  /* Option to return the face normal directly for performance o accuracy reasons. */
  if (!use_sampled_normal) {
    copy_v3_v3(out->normal, srd.face_normal);
    return srd.hit;
  }

  /* Sampled normal calculation. */
  float radius;

  /* Update cursor data in SculptSession. */
  invert_m4_m4(ob->imat, ob->obmat);
  copy_m3_m4(mat, vc.rv3d->viewinv);
  mul_m3_v3(mat, viewDir);
  copy_m3_m4(mat, ob->imat);
  mul_m3_v3(mat, viewDir);
  normalize_v3_v3(ss->cursor_view_normal, viewDir);
  copy_v3_v3(ss->cursor_normal, srd.face_normal);
  copy_v3_v3(ss->cursor_location, out->location);
  ss->rv3d = vc.rv3d;
  ss->v3d = vc.v3d;

  if (!BKE_brush_use_locked_size(scene, brush, true)) {
    radius = paint_calc_object_space_radius(
        &vc, out->location, BKE_brush_size_get(scene, brush, true));
  }
  else {
    radius = BKE_brush_unprojected_radius_get(scene, brush, true);
  }
  ss->cursor_radius = radius;

  PBVHNode **nodes = sculpt_pbvh_gather_cursor_update(ob, sd, original, &totnode);

  /* In case there are no nodes under the cursor, return the face normal. */
  if (!totnode) {
    MEM_SAFE_FREE(nodes);
    copy_v3_v3(out->normal, srd.face_normal);
    return true;
  }

  /* Calculate the sampled normal. */
  if (SCULPT_pbvh_calc_area_normal(brush, ob, nodes, totnode, true, sampled_normal)) {
    copy_v3_v3(out->normal, sampled_normal);
    copy_v3_v3(ss->cursor_sampled_normal, sampled_normal);
  }
  else {
    /* Use face normal when there are no vertices to sample inside the cursor radius. */
    copy_v3_v3(out->normal, srd.face_normal);
  }
  MEM_SAFE_FREE(nodes);
  return true;
}

bool SCULPT_stroke_get_location(bContext *C, float out[3], const float mouse[2])
{
  Depsgraph *depsgraph = CTX_data_depsgraph_pointer(C);
  Object *ob;
  SculptSession *ss;
  StrokeCache *cache;
  float ray_start[3], ray_end[3], ray_normal[3], depth, face_normal[3];
  bool original;
  ViewContext vc;

  ED_view3d_viewcontext_init(C, &vc, depsgraph);

  ob = vc.obact;

  ss = ob->sculpt;
  cache = ss->cache;
  original = (cache) ? cache->original : false;

  const Brush *brush = BKE_paint_brush(BKE_paint_get_active_from_context(C));

  SCULPT_stroke_modifiers_check(C, ob, brush);

  depth = SCULPT_raycast_init(&vc, mouse, ray_start, ray_end, ray_normal, original);

  bool hit = false;
  {
    SculptRaycastData srd;
    srd.ss = ob->sculpt;
    srd.ray_start = ray_start;
    srd.ray_normal = ray_normal;
    srd.hit = false;
    srd.depth = depth;
    srd.original = original;
    srd.face_normal = face_normal;
    isect_ray_tri_watertight_v3_precalc(&srd.isect_precalc, ray_normal);

    BKE_pbvh_raycast(
        ss->pbvh, sculpt_raycast_cb, &srd, ray_start, ray_normal, srd.original, srd.ss->stroke_id);
    if (srd.hit) {
      hit = true;
      copy_v3_v3(out, ray_normal);
      mul_v3_fl(out, srd.depth);
      add_v3_v3(out, ray_start);
    }
  }

  if (hit) {
    return hit;
  }

  if (!ELEM(brush->falloff_shape, PAINT_FALLOFF_SHAPE_TUBE)) {
    return hit;
  }

  SculptFindNearestToRayData srd = {
      .original = original,
      .ss = ob->sculpt,
      .hit = false,
      .ray_start = ray_start,
      .ray_normal = ray_normal,
      .depth = FLT_MAX,
      .dist_sq_to_ray = FLT_MAX,
  };
  BKE_pbvh_find_nearest_to_ray(
      ss->pbvh, sculpt_find_nearest_to_ray_cb, &srd, ray_start, ray_normal, srd.original);
  if (srd.hit) {
    hit = true;
    copy_v3_v3(out, ray_normal);
    mul_v3_fl(out, srd.depth);
    add_v3_v3(out, ray_start);
  }

  return hit;
}

static void sculpt_brush_init_tex(const Scene *scene, Sculpt *sd, SculptSession *ss)
{
  Brush *brush = BKE_paint_brush(&sd->paint);
  MTex *mtex = &brush->mtex;

  /* Init mtex nodes. */
  if (mtex->tex && mtex->tex->nodetree) {
    /* Has internal flag to detect it only does it once. */
    ntreeTexBeginExecTree(mtex->tex->nodetree);
  }

  /* TODO: Shouldn't really have to do this at the start of every stroke, but sculpt would need
   * some sort of notification when changes are made to the texture. */
  sculpt_update_tex(scene, sd, ss);
}

static void sculpt_brush_stroke_init(bContext *C, wmOperator *op)
{
  Scene *scene = CTX_data_scene(C);
  Object *ob = CTX_data_active_object(C);
  Sculpt *sd = CTX_data_tool_settings(C)->sculpt;
  SculptSession *ss = CTX_data_active_object(C)->sculpt;
  Brush *brush = BKE_paint_brush(&sd->paint);
  int mode = RNA_enum_get(op->ptr, "mode");
  bool is_smooth, needs_colors;
  bool need_mask = false;

  if (SCULPT_get_tool(ss, brush) == SCULPT_TOOL_MASK) {
    need_mask = true;
  }

  if (SCULPT_get_tool(ss, brush) == SCULPT_TOOL_CLOTH ||
      SCULPT_get_int(ss, deform_target, sd, brush) == BRUSH_DEFORM_TARGET_CLOTH_SIM) {
    need_mask = true;
  }

  view3d_operator_needs_opengl(C);
  sculpt_brush_init_tex(scene, sd, ss);

  is_smooth = sculpt_needs_connectivity_info(sd, brush, ss, mode);
  needs_colors = ELEM(SCULPT_get_tool(ss, brush), SCULPT_TOOL_PAINT, SCULPT_TOOL_SMEAR);

  if (needs_colors) {
    BKE_sculpt_color_layer_create_if_needed(ob);
  }

  /* CTX_data_ensure_evaluated_depsgraph should be used at the end to include the updates of
   * earlier steps modifying the data. */
  Depsgraph *depsgraph = CTX_data_ensure_evaluated_depsgraph(C);
  BKE_sculpt_update_object_for_edit(depsgraph, ob, is_smooth, need_mask, needs_colors);
}

static void sculpt_restore_mesh(Scene *scene, Sculpt *sd, Object *ob)
{
  SculptSession *ss = ob->sculpt;
  Brush *brush = BKE_paint_brush(&sd->paint);

  /* For the cloth brush it makes more sense to not restore the mesh state to keep running the
   * simulation from the previous state. */
  if (SCULPT_get_tool(ss, brush) == SCULPT_TOOL_CLOTH) {
    return;
  }

  /* Restore the mesh before continuing with anchored stroke. */
  if ((brush->flag & BRUSH_ANCHORED) ||
      ((ELEM(SCULPT_get_tool(ss, brush), SCULPT_TOOL_GRAB, SCULPT_TOOL_ELASTIC_DEFORM)) &&
       BKE_brush_use_size_pressure(scene->toolsettings, brush, true)) ||
      (brush->flag & BRUSH_DRAG_DOT)) {

    for (int i = 0; i < ss->totfaces; i++) {
      SculptFaceRef face = BKE_pbvh_table_index_to_face(ss->pbvh, i);
      int origf = SCULPT_face_set_original_get(ss, face);

      SCULPT_face_set_set(ss, face, origf);
    }

    paint_mesh_restore_co(sd, ob);
  }
}

void SCULPT_update_object_bounding_box(Object *ob)
{
  if (ob->runtime.bb) {
    float bb_min[3], bb_max[3];

    BKE_pbvh_bounding_box(ob->sculpt->pbvh, bb_min, bb_max);
    BKE_boundbox_init_from_minmax(ob->runtime.bb, bb_min, bb_max);
  }
}

void SCULPT_flush_update_step(bContext *C, SculptUpdateType update_flags)
{
  Depsgraph *depsgraph = CTX_data_depsgraph_pointer(C);
  Object *ob = CTX_data_active_object(C);
  SculptSession *ss = ob->sculpt;
  ARegion *region = CTX_wm_region(C);
  MultiresModifierData *mmd = ss->multires.modifier;
  View3D *v3d = CTX_wm_view3d(C);
  RegionView3D *rv3d = CTX_wm_region_view3d(C);

  if (rv3d) {
    /* Mark for faster 3D viewport redraws. */
    rv3d->rflag |= RV3D_PAINTING;
  }

  if (mmd != NULL) {
    multires_mark_as_modified(depsgraph, ob, MULTIRES_COORDS_MODIFIED);
  }

  DEG_id_tag_update(&ob->id, ID_RECALC_SHADING);

  /* Only current viewport matters, slower update for all viewports will
   * be done in sculpt_flush_update_done. */
  if (!BKE_sculptsession_use_pbvh_draw(ob, v3d)) {
    /* Slow update with full dependency graph update and all that comes with it.
     * Needed when there are modifiers or full shading in the 3D viewport. */
    DEG_id_tag_update(&ob->id, ID_RECALC_GEOMETRY);
    Sculpt *sd = CTX_data_tool_settings(C)->sculpt;
    Brush *brush = BKE_paint_brush(&sd->paint);
    if (SCULPT_get_tool(ss, brush) == SCULPT_TOOL_ARRAY) {
      BKE_pbvh_update_bounds(ss->pbvh, PBVH_UpdateBB);
      SCULPT_update_object_bounding_box(ob);
    }
    ED_region_tag_redraw(region);
  }
  else {
    /* Fast path where we just update the BVH nodes that changed, and redraw
     * only the part of the 3D viewport where changes happened. */
    rcti r;

    if (update_flags & SCULPT_UPDATE_COORDS) {
      BKE_pbvh_update_bounds(ss->pbvh, PBVH_UpdateBB);
      /* Update the object's bounding box too so that the object
       * doesn't get incorrectly clipped during drawing in
       * draw_mesh_object(). T33790. */
      SCULPT_update_object_bounding_box(ob);
    }

    if (CTX_wm_region_view3d(C) &&
        SCULPT_get_redraw_rect(region, CTX_wm_region_view3d(C), ob, &r)) {
      if (ss->cache) {
        ss->cache->current_r = r;
      }

      /* previous is not set in the current cache else
       * the partial rect will always grow */
      sculpt_extend_redraw_rect_previous(ob, &r);

      r.xmin += region->winrct.xmin - 2;
      r.xmax += region->winrct.xmin + 2;
      r.ymin += region->winrct.ymin - 2;
      r.ymax += region->winrct.ymin + 2;
      ED_region_tag_redraw_partial(region, &r, true);
    }
  }
}

bool all_nodes_callback(PBVHNode *node, void *data)
{
  return true;
}

void sculpt_undo_print_nodes(void *active);

void SCULPT_flush_update_done(const bContext *C, Object *ob, SculptUpdateType update_flags)
{
  /* After we are done drawing the stroke, check if we need to do a more
   * expensive depsgraph tag to update geometry. */
  wmWindowManager *wm = CTX_wm_manager(C);
  View3D *current_v3d = CTX_wm_view3d(C);
  RegionView3D *rv3d = CTX_wm_region_view3d(C);
  SculptSession *ss = ob->sculpt;
  Mesh *mesh = ob->data;

  /* Always needed for linked duplicates. */
  bool need_tag = (ID_REAL_USERS(&mesh->id) > 1);

  if (rv3d) {
    rv3d->rflag &= ~RV3D_PAINTING;
  }

  LISTBASE_FOREACH (wmWindow *, win, &wm->windows) {
    bScreen *screen = WM_window_get_active_screen(win);
    LISTBASE_FOREACH (ScrArea *, area, &screen->areabase) {
      SpaceLink *sl = area->spacedata.first;
      if (sl->spacetype != SPACE_VIEW3D) {
        continue;
      }
      View3D *v3d = (View3D *)sl;
      if (v3d != current_v3d) {
        need_tag |= !BKE_sculptsession_use_pbvh_draw(ob, v3d);
      }

      /* Tag all 3D viewports for redraw now that we are done. Others
       * viewports did not get a full redraw, and anti-aliasing for the
       * current viewport was deactivated. */
      LISTBASE_FOREACH (ARegion *, region, &area->regionbase) {
        if (region->regiontype == RGN_TYPE_WINDOW) {
          ED_region_tag_redraw(region);
        }
      }
    }
  }

  if (update_flags & SCULPT_UPDATE_COORDS) {
    BKE_pbvh_update_bounds(ss->pbvh, PBVH_UpdateOriginalBB);

    /* Coordinates were modified, so fake neighbors are not longer valid. */
    SCULPT_fake_neighbors_free(ob);
  }

  if (update_flags & SCULPT_UPDATE_MASK) {
    BKE_pbvh_update_vertex_data(ss->pbvh, PBVH_UpdateMask);
  }

  if (BKE_pbvh_type(ss->pbvh) == PBVH_BMESH) {
    BKE_pbvh_bmesh_after_stroke(ss->pbvh, false);
#if 0
    if (update_flags & SCULPT_UPDATE_COLOR) {
      PBVHNode **nodes;
      int totnode = 0;

      // BKE_pbvh_get_nodes(ss->pbvh, PBVH_UpdateColor, &nodes, &totnode);
      BKE_pbvh_search_gather(ss->pbvh, all_nodes_callback, NULL, &nodes, &totnode);

      for (int i = 0; i < totnode; i++) {
        SCULPT_undo_push_node(ob, nodes[i], SCULPT_UNDO_COLOR);
      }

      if (nodes) {
        MEM_freeN(nodes);
      }
    }
#endif

    sculpt_undo_print_nodes(NULL);
  }

  if (update_flags & SCULPT_UPDATE_COLOR) {
    BKE_pbvh_update_vertex_data(ss->pbvh, PBVH_UpdateColor);
  }

  /* Optimization: if there is locked key and active modifiers present in */
  /* the stack, keyblock is updating at each step. otherwise we could update */
  /* keyblock only when stroke is finished. */
  if (ss->shapekey_active && !ss->deform_modifiers_active) {
    sculpt_update_keyblock(ob);
  }

  if (need_tag) {
    DEG_id_tag_update(&ob->id, ID_RECALC_GEOMETRY);
  }
}

/* Returns whether the mouse/stylus is over the mesh (1)
 * or over the background (0). */
static bool over_mesh(bContext *C, struct wmOperator *UNUSED(op), float x, float y)
{
  float mouse[2], co[3];

  mouse[0] = x;
  mouse[1] = y;

  return SCULPT_stroke_get_location(C, co, mouse);
}

static bool sculpt_stroke_test_start(bContext *C, struct wmOperator *op, const float mouse[2])
{
  if (BKE_paintmode_get_active_from_context(C) == PAINT_MODE_SCULPT) {
    /* load brush settings into old Brush fields so the
       paint API can get at then */
    Sculpt *sd = CTX_data_tool_settings(C)->sculpt;
    Brush *brush = BKE_paint_brush(&sd->paint);
    Object *ob = CTX_data_active_object(C);

    if (SCULPT_TOOL_NEEDS_COLOR(brush->sculpt_tool)) {
      View3D *v3d = CTX_wm_view3d(C);
      if (v3d) {
        v3d->shading.color_type = V3D_SHADING_VERTEX_COLOR;
      }
    }

    if (brush && brush->channels) {
      int tool = RNA_enum_get(op->ptr, "tool_override");
      BrushChannelSet *channels = brush->channels;

      if (tool) { /* note that ss->cache does not exist at this point */
        channels = sculpt_init_tool_override_channels(sd, ob->sculpt, tool);
      }

      // paranoia check to correct corrupted brushes
      BKE_brush_builtin_patch(brush, brush->sculpt_tool);

      BKE_brush_channelset_compat_load(sculpt_get_brush_channels(ob->sculpt, brush), brush, false);

      if (tool) {
        BKE_brush_channelset_free(channels);
      }
    }
  }

  /* Don't start the stroke until mouse goes over the mesh.
   * NOTE: mouse will only be null when re-executing the saved stroke.
   * We have exception for 'exec' strokes since they may not set 'mouse',
   * only 'location', see: T52195. */
  if (((op->flag & OP_IS_INVOKE) == 0) || (mouse == NULL) ||
      over_mesh(C, op, mouse[0], mouse[1])) {
    Object *ob = CTX_data_active_object(C);
    SculptSession *ss = ob->sculpt;
    Sculpt *sd = CTX_data_tool_settings(C)->sculpt;

    // increment stroke_id to flag origdata update
    ss->stroke_id++;

    if (ss->pbvh) {
      BKE_pbvh_set_stroke_id(ss->pbvh, ss->stroke_id);
    }

    ED_view3d_init_mats_rv3d(ob, CTX_wm_region_view3d(C));

    sculpt_update_cache_invariants(C, sd, ss, op, mouse);

    SculptCursorGeometryInfo sgi;
    SCULPT_cursor_geometry_info_update(C, &sgi, mouse, false, false);

    SCULPT_undo_push_begin(ob, sculpt_tool_name(sd));

    Brush *brush = BKE_paint_brush(&sd->paint);
    if (SCULPT_get_tool(ss, brush) == SCULPT_TOOL_ARRAY) {
      SCULPT_undo_push_node(ob, NULL, SCULPT_UNDO_GEOMETRY);
    }

    return true;
  }
  return false;
}

/* fills in r_settings with brush channel values pulled from
   chset.*/
static void sculpt_cache_dyntopo_settings(BrushChannelSet *chset,
                                          DynTopoSettings *r_settings,
                                          BrushMappingData *input_data)
{
  memset(r_settings, 0, sizeof(*r_settings));

  if (BRUSHSET_GET_BOOL(chset, dyntopo_disabled, NULL)) {
    r_settings->flag |= DYNTOPO_DISABLED;
  }

  r_settings->flag = BRUSHSET_GET_INT(chset, dyntopo_mode, NULL);
  r_settings->mode = BRUSHSET_GET_INT(chset, dyntopo_detail_mode, NULL);
  r_settings->radius_scale = BRUSHSET_GET_FLOAT(chset, dyntopo_radius_scale, input_data);
  r_settings->spacing = BRUSHSET_GET_FLOAT(chset, dyntopo_spacing, input_data);
  r_settings->detail_size = BRUSHSET_GET_FLOAT(chset, dyntopo_detail_size, input_data);
  r_settings->detail_range = BRUSHSET_GET_FLOAT(chset, dyntopo_detail_range, input_data);
  r_settings->detail_percent = BRUSHSET_GET_FLOAT(chset, dyntopo_detail_percent, input_data);
  r_settings->constant_detail = BRUSHSET_GET_FLOAT(chset, dyntopo_constant_detail, input_data);
};

void sculpt_stroke_update_step(bContext *C, struct PaintStroke *stroke, PointerRNA *itemptr)
{

  UnifiedPaintSettings *ups = &CTX_data_tool_settings(C)->unified_paint_settings;
  Sculpt *sd = CTX_data_tool_settings(C)->sculpt;
  Object *ob = CTX_data_active_object(C);
  SculptSession *ss = ob->sculpt;
  Brush *brush = BKE_paint_brush(&sd->paint);

  if (ss->cache->channels_final) {
    BKE_brush_channelset_free(ss->cache->channels_final);
  }

  if (!brush->channels) {
    // should not happen!
    printf("had to create brush->channels for brush '%s'!", brush->id.name + 2);

    brush->channels = BKE_brush_channelset_create("brush 0");
    BKE_brush_builtin_patch(brush, brush->sculpt_tool);
    BKE_brush_channelset_compat_load(brush->channels, brush, true);
  }

  if (brush->channels && sd->channels) {
    ss->cache->channels_final = BKE_brush_channelset_create("channels_final");
    BKE_brush_channelset_merge(
        ss->cache->channels_final, sculpt_get_brush_channels(ss, brush), sd->channels);
  }
  else if (brush->channels) {
    ss->cache->channels_final = BKE_brush_channelset_copy(sculpt_get_brush_channels(ss, brush));
  }

  // bad debug global
  extern bool pbvh_show_orig_co;
  pbvh_show_orig_co = BRUSHSET_GET_INT(ss->cache->channels_final, show_origco, NULL);

  ss->cache->use_plane_trim = BRUSHSET_GET_INT(
      ss->cache->channels_final, use_plane_trim, &ss->cache->input_mapping);

  if (ss->cache->alt_smooth && ss->cache->tool_override == SCULPT_TOOL_SMOOTH) {
    sculpt_apply_alt_smmoth_settings(ss, sd, brush);
  }

  // load settings into brush and unified paint settings
  BKE_brush_channelset_compat_load(ss->cache->channels_final, brush, false);

  if (!(brush->flag & (BRUSH_ANCHORED | BRUSH_DRAG_DOT))) {
    BKE_brush_channelset_to_unified_settings(ss->cache->channels_final, ups);
  }

  // paranoia check that global dyntopo flag is always respected
  if (!(sd->flags & SCULPT_DYNTOPO_ENABLED)) {
    BRUSHSET_SET_BOOL(ss->cache->channels_final, dyntopo_disabled, true);
  }

  sd->smooth_strength_factor = BRUSHSET_GET_FLOAT(
      ss->cache->channels_final, smooth_strength_factor, NULL);

  ss->cache->bstrength = brush_strength(sd, ss->cache, calc_symmetry_feather(sd, ss->cache), ups);

  // we have to evaluate channel mappings here manually
  BrushChannel *ch = BRUSHSET_LOOKUP_FINAL(brush->channels, sd->channels, strength);
  ss->cache->bstrength = BKE_brush_channel_eval_mappings(
      ch, &ss->cache->input_mapping, (double)ss->cache->bstrength, 0);

  if (ss->cache->invert) {
    brush->alpha = fabs(brush->alpha);
    ss->cache->bstrength = -fabs(ss->cache->bstrength);

    // BKE_brush_channelset_set_float(ss->cache->channels_final, "strength",
    // ss->cache->bstrength);
  }

  ss->cache->stroke_distance = stroke->stroke_distance;
  ss->cache->stroke_distance_t = stroke->stroke_distance_t;
  ss->cache->stroke = stroke;

  if (SCULPT_stroke_is_first_brush_step(ss->cache)) {
    ss->cache->last_dyntopo_t = 0.0f;

    memset((void *)ss->cache->last_smooth_t, 0, sizeof(ss->cache->last_smooth_t));
    memset((void *)ss->cache->last_rake_t, 0, sizeof(ss->cache->last_rake_t));
  }

  sculpt_cache_dyntopo_settings(ss->cache->channels_final,
                                &brush->cached_dyntopo,
                                ss->cache ? &ss->cache->input_mapping : NULL);

  if (SCULPT_get_tool(ss, brush) == SCULPT_TOOL_SCENE_PROJECT) {
    SCULPT_stroke_cache_snap_context_init(C, ob);
  }

  SCULPT_stroke_modifiers_check(C, ob, brush);
  if (itemptr) {
    sculpt_update_cache_variants(C, sd, ob, itemptr);
  }
  sculpt_restore_mesh(CTX_data_scene(C), sd, ob);

  int boundsym = BKE_get_fset_boundary_symflag(ob);
  ss->cache->boundary_symmetry = boundsym;
  ss->boundary_symmetry = boundsym;

  if (ss->pbvh) {
    BKE_pbvh_set_symmetry(ss->pbvh, SCULPT_mesh_symmetry_xyz_get(ob), boundsym);
  }

  int detail_mode = SCULPT_get_int(ss, dyntopo_detail_mode, sd, brush);

  float detail_size = SCULPT_get_float(ss, dyntopo_detail_size, sd, brush);
  float detail_percent = SCULPT_get_float(ss, dyntopo_detail_percent, sd, brush);
  float detail_range = SCULPT_get_float(ss, dyntopo_detail_range, sd, brush);
  float constant_detail = SCULPT_get_float(ss, dyntopo_constant_detail, sd, brush);

  float dyntopo_pixel_radius = ss->cache->radius;
  float dyntopo_radius = paint_calc_object_space_radius(
      ss->cache->vc, ss->cache->true_location, dyntopo_pixel_radius);

  if (detail_mode == DYNTOPO_DETAIL_CONSTANT || detail_mode == DYNTOPO_DETAIL_MANUAL) {
    float object_space_constant_detail = 1.0f / (constant_detail * mat4_to_scale(ob->obmat));

    BKE_pbvh_bmesh_detail_size_set(ss->pbvh, object_space_constant_detail, detail_range);
  }
  else if (detail_mode == DYNTOPO_DETAIL_BRUSH) {
    BKE_pbvh_bmesh_detail_size_set(
        ss->pbvh, ss->cache->radius * detail_percent / 100.0f, detail_range);
  }
  else {
    BKE_pbvh_bmesh_detail_size_set(ss->pbvh,
                                   (dyntopo_radius / dyntopo_pixel_radius) *
                                       (detail_size * U.pixelsize) / 0.4f,
                                   detail_range);
  }

  bool run_commandlist = brush_uses_commandlist(brush, SCULPT_get_tool(ss, brush));

  if (run_commandlist) {
    if (SCULPT_stroke_is_first_brush_step(ss->cache)) {
      if (ss->cache->commandlist) {
        BKE_brush_commandlist_free(ss->cache->commandlist);
      }

      BrushCommandList *list = ss->cache->commandlist = BKE_brush_commandlist_create();
      int tool = ss->cache && ss->cache->tool_override ? ss->cache->tool_override :
                                                         brush->sculpt_tool;

      if (tool == SCULPT_TOOL_SLIDE_RELAX && ss->cache->alt_smooth) {
        tool = SCULPT_TOOL_RELAX;
      }

      if (ss->cache->alt_smooth && ss->cache->tool_override == SCULPT_TOOL_SMOOTH) {
        sculpt_apply_alt_smmoth_settings(ss, sd, brush);
      }

      BKE_builtin_commandlist_create(
          brush, ss->cache->channels_final, list, tool, &ss->cache->input_mapping);
    }

    SCULPT_run_commandlist(sd, ob, brush, ss->cache->commandlist, ups);

    float location[3];

    /* Update average stroke position. */
    copy_v3_v3(location, ss->cache->true_location);
    mul_m4_v3(ob->obmat, location);

    add_v3_v3(ups->average_stroke_accum, location);
    ups->average_stroke_counter++;
    /* Update last stroke position. */
    ups->last_stroke_valid = true;

    // copy_v3_v3(ss->cache->true_last_location, ss->cache->true_location);
  }
  else {
    do_symmetrical_brush_actions(sd, ob, do_brush_action, ups, NULL);
  }

  if (ss->needs_pbvh_rebuild) {
    /* The mesh was modified, rebuild the PBVH. */
    BKE_particlesystem_reset_all(ob);
    BKE_ptcache_object_reset(CTX_data_scene(C), ob, PTCACHE_RESET_OUTDATED);

    DEG_id_tag_update(&ob->id, ID_RECALC_GEOMETRY);
    BKE_scene_graph_update_tagged(CTX_data_ensure_evaluated_depsgraph(C), CTX_data_main(C));
    SCULPT_pbvh_clear(ob);
    Depsgraph *depsgraph = CTX_data_ensure_evaluated_depsgraph(C);
    BKE_sculpt_update_object_for_edit(depsgraph, ob, true, false, false);

    if (SCULPT_get_tool(ss, brush) == SCULPT_TOOL_ARRAY) {
      SCULPT_tag_update_overlays(C);
    }
    ss->needs_pbvh_rebuild = false;
  }

  if (!run_commandlist) {
    sculpt_combine_proxies(sd, ob);
  }

  if (SCULPT_get_tool(ss, brush) == SCULPT_TOOL_FAIRING) {
    SCULPT_fairing_brush_exec_fairing_for_cache(sd, ob);
  }

  /* Hack to fix noise texture tearing mesh. */
  sculpt_fix_noise_tear(sd, ob);

  /* TODO(sergey): This is not really needed for the solid shading,
   * which does use pBVH drawing anyway, but texture and wireframe
   * requires this.
   *
   * Could be optimized later, but currently don't think it's so
   * much common scenario.
   *
   * Same applies to the DEG_id_tag_update() invoked from
   * sculpt_flush_update_step().
   */
  if (ss->deform_modifiers_active) {
    SCULPT_flush_stroke_deform(sd, ob, sculpt_tool_is_proxy_used(SCULPT_get_tool(ss, brush)));
  }
  else if (ss->shapekey_active) {
    sculpt_update_keyblock(ob);
  }

  ss->cache->first_time = false;
  copy_v3_v3(ss->cache->true_last_location, ss->cache->true_location);

  /* Cleanup. */
  if (SCULPT_get_tool(ss, brush) == SCULPT_TOOL_MASK) {
    SCULPT_flush_update_step(C, SCULPT_UPDATE_MASK);
  }
  else if (ELEM(SCULPT_get_tool(ss, brush), SCULPT_TOOL_PAINT, SCULPT_TOOL_SMEAR)) {
    SCULPT_flush_update_step(C, SCULPT_UPDATE_COLOR);
  }
  else {
    SCULPT_flush_update_step(C, SCULPT_UPDATE_COORDS);
  }
}

static void sculpt_brush_exit_tex(Sculpt *sd)
{
  Brush *brush = BKE_paint_brush(&sd->paint);
  MTex *mtex = &brush->mtex;

  if (mtex->tex && mtex->tex->nodetree) {
    ntreeTexEndExecTree(mtex->tex->nodetree->execdata);
  }
}

static void sculpt_stroke_done(const bContext *C, struct PaintStroke *UNUSED(stroke))
{
  Object *ob = CTX_data_active_object(C);
  SculptSession *ss = ob->sculpt;
  Sculpt *sd = CTX_data_tool_settings(C)->sculpt;

  /* Finished. */
  if (!ss->cache) {
    sculpt_brush_exit_tex(sd);
    return;
  }
  UnifiedPaintSettings *ups = &CTX_data_tool_settings(C)->unified_paint_settings;
  Brush *brush = BKE_paint_brush(&sd->paint);
  BLI_assert(brush == ss->cache->brush); /* const, so we shouldn't change. */
  ups->draw_inverted = false;

  SCULPT_stroke_modifiers_check(C, ob, brush);

  /* Alt-Smooth. */
  if (ss->cache->alt_smooth) {
    if (SCULPT_get_tool(ss, brush) == SCULPT_TOOL_MASK) {
      brush->mask_tool = ss->cache->saved_mask_brush_tool;
    }
    else if (ELEM(SCULPT_get_tool(ss, brush),
                  SCULPT_TOOL_SLIDE_RELAX,
                  SCULPT_TOOL_RELAX,
                  SCULPT_TOOL_DRAW_FACE_SETS,
                  SCULPT_TOOL_PAINT,
                  SCULPT_TOOL_SMEAR)) {
      /* Do nothing. */
    }
    else {
      /*
      BKE_brush_size_set(scene, brush, ss->cache->saved_smooth_size, true);
      brush = (Brush *)BKE_libblock_find_name(bmain, ID_BR, ss->cache->saved_active_brush_name);
      if (brush) {
        BKE_paint_brush_set(&sd->paint, brush);
      }*/
    }
  }

  if (SCULPT_is_automasking_enabled(sd, ss, brush)) {
    SCULPT_automasking_cache_free(ss, ob, ss->cache->automasking);
  }

  int tool = SCULPT_get_tool(ss, brush);  // save tool for after we've freed ss->cache

  BKE_pbvh_node_color_buffer_free(ss->pbvh);
  SCULPT_cache_free(ss, ob, ss->cache);
  ss->cache = NULL;

  if (tool == SCULPT_TOOL_ARRAY) {
    SCULPT_undo_push_node(ob, NULL, SCULPT_UNDO_GEOMETRY);
    SCULPT_array_datalayers_free(ss->array, ob);
  }

  SCULPT_undo_push_end(ob);

  if (tool == SCULPT_TOOL_MASK) {
    SCULPT_flush_update_done(C, ob, SCULPT_UPDATE_MASK);
  }
  else {
    SCULPT_flush_update_done(C, ob, SCULPT_UPDATE_COORDS);
  }

  WM_event_add_notifier(C, NC_OBJECT | ND_DRAW, ob);
  sculpt_brush_exit_tex(sd);
}

static int sculpt_brush_stroke_invoke(bContext *C, wmOperator *op, const wmEvent *event)
{
  struct PaintStroke *stroke;
  int ignore_background_click;
  int retval;

  sculpt_brush_stroke_init(C, op);

  stroke = paint_stroke_new(C,
                            op,
                            SCULPT_stroke_get_location,
                            sculpt_stroke_test_start,
                            sculpt_stroke_update_step,
                            NULL,
                            sculpt_stroke_done,
                            event->type);

  op->customdata = stroke;

  /* For tablet rotation. */
  ignore_background_click = RNA_boolean_get(op->ptr, "ignore_background_click");

  if (ignore_background_click && !over_mesh(C, op, event->xy[0], event->xy[1])) {
    paint_stroke_free(C, op);
    return OPERATOR_PASS_THROUGH;
  }

  if ((retval = op->type->modal(C, op, event)) == OPERATOR_FINISHED) {
    paint_stroke_free(C, op);
    return OPERATOR_FINISHED;
  }
  /* Add modal handler. */
  WM_event_add_modal_handler(C, op);

  OPERATOR_RETVAL_CHECK(retval);
  BLI_assert(retval == OPERATOR_RUNNING_MODAL);

  return OPERATOR_RUNNING_MODAL;
}

static int sculpt_brush_stroke_exec(bContext *C, wmOperator *op)
{
  sculpt_brush_stroke_init(C, op);

  op->customdata = paint_stroke_new(C,
                                    op,
                                    SCULPT_stroke_get_location,
                                    sculpt_stroke_test_start,
                                    sculpt_stroke_update_step,
                                    NULL,
                                    sculpt_stroke_done,
                                    0);

  /* Frees op->customdata. */
  paint_stroke_exec(C, op);

  return OPERATOR_FINISHED;
}

static void sculpt_brush_stroke_cancel(bContext *C, wmOperator *op)
{
  Object *ob = CTX_data_active_object(C);
  SculptSession *ss = ob->sculpt;
  Sculpt *sd = CTX_data_tool_settings(C)->sculpt;
  const Brush *brush = BKE_paint_brush(&sd->paint);

  /* XXX Canceling strokes that way does not work with dynamic topology,
   *     user will have to do real undo for now. See T46456. */
  if (ss->cache && !SCULPT_stroke_is_dynamic_topology(ss, brush)) {
    paint_mesh_restore_co(sd, ob);
  }

  paint_stroke_cancel(C, op);

  if (ss->cache) {
    SCULPT_cache_free(ss, ob, ss->cache);
    ss->cache = NULL;
  }

  sculpt_brush_exit_tex(sd);
}

extern const EnumPropertyItem rna_enum_brush_sculpt_tool_items[];
static EnumPropertyItem *stroke_tool_items = NULL;

void SCULPT_OT_brush_stroke(wmOperatorType *ot)
{
  /* Identifiers. */
  ot->name = "Sculpt";
  ot->idname = "SCULPT_OT_brush_stroke";
  ot->description = "Sculpt a stroke into the geometry";

  /* API callbacks. */
  ot->invoke = sculpt_brush_stroke_invoke;
  ot->modal = paint_stroke_modal;
  ot->exec = sculpt_brush_stroke_exec;
  ot->poll = SCULPT_poll;
  ot->cancel = sculpt_brush_stroke_cancel;

  /* Flags (sculpt does own undo? (ton)). */
  ot->flag = OPTYPE_BLOCKING;

  /* Properties. */

  paint_stroke_operator_properties(ot, true);

  RNA_def_boolean(ot->srna,
                  "ignore_background_click",
                  0,
                  "Ignore Background Click",
                  "Clicks on the background do not start the stroke");

  if (!stroke_tool_items) {
    int count = 0;
    while (rna_enum_brush_sculpt_tool_items[count++].identifier) {
    }

    stroke_tool_items = calloc(count + 1, sizeof(*stroke_tool_items));

    stroke_tool_items[0].identifier = "NONE";
    stroke_tool_items[0].icon = ICON_NONE;
    stroke_tool_items[0].value = 0;
    stroke_tool_items[0].name = "None";
    stroke_tool_items[0].description = "Unset";
    memcpy(stroke_tool_items + 1,
           rna_enum_brush_sculpt_tool_items,
           sizeof(*stroke_tool_items) * count);
  }

  PropertyRNA *prop = RNA_def_enum(
      ot->srna, "tool_override", stroke_tool_items, 0, "Tool Override", "Set custom brush tool");
  RNA_def_property_flag(prop, PROP_SKIP_SAVE);
}

/**** Toggle operator for turning sculpt mode on or off ****/

static void sculpt_init_session(Main *bmain, Depsgraph *depsgraph, Scene *scene, Object *ob)
{
  /* Create persistent sculpt mode data. */
  BKE_sculpt_toolsettings_data_ensure(scene);

  /* Create sculpt mode session data. */
  if (ob->sculpt != NULL) {
    BKE_sculptsession_free(ob);
  }

  ob->sculpt = MEM_callocN(sizeof(SculptSession), "sculpt session");
  ob->sculpt->mode_type = OB_MODE_SCULPT;
  ob->sculpt->active_face_index.i = SCULPT_REF_NONE;
  ob->sculpt->active_vertex_index.i = SCULPT_REF_NONE;

  CustomData_reset(&ob->sculpt->temp_vdata);
  CustomData_reset(&ob->sculpt->temp_pdata);

  BKE_sculpt_ensure_orig_mesh_data(scene, ob);

  BKE_scene_graph_evaluated_ensure(depsgraph, bmain);

  /* This function expects a fully evaluated depsgraph. */
  BKE_sculpt_update_object_for_edit(depsgraph, ob, false, false, false);

  /* Here we can detect geometry that was just added to Sculpt Mode as it has the
   * SCULPT_FACE_SET_NONE assigned, so we can create a new Face Set for it. */
  /* In sculpt mode all geometry that is assigned to SCULPT_FACE_SET_NONE is considered as not
   * initialized, which is used is some operators that modify the mesh topology to perform
   * certain actions in the new polys. After these operations are finished, all polys should have
   * a valid face set ID assigned (different from SCULPT_FACE_SET_NONE) to manage their
   * visibility correctly. */
  /* TODO(pablodp606): Based on this we can improve the UX in future tools for creating new
   * objects, like moving the transform pivot position to the new area or masking existing
   * geometry. */
  SculptSession *ss = ob->sculpt;
  const int new_face_set = SCULPT_face_set_next_available_get(ss);
  for (int i = 0; i < ss->totfaces; i++) {
    if (ss->face_sets[i] == SCULPT_FACE_SET_NONE) {
      ss->face_sets[i] = new_face_set;
    }
  }
}

void ED_object_sculptmode_enter_ex(Main *bmain,
                                   Depsgraph *depsgraph,
                                   Scene *scene,
                                   Object *ob,
                                   const bool force_dyntopo,
                                   ReportList *reports,
                                   bool do_undo)
{
  const int mode_flag = OB_MODE_SCULPT;
  Mesh *me = BKE_mesh_from_object(ob);

  /* Enter sculpt mode. */
  ob->mode |= mode_flag;

  sculpt_init_session(bmain, depsgraph, scene, ob);

  if (!(fabsf(ob->scale[0] - ob->scale[1]) < 1e-4f &&
        fabsf(ob->scale[1] - ob->scale[2]) < 1e-4f)) {
    BKE_report(
        reports, RPT_WARNING, "Object has non-uniform scale, sculpting may be unpredictable");
  }
  else if (is_negative_m4(ob->obmat)) {
    BKE_report(reports, RPT_WARNING, "Object has negative scale, sculpting may be unpredictable");
  }

  Paint *paint = BKE_paint_get_active_from_paintmode(scene, PAINT_MODE_SCULPT);
  BKE_paint_init(bmain, scene, PAINT_MODE_SCULPT, PAINT_CURSOR_SCULPT);

  paint_cursor_start(paint, SCULPT_mode_poll_view3d);

  bool has_multires = false;

  /* Check dynamic-topology flag; re-enter dynamic-topology mode when changing modes,
   * As long as no data was added that is not supported. */
  if (me->flag & ME_SCULPT_DYNAMIC_TOPOLOGY) {
    MultiresModifierData *mmd = BKE_sculpt_multires_active(scene, ob);

    const char *message_unsupported = NULL;
    if (mmd != NULL) {
      message_unsupported = TIP_("multi-res modifier");
      has_multires = true;
    }
    else {
      enum eDynTopoWarnFlag flag = SCULPT_dynamic_topology_check(scene, ob);
      if (flag == 0) {
        /* pass */
      }
      else if (flag & DYNTOPO_WARN_EDATA) {
        message_unsupported = TIP_("edge data");
      }
      else if (flag & DYNTOPO_WARN_MODIFIER) {
        message_unsupported = TIP_("constructive modifier");
      }
      else {
        BLI_assert(0);
      }
    }

    if (!has_multires && ((message_unsupported == NULL) || force_dyntopo)) {
      /* Needed because we may be entering this mode before the undo system loads. */
      wmWindowManager *wm = bmain->wm.first;
      bool has_undo = do_undo && wm->undo_stack != NULL;

      /* Undo push is needed to prevent memory leak. */
      if (has_undo) {
        SCULPT_undo_push_begin(ob, "Dynamic topology enable");
      }

      bool need_bmlog = !ob->sculpt->bm_log;

      SCULPT_dynamic_topology_enable_ex(bmain, depsgraph, scene, ob);

      if (has_undo) {
        SCULPT_undo_push_node(ob, NULL, SCULPT_UNDO_DYNTOPO_BEGIN);
        SCULPT_undo_push_end(ob);
      }
      else if (need_bmlog) {
        if (ob->sculpt->bm_log) {
          BM_log_free(ob->sculpt->bm_log, true);
          ob->sculpt->bm_log = NULL;
        }

        SCULPT_undo_ensure_bmlog(ob);

        // SCULPT_undo_ensure_bmlog failed to find a sculpt undo step
        if (!ob->sculpt->bm_log) {
          ob->sculpt->bm_log = BM_log_create(ob->sculpt->bm, ob->sculpt->cd_sculpt_vert);
        }
      }
    }
    else {
      BKE_reportf(
          reports, RPT_WARNING, "Dynamic Topology found: %s, disabled", message_unsupported);
      me->flag &= ~ME_SCULPT_DYNAMIC_TOPOLOGY;
    }
  }

  /* Flush object mode. */
  DEG_id_tag_update(&ob->id, ID_RECALC_COPY_ON_WRITE);
}

void ED_object_sculptmode_enter(struct bContext *C, Depsgraph *depsgraph, ReportList *reports)
{
  Main *bmain = CTX_data_main(C);
  Scene *scene = CTX_data_scene(C);
  ViewLayer *view_layer = CTX_data_view_layer(C);
  Object *ob = OBACT(view_layer);
  ED_object_sculptmode_enter_ex(bmain, depsgraph, scene, ob, false, reports, true);
}

void ED_object_sculptmode_exit_ex(Main *bmain, Depsgraph *depsgraph, Scene *scene, Object *ob)
{
  const int mode_flag = OB_MODE_SCULPT;
  Mesh *me = BKE_mesh_from_object(ob);

  multires_flush_sculpt_updates(ob);

  /* Not needed for now. */
#if 0
  MultiresModifierData *mmd = BKE_sculpt_multires_active(scene, ob);
  const int flush_recalc = ed_object_sculptmode_flush_recalc_flag(scene, ob, mmd);
#endif

  /* Always for now, so leaving sculpt mode always ensures scene is in
   * a consistent state. */
  if (true || /* flush_recalc || */ (ob->sculpt && ob->sculpt->bm)) {
    DEG_id_tag_update(&ob->id, ID_RECALC_GEOMETRY);
  }

  if (me->flag & ME_SCULPT_DYNAMIC_TOPOLOGY) {
    /* Dynamic topology must be disabled before exiting sculpt
     * mode to ensure the undo stack stays in a consistent
     * state. */
    sculpt_dynamic_topology_disable_with_undo(bmain, depsgraph, scene, ob);

    /* Store so we know to re-enable when entering sculpt mode. */
    me->flag |= ME_SCULPT_DYNAMIC_TOPOLOGY;
  }

  /* Leave sculpt mode. */
  ob->mode &= ~mode_flag;

  BKE_sculptsession_free(ob);

  paint_cursor_delete_textures();

  /* Never leave derived meshes behind. */
  BKE_object_free_derived_caches(ob);

  /* Flush object mode. */
  DEG_id_tag_update(&ob->id, ID_RECALC_COPY_ON_WRITE);
}

void ED_object_sculptmode_exit(bContext *C, Depsgraph *depsgraph)
{
  Main *bmain = CTX_data_main(C);
  Scene *scene = CTX_data_scene(C);
  ViewLayer *view_layer = CTX_data_view_layer(C);
  Object *ob = OBACT(view_layer);
  ED_object_sculptmode_exit_ex(bmain, depsgraph, scene, ob);
}

void SCULPT_geometry_preview_lines_update(bContext *C, SculptSession *ss, float radius)
{
  Depsgraph *depsgraph = CTX_data_depsgraph_pointer(C);
  Object *ob = CTX_data_active_object(C);

  ss->preview_vert_index_count = 0;
  int totpoints = 0;

  /* This function is called from the cursor drawing code, so the PBVH may not be build yet. */
  if (!ss->pbvh) {
    return;
  }

  if (!ss->deform_modifiers_active) {
    return;
  }

  if (BKE_pbvh_type(ss->pbvh) == PBVH_GRIDS) {
    return;
  }

  BKE_sculpt_update_object_for_edit(depsgraph, ob, true, true, false);

  if (!ss->pmap) {
    return;
  }

  float brush_co[3];
  copy_v3_v3(brush_co, SCULPT_active_vertex_co_get(ss));

  BLI_bitmap *visited_vertices = BLI_BITMAP_NEW(SCULPT_vertex_count_get(ss), "visited_vertices");

  /* Assuming an average of 6 edges per vertex in a triangulated mesh. */
  const int max_preview_vertices = SCULPT_vertex_count_get(ss) * 3 * 2;

  if (ss->preview_vert_index_list == NULL) {
    ss->preview_vert_index_list = MEM_callocN(max_preview_vertices * sizeof(SculptVertRef),
                                              "preview lines");
  }

  GSQueue *not_visited_vertices = BLI_gsqueue_new(sizeof(SculptVertRef));
  SculptVertRef active_v = SCULPT_active_vertex_get(ss);
  BLI_gsqueue_push(not_visited_vertices, &active_v);

  while (!BLI_gsqueue_is_empty(not_visited_vertices)) {
    SculptVertRef from_v;

    BLI_gsqueue_pop(not_visited_vertices, &from_v);

    SculptVertexNeighborIter ni;
    SCULPT_VERTEX_NEIGHBORS_ITER_BEGIN (ss, from_v, ni) {
      if (totpoints + (ni.size * 2) < max_preview_vertices) {
        SculptVertRef to_v = ni.vertex;
        int to_v_i = BKE_pbvh_vertex_index_to_table(ss->pbvh, to_v);

        ss->preview_vert_index_list[totpoints] = from_v;
        totpoints++;
        ss->preview_vert_index_list[totpoints] = to_v;
        totpoints++;

        if (BLI_BITMAP_TEST(visited_vertices, to_v_i)) {
          continue;
        }

        BLI_BITMAP_ENABLE(visited_vertices, to_v_i);

        const float *co = SCULPT_vertex_co_for_grab_active_get(ss, to_v);

        if (len_squared_v3v3(brush_co, co) < radius * radius) {
          BLI_gsqueue_push(not_visited_vertices, &to_v);
        }
      }
    }
    SCULPT_VERTEX_NEIGHBORS_ITER_END(ni);
  }

  BLI_gsqueue_free(not_visited_vertices);

  MEM_freeN(visited_vertices);

  ss->preview_vert_index_count = totpoints;
}

/* Fake Neighbors. */
/* This allows the sculpt tools to work on meshes with multiple connected components as they had
 * only one connected component. When initialized and enabled, the sculpt API will return extra
 * connectivity neighbors that are not in the real mesh. These neighbors are calculated for each
 * vertex using the minimum distance to a vertex that is in a different connected component. */

/* The fake neighbors first need to be ensured to be initialized.
 * After that tools which needs fake neighbors functionality need to
 * temporarily enable it:
 *
 *   void my_awesome_sculpt_tool() {
 *     SCULPT_fake_neighbors_ensure(sd, object, brush->disconnected_distance_max);
 *     SCULPT_fake_neighbors_enable(ob);
 *
 *     ... Logic of the tool ...
 *     SCULPT_fake_neighbors_disable(ob);
 *   }
 *
 * Such approach allows to keep all the connectivity information ready for reuse
 * (without having lag prior to every stroke), but also makes it so the affect
 * is localized to a specific brushes and tools only. */

enum {
  SCULPT_TOPOLOGY_ID_NONE,
  SCULPT_TOPOLOGY_ID_DEFAULT,
};

static int SCULPT_vertex_get_connected_component(SculptSession *ss, SculptVertRef vertex)
{
  if (BKE_pbvh_type(ss->pbvh) == PBVH_BMESH) {
    vertex.i = BM_elem_index_get((BMVert *)vertex.i);
  }

  if (ss->vertex_info.connected_component) {
    return ss->vertex_info.connected_component[vertex.i];
  }
  return SCULPT_TOPOLOGY_ID_DEFAULT;
}

static void SCULPT_fake_neighbor_init(SculptSession *ss, const float max_dist)
{
  const int totvert = SCULPT_vertex_count_get(ss);
  ss->fake_neighbors.fake_neighbor_index = MEM_malloc_arrayN(
      totvert, sizeof(SculptVertRef), "fake neighbor");
  for (int i = 0; i < totvert; i++) {
    ss->fake_neighbors.fake_neighbor_index[i].i = FAKE_NEIGHBOR_NONE;
  }

  ss->fake_neighbors.current_max_distance = max_dist;
}

static void SCULPT_fake_neighbor_add(SculptSession *ss,
                                     SculptVertRef v_index_a,
                                     SculptVertRef v_index_b)
{
  int tablea = (int)v_index_a.i, tableb = (int)v_index_b.i;

  if (BKE_pbvh_type(ss->pbvh) == PBVH_BMESH) {
    tablea = BM_elem_index_get((BMVert *)v_index_a.i);
    tableb = BM_elem_index_get((BMVert *)v_index_b.i);
  }

  if (ss->fake_neighbors.fake_neighbor_index[tablea].i == FAKE_NEIGHBOR_NONE) {
    ss->fake_neighbors.fake_neighbor_index[tablea] = v_index_b;
    ss->fake_neighbors.fake_neighbor_index[tableb] = v_index_a;
  }
}

static void sculpt_pose_fake_neighbors_free(SculptSession *ss)
{
  MEM_SAFE_FREE(ss->fake_neighbors.fake_neighbor_index);
}

typedef struct NearestVertexFakeNeighborTLSData {
  int nearest_vertex_index;
  SculptVertRef nearest_vertex;
  float nearest_vertex_distance_squared;
  int current_topology_id;
} NearestVertexFakeNeighborTLSData;

static void do_fake_neighbor_search_task_cb(void *__restrict userdata,
                                            const int n,
                                            const TaskParallelTLS *__restrict tls)
{
  SculptThreadedTaskData *data = userdata;
  SculptSession *ss = data->ob->sculpt;
  NearestVertexFakeNeighborTLSData *nvtd = tls->userdata_chunk;
  PBVHVertexIter vd;

  SCULPT_vertex_random_access_ensure(ss);

  BKE_pbvh_vertex_iter_begin (ss->pbvh, data->nodes[n], vd, PBVH_ITER_UNIQUE) {
    int vd_topology_id = SCULPT_vertex_get_connected_component(ss, vd.vertex);
    if (vd_topology_id != nvtd->current_topology_id &&
        ss->fake_neighbors.fake_neighbor_index[vd.index].i == FAKE_NEIGHBOR_NONE) {
      float distance_squared = len_squared_v3v3(vd.co, data->nearest_vertex_search_co);
      if (distance_squared < nvtd->nearest_vertex_distance_squared &&
          distance_squared < data->max_distance_squared) {
        nvtd->nearest_vertex_index = vd.index;
        nvtd->nearest_vertex = vd.vertex;
        nvtd->nearest_vertex_distance_squared = distance_squared;
      }
    }
  }
  BKE_pbvh_vertex_iter_end;
}

static void fake_neighbor_search_reduce(const void *__restrict UNUSED(userdata),
                                        void *__restrict chunk_join,
                                        void *__restrict chunk)
{
  NearestVertexFakeNeighborTLSData *join = chunk_join;
  NearestVertexFakeNeighborTLSData *nvtd = chunk;

  if (join->nearest_vertex_index == -1) {
    join->nearest_vertex_index = nvtd->nearest_vertex_index;
    join->nearest_vertex = nvtd->nearest_vertex;
    join->nearest_vertex_distance_squared = nvtd->nearest_vertex_distance_squared;
  }
  else if (nvtd->nearest_vertex_distance_squared < join->nearest_vertex_distance_squared) {
    join->nearest_vertex_index = nvtd->nearest_vertex_index;
    join->nearest_vertex = nvtd->nearest_vertex;
    join->nearest_vertex_distance_squared = nvtd->nearest_vertex_distance_squared;
  }
}

static SculptVertRef SCULPT_fake_neighbor_search(Sculpt *sd,
                                                 Object *ob,
                                                 const SculptVertRef index,
                                                 float max_distance)
{
  SculptSession *ss = ob->sculpt;
  PBVHNode **nodes = NULL;
  int totnode;
  SculptSearchSphereData data = {
      .ss = ss,
      .sd = sd,
      .radius_squared = max_distance * max_distance,
      .original = false,
      .center = SCULPT_vertex_co_get(ss, index),
  };
  BKE_pbvh_search_gather(ss->pbvh, SCULPT_search_sphere_cb, &data, &nodes, &totnode);

  if (totnode == 0) {
    return BKE_pbvh_make_vref(-1);
  }

  SculptThreadedTaskData task_data = {
      .sd = sd,
      .ob = ob,
      .nodes = nodes,
      .max_distance_squared = max_distance * max_distance,
  };

  copy_v3_v3(task_data.nearest_vertex_search_co, SCULPT_vertex_co_get(ss, index));

  NearestVertexFakeNeighborTLSData nvtd;
  nvtd.nearest_vertex_index = -1;
  nvtd.nearest_vertex.i = -1;
  nvtd.nearest_vertex_distance_squared = FLT_MAX;
  nvtd.current_topology_id = SCULPT_vertex_get_connected_component(ss, index);

  TaskParallelSettings settings;
  BKE_pbvh_parallel_range_settings(&settings, true, totnode);
  settings.func_reduce = fake_neighbor_search_reduce;
  settings.userdata_chunk = &nvtd;
  settings.userdata_chunk_size = sizeof(NearestVertexFakeNeighborTLSData);
  BLI_task_parallel_range(0, totnode, &task_data, do_fake_neighbor_search_task_cb, &settings);

  MEM_SAFE_FREE(nodes);

  return nvtd.nearest_vertex;
}

typedef struct SculptTopologyIDFloodFillData {
  int next_id;
} SculptTopologyIDFloodFillData;

static bool SCULPT_connected_components_floodfill_cb(SculptSession *ss,
                                                     SculptVertRef from_v,
                                                     SculptVertRef to_v,
                                                     bool UNUSED(is_duplicate),
                                                     void *userdata)
{
  SculptTopologyIDFloodFillData *data = userdata;
  ss->vertex_info.connected_component[BKE_pbvh_vertex_index_to_table(ss->pbvh, from_v)] =
      data->next_id;
  ss->vertex_info.connected_component[BKE_pbvh_vertex_index_to_table(ss->pbvh, to_v)] =
      data->next_id;
  return true;
}

void SCULPT_connected_components_ensure(Object *ob)
{
  SculptSession *ss = ob->sculpt;

  SCULPT_vertex_random_access_ensure(ss);

  /* Topology IDs already initialized. They only need to be recalculated when the PBVH is
   * rebuild.
   */
  if (ss->vertex_info.connected_component) {
    return;
  }

  const int totvert = SCULPT_vertex_count_get(ss);
  ss->vertex_info.connected_component = MEM_malloc_arrayN(totvert, sizeof(int), "topology ID");

  for (int i = 0; i < totvert; i++) {
    ss->vertex_info.connected_component[i] = SCULPT_TOPOLOGY_ID_NONE;
  }

  int next_id = 0;
  for (int i = 0; i < totvert; i++) {
    SculptVertRef vertex = BKE_pbvh_table_index_to_vertex(ss->pbvh, i);

    if (!SCULPT_vertex_visible_get(ss, vertex)) {
      continue;
    }

    if (ss->vertex_info.connected_component[i] == SCULPT_TOPOLOGY_ID_NONE) {
      SculptFloodFill flood;
      SCULPT_floodfill_init(ss, &flood);
      SCULPT_floodfill_add_initial(&flood, vertex);
      SculptTopologyIDFloodFillData data;
      data.next_id = next_id;
      SCULPT_floodfill_execute(ss, &flood, SCULPT_connected_components_floodfill_cb, &data);
      SCULPT_floodfill_free(&flood);
      next_id++;
    }
  }
}

/* builds topological boundary bitmap. TODO: eliminate this function
   and just used modern boundary API */
void SCULPT_boundary_info_ensure(Object *object)
{
  SculptSession *ss = object->sculpt;

  // PBVH_BMESH now handles boundaries itself
  if (ss->bm) {
    return;
  }
  else {
    if (ss->vertex_info.boundary) {
      return;
    }

    Mesh *base_mesh = BKE_mesh_from_object(object);
    ss->vertex_info.boundary = BLI_BITMAP_NEW(base_mesh->totvert, "Boundary info");
    int *adjacent_faces_edge_count = MEM_calloc_arrayN(
        base_mesh->totedge, sizeof(int), "Adjacent face edge count");

    for (int p = 0; p < base_mesh->totpoly; p++) {
      MPoly *poly = &base_mesh->mpoly[p];
      for (int l = 0; l < poly->totloop; l++) {
        MLoop *loop = &base_mesh->mloop[l + poly->loopstart];
        adjacent_faces_edge_count[loop->e]++;
      }
    }

    for (int e = 0; e < base_mesh->totedge; e++) {
      if (adjacent_faces_edge_count[e] < 2) {
        MEdge *edge = &base_mesh->medge[e];
        BLI_BITMAP_SET(ss->vertex_info.boundary, edge->v1, true);
        BLI_BITMAP_SET(ss->vertex_info.boundary, edge->v2, true);
      }
    }

    MEM_freeN(adjacent_faces_edge_count);
  }
}

void SCULPT_fake_neighbors_ensure(Sculpt *sd, Object *ob, const float max_dist)
{
  SculptSession *ss = ob->sculpt;
  const int totvert = SCULPT_vertex_count_get(ss);

  /* Fake neighbors were already initialized with the same distance, so no need to be
   * recalculated.
   */
  if (ss->fake_neighbors.fake_neighbor_index &&
      ss->fake_neighbors.current_max_distance == max_dist) {
    return;
  }

  SCULPT_connected_components_ensure(ob);
  SCULPT_fake_neighbor_init(ss, max_dist);

  for (int i = 0; i < totvert; i++) {
    const SculptVertRef from_v = BKE_pbvh_table_index_to_vertex(ss->pbvh, i);

    /* This vertex does not have a fake neighbor yet, seach one for it. */
    if (ss->fake_neighbors.fake_neighbor_index[i].i == FAKE_NEIGHBOR_NONE) {
      const SculptVertRef to_v = SCULPT_fake_neighbor_search(sd, ob, from_v, max_dist);

      if (to_v.i != -1) {
        /* Add the fake neighbor if available. */
        SCULPT_fake_neighbor_add(ss, from_v, to_v);
      }
    }
  }
}

void SCULPT_fake_neighbors_enable(Object *ob)
{
  SculptSession *ss = ob->sculpt;
  BLI_assert(ss->fake_neighbors.fake_neighbor_index != NULL);
  ss->fake_neighbors.use_fake_neighbors = true;
}

void SCULPT_fake_neighbors_disable(Object *ob)
{
  SculptSession *ss = ob->sculpt;
  BLI_assert(ss->fake_neighbors.fake_neighbor_index != NULL);
  ss->fake_neighbors.use_fake_neighbors = false;
}

void SCULPT_fake_neighbors_free(Object *ob)
{
  SculptSession *ss = ob->sculpt;
  sculpt_pose_fake_neighbors_free(ss);
}

void SCULPT_ensure_epmap(SculptSession *ss)
{
  if (BKE_pbvh_type(ss->pbvh) != PBVH_BMESH && !ss->epmap) {
    BKE_mesh_edge_poly_map_create(&ss->epmap,
                                  &ss->epmap_mem,
                                  ss->medge,
                                  ss->totedges,
                                  ss->mpoly,
                                  ss->totfaces,
                                  ss->mloop,
                                  ss->totloops);
  }
}

#if 0
/* -------------------------------------------------------------------- */
/** \name Dyntopo Detail Size Edit Operator
 * \{ */

/* Defines how much the mouse movement will modify the detail size value. */
#  define DETAIL_SIZE_DELTA_SPEED 0.08f
#  define DETAIL_SIZE_DELTA_ACCURATE_SPEED 0.004f

typedef struct DyntopoDetailSizeEditCustomData {
  void *draw_handle;
  Object *active_object;

  float init_mval[2];
  float accurate_mval[2];

  float outline_col[4];

  bool accurate_mode;
  bool sample_mode;

  float init_detail_size;
  float accurate_detail_size;
  float detail_size;
  float radius;

  float preview_tri[3][3];
  float gizmo_mat[4][4];
} DyntopoDetailSizeEditCustomData;

static void dyntopo_detail_size_parallel_lines_draw(uint pos3d,
                                                    DyntopoDetailSizeEditCustomData *cd,
                                                    const float start_co[3],
                                                    const float end_co[3],
                                                    bool flip,
                                                    const float angle)
{
  float object_space_constant_detail = 1.0f /
                                       (cd->detail_size * mat4_to_scale(cd->active_object->obmat));

  /* The constant detail represents the maximum edge length allowed before subdividing it. If the
   * triangle grid preview is created with this value it will represent an ideal mesh density where
   * all edges have the exact maximum length, which never happens in practice. As the minimum edge
   * length for dyntopo is 0.4 * max_edge_length, this adjust the detail size to the average
   * between max and min edge length so the preview is more accurate. */
  object_space_constant_detail *= 0.7f;

  const float total_len = len_v3v3(cd->preview_tri[0], cd->preview_tri[1]);
  const int tot_lines = (int)(total_len / object_space_constant_detail) + 1;
  const float tot_lines_fl = total_len / object_space_constant_detail;
  float spacing_disp[3];
  sub_v3_v3v3(spacing_disp, end_co, start_co);
  normalize_v3(spacing_disp);

  float line_disp[3];
  rotate_v2_v2fl(line_disp, spacing_disp, DEG2RAD(angle));
  mul_v3_fl(spacing_disp, total_len / tot_lines_fl);

  immBegin(GPU_PRIM_LINES, (uint)tot_lines * 2);
  for (int i = 0; i < tot_lines; i++) {
    float line_length;
    if (flip) {
      line_length = total_len * ((float)i / (float)tot_lines_fl);
    }
    else {
      line_length = total_len * (1.0f - ((float)i / (float)tot_lines_fl));
    }
    float line_start[3];
    copy_v3_v3(line_start, start_co);
    madd_v3_v3v3fl(line_start, line_start, spacing_disp, i);
    float line_end[3];
    madd_v3_v3v3fl(line_end, line_start, line_disp, line_length);
    immVertex3fv(pos3d, line_start);
    immVertex3fv(pos3d, line_end);
  }
  immEnd();
}

static void dyntopo_detail_size_edit_draw(const bContext *UNUSED(C),
                                          ARegion *UNUSED(ar),
                                          void *arg)
{
  DyntopoDetailSizeEditCustomData *cd = arg;
  GPU_blend(GPU_BLEND_ALPHA);
  GPU_line_smooth(true);

  uint pos3d = GPU_vertformat_attr_add(immVertexFormat(), "pos", GPU_COMP_F32, 3, GPU_FETCH_FLOAT);
  immBindBuiltinProgram(GPU_SHADER_3D_UNIFORM_COLOR);
  GPU_matrix_push();
  GPU_matrix_mul(cd->gizmo_mat);

  /* Draw Cursor */
  immUniformColor4fv(cd->outline_col);
  GPU_line_width(3.0f);

  imm_draw_circle_wire_3d(pos3d, 0, 0, cd->radius, 80);

  /* Draw Triangle. */
  immUniformColor4f(0.9f, 0.9f, 0.9f, 0.8f);
  immBegin(GPU_PRIM_LINES, 6);
  immVertex3fv(pos3d, cd->preview_tri[0]);
  immVertex3fv(pos3d, cd->preview_tri[1]);

  immVertex3fv(pos3d, cd->preview_tri[1]);
  immVertex3fv(pos3d, cd->preview_tri[2]);

  immVertex3fv(pos3d, cd->preview_tri[2]);
  immVertex3fv(pos3d, cd->preview_tri[0]);
  immEnd();

  /* Draw Grid */
  GPU_line_width(1.0f);
  dyntopo_detail_size_parallel_lines_draw(
      pos3d, cd, cd->preview_tri[0], cd->preview_tri[1], false, 60.0f);
  dyntopo_detail_size_parallel_lines_draw(
      pos3d, cd, cd->preview_tri[0], cd->preview_tri[1], true, 120.0f);
  dyntopo_detail_size_parallel_lines_draw(
      pos3d, cd, cd->preview_tri[0], cd->preview_tri[2], false, -60.0f);

  immUnbindProgram();
  GPU_matrix_pop();
  GPU_blend(GPU_BLEND_NONE);
  GPU_line_smooth(false);
}

static void dyntopo_detail_size_edit_cancel(bContext *C, wmOperator *op)
{
  Object *active_object = CTX_data_active_object(C);
  SculptSession *ss = active_object->sculpt;
  ARegion *region = CTX_wm_region(C);
  DyntopoDetailSizeEditCustomData *cd = op->customdata;
  ED_region_draw_cb_exit(region->type, cd->draw_handle);
  ss->draw_faded_cursor = false;
  MEM_freeN(op->customdata);
  ED_workspace_status_text(C, NULL);
}

static void dyntopo_detail_size_sample_from_surface(Object *ob,
                                                    DyntopoDetailSizeEditCustomData *cd)
{
  SculptSession *ss = ob->sculpt;
  const SculptVertRef active_vertex = SCULPT_active_vertex_get(ss);

  float len_accum = 0;
  int num_neighbors = 0;
  SculptVertexNeighborIter ni;
  SCULPT_VERTEX_NEIGHBORS_ITER_BEGIN (ss, active_vertex, ni) {
    len_accum += len_v3v3(SCULPT_vertex_co_get(ss, active_vertex),
                          SCULPT_vertex_co_get(ss, ni.vertex));
    num_neighbors++;
  }
  SCULPT_VERTEX_NEIGHBORS_ITER_END(ni);

  if (num_neighbors > 0) {
    const float avg_edge_len = len_accum / num_neighbors;
    /* Use 0.7 as the average of min and max dyntopo edge length. */
    const float detail_size = 0.7f / (avg_edge_len * mat4_to_scale(cd->active_object->obmat));
    cd->detail_size = clamp_f(detail_size, 1.0f, 500.0f);
  }
}

static void dyntopo_detail_size_update_from_mouse_delta(DyntopoDetailSizeEditCustomData *cd,
                                                        const wmEvent *event)
{
  const float mval[2] = {event->mval[0], event->mval[1]};

  float detail_size_delta;
  if (cd->accurate_mode) {
    detail_size_delta = mval[0] - cd->accurate_mval[0];
    cd->detail_size = cd->accurate_detail_size +
                      detail_size_delta * DETAIL_SIZE_DELTA_ACCURATE_SPEED;
  }
  else {
    detail_size_delta = mval[0] - cd->init_mval[0];
    cd->detail_size = cd->init_detail_size + detail_size_delta * DETAIL_SIZE_DELTA_SPEED;
  }

  if (event->type == EVT_LEFTSHIFTKEY && event->val == KM_PRESS) {
    cd->accurate_mode = true;
    copy_v2_v2(cd->accurate_mval, mval);
    cd->accurate_detail_size = cd->detail_size;
  }
  if (event->type == EVT_LEFTSHIFTKEY && event->val == KM_RELEASE) {
    cd->accurate_mode = false;
    cd->accurate_detail_size = 0.0f;
  }

  cd->detail_size = clamp_f(cd->detail_size, 1.0f, 500.0f);
}

static int dyntopo_detail_size_edit_modal(bContext *C, wmOperator *op, const wmEvent *event)
{
  Object *active_object = CTX_data_active_object(C);
  SculptSession *ss = active_object->sculpt;
  ARegion *region = CTX_wm_region(C);
  DyntopoDetailSizeEditCustomData *cd = op->customdata;
  Sculpt *sd = CTX_data_tool_settings(C)->sculpt;

  /* Cancel modal operator */
  if ((event->type == EVT_ESCKEY && event->val == KM_PRESS) ||
      (event->type == RIGHTMOUSE && event->val == KM_PRESS)) {
    dyntopo_detail_size_edit_cancel(C, op);
    ED_region_tag_redraw(region);
    return OPERATOR_FINISHED;
  }

  /* Finish modal operator */
  if ((event->type == LEFTMOUSE && event->val == KM_RELEASE) ||
      (event->type == EVT_RETKEY && event->val == KM_PRESS) ||
      (event->type == EVT_PADENTER && event->val == KM_PRESS)) {
    ED_region_draw_cb_exit(region->type, cd->draw_handle);
    sd->constant_detail = cd->detail_size;
    ss->draw_faded_cursor = false;
    MEM_freeN(op->customdata);
    ED_region_tag_redraw(region);
    ED_workspace_status_text(C, NULL);
    return OPERATOR_FINISHED;
  }

  ED_region_tag_redraw(region);

  if (event->type == EVT_LEFTCTRLKEY && event->val == KM_PRESS) {
    cd->sample_mode = true;
  }
  if (event->type == EVT_LEFTCTRLKEY && event->val == KM_RELEASE) {
    cd->sample_mode = false;
  }

  /* Sample mode sets the detail size sampling the average edge length under the surface. */
  if (cd->sample_mode) {
    dyntopo_detail_size_sample_from_surface(active_object, cd);
    return OPERATOR_RUNNING_MODAL;
  }
  /* Regular mode, changes the detail size by moving the cursor. */
  dyntopo_detail_size_update_from_mouse_delta(cd, event);

  return OPERATOR_RUNNING_MODAL;
}

static int dyntopo_detail_size_edit_invoke(bContext *C, wmOperator *op, const wmEvent *event)
{
  ARegion *region = CTX_wm_region(C);
  Object *active_object = CTX_data_active_object(C);
  Sculpt *sd = CTX_data_tool_settings(C)->sculpt;
  Brush *brush = BKE_paint_brush(&sd->paint);

  DyntopoDetailSizeEditCustomData *cd = MEM_callocN(sizeof(DyntopoDetailSizeEditCustomData),
                                                    "Dyntopo Detail Size Edit OP Custom Data");

  /* Initial operator Custom Data setup. */
  cd->draw_handle = ED_region_draw_cb_activate(
      region->type, dyntopo_detail_size_edit_draw, cd, REGION_DRAW_POST_VIEW);
  cd->active_object = active_object;
  cd->init_mval[0] = event->mval[0];
  cd->init_mval[1] = event->mval[1];
  cd->detail_size = sd->constant_detail;
  cd->init_detail_size = sd->constant_detail;
  copy_v4_v4(cd->outline_col, brush->add_col);
  op->customdata = cd;

  SculptSession *ss = active_object->sculpt;
  cd->radius = ss->cursor_radius;

  /* Generates the matrix to position the gizmo in the surface of the mesh using the same location
   * and orientation as the brush cursor. */
  float cursor_trans[4][4], cursor_rot[4][4];
  const float z_axis[4] = {0.0f, 0.0f, 1.0f, 0.0f};
  float quat[4];
  copy_m4_m4(cursor_trans, active_object->obmat);
  translate_m4(
      cursor_trans, ss->cursor_location[0], ss->cursor_location[1], ss->cursor_location[2]);

  float cursor_normal[3];
  if (!is_zero_v3(ss->cursor_sampled_normal)) {
    copy_v3_v3(cursor_normal, ss->cursor_sampled_normal);
  }
  else {
    copy_v3_v3(cursor_normal, ss->cursor_normal);
  }

  rotation_between_vecs_to_quat(quat, z_axis, cursor_normal);
  quat_to_mat4(cursor_rot, quat);
  copy_m4_m4(cd->gizmo_mat, cursor_trans);
  mul_m4_m4_post(cd->gizmo_mat, cursor_rot);

  /* Initialize the position of the triangle vertices. */
  const float y_axis[3] = {0.0f, cd->radius, 0.0f};
  for (int i = 0; i < 3; i++) {
    zero_v3(cd->preview_tri[i]);
    rotate_v2_v2fl(cd->preview_tri[i], y_axis, DEG2RAD(120.0f * i));
  }

  SCULPT_vertex_random_access_ensure(ss);

  WM_event_add_modal_handler(C, op);
  ED_region_tag_redraw(region);

  ss->draw_faded_cursor = true;

  const char *status_str = TIP_(
      "Move the mouse to change the dyntopo detail size. LMB: confirm size, ESC/RMB: cancel");
  ED_workspace_status_text(C, status_str);

  return OPERATOR_RUNNING_MODAL;
}

static bool dyntopo_detail_size_edit_poll(bContext *C)
{
  Object *ob = CTX_data_active_object(C);
  Sculpt *sd = CTX_data_tool_settings(C)->sculpt;

  return SCULPT_mode_poll(C) && ob->sculpt->bm && (sd->flags & SCULPT_DYNTOPO_DETAIL_CONSTANT);
}

static void SCULPT_OT_dyntopo_detail_size_edit(wmOperatorType *ot)
{
  /* identifiers */
  ot->name = "Edit Dyntopo Detail Size";
  ot->description = "Modify the constant detail size of dyntopo interactively";
  ot->idname = "SCULPT_OT_dyntopo_detail_size_edit";

  /* api callbacks */
  ot->poll = dyntopo_detail_size_edit_poll;
  ot->invoke = dyntopo_detail_size_edit_invoke;
  ot->modal = dyntopo_detail_size_edit_modal;
  ot->cancel = dyntopo_detail_size_edit_cancel;

  ot->flag = OPTYPE_REGISTER | OPTYPE_UNDO;
}

#endif

int SCULPT_vertex_valence_get(const struct SculptSession *ss, SculptVertRef vertex)
{
  SculptVertexNeighborIter ni;
  MSculptVert *mv = SCULPT_vertex_get_sculptvert(ss, vertex);

  if (mv->flag & SCULPTVERT_NEED_VALENCE) {
    mv->flag &= ~SCULPTVERT_NEED_VALENCE;

    int tot = 0;

    SCULPT_VERTEX_NEIGHBORS_ITER_BEGIN (ss, vertex, ni) {
      tot++;
    }
    SCULPT_VERTEX_NEIGHBORS_ITER_END(ni);

    mv->valence = tot;
  }

  return mv->valence;
}

/** \} */<|MERGE_RESOLUTION|>--- conflicted
+++ resolved
@@ -680,37 +680,29 @@
   }
 }
 
-void SCULPT_vertex_normal_get(SculptSession *ss, SculptVertRef index, float no[3])
+void SCULPT_vertex_normal_get(SculptSession *ss, SculptVertRef vertex, float no[3])
 {
   switch (BKE_pbvh_type(ss->pbvh)) {
     case PBVH_FACES: {
       if (ss->shapekey_active || ss->deform_modifiers_active) {
-<<<<<<< HEAD
-        const MVert *mverts = BKE_pbvh_get_verts(ss->pbvh);
-        normal_short_to_float_v3(no, mverts[index.i].no);
+        const float(*vert_normals)[3] = BKE_pbvh_get_vert_normals(ss->pbvh);
+        copy_v3_v3(no, vert_normals[vertex.i]);
       }
       else {
-        normal_short_to_float_v3(no, ss->mvert[index.i].no);
-=======
-        const float(*vert_normals)[3] = BKE_pbvh_get_vert_normals(ss->pbvh);
-        copy_v3_v3(no, vert_normals[index]);
-      }
-      else {
-        copy_v3_v3(no, ss->vert_normals[index]);
->>>>>>> cea588b9
+        copy_v3_v3(no, ss->vert_normals[vertex.i]);
       }
       break;
     }
     case PBVH_BMESH: {
-      BMVert *v = (BMVert *)index.i;
+      BMVert *v = (BMVert *)vertex.i;
 
       copy_v3_v3(no, v->no);
       break;
     }
     case PBVH_GRIDS: {
       const CCGKey *key = BKE_pbvh_get_grid_key(ss->pbvh);
-      const int grid_index = index.i / key->grid_area;
-      const int vertex_index = index.i - grid_index * key->grid_area;
+      const int grid_index = vertex.i / key->grid_area;
+      const int vertex_index = vertex.i - grid_index * key->grid_area;
       CCGElem *elem = BKE_pbvh_get_grids(ss->pbvh)[grid_index];
       copy_v3_v3(no, CCG_elem_no(key, CCG_elem_offset(key, elem, vertex_index)));
       break;
@@ -831,11 +823,11 @@
 }
 
 bool SCULPT_attr_ensure_layer(SculptSession *ss,
-                                    Object *ob,
-                                    AttributeDomain domain,
-                                    int proptype,
-                                    const char *name,
-                                    SculptLayerParams *params)
+                              Object *ob,
+                              AttributeDomain domain,
+                              int proptype,
+                              const char *name,
+                              SculptLayerParams *params)
 {
   SculptCustomLayer scl;
 
@@ -852,9 +844,9 @@
 
 /* TODO: thoroughly test this function */
 bool SCULPT_attr_has_layer(SculptSession *ss,
-                                 AttributeDomain domain,
-                                 int proptype,
-                                 const char *name)
+                           AttributeDomain domain,
+                           int proptype,
+                           const char *name)
 {
   CustomData *vdata = NULL, *pdata = NULL, *data = NULL;
 
@@ -896,12 +888,12 @@
 }
 
 bool SCULPT_attr_get_layer(SculptSession *ss,
-                                 Object *ob,
-                                 AttributeDomain domain,
-                                 int proptype,
-                                 const char *name,
-                                 SculptCustomLayer *scl,
-                                 SculptLayerParams *params)
+                           Object *ob,
+                           AttributeDomain domain,
+                           int proptype,
+                           const char *name,
+                           SculptCustomLayer *scl,
+                           SculptLayerParams *params)
 {
   return BKE_sculptsession_attr_get_layer(ob, domain, proptype, name, scl, params);
 }
@@ -3060,9 +3052,8 @@
 
   if (orig_data->datatype == SCULPT_UNDO_COORDS) {
     float *no = mv->origno;
-    normal_float_to_short_v3(orig_data->_no, no);
-
-    orig_data->no = orig_data->_no;
+
+    orig_data->no = no;
     orig_data->co = mv->origco;
   }
   else if (orig_data->datatype == SCULPT_UNDO_COLOR) {
@@ -3134,17 +3125,10 @@
       copy_v3_v3(vd.co, mv->origco);
 
       if (vd.no) {
-<<<<<<< HEAD
-        normal_float_to_short_v3(vd.no, mv->origno);
+        copy_v3_v3(vd.no, mv->origno);
       }
       else {
         copy_v3_v3(vd.fno, mv->origno);
-=======
-        copy_v3_v3(vd.no, orig_data.no);
-      }
-      else {
-        copy_v3_v3(vd.fno, orig_data.no);
->>>>>>> cea588b9
       }
     }
 
@@ -3705,19 +3689,11 @@
 
       if (use_original) {
         if (unode->bm_entry) {
-<<<<<<< HEAD
           BMVert *v = vd.bm_vert;
           MSculptVert *mv = BKE_PBVH_SCULPTVERT(vd.cd_sculpt_vert, v);
 
-          normal_float_to_short_v3(no_s, mv->origno);
+          copy_v3_v3(no_s, mv->origno);
           copy_v3_v3(co, mv->origco);
-=======
-          const float *temp_co;
-          const float *temp_no_s;
-          BM_log_original_vert_data(ss->bm_log, vd.bm_vert, &temp_co, &temp_no_s);
-          copy_v3_v3(co, temp_co);
-          copy_v3_v3(no_s, temp_no_s);
->>>>>>> cea588b9
         }
         else {
           copy_v3_v3(co, unode->co[vd.i]);
@@ -3899,11 +3875,6 @@
   return data.any_vertex_sampled;
 }
 
-<<<<<<< HEAD
-/* This calculates flatten center and area normal together,
- * amortizing the memory bandwidth and loop overhead to calculate both at the same time. */
-=======
->>>>>>> cea588b9
 void SCULPT_calc_area_normal_and_center(
     Sculpt *sd, Object *ob, PBVHNode **nodes, int totnode, float r_area_no[3], float r_area_co[3])
 {
@@ -5744,26 +5715,12 @@
    * PBVH nodes on the first brush step. */
   if (totnode ||
       ((brush->falloff_shape == PAINT_FALLOFF_SHAPE_SPHERE) && (brush->flag & BRUSH_ANCHORED))) {
-<<<<<<< HEAD
     if (SCULPT_is_automasking_enabled(sd, ss, brush)) {
       if (SCULPT_stroke_is_first_brush_step(ss->cache)) {
         ss->cache->automasking = SCULPT_automasking_cache_init(sd, brush, ob);
       }
       else {
         SCULPT_automasking_step_update(ss->cache->automasking, ss, sd, brush);
-=======
-    if (SCULPT_stroke_is_first_brush_step(ss->cache)) {
-      /* Initialize auto-masking cache. */
-      if (SCULPT_is_automasking_enabled(sd, ss, brush)) {
-        ss->cache->automasking = SCULPT_automasking_cache_init(sd, brush, ob);
-      }
-      /* Initialize surface smooth cache. */
-      if ((brush->sculpt_tool == SCULPT_TOOL_SMOOTH) &&
-          (brush->smooth_deform_type == BRUSH_SMOOTH_DEFORM_SURFACE)) {
-        BLI_assert(ss->cache->surface_smooth_laplacian_disp == NULL);
-        ss->cache->surface_smooth_laplacian_disp = MEM_callocN(
-            sizeof(float[3]) * SCULPT_vertex_count_get(ss), "HC smooth laplacian b");
->>>>>>> cea588b9
       }
     }
   }
@@ -6563,14 +6520,14 @@
     }
 
     MEM_SAFE_FREE(nodes);
-<<<<<<< HEAD
-
+
+#if 0
+    //XXX check that this works, then delete this code block
     /* Modifiers could depend on mesh normals, so we should update them.
      * NOTE: then if sculpting happens on locked key, normals should be re-calculate after
      * applying coords from key-block on base mesh. */
     BKE_mesh_calc_normals(me);
-=======
->>>>>>> cea588b9
+#endif
   }
   else if (ss->shapekey_active) {
     sculpt_update_keyblock(ob);
