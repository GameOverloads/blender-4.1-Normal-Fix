--- conflicted
+++ resolved
@@ -809,7 +809,7 @@
 }
 
 void SCULPT_face_visibility_all_set(SculptSession *ss, bool visible)
-{ 
+{
   switch (BKE_pbvh_type(ss->pbvh)) {
     case PBVH_FACES:
     case PBVH_GRIDS:
@@ -1199,7 +1199,7 @@
     case PBVH_BMESH: {
       BMIter iter;
       BMFace *f;
-      
+
       if (!ss->attrs.hide_poly) {
         BM_ITER_MESH (f, &iter, ss->bm, BM_FACES_OF_MESH) {
           BMLoop *l = f->l_first;
@@ -2288,11 +2288,7 @@
 
 bool SCULPT_is_symmetry_iteration_valid(char i, char symm)
 {
-<<<<<<< HEAD
-  return i == 0 || (symm & i && (symm != 5 || i != 3) && (symm != 6 || (i != 3 && i != 5)));
-=======
   return i == 0 || (symm & i && (symm != 5 || i != 3) && (symm != 6 || !ELEM(i, 3, 5)));
->>>>>>> 7f133b7a
 }
 
 bool SCULPT_is_vertex_inside_brush_radius_symm(const float vertex[3],
@@ -3369,15 +3365,11 @@
   if (use_original && data->has_bm_orco) {
     PBVHTriBuf *tribuf = BKE_pbvh_bmesh_get_tris(ss->pbvh, data->nodes[n]);
 
-<<<<<<< HEAD
     for (int i = 0; i < tribuf->tottri; i++) {
       PBVHTri *tri = tribuf->tris + i;
       PBVHVertRef v1 = tribuf->verts[tri->v[0]];
       PBVHVertRef v2 = tribuf->verts[tri->v[1]];
       PBVHVertRef v3 = tribuf->verts[tri->v[2]];
-=======
-    BKE_pbvh_node_get_bm_orco_data(data->nodes[n], &orco_tris, &orco_tris_num, &orco_coords, NULL);
->>>>>>> 7f133b7a
 
       const float *co_tri[3] = {
           SCULPT_vertex_origco_get(ss, v1),
@@ -5050,7 +5042,6 @@
     mode |= PBVH_Cleanup;
   }
 
-<<<<<<< HEAD
   SculptSearchSphereData sdata = {
       .ss = ss,
       .sd = sd,
@@ -5074,12 +5065,6 @@
 
   if (ss->active_vertex.i != PBVH_REF_NONE) {
     actv = BM_ELEM_GET_ID(ss->bm, (BMElem *)ss->active_vertex.i);
-=======
-    if (BKE_pbvh_type(ss->pbvh) == PBVH_BMESH) {
-      BKE_pbvh_node_mark_topology_update(nodes[n]);
-      BKE_pbvh_bmesh_node_save_orig(ss->bm, ss->bm_log, nodes[n], false);
-    }
->>>>>>> 7f133b7a
   }
 
   if (ss->active_face.i != PBVH_REF_NONE) {
@@ -7878,13 +7863,8 @@
 
   /* Restore the mesh before continuing with anchored stroke. */
   if ((brush->flag & BRUSH_ANCHORED) ||
-<<<<<<< HEAD
       ((ELEM(SCULPT_get_tool(ss, brush), SCULPT_TOOL_GRAB, SCULPT_TOOL_ELASTIC_DEFORM)) &&
        BKE_brush_use_size_pressure(scene->toolsettings, brush, true)) ||
-=======
-      (ELEM(brush->sculpt_tool, SCULPT_TOOL_GRAB, SCULPT_TOOL_ELASTIC_DEFORM) &&
-       BKE_brush_use_size_pressure(brush)) ||
->>>>>>> 7f133b7a
       (brush->flag & BRUSH_DRAG_DOT)) {
 
     SCULPT_face_random_access_ensure(ss);
@@ -9481,6 +9461,21 @@
 
     mv->valence = tot;
   }
+  #if 0
+  else {
+
+    int tot = 0;
+
+    SCULPT_VERTEX_NEIGHBORS_ITER_BEGIN (ss, vertex, ni) {
+      tot++;
+    }
+    SCULPT_VERTEX_NEIGHBORS_ITER_END(ni);
+
+    if (tot != mv->valence) {
+      printf("%s: error: valence error!\n", __func__);
+    }
+  }
+  #endif
 
   return mv->valence;
 }
