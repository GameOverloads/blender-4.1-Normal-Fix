/* SPDX-License-Identifier: GPL-2.0-or-later
 * Copyright 2020 Blender Foundation. All rights reserved. */

/** \file
 * \ingroup edsculpt
 */

#include "MEM_guardedalloc.h"

#include "BLI_blenlib.h"
#include "BLI_hash.h"
#include "BLI_math.h"
#include "BLI_math_color_blend.h"
#include "BLI_task.h"

#include "DNA_mesh_types.h"
#include "DNA_meshdata_types.h"
#include "DNA_scene_types.h"

#include "BKE_brush.h"
#include "BKE_colorband.h"
#include "BKE_colortools.h"
#include "BKE_context.h"
#include "BKE_mesh.h"
#include "BKE_mesh_mapping.h"
#include "BKE_object.h"
#include "BKE_paint.h"
#include "BKE_pbvh.h"
#include "BKE_scene.h"

#include "DEG_depsgraph.h"

#include "IMB_colormanagement.h"

#include "WM_api.h"
#include "WM_message.h"
#include "WM_toolsystem.h"
#include "WM_types.h"

#include "ED_object.h"
#include "ED_screen.h"
#include "ED_sculpt.h"
#include "paint_intern.h"
#include "sculpt_intern.h"

#include "RNA_access.h"
#include "RNA_define.h"

#include "UI_interface.h"

#include "IMB_imbuf.h"

#include "bmesh.h"

#include <math.h>
#include <stdlib.h>

static void do_color_smooth_task_cb_exec(void *__restrict userdata,
                                         const int n,
                                         const TaskParallelTLS *__restrict tls)
{
  SculptThreadedTaskData *data = userdata;
  SculptSession *ss = data->ob->sculpt;
  const Brush *brush = data->brush;
  const float bstrength = ss->cache->bstrength;

  PBVHVertexIter vd;

  SculptBrushTest test;
  SculptBrushTestFn sculpt_brush_test_sq_fn = SCULPT_brush_test_init(
      ss, &test, data->brush->falloff_shape);
  const int thread_id = BLI_task_parallel_thread_id(tls);

  BKE_pbvh_vertex_iter_begin (ss->pbvh, data->nodes[n], vd, PBVH_ITER_UNIQUE) {
    if (!sculpt_brush_test_sq_fn(&test, vd.co)) {
      continue;
    }
    const float fade = bstrength * SCULPT_brush_strength_factor(ss,
                                                                brush,
                                                                vd.co,
                                                                sqrtf(test.dist),
                                                                vd.no,
                                                                vd.fno,
                                                                vd.mask ? *vd.mask : 0.0f,
                                                                vd.vertex,
                                                                thread_id);

    float smooth_color[4];
    float color[4];

    SCULPT_neighbor_color_average(ss, smooth_color, vd.vertex);

<<<<<<< HEAD
    SCULPT_vertex_color_get(ss, vd.vertex, color);
    blend_color_interpolate_float(color, color, smooth_color, fade);
    SCULPT_vertex_color_set(ss, vd.vertex, color);

    if (vd.mvert) {
      BKE_pbvh_vert_mark_update(ss->pbvh, vd.vertex);
    }
=======
    SCULPT_vertex_color_get(ss, vd.vertex, col);
    blend_color_interpolate_float(col, col, smooth_color, fade);
    SCULPT_vertex_color_set(ss, vd.vertex, col);
>>>>>>> b37954d0
  }
  BKE_pbvh_vertex_iter_end;
}

static void do_paint_brush_task_cb_ex(void *__restrict userdata,
                                      const int n,
                                      const TaskParallelTLS *__restrict tls)
{
  SculptThreadedTaskData *data = userdata;
  SculptSession *ss = data->ob->sculpt;
  const Brush *brush = data->brush;
  const float bstrength = fabsf(ss->cache->bstrength);
  float hue_offset = data->hue_offset;

  const SculptCustomLayer *buffer_scl = data->scl;
  const SculptCustomLayer *stroke_id_scl = data->scl2;

  const bool do_accum = SCULPT_get_int(ss, accumulate, NULL, brush);

  PBVHVertexIter vd;

  SculptBrushTest test;
  SculptBrushTestFn sculpt_brush_test_sq_fn = SCULPT_brush_test_init(
      ss, &test, data->brush->falloff_shape);
  const int thread_id = BLI_task_parallel_thread_id(tls);

  float brush_color[4] = {0.0f, 0.0f, 0.0f, 1.0f};

  copy_v3_v3(brush_color,
             ss->cache->invert ? BKE_brush_secondary_color_get(ss->scene, brush) :
                                 BKE_brush_color_get(ss->scene, brush));

  IMB_colormanagement_srgb_to_scene_linear_v3(brush_color, brush_color);

<<<<<<< HEAD
  if (hue_offset != 0.5f) {
    hue_offset = (hue_offset * 2.0 - 1.0) * 0.5f;
    float hsv[3];

    rgb_to_hsv_v(brush_color, hsv);

    hsv[0] += hue_offset;
    hsv[0] -= floorf(hsv[0]);

    hsv_to_rgb_v(hsv, brush_color);
  }

  /* get un-pressure-mapped alpha */
  float alpha = BKE_brush_channelset_get_final_float(
      BKE_paint_brush(&data->sd->paint)->channels, data->sd->channels, "strength", NULL);

  bool do_test = brush->mtex.brush_map_mode != MTEX_MAP_MODE_ROLL &&
                 brush->mtex.brush_map_mode != MTEX_MAP_MODE_ROLL;

=======
  if (brush->flag & BRUSH_USE_GRADIENT) {
    switch (brush->gradient_stroke_mode) {
      case BRUSH_GRADIENT_PRESSURE:
        BKE_colorband_evaluate(brush->gradient, ss->cache->pressure, brush_color);
        break;
      case BRUSH_GRADIENT_SPACING_REPEAT: {
        float coord = fmod(ss->cache->stroke_distance / brush->gradient_spacing, 1.0);
        BKE_colorband_evaluate(brush->gradient, coord, brush_color);
        break;
      }
      case BRUSH_GRADIENT_SPACING_CLAMP: {
        BKE_colorband_evaluate(
            brush->gradient, ss->cache->stroke_distance / brush->gradient_spacing, brush_color);
        break;
      }
    }
  }

>>>>>>> b37954d0
  BKE_pbvh_vertex_iter_begin (ss->pbvh, data->nodes[n], vd, PBVH_ITER_UNIQUE) {
    SCULPT_vertex_check_origdata(ss, vd.vertex);

    // check if we have a new stroke, in which we need to zero
    // our temp layer.  do this here before the brush check
    // to ensure any geomtry dyntopo might subdivide has
    // valid state.
    int *stroke_id = (int *)SCULPT_attr_vertex_data(vd.vertex, stroke_id_scl);
    float *color_buffer = (float *)SCULPT_attr_vertex_data(vd.vertex,
                                                           buffer_scl);  // mv->origcolor;

    if (*stroke_id != ss->stroke_id) {
      *stroke_id = ss->stroke_id;
      zero_v4(color_buffer);
    }

    bool affect_vertex = false;
    float distance_to_stroke_location = 0.0f;
    if (brush->tip_roundness < 1.0f) {
      affect_vertex = SCULPT_brush_test_cube(&test,
                                             vd.co,
                                             data->mat,
                                             brush->tip_roundness,
                                             brush->falloff_shape != PAINT_FALLOFF_SHAPE_TUBE);
      distance_to_stroke_location = ss->cache->radius * test.dist;
    }
    else {
      affect_vertex = sculpt_brush_test_sq_fn(&test, vd.co);
      distance_to_stroke_location = sqrtf(test.dist);
    }

    if (do_test && !affect_vertex) {
      continue;
    }

    float fade = bstrength * SCULPT_brush_strength_factor(ss,
                                                          brush,
                                                          vd.co,
                                                          distance_to_stroke_location,
                                                          vd.no,
                                                          vd.fno,
                                                          vd.mask ? *vd.mask : 0.0f,
                                                          vd.vertex,
                                                          thread_id);

    /* Density. */
    float noise = 1.0f;
    const float density = ss->cache->paint_brush.density;
    if (density < 1.0f) {
      const float hash_noise = (float)BLI_hash_int_01(ss->cache->density_seed * 1000 * vd.index);
      if (hash_noise > density) {
        noise = density * hash_noise;
        fade = fade * noise;
      }
    }

    /* Brush paint color, brush test falloff and flow. */
    float paint_color[4];
    float wet_mix_color[4];
    float buffer_color[4];

    mul_v4_v4fl(paint_color, brush_color, fade * ss->cache->paint_brush.flow);
    mul_v4_v4fl(wet_mix_color, data->wet_mix_sampled_color, fade * ss->cache->paint_brush.flow);

    /* Interpolate with the wet_mix color for wet paint mixing. */
    blend_color_interpolate_float(
        paint_color, paint_color, wet_mix_color, ss->cache->paint_brush.wet_mix);
    blend_color_mix_float(color_buffer, color_buffer, paint_color);

    /* Final mix over the color/original-color using brush alpha. */
    mul_v4_v4fl(buffer_color, color_buffer, alpha);

<<<<<<< HEAD
    float vcolor[4];
    SCULPT_vertex_color_get(ss, vd.vertex, vcolor);

    if (do_accum) {
      mul_v4_fl(buffer_color, fade);

      IMB_blend_color_float(vcolor, vcolor, buffer_color, brush->blend);
      vcolor[3] = 1.0f;
    }
    else {
      MSculptVert *mv = SCULPT_vertex_get_sculptvert(ss, vd.vertex);
      IMB_blend_color_float(vcolor, mv->origcolor, buffer_color, brush->blend);
    }

    CLAMP4(vcolor, 0.0f, 1.0f);
    SCULPT_vertex_color_set(ss, vd.vertex, vcolor);

    if (vd.mvert) {
      BKE_pbvh_vert_mark_update(ss->pbvh, vd.vertex);
    }
=======
    float col[4];
    SCULPT_vertex_color_get(ss, vd.vertex, col);
    IMB_blend_color_float(col, orig_data.col, buffer_color, brush->blend);
    CLAMP4(col, 0.0f, 1.0f);
    SCULPT_vertex_color_set(ss, vd.vertex, col);
>>>>>>> b37954d0
  }
  BKE_pbvh_vertex_iter_end;
}

typedef struct SampleWetPaintTLSData {
  int tot_samples;
  float color[4];
} SampleWetPaintTLSData;

static void do_sample_wet_paint_task_cb(void *__restrict userdata,
                                        const int n,
                                        const TaskParallelTLS *__restrict tls)
{
  SculptThreadedTaskData *data = userdata;
  SculptSession *ss = data->ob->sculpt;
  SampleWetPaintTLSData *swptd = tls->userdata_chunk;
  PBVHVertexIter vd;

  SculptBrushTest test;
  SculptBrushTestFn sculpt_brush_test_sq_fn = SCULPT_brush_test_init(
      ss, &test, data->brush->falloff_shape);

  test.radius *= data->brush->wet_paint_radius_factor;
  test.radius_squared = test.radius * test.radius;

  BKE_pbvh_vertex_iter_begin (ss->pbvh, data->nodes[n], vd, PBVH_ITER_UNIQUE) {
    if (!sculpt_brush_test_sq_fn(&test, vd.co)) {
      continue;
    }

    float col[4];
    SCULPT_vertex_color_get(ss, vd.vertex, col);

    add_v4_v4(swptd->color, col);
    swptd->tot_samples++;
  }
  BKE_pbvh_vertex_iter_end;
}

static void sample_wet_paint_reduce(const void *__restrict UNUSED(userdata),
                                    void *__restrict chunk_join,
                                    void *__restrict chunk)
{
  SampleWetPaintTLSData *join = chunk_join;
  SampleWetPaintTLSData *swptd = chunk;

  join->tot_samples += swptd->tot_samples;
  add_v4_v4(join->color, swptd->color);
}

void SCULPT_do_paint_brush(
    PaintModeSettings *paint_mode_settings, Sculpt *sd, Object *ob, PBVHNode **nodes, int totnode)
{
  if (SCULPT_use_image_paint_brush(paint_mode_settings, ob)) {
    SCULPT_do_paint_brush_image(paint_mode_settings, sd, ob, nodes, totnode);
    return;
  }

  SculptSession *ss = ob->sculpt;
  Brush *brush = BKE_paint_brush(&sd->paint);

  if (!SCULPT_has_colors(ss)) {
    return;
  }

  if (SCULPT_stroke_is_first_brush_step_of_symmetry_pass(ss->cache)) {
    if (SCULPT_stroke_is_first_brush_step(ss->cache)) {
      ss->cache->density_seed = (float)BLI_hash_int_01(ss->cache->location[0] * 1000);
    }
    return;
  }

  BKE_curvemapping_init(brush->curve);

  float area_no[3];
  float mat[4][4];
  float scale[4][4];
  float tmat[4][4];

  /* If the brush is round the tip does not need to be aligned to the surface, so this saves a
   * whole iteration over the affected nodes. */
  if (brush->tip_roundness < 1.0f) {
    SCULPT_calc_area_normal(sd, ob, nodes, totnode, area_no);

    cross_v3_v3v3(mat[0], area_no, ss->cache->grab_delta_symmetry);
    mat[0][3] = 0;
    cross_v3_v3v3(mat[1], area_no, mat[0]);
    mat[1][3] = 0;
    copy_v3_v3(mat[2], area_no);
    mat[2][3] = 0;
    copy_v3_v3(mat[3], ss->cache->location);
    mat[3][3] = 1;
    normalize_m4(mat);

    scale_m4_fl(scale, ss->cache->radius);
    mul_m4_m4m4(tmat, mat, scale);
    mul_v3_fl(tmat[1], SCULPT_get_float(ss, tip_scale_x, sd, brush));
    invert_m4_m4(mat, tmat);
    if (is_zero_m4(mat)) {
      return;
    }
  }

  float brush_color[4] = {0.0f, 0.0f, 0.0f, 1.0f};

  if (ss->cache->invert) {
    SCULPT_get_vector(ss, secondary_color, brush_color, sd, brush);
  }
  else {
    SCULPT_get_vector(ss, color, brush_color, sd, brush);
  }

  /* Smooth colors mode. */
  if (ss->cache->alt_smooth) {
    SculptThreadedTaskData data = {
        .sd = sd,
        .ob = ob,
        .brush = brush,
        .nodes = nodes,
        .mat = mat,
        .brush_color = brush_color,
    };

    TaskParallelSettings settings;
    BKE_pbvh_parallel_range_settings(&settings, true, totnode);
    BLI_task_parallel_range(0, totnode, &data, do_color_smooth_task_cb_exec, &settings);
    return;
  }

  /* Regular Paint mode. */

  /* Wet paint color sampling. */
  float wet_color[4] = {0.0f};
  if (ss->cache->paint_brush.wet_mix > 0.0f) {
    SculptThreadedTaskData task_data = {
        .sd = sd,
        .ob = ob,
        .nodes = nodes,
        .hue_offset = SCULPT_get_float(ss, hue_offset, sd, brush),
        .brush = brush,
        .brush_color = brush_color,
    };

    SampleWetPaintTLSData swptd;
    swptd.tot_samples = 0;
    zero_v4(swptd.color);

    TaskParallelSettings settings_sample;
    BKE_pbvh_parallel_range_settings(&settings_sample, true, totnode);
    settings_sample.func_reduce = sample_wet_paint_reduce;
    settings_sample.userdata_chunk = &swptd;
    settings_sample.userdata_chunk_size = sizeof(SampleWetPaintTLSData);
    BLI_task_parallel_range(0, totnode, &task_data, do_sample_wet_paint_task_cb, &settings_sample);

    if (swptd.tot_samples > 0 && is_finite_v4(swptd.color)) {
      copy_v4_v4(wet_color, swptd.color);
      mul_v4_fl(wet_color, 1.0f / swptd.tot_samples);
      CLAMP4(wet_color, 0.0f, 1.0f);

      if (ss->cache->first_time) {
        copy_v4_v4(ss->cache->wet_mix_prev_color, wet_color);
      }
      blend_color_interpolate_float(wet_color,
                                    wet_color,
                                    ss->cache->wet_mix_prev_color,
                                    ss->cache->paint_brush.wet_persistence);
      copy_v4_v4(ss->cache->wet_mix_prev_color, wet_color);
      CLAMP4(ss->cache->wet_mix_prev_color, 0.0f, 1.0f);
    }
  }

  SculptCustomLayer *buffer_scl;
  SculptCustomLayer *stroke_id_scl;

  SculptLayerParams params = {.permanent = false, .simple_array = false, .stroke_only = true};
  SculptLayerParams params_id = {.permanent = false,
                                 .simple_array = false,
                                 .nocopy = false,
                                 .nointerp = true,
                                 .stroke_only = true};

  buffer_scl = SCULPT_attr_get_layer(
      ss, ob, ATTR_DOMAIN_POINT, CD_PROP_COLOR, "_sculpt_smear_previous", &params);
  stroke_id_scl = SCULPT_attr_get_layer(ss,
                                        ob,
                                        ATTR_DOMAIN_POINT,
                                        CD_PROP_INT32,
                                        SCULPT_SCL_GET_NAME(SCULPT_SCL_LAYER_STROKE_ID),
                                        &params_id);

  /* Threaded loop over nodes. */
  SculptThreadedTaskData data = {
      .sd = sd,
      .ob = ob,
      .brush = brush,
      .nodes = nodes,
      .wet_mix_sampled_color = wet_color,
      .mat = mat,
      .hue_offset = SCULPT_get_float(ss, hue_offset, sd, brush),
      .scl = buffer_scl,
      .scl2 = stroke_id_scl,
      .brush_color = brush_color,
  };

  TaskParallelSettings settings;
  BKE_pbvh_parallel_range_settings(&settings, true, totnode);
  BLI_task_parallel_range(0, totnode, &data, do_paint_brush_task_cb_ex, &settings);

  if (brush->vcol_boundary_factor > 0.0f) {
    // SCULPT_smooth_vcol_boundary(sd, ob, nodes, totnode, brush->vcol_boundary_factor);
  }
}

static void do_smear_brush_task_cb_exec(void *__restrict userdata,
                                        const int n,
                                        const TaskParallelTLS *__restrict tls)
{
  SculptThreadedTaskData *data = userdata;
  SculptSession *ss = data->ob->sculpt;
  const Brush *brush = data->brush;
  const float bstrength = ss->cache->bstrength;

  const float blend = SCULPT_get_float(ss, smear_deform_blend, NULL, brush);

  PBVHVertexIter vd;

  SculptBrushTest test;
  SculptBrushTestFn sculpt_brush_test_sq_fn = SCULPT_brush_test_init(
      ss, &test, data->brush->falloff_shape);
  const int thread_id = BLI_task_parallel_thread_id(tls);

  float brush_delta[3];

  if (brush->flag & BRUSH_ANCHORED) {
    copy_v3_v3(brush_delta, ss->cache->grab_delta_symmetry);
  }
  else {
    sub_v3_v3v3(brush_delta, ss->cache->location, ss->cache->last_location);
  }

  BKE_pbvh_vertex_iter_begin (ss->pbvh, data->nodes[n], vd, PBVH_ITER_UNIQUE) {
    if (!sculpt_brush_test_sq_fn(&test, vd.co)) {
      continue;
    }
    const float fade = bstrength * SCULPT_brush_strength_factor(ss,
                                                                brush,
                                                                vd.co,
                                                                sqrtf(test.dist),
                                                                vd.no,
                                                                vd.fno,
                                                                vd.mask ? *vd.mask : 0.0f,
                                                                vd.vertex,
                                                                thread_id);

    float current_disp[3];
    float current_disp_norm[3];
    float interp_color[4];
    float *prev_color = (float *)SCULPT_attr_vertex_data(vd.vertex, data->scl);

    copy_v4_v4(interp_color, prev_color);

    float no[3];
    SCULPT_vertex_normal_get(ss, vd.vertex, no);

    switch (brush->smear_deform_type) {
      case BRUSH_SMEAR_DEFORM_DRAG:
        copy_v3_v3(current_disp, brush_delta);
        break;
      case BRUSH_SMEAR_DEFORM_PINCH:
        sub_v3_v3v3(current_disp, ss->cache->location, vd.co);
        break;
      case BRUSH_SMEAR_DEFORM_EXPAND:
        sub_v3_v3v3(current_disp, vd.co, ss->cache->location);
        break;
    }

    /* Project into vertex plane. */
    madd_v3_v3fl(current_disp, no, -dot_v3v3(current_disp, no));

    normalize_v3_v3(current_disp_norm, current_disp);
    mul_v3_v3fl(current_disp, current_disp_norm, bstrength);

    float accum[4] = {0.0f, 0.0f, 0.0f, 0.0f};
    float totw = 0.0f;

    /*
     * NOTE: we have to do a nested iteration here to avoid
     * blocky artifacts on quad topologies.  The runtime cost
     * is not as bad as it seems due to neighbor iteration
     * in the sculpt code being cache bound; once the data is in
     * the cache iterating over it a few more times is not terribly
     * costly.
     */

    SculptVertexNeighborIter ni2;
    SCULPT_VERTEX_NEIGHBORS_ITER_BEGIN (ss, vd.vertex, ni2) {
      const float *nco = SCULPT_vertex_co_get(ss, ni2.vertex);

      SculptVertexNeighborIter ni;
      SCULPT_VERTEX_NEIGHBORS_ITER_BEGIN (ss, ni2.vertex, ni) {
        if (ni.index == vd.index) {
          continue;
        }

        float vertex_disp[3];
        float vertex_disp_norm[3];

        sub_v3_v3v3(vertex_disp, SCULPT_vertex_co_get(ss, ni.vertex), vd.co);

        /* Weight by how close we are to our target distance from vd.co. */
        float w = (1.0f + fabsf(len_v3(vertex_disp) / bstrength - 1.0f));

        /* TODO: use cotangents (or at least face areas) here. */
        float len = len_v3v3(SCULPT_vertex_co_get(ss, ni.vertex), nco);
        if (len > 0.0f) {
          len = bstrength / len;
        }
        else { /* Coincident point. */
          len = 1.0f;
        }

        /* Multiply weight with edge lengths (in the future this will be
         * cotangent weights or face areas). */
        w *= len;

        /* Build directional weight. */

        /* Project into vertex plane. */
        madd_v3_v3fl(vertex_disp, no, -dot_v3v3(no, vertex_disp));
        normalize_v3_v3(vertex_disp_norm, vertex_disp);

        if (dot_v3v3(current_disp_norm, vertex_disp_norm) >= 0.0f) {
          continue;
        }

        const float *neighbor_color = SCULPT_attr_vertex_data(ni.vertex, data->scl);
        float color_interp = -dot_v3v3(current_disp_norm, vertex_disp_norm);

        /* Square directional weight to get a somewhat sharper result. */
        w *= color_interp * color_interp;

        madd_v4_v4fl(accum, neighbor_color, w);
        totw += w;
      }
      SCULPT_VERTEX_NEIGHBORS_ITER_END(ni);
    }
    SCULPT_VERTEX_NEIGHBORS_ITER_END(ni2);

    if (totw != 0.0f) {
      mul_v4_fl(accum, 1.0f / totw);
    }

    blend_color_mix_float(interp_color, interp_color, accum);

    float col[4];
    SCULPT_vertex_color_get(ss, vd.vertex, col);

    blend_color_interpolate_float(col, prev_color, interp_color, fade * blend);
    SCULPT_vertex_color_set(ss, vd.vertex, col);
  }
  BKE_pbvh_vertex_iter_end;
}

static void do_smear_store_prev_colors_task_cb_exec(void *__restrict userdata,
                                                    const int n,
                                                    const TaskParallelTLS *__restrict UNUSED(tls))
{
  SculptThreadedTaskData *data = userdata;
  SculptSession *ss = data->ob->sculpt;

  PBVHVertexIter vd;
  BKE_pbvh_vertex_iter_begin (ss->pbvh, data->nodes[n], vd, PBVH_ITER_UNIQUE) {
    SCULPT_vertex_color_get(ss, vd.vertex, (float *)SCULPT_attr_vertex_data(vd.vertex, data->scl));
  }
  BKE_pbvh_vertex_iter_end;
}

void SCULPT_do_smear_brush(Sculpt *sd, Object *ob, PBVHNode **nodes, int totnode)
{
  SculptSession *ss = ob->sculpt;
  Brush *brush = BKE_paint_brush(&sd->paint);

  if (!SCULPT_has_colors(ss) || ss->cache->bstrength == 0.0f) {
    return;
  }

  SCULPT_vertex_random_access_ensure(ss);

  SculptLayerParams params = {.permanent = false, .simple_array = false};
  SculptCustomLayer *prev_scl = SCULPT_attr_get_layer(
      ss, ob, ATTR_DOMAIN_POINT, CD_PROP_COLOR, "_sculpt_smear_previous", &params);

  BKE_curvemapping_init(brush->curve);

  SculptThreadedTaskData data = {
      .sd = sd,
      .ob = ob,
      .scl = prev_scl,
      .brush = brush,
      .nodes = nodes,
  };

  TaskParallelSettings settings;
  BKE_pbvh_parallel_range_settings(&settings, true, totnode);

  /* Smooth colors mode. */
  if (ss->cache->alt_smooth) {
    BLI_task_parallel_range(0, totnode, &data, do_color_smooth_task_cb_exec, &settings);
  }
  else {
    /* Smear mode. */
    BLI_task_parallel_range(0, totnode, &data, do_smear_store_prev_colors_task_cb_exec, &settings);
    BLI_task_parallel_range(0, totnode, &data, do_smear_brush_task_cb_exec, &settings);
  }
}<|MERGE_RESOLUTION|>--- conflicted
+++ resolved
@@ -90,19 +90,13 @@
 
     SCULPT_neighbor_color_average(ss, smooth_color, vd.vertex);
 
-<<<<<<< HEAD
     SCULPT_vertex_color_get(ss, vd.vertex, color);
     blend_color_interpolate_float(color, color, smooth_color, fade);
     SCULPT_vertex_color_set(ss, vd.vertex, color);
 
     if (vd.mvert) {
-      BKE_pbvh_vert_mark_update(ss->pbvh, vd.vertex);
-    }
-=======
-    SCULPT_vertex_color_get(ss, vd.vertex, col);
-    blend_color_interpolate_float(col, col, smooth_color, fade);
-    SCULPT_vertex_color_set(ss, vd.vertex, col);
->>>>>>> b37954d0
+      BKE_pbvh_vert_tag_update_normal(ss->pbvh, vd.vertex);
+    }
   }
   BKE_pbvh_vertex_iter_end;
 }
@@ -117,8 +111,8 @@
   const float bstrength = fabsf(ss->cache->bstrength);
   float hue_offset = data->hue_offset;
 
-  const SculptCustomLayer *buffer_scl = data->scl;
-  const SculptCustomLayer *stroke_id_scl = data->scl2;
+  const SculptAttribute *buffer_scl = data->scl;
+  const SculptAttribute *stroke_id_scl = data->scl2;
 
   const bool do_accum = SCULPT_get_int(ss, accumulate, NULL, brush);
 
@@ -137,7 +131,6 @@
 
   IMB_colormanagement_srgb_to_scene_linear_v3(brush_color, brush_color);
 
-<<<<<<< HEAD
   if (hue_offset != 0.5f) {
     hue_offset = (hue_offset * 2.0 - 1.0) * 0.5f;
     float hsv[3];
@@ -157,7 +150,6 @@
   bool do_test = brush->mtex.brush_map_mode != MTEX_MAP_MODE_ROLL &&
                  brush->mtex.brush_map_mode != MTEX_MAP_MODE_ROLL;
 
-=======
   if (brush->flag & BRUSH_USE_GRADIENT) {
     switch (brush->gradient_stroke_mode) {
       case BRUSH_GRADIENT_PRESSURE:
@@ -176,7 +168,6 @@
     }
   }
 
->>>>>>> b37954d0
   BKE_pbvh_vertex_iter_begin (ss->pbvh, data->nodes[n], vd, PBVH_ITER_UNIQUE) {
     SCULPT_vertex_check_origdata(ss, vd.vertex);
 
@@ -184,9 +175,9 @@
     // our temp layer.  do this here before the brush check
     // to ensure any geomtry dyntopo might subdivide has
     // valid state.
-    int *stroke_id = (int *)SCULPT_attr_vertex_data(vd.vertex, stroke_id_scl);
-    float *color_buffer = (float *)SCULPT_attr_vertex_data(vd.vertex,
-                                                           buffer_scl);  // mv->origcolor;
+    int *stroke_id = (int *)SCULPT_vertex_attr_get(vd.vertex, stroke_id_scl);
+    float *color_buffer = (float *)SCULPT_vertex_attr_get(vd.vertex,
+                                                          buffer_scl);  // mv->origcolor;
 
     if (*stroke_id != ss->stroke_id) {
       *stroke_id = ss->stroke_id;
@@ -249,7 +240,6 @@
     /* Final mix over the color/original-color using brush alpha. */
     mul_v4_v4fl(buffer_color, color_buffer, alpha);
 
-<<<<<<< HEAD
     float vcolor[4];
     SCULPT_vertex_color_get(ss, vd.vertex, vcolor);
 
@@ -268,15 +258,8 @@
     SCULPT_vertex_color_set(ss, vd.vertex, vcolor);
 
     if (vd.mvert) {
-      BKE_pbvh_vert_mark_update(ss->pbvh, vd.vertex);
-    }
-=======
-    float col[4];
-    SCULPT_vertex_color_get(ss, vd.vertex, col);
-    IMB_blend_color_float(col, orig_data.col, buffer_color, brush->blend);
-    CLAMP4(col, 0.0f, 1.0f);
-    SCULPT_vertex_color_set(ss, vd.vertex, col);
->>>>>>> b37954d0
+      BKE_pbvh_vert_tag_update_normal(ss->pbvh, vd.vertex);
+    }
   }
   BKE_pbvh_vertex_iter_end;
 }
@@ -448,24 +431,23 @@
     }
   }
 
-  SculptCustomLayer *buffer_scl;
-  SculptCustomLayer *stroke_id_scl;
-
-  SculptLayerParams params = {.permanent = false, .simple_array = false, .stroke_only = true};
-  SculptLayerParams params_id = {.permanent = false,
-                                 .simple_array = false,
-                                 .nocopy = false,
-                                 .nointerp = true,
-                                 .stroke_only = true};
-
-  buffer_scl = SCULPT_attr_get_layer(
-      ss, ob, ATTR_DOMAIN_POINT, CD_PROP_COLOR, "_sculpt_smear_previous", &params);
-  stroke_id_scl = SCULPT_attr_get_layer(ss,
-                                        ob,
-                                        ATTR_DOMAIN_POINT,
-                                        CD_PROP_INT32,
-                                        SCULPT_SCL_GET_NAME(SCULPT_SCL_LAYER_STROKE_ID),
-                                        &params_id);
+  SculptAttribute *buffer_scl;
+  SculptAttribute *stroke_id_scl;
+
+  SculptAttributeParams params = {.permanent = false, .simple_array = false, .stroke_only = true};
+  SculptAttributeParams params_id = {.permanent = false,
+                                     .simple_array = false,
+                                     .nocopy = false,
+                                     .nointerp = true,
+                                     .stroke_only = true};
+
+  if (!ss->attrs.smear_previous) {
+    ss->attrs.smear_previous = BKE_sculpt_attribute_ensure(
+        ob, ATTR_DOMAIN_POINT, CD_PROP_COLOR, SCULPT_ATTRIBUTE_NAME(smear_previous), &params);
+  }
+
+  buffer_scl = ss->attrs.smear_previous;
+  stroke_id_scl = SCULPT_stroke_id_attribute_ensure(ob);
 
   /* Threaded loop over nodes. */
   SculptThreadedTaskData data = {
@@ -534,7 +516,7 @@
     float current_disp[3];
     float current_disp_norm[3];
     float interp_color[4];
-    float *prev_color = (float *)SCULPT_attr_vertex_data(vd.vertex, data->scl);
+    float *prev_color = (float *)SCULPT_vertex_attr_get(vd.vertex, data->scl);
 
     copy_v4_v4(interp_color, prev_color);
 
@@ -612,7 +594,7 @@
           continue;
         }
 
-        const float *neighbor_color = SCULPT_attr_vertex_data(ni.vertex, data->scl);
+        const float *neighbor_color = SCULPT_vertex_attr_get(ni.vertex, data->scl);
         float color_interp = -dot_v3v3(current_disp_norm, vertex_disp_norm);
 
         /* Square directional weight to get a somewhat sharper result. */
@@ -649,7 +631,7 @@
 
   PBVHVertexIter vd;
   BKE_pbvh_vertex_iter_begin (ss->pbvh, data->nodes[n], vd, PBVH_ITER_UNIQUE) {
-    SCULPT_vertex_color_get(ss, vd.vertex, (float *)SCULPT_attr_vertex_data(vd.vertex, data->scl));
+    SCULPT_vertex_color_get(ss, vd.vertex, (float *)SCULPT_vertex_attr_get(vd.vertex, data->scl));
   }
   BKE_pbvh_vertex_iter_end;
 }
@@ -665,9 +647,15 @@
 
   SCULPT_vertex_random_access_ensure(ss);
 
-  SculptLayerParams params = {.permanent = false, .simple_array = false};
-  SculptCustomLayer *prev_scl = SCULPT_attr_get_layer(
-      ss, ob, ATTR_DOMAIN_POINT, CD_PROP_COLOR, "_sculpt_smear_previous", &params);
+  if (!ss->attrs.smear_previous) {
+    SculptAttributeParams params = {
+        .permanent = false, .simple_array = false, .stroke_only = true};
+
+    ss->attrs.smear_previous = BKE_sculpt_attribute_ensure(
+        ob, ATTR_DOMAIN_POINT, CD_PROP_COLOR, SCULPT_ATTRIBUTE_NAME(smear_previous), &params);
+  }
+
+  SculptAttribute *prev_scl = ss->attrs.smear_previous;
 
   BKE_curvemapping_init(brush->curve);
 
