--- conflicted
+++ resolved
@@ -58,14 +58,10 @@
   paint_vertex_weight_ops.c
   paint_vertex_weight_utils.c
   sculpt.c
-<<<<<<< HEAD
 
   sculpt_array.c
   sculpt_curvature.c
-  sculpt_automasking.c
-=======
   sculpt_automasking.cc
->>>>>>> 67f5596f
   sculpt_boundary.c
   sculpt_brush_types.c
   sculpt_cloth.c
