/* SPDX-FileCopyrightText: 2020 Blender Authors
 *
 * SPDX-License-Identifier: GPL-2.0-or-later */

/** \file
 * \ingroup edsculpt
 */

#include "DNA_modifier_types.h"
#include "DNA_windowmanager_types.h"
#include "MEM_guardedalloc.h"

#include "BLI_hash.h"
#include "BLI_index_range.hh"
#include "BLI_math_matrix.h"
#include "BLI_math_vector.h"
#include "BLI_math_vector_types.hh"
#include "BLI_string.h"
#include "BLI_task.h"

#include "BLT_translation.h"

#include "DNA_meshdata_types.h"

#include "BKE_brush.hh"
#include "BKE_context.hh"
#include "BKE_modifier.hh"
#include "BKE_paint.hh"
#include "BKE_pbvh_api.hh"

#include "DEG_depsgraph.hh"

#include "WM_api.hh"
#include "WM_types.hh"

#include "ED_screen.hh"
#include "ED_util.hh"
#include "ED_view3d.hh"

#include "paint_intern.hh"
#include "sculpt_intern.hh"

#include "RNA_access.hh"
#include "RNA_define.hh"
#include "RNA_prototypes.h"

#include "UI_interface.hh"
#include "UI_resources.hh"

#include "bmesh.h"

#include <cmath>
#include <cstdlib>

using blender::float2;
using blender::float3;
using blender::IndexRange;

void SCULPT_filter_to_orientation_space(float r_v[3], FilterCache *filter_cache)
{
  switch (filter_cache->orientation) {
    case SCULPT_FILTER_ORIENTATION_LOCAL:
      /* Do nothing, Sculpt Mode already works in object space. */
      break;
    case SCULPT_FILTER_ORIENTATION_WORLD:
      mul_mat3_m4_v3(filter_cache->obmat, r_v);
      break;
    case SCULPT_FILTER_ORIENTATION_VIEW:
      mul_mat3_m4_v3(filter_cache->obmat, r_v);
      mul_mat3_m4_v3(filter_cache->viewmat, r_v);
      break;
  }
}

void SCULPT_filter_to_object_space(float r_v[3], FilterCache *filter_cache)
{
  switch (filter_cache->orientation) {
    case SCULPT_FILTER_ORIENTATION_LOCAL:
      /* Do nothing, Sculpt Mode already works in object space. */
      break;
    case SCULPT_FILTER_ORIENTATION_WORLD:
      mul_mat3_m4_v3(filter_cache->obmat_inv, r_v);
      break;
    case SCULPT_FILTER_ORIENTATION_VIEW:
      mul_mat3_m4_v3(filter_cache->viewmat_inv, r_v);
      mul_mat3_m4_v3(filter_cache->obmat_inv, r_v);
      break;
  }
}

void SCULPT_filter_zero_disabled_axis_components(float r_v[3], FilterCache *filter_cache)
{
  SCULPT_filter_to_orientation_space(r_v, filter_cache);
  for (int axis = 0; axis < 3; axis++) {
    if (!filter_cache->enabled_force_axis[axis]) {
      r_v[axis] = 0.0f;
    }
  }
  SCULPT_filter_to_object_space(r_v, filter_cache);
}

void SCULPT_filter_cache_init(bContext *C,
                              Object *ob,
                              Sculpt *sd,
                              const int undo_type,
                              const float mval_fl[2],
                              float area_normal_radius,
                              float start_strength)
{
  using namespace blender;
  SculptSession *ss = ob->sculpt;
  PBVH *pbvh = ob->sculpt->pbvh;

  ss->filter_cache = MEM_new<FilterCache>(__func__);
  ss->filter_cache->start_filter_strength = start_strength;
  ss->filter_cache->random_seed = rand();

  if (undo_type == SCULPT_UNDO_COLOR) {
    BKE_pbvh_ensure_node_loops(ss->pbvh);
  }

  const float center[3] = {0.0f};
  SculptSearchSphereData search_data{};
  search_data.original = true;
  search_data.center = center;
  search_data.radius_squared = FLT_MAX;
  search_data.ignore_fully_ineffective = true;

  ss->filter_cache->nodes = blender::bke::pbvh::search_gather(
      pbvh, [&](PBVHNode &node) { return SCULPT_search_sphere(&node, &search_data); });

  for (PBVHNode *node : ss->filter_cache->nodes) {
    BKE_pbvh_node_mark_normals_update(node);
  }

  /* `mesh->runtime.subdiv_ccg` is not available. Updating of the normals is done during drawing.
   * Filters can't use normals in multi-resolution. */
  if (BKE_pbvh_type(ss->pbvh) != PBVH_GRIDS) {
    BKE_pbvh_update_normals(ss->pbvh, nullptr);
  }

  for (const int i : ss->filter_cache->nodes.index_range()) {
    SCULPT_undo_push_node(ob, ss->filter_cache->nodes[i], SculptUndoType(undo_type));
  }

  /* Setup orientation matrices. */
  copy_m4_m4(ss->filter_cache->obmat, ob->object_to_world);
  invert_m4_m4(ss->filter_cache->obmat_inv, ob->object_to_world);

  Depsgraph *depsgraph = CTX_data_ensure_evaluated_depsgraph(C);
  ViewContext vc = ED_view3d_viewcontext_init(C, depsgraph);

  ss->filter_cache->vc = vc;
  if (vc.rv3d) {
    copy_m4_m4(ss->filter_cache->viewmat, vc.rv3d->viewmat);
    copy_m4_m4(ss->filter_cache->viewmat_inv, vc.rv3d->viewinv);
  }

  Scene *scene = CTX_data_scene(C);
  UnifiedPaintSettings *ups = &scene->toolsettings->unified_paint_settings;

  float co[3];

  if (vc.rv3d && SCULPT_stroke_get_location(C, co, mval_fl, false)) {
    Vector<PBVHNode *> nodes;

    /* Get radius from brush. */
    Brush *brush = BKE_paint_brush(&sd->paint);
    float radius;

    if (brush) {
      if (BKE_brush_use_locked_size(scene, brush)) {
        radius = paint_calc_object_space_radius(
            &vc, co, float(BKE_brush_size_get(scene, brush) * area_normal_radius));
      }
      else {
        radius = BKE_brush_unprojected_radius_get(scene, brush) * area_normal_radius;
      }
    }
    else {
      radius = paint_calc_object_space_radius(&vc, co, float(ups->size) * area_normal_radius);
    }

    SculptSearchSphereData search_data2{};
    search_data2.original = true;
    search_data2.center = co;
    search_data2.radius_squared = radius * radius;
    search_data2.ignore_fully_ineffective = true;

    nodes = blender::bke::pbvh::search_gather(
        pbvh, [&](PBVHNode &node) { return SCULPT_search_sphere(&node, &search_data2); });

    if (BKE_paint_brush(&sd->paint) &&
        SCULPT_pbvh_calc_area_normal(brush, ob, nodes, ss->filter_cache->initial_normal))
    {
      copy_v3_v3(ss->last_normal, ss->filter_cache->initial_normal);
    }
    else {
      copy_v3_v3(ss->filter_cache->initial_normal, ss->last_normal);
    }

    /* Update last stroke location */

    mul_m4_v3(ob->object_to_world, co);

    add_v3_v3(ups->average_stroke_accum, co);
    ups->average_stroke_counter++;
    ups->last_stroke_valid = true;
  }
  else {
    /* Use last normal. */
    copy_v3_v3(ss->filter_cache->initial_normal, ss->last_normal);
  }

  /* Update view normal */
  float projection_mat[4][4];
  float mat[3][3];
  float viewDir[3] = {0.0f, 0.0f, 1.0f};

  if (vc.rv3d) {
    ED_view3d_ob_project_mat_get(vc.rv3d, ob, projection_mat);

    invert_m4_m4(ob->world_to_object, ob->object_to_world);
    copy_m3_m4(mat, vc.rv3d->viewinv);
    mul_m3_v3(mat, viewDir);
    copy_m3_m4(mat, ob->world_to_object);
    mul_m3_v3(mat, viewDir);
    normalize_v3_v3(ss->filter_cache->view_normal, viewDir);
  }
}

void SCULPT_filter_cache_free(SculptSession *ss, Object * /*ob*/)
{
  if (ss->filter_cache->cloth_sim) {
    SCULPT_cloth_simulation_free(ss->filter_cache->cloth_sim);
  }
  if (ss->filter_cache->automasking) {
    SCULPT_automasking_cache_free(ss, nullptr, ss->filter_cache->automasking);
  }
  MEM_SAFE_FREE(ss->filter_cache->mask_update_it);
  MEM_SAFE_FREE(ss->filter_cache->prev_mask);
  MEM_SAFE_FREE(ss->filter_cache->normal_factor);
  MEM_SAFE_FREE(ss->filter_cache->prev_face_set);
  MEM_SAFE_FREE(ss->filter_cache->sharpen_factor);
  MEM_SAFE_FREE(ss->filter_cache->detail_directions);
  MEM_SAFE_FREE(ss->filter_cache->limit_surface_co);
  MEM_SAFE_FREE(ss->filter_cache->pre_smoothed_color);
  MEM_delete<FilterCache>(ss->filter_cache);
  ss->filter_cache = nullptr;
}

enum eSculptMeshFilterType {
  MESH_FILTER_SMOOTH = 0,
  MESH_FILTER_SCALE = 1,
  MESH_FILTER_INFLATE = 2,
  MESH_FILTER_SPHERE = 3,
  MESH_FILTER_RANDOM = 4,
  MESH_FILTER_RELAX = 5,
  MESH_FILTER_RELAX_FACE_SETS = 6,
  MESH_FILTER_SURFACE_SMOOTH = 7,
  MESH_FILTER_SHARPEN = 8,
  MESH_FILTER_ENHANCE_DETAILS = 9,
  MESH_FILTER_ERASE_DISPLACEMENT = 10,
};

static EnumPropertyItem prop_mesh_filter_types[] = {
    {MESH_FILTER_SMOOTH, "SMOOTH", 0, "Smooth", "Smooth mesh"},
    {MESH_FILTER_SCALE, "SCALE", 0, "Scale", "Scale mesh"},
    {MESH_FILTER_INFLATE, "INFLATE", 0, "Inflate", "Inflate mesh"},
    {MESH_FILTER_SPHERE, "SPHERE", 0, "Sphere", "Morph into sphere"},
    {MESH_FILTER_RANDOM, "RANDOM", 0, "Random", "Randomize vertex positions"},
    {MESH_FILTER_RELAX, "RELAX", 0, "Relax", "Relax mesh"},
    {MESH_FILTER_RELAX_FACE_SETS,
     "RELAX_FACE_SETS",
     0,
     "Relax Face Sets",
     "Smooth the edges of all the Face Sets"},
    {MESH_FILTER_SURFACE_SMOOTH,
     "SURFACE_SMOOTH",
     0,
     "Surface Smooth",
     "Smooth the surface of the mesh, preserving the volume"},
    {MESH_FILTER_SHARPEN, "SHARPEN", 0, "Sharpen", "Sharpen the cavities of the mesh"},
    {MESH_FILTER_ENHANCE_DETAILS,
     "ENHANCE_DETAILS",
     0,
     "Enhance Details",
     "Enhance the high frequency surface detail"},
    {MESH_FILTER_ERASE_DISPLACEMENT,
     "ERASE_DISCPLACEMENT",
     0,
     "Erase Displacement",
     "Deletes the displacement of the Multires Modifier"},
    {0, nullptr, 0, nullptr, nullptr},
};

enum eMeshFilterDeformAxis {
  MESH_FILTER_DEFORM_X = 1 << 0,
  MESH_FILTER_DEFORM_Y = 1 << 1,
  MESH_FILTER_DEFORM_Z = 1 << 2,
};

static EnumPropertyItem prop_mesh_filter_deform_axis_items[] = {
    {MESH_FILTER_DEFORM_X, "X", 0, "X", "Deform in the X axis"},
    {MESH_FILTER_DEFORM_Y, "Y", 0, "Y", "Deform in the Y axis"},
    {MESH_FILTER_DEFORM_Z, "Z", 0, "Z", "Deform in the Z axis"},
    {0, nullptr, 0, nullptr, nullptr},
};

static EnumPropertyItem prop_mesh_filter_orientation_items[] = {
    {SCULPT_FILTER_ORIENTATION_LOCAL,
     "LOCAL",
     0,
     "Local",
     "Use the local axis to limit the displacement"},
    {SCULPT_FILTER_ORIENTATION_WORLD,
     "WORLD",
     0,
     "World",
     "Use the global axis to limit the displacement"},
    {SCULPT_FILTER_ORIENTATION_VIEW,
     "VIEW",
     0,
     "View",
     "Use the view axis to limit the displacement"},
    {0, nullptr, 0, nullptr, nullptr},
};

static bool sculpt_mesh_filter_needs_pmap(eSculptMeshFilterType filter_type)
{
  return ELEM(filter_type,
              MESH_FILTER_SMOOTH,
              MESH_FILTER_RELAX,
              MESH_FILTER_RELAX_FACE_SETS,
              MESH_FILTER_SURFACE_SMOOTH,
              MESH_FILTER_ENHANCE_DETAILS,
              MESH_FILTER_SHARPEN);
}

static bool sculpt_mesh_filter_is_continuous(eSculptMeshFilterType type)
{
  return ELEM(type,
              MESH_FILTER_SHARPEN,
              MESH_FILTER_SMOOTH,
              MESH_FILTER_RELAX,
              MESH_FILTER_RELAX_FACE_SETS);
}

static void mesh_filter_task_update_boundaries(Object *ob, PBVHNode *node)
{
  SculptSession *ss = ob->sculpt;

  BKE_pbvh_check_tri_areas(ss->pbvh, node);

  /* Ensure boundaries and valences are up to date. */
  PBVHVertexIter vd;
  BKE_pbvh_vertex_iter_begin (ss->pbvh, node, vd, PBVH_ITER_UNIQUE) {
    SCULPT_vertex_is_boundary(ss, vd.vertex, SCULPT_BOUNDARY_ALL);
    SCULPT_vertex_valence_get(ss, vd.vertex);
  }
  BKE_pbvh_vertex_iter_end;
}

static void mesh_filter_task(Object *ob,
                             const eSculptMeshFilterType filter_type,
                             const float filter_strength,
                             PBVHNode *node)
{
  SculptSession *ss = ob->sculpt;

  SculptOrigVertData orig_data;
  SCULPT_orig_vert_data_init(&orig_data, ob, node, SCULPT_UNDO_COORDS);

  /* When using the relax face sets meshes filter,
   * each 3 iterations, do a whole mesh relax to smooth the contents of the Face Set. */
  /* This produces better results as the relax operation is no completely focused on the
   * boundaries. */
  const bool relax_face_sets = !(ss->filter_cache->iteration_count % 3 == 0);
  AutomaskingNodeData automask_data;
  SCULPT_automasking_node_begin(ob, ss->filter_cache->automasking, &automask_data, node);

  /* Smooth parameters. */
  float projection = 0.0f;

  PBVHVertexIter vd;
  BKE_pbvh_vertex_iter_begin (ss->pbvh, node, vd, PBVH_ITER_UNIQUE) {
<<<<<<< HEAD
    SCULPT_orig_vert_data_update(ss, &orig_data, vd.vertex);
    SCULPT_automasking_node_update(ss, &automask_data, &vd);
=======
    SCULPT_orig_vert_data_update(&orig_data, &vd);
    SCULPT_automasking_node_update(&automask_data, &vd);
>>>>>>> f97580f6

    float orig_co[3], val[3], avg[3], disp[3], disp2[3], transform[3][3], final_pos[3];
    float fade = vd.mask;
    fade = 1.0f - fade;
    fade *= filter_strength;
    fade *= SCULPT_automasking_factor_get(
        ss->filter_cache->automasking, ss, vd.vertex, &automask_data);

    if (fade == 0.0f && filter_type != MESH_FILTER_SURFACE_SMOOTH) {
      /* Surface Smooth can't skip the loop for this vertex as it needs to calculate its
       * laplacian_disp. This value is accessed from the vertex neighbors when deforming the
       * vertices, so it is needed for all vertices even if they are not going to be displaced.
       */
      continue;
    }

    if (ELEM(filter_type, MESH_FILTER_RELAX, MESH_FILTER_RELAX_FACE_SETS) ||
        ss->filter_cache->no_orig_co)
    {
      copy_v3_v3(orig_co, vd.co);
    }
    else {
      copy_v3_v3(orig_co, orig_data.co);
    }

    if (filter_type == MESH_FILTER_RELAX_FACE_SETS) {
      if (relax_face_sets == SCULPT_vertex_has_unique_face_set(ss, vd.vertex)) {
        continue;
      }
    }

    switch (filter_type) {
      case MESH_FILTER_SMOOTH:
        fade = clamp_f(fade, -1.0f, 1.0f);
        SCULPT_neighbor_coords_average_interior(
            ss, avg, vd.vertex, projection, ss->filter_cache->hard_corner_pin, true);
        sub_v3_v3v3(val, avg, orig_co);
        madd_v3_v3v3fl(val, orig_co, val, fade);
        sub_v3_v3v3(disp, val, orig_co);
        break;
      case MESH_FILTER_INFLATE:
        mul_v3_v3fl(disp, orig_data.no, fade);
        break;
      case MESH_FILTER_SCALE:
        unit_m3(transform);
        scale_m3_fl(transform, 1.0f + fade);
        copy_v3_v3(val, orig_co);
        mul_m3_v3(transform, val);
        sub_v3_v3v3(disp, val, orig_co);
        break;
      case MESH_FILTER_SPHERE:
        normalize_v3_v3(disp, orig_co);
        if (fade > 0.0f) {
          mul_v3_v3fl(disp, disp, fade);
        }
        else {
          mul_v3_v3fl(disp, disp, -fade);
        }

        unit_m3(transform);
        if (fade > 0.0f) {
          scale_m3_fl(transform, 1.0f - fade);
        }
        else {
          scale_m3_fl(transform, 1.0f + fade);
        }
        copy_v3_v3(val, orig_co);
        mul_m3_v3(transform, val);
        sub_v3_v3v3(disp2, val, orig_co);

        mid_v3_v3v3(disp, disp, disp2);
        break;
      case MESH_FILTER_RANDOM: {
        float normal[3];
        copy_v3_v3(normal, orig_data.no);
        /* Index is not unique for multi-resolution, so hash by vertex coordinates. */
        const uint *hash_co = (const uint *)orig_co;
        const uint hash = BLI_hash_int_2d(hash_co[0], hash_co[1]) ^
                          BLI_hash_int_2d(hash_co[2], ss->filter_cache->random_seed);
        mul_v3_fl(normal, hash * (1.0f / float(0xFFFFFFFF)) - 0.5f);
        mul_v3_v3fl(disp, normal, fade);
        break;
      }
      case MESH_FILTER_RELAX: {
        SCULPT_relax_vertex(ss, &vd, clamp_f(fade, 0.0f, 1.0f), SCULPT_BOUNDARY_MESH, val);
        sub_v3_v3v3(disp, val, vd.co);
        break;
      }
      case MESH_FILTER_RELAX_FACE_SETS: {
        eSculptBoundary boundtype = SCULPT_BOUNDARY_MESH;
        if (relax_face_sets) {
          boundtype |= SCULPT_BOUNDARY_FACE_SET;
        }
        SCULPT_relax_vertex(ss, &vd, clamp_f(fade, 0.0f, 1.0f), boundtype, val);
        sub_v3_v3v3(disp, val, vd.co);
        break;
      }
      case MESH_FILTER_SURFACE_SMOOTH: {
        SCULPT_surface_smooth_laplacian_step(ss, disp, vd.co, vd.vertex, orig_data.co, 1.0f, true);
        break;
      }
      case MESH_FILTER_SHARPEN: {
        const float smooth_ratio = ss->filter_cache->sharpen_smooth_ratio;

        /* This filter can't work at full strength as it needs multiple iterations to reach a
         * stable state. */
        fade = clamp_f(fade, 0.0f, 0.5f);
        float disp_sharpen[3] = {0.0f, 0.0f, 0.0f};

        SculptVertexNeighborIter ni;
        SCULPT_VERTEX_NEIGHBORS_ITER_BEGIN (ss, vd.vertex, ni) {
          float disp_n[3];
          sub_v3_v3v3(
              disp_n, SCULPT_vertex_co_get(ss, ni.vertex), SCULPT_vertex_co_get(ss, vd.vertex));
          mul_v3_fl(disp_n, ss->filter_cache->sharpen_factor[ni.index]);
          add_v3_v3(disp_sharpen, disp_n);
        }
        SCULPT_VERTEX_NEIGHBORS_ITER_END(ni);

        mul_v3_fl(disp_sharpen, 1.0f - ss->filter_cache->sharpen_factor[vd.index]);

        float disp_avg[3];
        float avg_co[3];
        SCULPT_neighbor_coords_average(
            ss, avg_co, vd.vertex, projection, ss->filter_cache->hard_corner_pin, true);
        sub_v3_v3v3(disp_avg, avg_co, vd.co);
        mul_v3_v3fl(
            disp_avg, disp_avg, smooth_ratio * pow2f(ss->filter_cache->sharpen_factor[vd.index]));
        add_v3_v3v3(disp, disp_avg, disp_sharpen);

        /* Intensify details. */
        if (ss->filter_cache->sharpen_intensify_detail_strength > 0.0f) {
          float detail_strength[3];
          copy_v3_v3(detail_strength, ss->filter_cache->detail_directions[vd.index]);
          madd_v3_v3fl(disp,
                       detail_strength,
                       -ss->filter_cache->sharpen_intensify_detail_strength *
                           ss->filter_cache->sharpen_factor[vd.index]);
        }
        break;
      }

      case MESH_FILTER_ENHANCE_DETAILS: {
        mul_v3_v3fl(disp, ss->filter_cache->detail_directions[vd.index], -fabsf(fade));
        break;
      }
      case MESH_FILTER_ERASE_DISPLACEMENT: {
        fade = clamp_f(fade, -1.0f, 1.0f);
        sub_v3_v3v3(disp, ss->filter_cache->limit_surface_co[vd.index], orig_co);
        mul_v3_fl(disp, fade);
        break;
      }
    }

    SCULPT_filter_to_orientation_space(disp, ss->filter_cache);
    for (int it = 0; it < 3; it++) {
      if (!ss->filter_cache->enabled_axis[it]) {
        disp[it] = 0.0f;
      }
    }
    SCULPT_filter_to_object_space(disp, ss->filter_cache);

    if (ELEM(filter_type, MESH_FILTER_SURFACE_SMOOTH, MESH_FILTER_SHARPEN)) {
      madd_v3_v3v3fl(final_pos, vd.co, disp, clamp_f(fade, 0.0f, 1.0f));
    }
    else {
      add_v3_v3v3(final_pos, orig_co, disp);
    }
    copy_v3_v3(vd.co, final_pos);
    if (vd.is_mesh) {
      BKE_pbvh_vert_tag_update_normal(ss->pbvh, vd.vertex);
    }
    BKE_sculpt_sharp_boundary_flag_update(ss, vd.vertex);
  }
  BKE_pbvh_vertex_iter_end;

  BKE_pbvh_node_mark_update(node);
}

static void mesh_filter_enhance_details_init_directions(SculptSession *ss)
{
  const int totvert = SCULPT_vertex_count_get(ss);
  FilterCache *filter_cache = ss->filter_cache;

  filter_cache->detail_directions = static_cast<float(*)[3]>(
      MEM_malloc_arrayN(totvert, sizeof(float[3]), __func__));
  for (int i = 0; i < totvert; i++) {
    PBVHVertRef vertex = BKE_pbvh_index_to_vertex(ss->pbvh, i);

    float avg[3];
    SCULPT_neighbor_coords_average(ss, avg, vertex, 0.0f, filter_cache->hard_corner_pin, true);
    sub_v3_v3v3(filter_cache->detail_directions[i], avg, SCULPT_vertex_co_get(ss, vertex));
  }
}

static void mesh_filter_surface_smooth_init(SculptSession *ss,
                                            const float shape_preservation,
                                            const float current_vertex_displacement)
{
  FilterCache *filter_cache = ss->filter_cache;

  filter_cache->surface_smooth_shape_preservation = shape_preservation;
  filter_cache->surface_smooth_current_vertex = current_vertex_displacement;
}

static void mesh_filter_init_limit_surface_co(SculptSession *ss)
{
  const int totvert = SCULPT_vertex_count_get(ss);
  FilterCache *filter_cache = ss->filter_cache;

  filter_cache->limit_surface_co = static_cast<float(*)[3]>(
      MEM_malloc_arrayN(totvert, sizeof(float[3]), __func__));
  for (int i = 0; i < totvert; i++) {
    PBVHVertRef vertex = BKE_pbvh_index_to_vertex(ss->pbvh, i);

    SCULPT_vertex_limit_surface_get(ss, vertex, filter_cache->limit_surface_co[i]);
  }
}

static void mesh_filter_sharpen_init(SculptSession *ss,
                                     const float smooth_ratio,
                                     const float intensify_detail_strength,
                                     const int curvature_smooth_iterations)
{
  const int totvert = SCULPT_vertex_count_get(ss);
  FilterCache *filter_cache = ss->filter_cache;

  filter_cache->sharpen_smooth_ratio = smooth_ratio;
  filter_cache->sharpen_intensify_detail_strength = intensify_detail_strength;
  filter_cache->sharpen_curvature_smooth_iterations = curvature_smooth_iterations;
  filter_cache->sharpen_factor = static_cast<float *>(
      MEM_malloc_arrayN(totvert, sizeof(float), __func__));
  filter_cache->detail_directions = static_cast<float(*)[3]>(
      MEM_malloc_arrayN(totvert, sizeof(float[3]), __func__));

  for (int i = 0; i < totvert; i++) {
    PBVHVertRef vertex = BKE_pbvh_index_to_vertex(ss->pbvh, i);

    float avg[3];
    SCULPT_neighbor_coords_average(ss, avg, vertex, 0.0f, filter_cache->hard_corner_pin, true);
    sub_v3_v3v3(filter_cache->detail_directions[i], avg, SCULPT_vertex_co_get(ss, vertex));
    filter_cache->sharpen_factor[i] = len_v3(filter_cache->detail_directions[i]);
  }

  float max_factor = 0.0f;
  for (int i = 0; i < totvert; i++) {
    if (filter_cache->sharpen_factor[i] > max_factor) {
      max_factor = filter_cache->sharpen_factor[i];
    }
  }

  max_factor = 1.0f / max_factor;
  for (int i = 0; i < totvert; i++) {
    filter_cache->sharpen_factor[i] *= max_factor;
    filter_cache->sharpen_factor[i] = 1.0f - pow2f(1.0f - filter_cache->sharpen_factor[i]);
  }

  /* Smooth the calculated factors and directions to remove high frequency detail. */
  for (int smooth_iterations = 0;
       smooth_iterations < filter_cache->sharpen_curvature_smooth_iterations;
       smooth_iterations++)
  {
    for (int i = 0; i < totvert; i++) {
      PBVHVertRef vertex = BKE_pbvh_index_to_vertex(ss->pbvh, i);

      float direction_avg[3] = {0.0f, 0.0f, 0.0f};
      float sharpen_avg = 0;
      int total = 0;

      SculptVertexNeighborIter ni;
      SCULPT_VERTEX_NEIGHBORS_ITER_BEGIN (ss, vertex, ni) {
        add_v3_v3(direction_avg, filter_cache->detail_directions[ni.index]);
        sharpen_avg += filter_cache->sharpen_factor[ni.index];
        total++;
      }
      SCULPT_VERTEX_NEIGHBORS_ITER_END(ni);

      if (total > 0) {
        mul_v3_v3fl(filter_cache->detail_directions[i], direction_avg, 1.0f / total);
        filter_cache->sharpen_factor[i] = sharpen_avg / total;
      }
    }
  }
}

static void mesh_filter_surface_smooth_displace_task(Object *ob,
                                                     const float filter_strength,
                                                     PBVHNode *node)
{
  SculptSession *ss = ob->sculpt;
  PBVHVertexIter vd;

  AutomaskingNodeData automask_data;
  SCULPT_automasking_node_begin(ob, ss->filter_cache->automasking, &automask_data, node);

  BKE_pbvh_vertex_iter_begin (ss->pbvh, node, vd, PBVH_ITER_UNIQUE) {
    SCULPT_automasking_node_update(&automask_data, &vd);

    float fade = vd.mask;
    fade = 1.0f - fade;
    fade *= filter_strength;
    fade *= SCULPT_automasking_factor_get(
        ss->filter_cache->automasking, ss, vd.vertex, &automask_data);
    if (fade == 0.0f) {
      continue;
    }

    SCULPT_surface_smooth_displace_step(ss,
                                        vd.co,
                                        vd.vertex,
                                        ss->filter_cache->surface_smooth_current_vertex,
                                        clamp_f(fade, 0.0f, 1.0f));
  }
  BKE_pbvh_vertex_iter_end;
}

enum {
  FILTER_MESH_MODAL_CANCEL = 1,
  FILTER_MESH_MODAL_CONFIRM,
};

wmKeyMap *filter_mesh_modal_keymap(wmKeyConfig *keyconf)
{
  static const EnumPropertyItem modal_items[] = {
      {FILTER_MESH_MODAL_CANCEL, "CANCEL", 0, "Cancel", ""},
      {FILTER_MESH_MODAL_CONFIRM, "CONFIRM", 0, "Confirm", ""},
      {0, nullptr, 0, nullptr, nullptr},
  };

  wmKeyMap *keymap = WM_modalkeymap_find(keyconf, "Mesh Filter Modal Map");

  /* This function is called for each space-type, only needs to add map once. */
  if (keymap && keymap->modal_items) {
    return nullptr;
  }

  keymap = WM_modalkeymap_ensure(keyconf, "Mesh Filter Modal Map", modal_items);

  WM_modalkeymap_assign(keymap, "SCULPT_OT_mesh_filter");

  return keymap;
}

static void sculpt_mesh_update_status_bar(bContext *C, wmOperator *op)
{
  char header[UI_MAX_DRAW_STR];
  char buf[UI_MAX_DRAW_STR];
  int available_len = sizeof(buf);

  char *p = buf;
#define WM_MODALKEY(_id) \
  WM_modalkeymap_operator_items_to_string_buf( \
      op->type, (_id), true, UI_MAX_SHORTCUT_STR, &available_len, &p)

  SNPRINTF(header,
           TIP_("%s: Confirm, %s: Cancel"),
           WM_MODALKEY(FILTER_MESH_MODAL_CONFIRM),
           WM_MODALKEY(FILTER_MESH_MODAL_CANCEL));

#undef WM_MODALKEY

  ED_workspace_status_text(C, TIP_(header));
}

static void sculpt_mesh_filter_apply(bContext *C, wmOperator *op)
{
  using namespace blender;
  Object *ob = CTX_data_active_object(C);
  SculptSession *ss = ob->sculpt;
  Sculpt *sd = CTX_data_tool_settings(C)->sculpt;
  eSculptMeshFilterType filter_type = eSculptMeshFilterType(RNA_enum_get(op->ptr, "type"));
  float filter_strength = RNA_float_get(op->ptr, "strength");

  SCULPT_vertex_random_access_ensure(ss);

  if (filter_type == MESH_FILTER_SURFACE_SMOOTH) {
    SCULPT_surface_smooth_laplacian_init(ob);
  }

  ss->filter_cache->preserve_fset_boundaries = !ss->hard_edge_mode;

  if (ELEM(filter_type,
           MESH_FILTER_SMOOTH,
           MESH_FILTER_SURFACE_SMOOTH,
           MESH_FILTER_ENHANCE_DETAILS,
           MESH_FILTER_SHARPEN))
  {
    BKE_pbvh_face_areas_begin(ss->pbvh);
    threading::parallel_for(
        ss->filter_cache->nodes.index_range(), 1, [&](const IndexRange &range) {
          for (const int i : range) {
            mesh_filter_task_update_boundaries(ob, ss->filter_cache->nodes[i]);
          }
        });
  }

  threading::parallel_for(ss->filter_cache->nodes.index_range(), 1, [&](const IndexRange range) {
    for (const int i : range) {
      mesh_filter_task(
          ob, eSculptMeshFilterType(filter_type), filter_strength, ss->filter_cache->nodes[i]);
    }
  });

  if (filter_type == MESH_FILTER_SURFACE_SMOOTH) {
    threading::parallel_for(ss->filter_cache->nodes.index_range(), 1, [&](const IndexRange range) {
      for (const int i : range) {
        mesh_filter_surface_smooth_displace_task(ob, filter_strength, ss->filter_cache->nodes[i]);
      }
    });
  }

  ss->filter_cache->iteration_count++;

  if (ss->deform_modifiers_active || ss->shapekey_active) {
    SCULPT_flush_stroke_deform(sd, ob, true);
  }

  /* The relax mesh filter needs the updated normals of the modified mesh after each iteration.
   */
  if (ELEM(MESH_FILTER_RELAX, MESH_FILTER_RELAX_FACE_SETS)) {
    BKE_pbvh_update_normals(ss->pbvh, ss->subdiv_ccg);
  }

  SCULPT_flush_update_step(C, SCULPT_UPDATE_COORDS);
}

static void sculpt_mesh_update_strength(wmOperator *op,
                                        SculptSession *ss,
                                        float2 prev_press_mouse,
                                        float2 mouse)
{
  const float len = prev_press_mouse[0] - mouse[0];

  float filter_strength = ss->filter_cache->start_filter_strength * -len * 0.001f * UI_SCALE_FAC;
  RNA_float_set(op->ptr, "strength", filter_strength);
}
static void sculpt_mesh_filter_apply_with_history(bContext *C, wmOperator *op)
{
  /* Event history is only stored for smooth and relax filters. */
  if (!RNA_collection_length(op->ptr, "event_history")) {
    sculpt_mesh_filter_apply(C, op);
    return;
  }

  Object *ob = CTX_data_active_object(C);
  SculptSession *ss = ob->sculpt;
  float2 start_mouse;
  bool first = true;
  float initial_strength = ss->filter_cache->start_filter_strength;

  RNA_BEGIN (op->ptr, item, "event_history") {
    float2 mouse;
    RNA_float_get_array(&item, "mouse_event", mouse);

    if (first) {
      first = false;
      start_mouse = mouse;
      continue;
    }

    sculpt_mesh_update_strength(op, ss, start_mouse, mouse);
    sculpt_mesh_filter_apply(C, op);
  }
  RNA_END;

  RNA_float_set(op->ptr, "strength", initial_strength);
}

static void sculpt_mesh_filter_end(bContext *C)
{
  Object *ob = CTX_data_active_object(C);
  SculptSession *ss = ob->sculpt;

  SCULPT_filter_cache_free(ss, ob);
  SCULPT_flush_update_done(C, ob, SCULPT_UPDATE_COORDS);
}

static int sculpt_mesh_filter_confirm(SculptSession *ss,
                                      wmOperator *op,
                                      const eSculptMeshFilterType filter_type)
{

  float initial_strength = ss->filter_cache->start_filter_strength;
  /* Don't update strength property if we're storing an event history. */
  if (sculpt_mesh_filter_is_continuous(filter_type)) {
    RNA_float_set(op->ptr, "strength", initial_strength);
  }

  return OPERATOR_FINISHED;
}

static void sculpt_mesh_filter_cancel(bContext *C, wmOperator * /*op*/)
{
  Object *ob = CTX_data_active_object(C);
  SculptSession *ss = ob->sculpt;

  if (!ss || !ss->pbvh) {
    return;
  }

  /* Gather all PBVH leaf nodes. */
  Vector<PBVHNode *> nodes = blender::bke::pbvh::search_gather(ss->pbvh, {});

  for (PBVHNode *node : nodes) {
    PBVHVertexIter vd;

    SculptOrigVertData orig_data;
    SCULPT_orig_vert_data_init(&orig_data, ob, node, SCULPT_UNDO_COORDS);

    BKE_pbvh_vertex_iter_begin (ss->pbvh, node, vd, PBVH_ITER_UNIQUE) {
      SCULPT_orig_vert_data_update(ss, &orig_data, vd.vertex);

      copy_v3_v3(vd.co, orig_data.co);
    }
    BKE_pbvh_vertex_iter_end;

    BKE_pbvh_node_mark_update(node);
  }

  BKE_pbvh_update_bounds(ss->pbvh, PBVH_UpdateBB);
}

static int sculpt_mesh_filter_modal(bContext *C, wmOperator *op, const wmEvent *event)
{
  Object *ob = CTX_data_active_object(C);
  Depsgraph *depsgraph = CTX_data_depsgraph_pointer(C);
  SculptSession *ss = ob->sculpt;
  const eSculptMeshFilterType filter_type = eSculptMeshFilterType(RNA_enum_get(op->ptr, "type"));

  WM_cursor_modal_set(CTX_wm_window(C), WM_CURSOR_EW_SCROLL);
  sculpt_mesh_update_status_bar(C, op);

  if (event->type == EVT_MODAL_MAP) {
    int ret = OPERATOR_FINISHED;
    switch (event->val) {
      case FILTER_MESH_MODAL_CANCEL:
        sculpt_mesh_filter_cancel(C, op);
        SCULPT_undo_push_end_ex(ob, true);
        ret = OPERATOR_CANCELLED;
        break;

      case FILTER_MESH_MODAL_CONFIRM:
        ret = sculpt_mesh_filter_confirm(ss, op, filter_type);
        SCULPT_undo_push_end_ex(ob, false);
        break;
    }

    sculpt_mesh_filter_end(C);
    ED_workspace_status_text(C, nullptr); /* Clear status bar */
    WM_cursor_modal_restore(CTX_wm_window(C));

    return ret;
  }

  if (event->type != MOUSEMOVE) {
    return OPERATOR_RUNNING_MODAL;
  }

  /* Note: some filter types are continuous, for these we store an
   * event history in RNA for continuous.
   * This way the user can tweak the last operator properties
   * or repeat the op and get expected results. */
  if (sculpt_mesh_filter_is_continuous(filter_type)) {
    if (RNA_collection_length(op->ptr, "event_history") == 0) {
      /* First entry is the start mouse position, event->prev_press_xy. */
      PointerRNA startptr;
      RNA_collection_add(op->ptr, "event_history", &startptr);

      float2 mouse_start(float(event->prev_press_xy[0]), float(event->prev_press_xy[1]));
      RNA_float_set_array(&startptr, "mouse_event", mouse_start);
    }

    PointerRNA itemptr;
    RNA_collection_add(op->ptr, "event_history", &itemptr);

    float2 mouse(float(event->xy[0]), float(event->xy[1]));
    RNA_float_set_array(&itemptr, "mouse_event", mouse);
    RNA_float_set(&itemptr, "pressure", WM_event_tablet_data(event, nullptr, nullptr));
  }

  float2 prev_mval(float(event->prev_press_xy[0]), float(event->prev_press_xy[1]));
  float2 mval(float(event->xy[0]), float(event->xy[1]));

  sculpt_mesh_update_strength(op, ss, prev_mval, mval);

  bool needs_pmap = sculpt_mesh_filter_needs_pmap(filter_type);
  BKE_sculpt_update_object_for_edit(depsgraph, ob, needs_pmap, false, false);

  sculpt_mesh_filter_apply(C, op);

  return OPERATOR_RUNNING_MODAL;
}

static void sculpt_filter_specific_init(const eSculptMeshFilterType filter_type,
                                        wmOperator *op,
                                        SculptSession *ss)
{
  switch (filter_type) {
    case MESH_FILTER_SURFACE_SMOOTH: {
      const float shape_preservation = RNA_float_get(op->ptr, "surface_smooth_shape_preservation");
      const float current_vertex_displacement = RNA_float_get(op->ptr,
                                                              "surface_smooth_current_vertex");
      mesh_filter_surface_smooth_init(ss, shape_preservation, current_vertex_displacement);
      break;
    }
    case MESH_FILTER_SHARPEN: {
      const float smooth_ratio = RNA_float_get(op->ptr, "sharpen_smooth_ratio");
      const float intensify_detail_strength = RNA_float_get(op->ptr,
                                                            "sharpen_intensify_detail_strength");
      const int curvature_smooth_iterations = RNA_int_get(op->ptr,
                                                          "sharpen_curvature_smooth_iterations");
      mesh_filter_sharpen_init(
          ss, smooth_ratio, intensify_detail_strength, curvature_smooth_iterations);
      break;
    }
    case MESH_FILTER_ENHANCE_DETAILS: {
      mesh_filter_enhance_details_init_directions(ss);
      break;
    }
    case MESH_FILTER_ERASE_DISPLACEMENT: {
      mesh_filter_init_limit_surface_co(ss);
      break;
    }
    default:
      break;
  }
}

/* Returns OPERATOR_PASS_THROUGH on success. */
static int sculpt_mesh_filter_start(bContext *C, wmOperator *op)
{
  Object *ob = CTX_data_active_object(C);
  Depsgraph *depsgraph = CTX_data_depsgraph_pointer(C);
  ToolSettings *tool_settings = CTX_data_tool_settings(C);
  Sculpt *sd = tool_settings->sculpt;
  int mval[2];
  RNA_int_get_array(op->ptr, "start_mouse", mval);

  const eSculptMeshFilterType filter_type = eSculptMeshFilterType(RNA_enum_get(op->ptr, "type"));
  const bool use_automasking = SCULPT_is_automasking_enabled(sd, nullptr, nullptr);
  const bool needs_topology_info = sculpt_mesh_filter_needs_pmap(filter_type) || use_automasking;

  BKE_sculpt_update_object_for_edit(depsgraph, ob, needs_topology_info, false, false);
  SculptSession *ss = ob->sculpt;

  const eMeshFilterDeformAxis deform_axis = eMeshFilterDeformAxis(
      RNA_enum_get(op->ptr, "deform_axis"));

  if (deform_axis == 0) {
    /* All axis are disabled, so the filter is not going to produce any deformation. */
    return OPERATOR_CANCELLED;
  }

  SCULPT_stroke_id_next(ob);
  float mval_fl[2] = {float(mval[0]), float(mval[1])};

  if (use_automasking) {
    /* Update the active face set manually as the paint cursor is not enabled when using the Mesh
     * Filter Tool. */
    SculptCursorGeometryInfo sgi;
    SCULPT_cursor_geometry_info_update(C, &sgi, mval_fl, false, false);
  }

  SCULPT_vertex_random_access_ensure(ss);
  if (needs_topology_info) {
    SCULPT_boundary_info_ensure(ob);
  }

  SCULPT_undo_push_begin(ob, op);

  SCULPT_filter_cache_init(C,
                           ob,
                           sd,
                           SCULPT_UNDO_COORDS,
                           mval_fl,
                           RNA_float_get(op->ptr, "area_normal_radius"),
                           RNA_float_get(op->ptr, "strength"));

  FilterCache *filter_cache = ss->filter_cache;
  filter_cache->active_face_set = SCULPT_FACE_SET_NONE;
  filter_cache->automasking = SCULPT_automasking_cache_init(sd, nullptr, ob);

  sculpt_filter_specific_init(filter_type, op, ss);

  ss->filter_cache->enabled_axis[0] = deform_axis & MESH_FILTER_DEFORM_X;
  ss->filter_cache->enabled_axis[1] = deform_axis & MESH_FILTER_DEFORM_Y;
  ss->filter_cache->enabled_axis[2] = deform_axis & MESH_FILTER_DEFORM_Z;

  SculptFilterOrientation orientation = SculptFilterOrientation(
      RNA_enum_get(op->ptr, "orientation"));
  ss->filter_cache->orientation = orientation;

  ss->filter_cache->hard_corner_pin = RNA_float_get(op->ptr, "hard_corner_pin");
  ss->hard_edge_mode = tool_settings->unified_paint_settings.hard_edge_mode;

  return OPERATOR_PASS_THROUGH;
}

static int sculpt_mesh_filter_invoke(bContext *C, wmOperator *op, const wmEvent *event)
{
  RNA_int_set_array(op->ptr, "start_mouse", event->mval);
  int ret = sculpt_mesh_filter_start(C, op);

  if (ret == OPERATOR_PASS_THROUGH) {
    WM_event_add_modal_handler(C, op);
    return OPERATOR_RUNNING_MODAL;
  }

  return ret;
}

static int sculpt_mesh_filter_exec(bContext *C, wmOperator *op)
{
  int ret = sculpt_mesh_filter_start(C, op);

  if (ret == OPERATOR_PASS_THROUGH) {
    Object *ob = CTX_data_active_object(C);
    SculptSession *ss = ob->sculpt;

    int iterations = RNA_int_get(op->ptr, "iteration_count");
    bool has_history = RNA_collection_length(op->ptr, "event_history") > 0;

    if (!has_history) {
      ss->filter_cache->no_orig_co = true;
    }

    for (int i = 0; i < iterations; i++) {
      sculpt_mesh_filter_apply_with_history(C, op);

      ss->filter_cache->no_orig_co = true;
    }

    sculpt_mesh_filter_end(C);

    return OPERATOR_FINISHED;
  }

  return ret;
}

void SCULPT_mesh_filter_properties(wmOperatorType *ot)
{
  RNA_def_int_array(
      ot->srna, "start_mouse", 2, nullptr, 0, 1 << 14, "Starting Mouse", "", 0, 1 << 14);

  RNA_def_float(
      ot->srna,
      "area_normal_radius",
      0.25,
      0.001,
      5.0,
      "Normal Radius",
      "Radius used for calculating area normal on initial click,\nin percentage of brush radius",
      0.01,
      1.0);
  RNA_def_float(
      ot->srna, "strength", 1.0f, -10.0f, 10.0f, "Strength", "Filter strength", -10.0f, 10.0f);
  RNA_def_int(ot->srna,
              "iteration_count",
              1,
              1,
              10000,
              "Repeat",
              "How many times to repeat the filter",
              1,
              100);

  /* Smooth filter requires entire event history. */
  PropertyRNA *prop = RNA_def_collection_runtime(
      ot->srna, "event_history", &RNA_OperatorStrokeElement, "", "");
  RNA_def_property_flag(prop, PropertyFlag(int(PROP_HIDDEN) | int(PROP_SKIP_SAVE)));

  RNA_def_float(ot->srna,
                "hard_corner_pin",
                1.0f,
                0.0,
                1.0f,
                "Corner Pin",
                "How much to pin corners in hard edge mode",
                0.0f,
                1.0f);
}

static void sculpt_mesh_ui_exec(bContext * /*C*/, wmOperator *op)
{
  uiLayout *layout = op->layout;

  uiItemR(layout, op->ptr, "strength", eUI_Item_Flag(0), nullptr, ICON_NONE);
  if (ELEM(RNA_enum_get(op->ptr, "type"),
           MESH_FILTER_SMOOTH,
           MESH_FILTER_SURFACE_SMOOTH,
           MESH_FILTER_ENHANCE_DETAILS,
           MESH_FILTER_SHARPEN))
  {
    uiItemR(layout, op->ptr, "hard_corner_pin", eUI_Item_Flag(0), nullptr, ICON_NONE);
  }

  uiItemR(layout, op->ptr, "iteration_count", eUI_Item_Flag(0), nullptr, ICON_NONE);
  uiItemR(layout, op->ptr, "orientation", eUI_Item_Flag(0), nullptr, ICON_NONE);

  layout = uiLayoutRow(layout, true);
  uiItemR(layout, op->ptr, "deform_axis", UI_ITEM_R_EXPAND, nullptr, ICON_NONE);
}

void SCULPT_OT_mesh_filter(wmOperatorType *ot)
{
  /* Identifiers. */
  ot->name = "Filter Mesh";
  ot->idname = "SCULPT_OT_mesh_filter";
  ot->description = "Applies a filter to modify the current mesh";

  /* API callbacks. */
  ot->invoke = sculpt_mesh_filter_invoke;
  ot->modal = sculpt_mesh_filter_modal;
  ot->poll = SCULPT_mode_poll;
  ot->exec = sculpt_mesh_filter_exec;
  ot->ui = sculpt_mesh_ui_exec;

  /* Doesn't seem to actually be called?
   * Check `sculpt_mesh_filter_modal` to see where it's really called. */
  ot->cancel = sculpt_mesh_filter_cancel;

  ot->flag = OPTYPE_REGISTER | OPTYPE_UNDO | OPTYPE_GRAB_CURSOR_X | OPTYPE_BLOCKING |
             OPTYPE_DEPENDS_ON_CURSOR;

  /* RNA. */
  SCULPT_mesh_filter_properties(ot);

  RNA_def_enum(ot->srna,
               "type",
               prop_mesh_filter_types,
               MESH_FILTER_INFLATE,
               "Filter Type",
               "Operation that is going to be applied to the mesh");
  RNA_def_enum_flag(ot->srna,
                    "deform_axis",
                    prop_mesh_filter_deform_axis_items,
                    MESH_FILTER_DEFORM_X | MESH_FILTER_DEFORM_Y | MESH_FILTER_DEFORM_Z,
                    "Deform Axis",
                    "Apply the deformation in the selected axis");
  RNA_def_enum(ot->srna,
               "orientation",
               prop_mesh_filter_orientation_items,
               SCULPT_FILTER_ORIENTATION_LOCAL,
               "Orientation",
               "Orientation of the axis to limit the filter displacement");

  /* Surface Smooth Mesh Filter properties. */
  RNA_def_float(ot->srna,
                "surface_smooth_shape_preservation",
                0.5f,
                0.0f,
                1.0f,
                "Shape Preservation",
                "How much of the original shape is preserved when smoothing",
                0.0f,
                1.0f);
  RNA_def_float(ot->srna,
                "surface_smooth_current_vertex",
                0.5f,
                0.0f,
                1.0f,
                "Per Vertex Displacement",
                "How much the position of each individual vertex influences the final result",
                0.0f,
                1.0f);
  RNA_def_float(ot->srna,
                "sharpen_smooth_ratio",
                0.35f,
                0.0f,
                1.0f,
                "Smooth Ratio",
                "How much smoothing is applied to polished surfaces",
                0.0f,
                1.0f);

  RNA_def_float(ot->srna,
                "sharpen_intensify_detail_strength",
                0.0f,
                0.0f,
                10.0f,
                "Intensify Details",
                "How much creases and valleys are intensified",
                0.0f,
                1.0f);

  RNA_def_int(ot->srna,
              "sharpen_curvature_smooth_iterations",
              0,
              0,
              10,
              "Curvature Smooth Iterations",
              "How much smooth the resulting shape is, ignoring high frequency details",
              0,
              10);
}<|MERGE_RESOLUTION|>--- conflicted
+++ resolved
@@ -384,13 +384,8 @@
 
   PBVHVertexIter vd;
   BKE_pbvh_vertex_iter_begin (ss->pbvh, node, vd, PBVH_ITER_UNIQUE) {
-<<<<<<< HEAD
-    SCULPT_orig_vert_data_update(ss, &orig_data, vd.vertex);
-    SCULPT_automasking_node_update(ss, &automask_data, &vd);
-=======
-    SCULPT_orig_vert_data_update(&orig_data, &vd);
+    SCULPT_orig_vert_data_update(&orig_data, vd.vertex);
     SCULPT_automasking_node_update(&automask_data, &vd);
->>>>>>> f97580f6
 
     float orig_co[3], val[3], avg[3], disp[3], disp2[3], transform[3][3], final_pos[3];
     float fade = vd.mask;
@@ -901,7 +896,7 @@
     SCULPT_orig_vert_data_init(&orig_data, ob, node, SCULPT_UNDO_COORDS);
 
     BKE_pbvh_vertex_iter_begin (ss->pbvh, node, vd, PBVH_ITER_UNIQUE) {
-      SCULPT_orig_vert_data_update(ss, &orig_data, vd.vertex);
+      SCULPT_orig_vert_data_update(&orig_data, vd.vertex);
 
       copy_v3_v3(vd.co, orig_data.co);
     }
