--- conflicted
+++ resolved
@@ -751,11 +751,7 @@
 		Vec2Weightf(uv, tf->uv[0], tf->uv[2], tf->uv[3], w);
 	}
 	
-<<<<<<< HEAD
-	ibuf = BKE_image_get_ibuf((Image *)tf->tpage, NULL); /* TODO - this may be slow, the only way around it is to have an ibuf index per face */
-=======
 	ibuf = tf->tpage->ibufs.first; /* we must have got the imbuf before getting here */
->>>>>>> fba6a993
 	if (!ibuf) return 0;
 	
 	if (interp) {
