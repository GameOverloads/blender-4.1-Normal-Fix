--- conflicted
+++ resolved
@@ -385,10 +385,7 @@
   float transform_mats[8][4][4];
   float elastic_transform_mat[4][4];
   float elastic_transform_pivot[3];
-<<<<<<< HEAD
-=======
   float elastic_transform_pivot_init[3];
->>>>>>> 67f5596f
   float elastic_transform_radius;
 
   /* Boundary brush */
@@ -486,8 +483,6 @@
   struct DistRayAABB_Precalc *dist_ray_to_aabb_precalc;
 } SculptSearchCircleData;
 
-<<<<<<< HEAD
-=======
 /* Sculpt Filters */
 typedef enum SculptFilterOrientation {
   SCULPT_FILTER_ORIENTATION_LOCAL = 0,
@@ -503,7 +498,6 @@
   SCULPT_TRANSFORM_DISPLACEMENT_INCREMENTAL = 1,
 } SculptTransformDisplacementMode;
 
->>>>>>> 67f5596f
 #define SCULPT_CLAY_STABILIZER_LEN 10
 #define SCULPT_SPEED_MA_SIZE 4
 #define GRAB_DELTA_MA_SIZE 3
@@ -527,8 +521,49 @@
   SculptCustomLayer *factorlayer;
 } AutomaskingCache;
 
-<<<<<<< HEAD
-=======
+
+typedef enum eSculptGradientType {
+  SCULPT_GRADIENT_LINEAR,
+  SCULPT_GRADIENT_SPHERICAL,
+  SCULPT_GRADIENT_RADIAL,
+  SCULPT_GRADIENT_ANGLE,
+  SCULPT_GRADIENT_REFLECTED,
+} eSculptGradientType;
+typedef struct SculptGradientContext {
+  eSculptGradientType gradient_type;
+  ViewContext vc;
+
+  int symm;
+
+  int update_type;
+  float line_points[2][2];
+
+  float line_length;
+
+  float depth_point[3];
+
+  float gradient_plane[4];
+  float initial_location[3];
+
+  float gradient_line[3];
+  float initial_projected_location[2];
+
+  float strength;
+  void (*sculpt_gradient_begin)(struct bContext *);
+
+  void (*sculpt_gradient_apply_for_element)(struct Sculpt *,
+                                            struct SculptSession *,
+                                            SculptOrigVertData *orig_data,
+                                            PBVHVertexIter *vd,
+                                            float gradient_value,
+                                            float fade_value);
+  void (*sculpt_gradient_node_update)(struct PBVHNode *);
+  void (*sculpt_gradient_end)(struct bContext *);
+} SculptGradientContext;
+
+/* IPMask filter vertex callback function. */
+typedef float(SculptIPMaskFilterStepVertexCB)(struct SculptSession *, SculptVertRef, float *);
+
 typedef struct FilterCache {
   bool enabled_axis[3];
   bool enabled_force_axis[3];
@@ -549,6 +584,10 @@
   int sharpen_curvature_smooth_iterations;
   float *sharpen_factor;
   float (*detail_directions)[3];
+
+  /* Sphere mesh filter. */
+  float sphere_center[3];
+  float sphere_radius;
 
   /* Filter orientation. */
   SculptFilterOrientation orientation;
@@ -582,16 +621,33 @@
 
   int active_face_set;
 
+  /* Transform. */
   SculptTransformDisplacementMode transform_displacement_mode;
+
+  /* Gradient. */
+  SculptGradientContext *gradient_context;
 
   /* Auto-masking. */
   AutomaskingCache *automasking;
 
-  /* Pre-smoothed colors used by sharpening. Colors are HSL. */
-  float (*pre_smoothed_color)[4];
+  /* Mask Filter. */
+  int mask_filter_current_step;
+  float *mask_filter_ref;
+  SculptIPMaskFilterStepVertexCB *mask_filter_step_forward;
+  SculptIPMaskFilterStepVertexCB *mask_filter_step_backward;
+
+  GHash *mask_delta_step;
+
+  bool preserve_fset_boundaries;
+  bool weighted_smooth;
+  float hard_edge_fac;
+  bool hard_edge_mode;
+  float bound_smooth_radius;
+  float bevel_smooth_fac;
+
+  float (*pre_smoothed_color)[3];
 } FilterCache;
 
->>>>>>> 67f5596f
 /**
  * This structure contains all the temporary data
  * needed for individual brush strokes.
@@ -817,21 +873,6 @@
   float mouse_cubic_arclength;
   bool has_cubic;
 } StrokeCache;
-
-/* Sculpt Filters */
-typedef enum SculptFilterOrientation {
-  SCULPT_FILTER_ORIENTATION_LOCAL = 0,
-  SCULPT_FILTER_ORIENTATION_WORLD = 1,
-  SCULPT_FILTER_ORIENTATION_VIEW = 2,
-} SculptFilterOrientation;
-
-/* Defines how transform tools are going to apply its displacement. */
-typedef enum SculptTransformDisplacementMode {
-  /* Displaces the elements from their original coordinates. */
-  SCULPT_TRANSFORM_DISPLACEMENT_ORIGINAL = 0,
-  /* Displaces the elements incrementally from their previous position. */
-  SCULPT_TRANSFORM_DISPLACEMENT_INCREMENTAL = 1,
-} SculptTransformDisplacementMode;
 
 /* Sculpt Expand. */
 typedef enum eSculptExpandFalloffType {
@@ -986,137 +1027,11 @@
   float (*original_colors)[4];
 } ExpandCache;
 
-typedef enum eSculptGradientType {
-  SCULPT_GRADIENT_LINEAR,
-  SCULPT_GRADIENT_SPHERICAL,
-  SCULPT_GRADIENT_RADIAL,
-  SCULPT_GRADIENT_ANGLE,
-  SCULPT_GRADIENT_REFLECTED,
-} eSculptGradientType;
-typedef struct SculptGradientContext {
-  eSculptGradientType gradient_type;
-  ViewContext vc;
-
-  int symm;
-
-  int update_type;
-  float line_points[2][2];
-
-  float line_length;
-
-  float depth_point[3];
-
-  float gradient_plane[4];
-  float initial_location[3];
-
-  float gradient_line[3];
-  float initial_projected_location[2];
-
-  float strength;
-  void (*sculpt_gradient_begin)(struct bContext *);
-
-  void (*sculpt_gradient_apply_for_element)(struct Sculpt *,
-                                            struct SculptSession *,
-                                            SculptOrigVertData *orig_data,
-                                            PBVHVertexIter *vd,
-                                            float gradient_value,
-                                            float fade_value);
-  void (*sculpt_gradient_node_update)(struct PBVHNode *);
-  void (*sculpt_gradient_end)(struct bContext *);
-} SculptGradientContext;
-
-/* IPMask filter vertex callback function. */
-typedef float(SculptIPMaskFilterStepVertexCB)(struct SculptSession *, SculptVertRef, float *);
-
 typedef struct MaskFilterDeltaStep {
   int totelem;
   int *index;
   float *delta;
 } MaskFilterDeltaStep;
-
-typedef struct FilterCache {
-  bool enabled_axis[3];
-  bool enabled_force_axis[3];
-  int random_seed;
-
-  /* Used for alternating between filter operations in filters that need to apply different ones to
-   * achieve certain effects. */
-  int iteration_count;
-
-  /* Stores the displacement produced by the laplacian step of HC smooth. */
-  float (*surface_smooth_laplacian_disp)[3];
-  float surface_smooth_shape_preservation;
-  float surface_smooth_current_vertex;
-
-  /* Sharpen mesh filter. */
-  float sharpen_smooth_ratio;
-  float sharpen_intensify_detail_strength;
-  int sharpen_curvature_smooth_iterations;
-  float *sharpen_factor;
-  float (*detail_directions)[3];
-
-  /* Sphere mesh filter. */
-  float sphere_center[3];
-  float sphere_radius;
-
-  /* Filter orientation. */
-  SculptFilterOrientation orientation;
-  float obmat[4][4];
-  float obmat_inv[4][4];
-  float viewmat[4][4];
-  float viewmat_inv[4][4];
-
-  /* Displacement eraser. */
-  float (*limit_surface_co)[3];
-
-  /* unmasked nodes */
-  PBVHNode **nodes;
-  int totnode;
-
-  /* Cloth filter. */
-  SculptClothSimulation *cloth_sim;
-  float cloth_sim_pinch_point[3];
-
-  /* mask expand iteration caches */
-  int mask_update_current_it;
-  int mask_update_last_it;
-  int *mask_update_it;
-  float *normal_factor;
-  float *edge_factor;
-  float *prev_mask;
-  float mask_expand_initial_co[3];
-
-  int new_face_set;
-  int *prev_face_set;
-
-  int active_face_set;
-
-  /* Transform. */
-  SculptTransformDisplacementMode transform_displacement_mode;
-
-  /* Gradient. */
-  SculptGradientContext *gradient_context;
-
-  /* Auto-masking. */
-  AutomaskingCache *automasking;
-
-  /* Mask Filter. */
-  int mask_filter_current_step;
-  float *mask_filter_ref;
-  SculptIPMaskFilterStepVertexCB *mask_filter_step_forward;
-  SculptIPMaskFilterStepVertexCB *mask_filter_step_backward;
-
-  GHash *mask_delta_step;
-
-  bool preserve_fset_boundaries;
-  bool weighted_smooth;
-  float hard_edge_fac;
-  bool hard_edge_mode;
-  float bound_smooth_radius;
-  float bevel_smooth_fac;
-
-  float (*pre_smoothed_color)[3];
-} FilterCache;
 
 typedef struct SculptCurvatureData {
   float ks[3];
@@ -1613,8 +1528,6 @@
  */
 bool SCULPT_search_circle_cb(PBVHNode *node, void *data_v);
 
-<<<<<<< HEAD
-=======
 void SCULPT_combine_transform_proxies(Sculpt *sd, Object *ob);
 
 /**
@@ -1627,7 +1540,6 @@
 SculptBrushTestFn SCULPT_brush_test_init_with_falloff_shape(SculptSession *ss,
                                                             SculptBrushTest *test,
                                                             char falloff_shape);
->>>>>>> 67f5596f
 const float *SCULPT_brush_frontface_normal_from_falloff_shape(SculptSession *ss,
                                                               char falloff_shape);
 
