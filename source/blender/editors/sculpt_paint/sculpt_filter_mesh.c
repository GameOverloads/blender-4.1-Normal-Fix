--- conflicted
+++ resolved
@@ -351,15 +351,10 @@
 
   PBVHVertexIter vd;
   BKE_pbvh_vertex_iter_begin (ss->pbvh, node, vd, PBVH_ITER_UNIQUE) {
-<<<<<<< HEAD
     SCULPT_orig_vert_data_update(&orig_data, vd.vertex);
     float orig_co[3], oldco[3], oldno[3], val[3], avg[3], normal[3], disp[3];
     float disp2[3], transform[3][3], final_pos[3];
 
-=======
-    SCULPT_orig_vert_data_update(&orig_data, &vd);
-    float orig_co[3], val[3], avg[3], disp[3], disp2[3], transform[3][3], final_pos[3];
->>>>>>> cea588b9
     float fade = vd.mask ? *vd.mask : 0.0f;
     fade = 1.0f - fade;
     fade *= data->filter_strength;
