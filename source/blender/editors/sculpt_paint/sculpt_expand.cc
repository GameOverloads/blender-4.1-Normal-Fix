/* SPDX-FileCopyrightText: 2021 Blender Foundation
 *
 * SPDX-License-Identifier: GPL-2.0-or-later */

/** \file
 * \ingroup edsculpt
 */

#include <cmath>
#include <cstdlib>

#include "MEM_guardedalloc.h"

#include "BLI_linklist_stack.h"
#include "BLI_task.h"

#include "DNA_brush_types.h"
#include "DNA_mesh_types.h"
#include "DNA_meshdata_types.h"
#include "DNA_modifier_types.h"
#include "DNA_object_types.h"

#include "BKE_brush.hh"
#include "BKE_ccg.h"
#include "BKE_colortools.h"
#include "BKE_context.h"
#include "BKE_image.h"
#include "BKE_mesh.hh"
#include "BKE_mesh_mapping.hh"
#include "BKE_paint.hh"
#include "BKE_pbvh_api.hh"
#include "BKE_report.h"
#include "BKE_scene.h"
#include "BKE_subdiv_ccg.hh"

#include "DEG_depsgraph.h"

#include "WM_api.hh"
#include "WM_types.hh"

#include "RNA_access.hh"
#include "RNA_define.hh"

#include "ED_screen.hh"
#include "ED_sculpt.hh"
#include "paint_intern.hh"
#include "sculpt_intern.hh"

#include "IMB_colormanagement.h"
#include "IMB_imbuf.h"

#include "bmesh.h"

/* Sculpt Expand. */
/* Operator for creating selections and patterns in Sculpt Mode. Expand can create masks, face sets
 * and fill vertex colors. */
/* The main functionality of the operator
 * - The operator initializes a value per vertex, called "falloff". There are multiple algorithms
 * to generate these falloff values which will create different patterns in the result when using
 * the operator. These falloff values require algorithms that rely on mesh connectivity, so they
 * are only valid on parts of the mesh that are in the same connected component as the given
 * initial verts. If needed, these falloff values are propagated from vertex or grids into the
 * base mesh faces.
 *
 * - On each modal callback, the operator gets the active vertex and face and gets its falloff
 *   value from its precalculated falloff. This is now the active falloff value.
 * - Using the active falloff value and the settings of the expand operation (which can be modified
 *   during execution using the modal key-map), the operator loops over all elements in the mesh to
 *   check if they are enabled of not.
 * - Based on each element state after evaluating the settings, the desired mesh data (mask, face
 *   sets, colors...) is updated.
 */

/**
 * Used for defining an invalid vertex state (for example, when the cursor is not over the mesh).
 */
#define SCULPT_EXPAND_VERTEX_NONE -1

/** Used for defining an uninitialized active component index for an unused symmetry pass. */
#define EXPAND_ACTIVE_COMPONENT_NONE -1
/**
 * Defines how much each time the texture distortion is increased/decreased
 * when using the modal key-map.
 */
#define SCULPT_EXPAND_TEXTURE_DISTORTION_STEP 0.01f

/**
 * This threshold offsets the required falloff value to start a new loop. This is needed because in
 * some situations, verts which have the same falloff value as max_falloff will start a new
 * loop, which is undesired.
 */
#define SCULPT_EXPAND_LOOP_THRESHOLD 0.00001f

/**
 * Defines how much changes in curvature in the mesh affect the falloff shape when using normal
 * falloff. This default was found experimentally and it works well in most cases, but can be
 * exposed for tweaking if needed.
 */
#define SCULPT_EXPAND_NORMALS_FALLOFF_EDGE_SENSITIVITY 300

/* Expand Modal Key-map. */
enum {
  SCULPT_EXPAND_MODAL_CONFIRM = 1,
  SCULPT_EXPAND_MODAL_CANCEL,
  SCULPT_EXPAND_MODAL_INVERT,
  SCULPT_EXPAND_MODAL_PRESERVE_TOGGLE,
  SCULPT_EXPAND_MODAL_GRADIENT_TOGGLE,
  SCULPT_EXPAND_MODAL_FALLOFF_CYCLE,
  SCULPT_EXPAND_MODAL_RECURSION_STEP_GEODESIC,
  SCULPT_EXPAND_MODAL_RECURSION_STEP_TOPOLOGY,
  SCULPT_EXPAND_MODAL_MOVE_TOGGLE,
  SCULPT_EXPAND_MODAL_FALLOFF_GEODESIC,
  SCULPT_EXPAND_MODAL_FALLOFF_TOPOLOGY,
  SCULPT_EXPAND_MODAL_FALLOFF_TOPOLOGY_DIAGONALS,
  SCULPT_EXPAND_MODAL_FALLOFF_SPHERICAL,
  SCULPT_EXPAND_MODAL_SNAP_ENABLE,
  SCULPT_EXPAND_MODAL_SNAP_DISABLE,
  SCULPT_EXPAND_MODAL_LOOP_COUNT_INCREASE,
  SCULPT_EXPAND_MODAL_LOOP_COUNT_DECREASE,
  SCULPT_EXPAND_MODAL_BRUSH_GRADIENT_TOGGLE,
  SCULPT_EXPAND_MODAL_TEXTURE_DISTORTION_INCREASE,
  SCULPT_EXPAND_MODAL_TEXTURE_DISTORTION_DECREASE,
};

/* Functions for getting the state of mesh elements (verts and base mesh faces). When the main
 * functions for getting the state of an element return true it means that data associated to that
 * element will be modified by expand. */

/**
 * Returns true if the vertex is in a connected component with correctly initialized falloff
 * values.
 */
static bool sculpt_expand_is_vert_in_active_component(SculptSession *ss,
                                                      ExpandCache *expand_cache,
                                                      const PBVHVertRef v)
{
  for (int i = 0; i < EXPAND_SYMM_AREAS; i++) {
    if (SCULPT_vertex_island_get(ss, v) == expand_cache->active_connected_islands[i]) {
      return true;
    }
  }
  return false;
}

/**
 * Returns true if the face is in a connected component with correctly initialized falloff values.
 */
static bool sculpt_expand_is_face_in_active_component(SculptSession *ss,
                                                      ExpandCache *expand_cache,
                                                      const PBVHFaceRef f)
{
  PBVHVertRef vertex;

  switch (BKE_pbvh_type(ss->pbvh)) {
    case PBVH_FACES:
<<<<<<< HEAD
      vertex.i = ss->corner_verts[ss->polys[f.i].start()];
      break;
    case PBVH_GRIDS: {
      const CCGKey *key = BKE_pbvh_get_grid_key(ss->pbvh);
      vertex.i = ss->polys[f.i].start() * key->grid_area;
=======
      vertex.i = ss->corner_verts[ss->faces[f].start()];
      break;
    case PBVH_GRIDS: {
      const CCGKey *key = BKE_pbvh_get_grid_key(ss->pbvh);
      vertex.i = ss->faces[f].start() * key->grid_area;
>>>>>>> dd9a9278

      break;
    }
    case PBVH_BMESH: {
      BMFace *face = reinterpret_cast<BMFace *>(f.i);
      vertex.i = reinterpret_cast<intptr_t>(face->l_first->v);
      break;
    }
  }
  return sculpt_expand_is_vert_in_active_component(ss, expand_cache, vertex);
}

/**
 * Returns the falloff value of a vertex. This function includes texture distortion, which is not
 * precomputed into the initial falloff values.
 */
static float sculpt_expand_falloff_value_vertex_get(SculptSession *ss,
                                                    ExpandCache *expand_cache,
                                                    const PBVHVertRef v)
{
  const int v_i = BKE_pbvh_vertex_to_index(ss->pbvh, v);

  if (expand_cache->texture_distortion_strength == 0.0f) {
    return expand_cache->vert_falloff[v_i];
  }
  const Brush *brush = expand_cache->brush;
  const MTex *mtex = BKE_brush_mask_texture_get(brush, OB_MODE_SCULPT);
  if (!mtex->tex) {
    return expand_cache->vert_falloff[v_i];
  }

  float rgba[4];
  const float *vertex_co = SCULPT_vertex_co_get(ss, v);
  const float avg = BKE_brush_sample_tex_3d(
      expand_cache->scene, brush, mtex, vertex_co, rgba, 0, ss->tex_pool);

  const float distortion = (avg - 0.5f) * expand_cache->texture_distortion_strength *
                           expand_cache->max_vert_falloff;
  return expand_cache->vert_falloff[v_i] + distortion;
}

/**
 * Returns the maximum valid falloff value stored in the falloff array, taking the maximum possible
 * texture distortion into account.
 */
static float sculpt_expand_max_vertex_falloff_get(ExpandCache *expand_cache)
{
  if (expand_cache->texture_distortion_strength == 0.0f) {
    return expand_cache->max_vert_falloff;
  }

  const MTex *mask_tex = BKE_brush_mask_texture_get(expand_cache->brush, OB_MODE_SCULPT);
  if (!mask_tex->tex) {
    return expand_cache->max_vert_falloff;
  }

  return expand_cache->max_vert_falloff +
         (0.5f * expand_cache->texture_distortion_strength * expand_cache->max_vert_falloff);
}

/**
 * Main function to get the state of a vertex for the current state and settings of a #ExpandCache.
 * Returns true when the target data should be modified by expand.
 */
static bool sculpt_expand_state_get(SculptSession *ss,
                                    ExpandCache *expand_cache,
                                    const PBVHVertRef v)
{
  if (!SCULPT_vertex_visible_get(ss, v)) {
    return false;
  }

  if (!sculpt_expand_is_vert_in_active_component(ss, expand_cache, v)) {
    return false;
  }

  if (expand_cache->all_enabled) {
    return true;
  }

  bool enabled = false;

  if (expand_cache->snap) {
    /* Face Sets are not being modified when using this function, so it is ok to get this directly
     * from the Sculpt API instead of implementing a custom function to get them from
     * expand_cache->original_face_sets. */
    const int face_set = SCULPT_vertex_face_set_get(ss, v);
    enabled = BLI_gset_haskey(expand_cache->snap_enabled_face_sets, POINTER_FROM_INT(face_set));
  }
  else {
    const float max_falloff_factor = sculpt_expand_max_vertex_falloff_get(expand_cache);
    const float loop_len = (max_falloff_factor / expand_cache->loop_count) +
                           SCULPT_EXPAND_LOOP_THRESHOLD;

    const float vertex_falloff_factor = sculpt_expand_falloff_value_vertex_get(
        ss, expand_cache, v);
    const float active_factor = fmod(expand_cache->active_falloff, loop_len);
    const float falloff_factor = fmod(vertex_falloff_factor, loop_len);

    enabled = falloff_factor < active_factor;
  }

  if (expand_cache->invert) {
    enabled = !enabled;
  }
  return enabled;
}

/**
 * Main function to get the state of a face for the current state and settings of a #ExpandCache.
 * Returns true when the target data should be modified by expand.
 */
static bool sculpt_expand_face_state_get(SculptSession *ss,
                                         ExpandCache *expand_cache,
                                         const PBVHFaceRef f)
{
  int f_i = BKE_pbvh_face_to_index(ss->pbvh, f);

  if (ss->hide_poly && ss->hide_poly[f_i]) {
    return false;
  }

  if (!sculpt_expand_is_face_in_active_component(ss, expand_cache, f)) {
    return false;
  }

  if (expand_cache->all_enabled) {
    return true;
  }

  bool enabled = false;

  if (expand_cache->snap_enabled_face_sets) {
    const int face_set = expand_cache->original_face_sets[f_i];
    enabled = BLI_gset_haskey(expand_cache->snap_enabled_face_sets, POINTER_FROM_INT(face_set));
  }
  else {
    const float loop_len = (expand_cache->max_face_falloff / expand_cache->loop_count) +
                           SCULPT_EXPAND_LOOP_THRESHOLD;

    const float active_factor = fmod(expand_cache->active_falloff, loop_len);
    const float falloff_factor = fmod(expand_cache->face_falloff[f_i], loop_len);
    enabled = falloff_factor <= active_factor;
  }

  if (expand_cache->falloff_type == SCULPT_EXPAND_FALLOFF_ACTIVE_FACE_SET) {
    if (SCULPT_face_set_get(ss, f) == expand_cache->initial_active_face_set) {
      enabled = false;
    }
  }

  if (expand_cache->invert) {
    enabled = !enabled;
  }

  return enabled;
}

/**
 * For target modes that support gradients (such as sculpt masks or colors), this function returns
 * the corresponding gradient value for an enabled vertex.
 */
static float sculpt_expand_gradient_value_get(SculptSession *ss,
                                              ExpandCache *expand_cache,
                                              const PBVHVertRef v)
{
  if (!expand_cache->falloff_gradient) {
    return 1.0f;
  }

  const float max_falloff_factor = sculpt_expand_max_vertex_falloff_get(expand_cache);
  const float loop_len = (max_falloff_factor / expand_cache->loop_count) +
                         SCULPT_EXPAND_LOOP_THRESHOLD;

  const float vertex_falloff_factor = sculpt_expand_falloff_value_vertex_get(ss, expand_cache, v);
  const float active_factor = fmod(expand_cache->active_falloff, loop_len);
  const float falloff_factor = fmod(vertex_falloff_factor, loop_len);

  float linear_falloff;

  if (expand_cache->invert) {
    /* Active factor is the result of a modulus operation using loop_len, so they will never be
     * equal and loop_len - active_factor should never be 0. */
    BLI_assert((loop_len - active_factor) != 0.0f);
    linear_falloff = (falloff_factor - active_factor) / (loop_len - active_factor);
  }
  else {
    linear_falloff = 1.0f - (falloff_factor / active_factor);
  }

  if (!expand_cache->brush_gradient) {
    return linear_falloff;
  }

  return BKE_brush_curve_strength(expand_cache->brush, linear_falloff, 1.0f);
}

/* Utility functions for getting all verts state during expand. */

/**
 * Returns a bitmap indexed by vertex index which contains if the vertex was enabled or not for a
 * give expand_cache state.
 */
static BLI_bitmap *sculpt_expand_bitmap_from_enabled(SculptSession *ss, ExpandCache *expand_cache)
{
  const int totvert = SCULPT_vertex_count_get(ss);
  BLI_bitmap *enabled_verts = BLI_BITMAP_NEW(totvert, "enabled verts");
  for (int i = 0; i < totvert; i++) {
    const bool enabled = sculpt_expand_state_get(
        ss, expand_cache, BKE_pbvh_index_to_vertex(ss->pbvh, i));
    BLI_BITMAP_SET(enabled_verts, i, enabled);
  }
  return enabled_verts;
}

/**
 * Returns a bitmap indexed by vertex index which contains if the vertex is in the boundary of the
 * enabled verts. This is defined as verts that are enabled and at least have one connected
 * vertex that is not enabled.
 */
static BLI_bitmap *sculpt_expand_boundary_from_enabled(SculptSession *ss,
                                                       const BLI_bitmap *enabled_verts,
                                                       const bool use_mesh_boundary)
{
  const int totvert = SCULPT_vertex_count_get(ss);
  BLI_bitmap *boundary_verts = BLI_BITMAP_NEW(totvert, "boundary verts");
  for (int i = 0; i < totvert; i++) {
    PBVHVertRef vertex = BKE_pbvh_index_to_vertex(ss->pbvh, i);
    if (!BLI_BITMAP_TEST(enabled_verts, i)) {
      continue;
    }

    bool is_expand_boundary = false;
    SculptVertexNeighborIter ni;
    SCULPT_VERTEX_NEIGHBORS_ITER_BEGIN (ss, vertex, ni) {
      if (!BLI_BITMAP_TEST(enabled_verts, ni.index)) {
        is_expand_boundary = true;
      }
    }
    SCULPT_VERTEX_NEIGHBORS_ITER_END(ni);

    if (use_mesh_boundary && SCULPT_vertex_is_boundary(ss, vertex, SCULPT_BOUNDARY_MESH)) {
      is_expand_boundary = true;
    }

    BLI_BITMAP_SET(boundary_verts, i, is_expand_boundary);
  }

  return boundary_verts;
}

static void sculpt_expand_check_topology_islands(Object *ob, eSculptExpandFalloffType falloff_type)
{
  SculptSession *ss = ob->sculpt;

  ss->expand_cache->check_islands = ELEM(falloff_type,
                                         SCULPT_EXPAND_FALLOFF_GEODESIC,
                                         SCULPT_EXPAND_FALLOFF_TOPOLOGY,
                                         SCULPT_EXPAND_FALLOFF_TOPOLOGY_DIAGONALS,
                                         SCULPT_EXPAND_FALLOFF_BOUNDARY_TOPOLOGY,
                                         SCULPT_EXPAND_FALLOFF_NORMALS);

  if (ss->expand_cache->check_islands) {
    SCULPT_topology_islands_ensure(ob);
  }
}

/* Functions implementing different algorithms for initializing falloff values. */

/**
 * Utility function to get the closet vertex after flipping an original vertex position based on
 * an symmetry pass iteration index.
 */
static PBVHVertRef sculpt_expand_get_vertex_index_for_symmetry_pass(
    Object *ob, const char symm_it, const PBVHVertRef original_vertex)
{
  SculptSession *ss = ob->sculpt;
  PBVHVertRef symm_vertex = {SCULPT_EXPAND_VERTEX_NONE};

  if (symm_it == 0) {
    symm_vertex = original_vertex;
  }
  else {
    float location[3];
    flip_v3_v3(location, SCULPT_vertex_co_get(ss, original_vertex), ePaintSymmetryFlags(symm_it));
    symm_vertex = SCULPT_nearest_vertex_get(nullptr, ob, location, FLT_MAX, false);
  }
  return symm_vertex;
}

/**
 * Geodesic: Initializes the falloff with geodesic distances from the given active vertex, taking
 * symmetry into account.
 */
static float *sculpt_expand_geodesic_falloff_create(Sculpt *sd, Object *ob, const PBVHVertRef v)
{
  return SCULPT_geodesic_from_vertex_and_symm(sd, ob, v, FLT_MAX);
}

/**
 * Topology: Initializes the falloff using a flood-fill operation,
 * increasing the falloff value by 1 when visiting a new vertex.
 */
struct ExpandFloodFillData {
  float original_normal[3];
  float edge_sensitivity;
  float *dists;
  float *edge_factor;
};

static bool expand_topology_floodfill_cb(
    SculptSession *ss, PBVHVertRef from_v, PBVHVertRef to_v, bool is_duplicate, void *userdata)
{
  int from_v_i = BKE_pbvh_vertex_to_index(ss->pbvh, from_v);
  int to_v_i = BKE_pbvh_vertex_to_index(ss->pbvh, to_v);

  ExpandFloodFillData *data = static_cast<ExpandFloodFillData *>(userdata);
  if (!is_duplicate) {
    const float to_it = data->dists[from_v_i] + 1.0f;
    data->dists[to_v_i] = to_it;
  }
  else {
    data->dists[to_v_i] = data->dists[from_v_i];
  }
  return true;
}

static float *sculpt_expand_topology_falloff_create(Sculpt *sd, Object *ob, const PBVHVertRef v)
{
  SculptSession *ss = ob->sculpt;
  const int totvert = SCULPT_vertex_count_get(ss);
  float *dists = static_cast<float *>(MEM_calloc_arrayN(totvert, sizeof(float), __func__));

  SculptFloodFill flood;
  SCULPT_floodfill_init(ss, &flood);
  SCULPT_floodfill_add_initial_with_symmetry(sd, ob, ss, &flood, v, FLT_MAX);

  ExpandFloodFillData fdata;
  fdata.dists = dists;

  SCULPT_floodfill_execute(ss, &flood, expand_topology_floodfill_cb, &fdata);
  SCULPT_floodfill_free(&flood);

  return dists;
}

/**
 * Normals: Flood-fills the mesh and reduces the falloff depending on the normal difference between
 * each vertex and the previous one.
 * This creates falloff patterns that follow and snap to the hard edges of the object.
 */
static bool mask_expand_normal_floodfill_cb(
    SculptSession *ss, PBVHVertRef from_v, PBVHVertRef to_v, bool is_duplicate, void *userdata)
{
  int from_v_i = BKE_pbvh_vertex_to_index(ss->pbvh, from_v);
  int to_v_i = BKE_pbvh_vertex_to_index(ss->pbvh, to_v);

  ExpandFloodFillData *data = static_cast<ExpandFloodFillData *>(userdata);
  if (!is_duplicate) {
    float current_normal[3], prev_normal[3];
    SCULPT_vertex_normal_get(ss, to_v, current_normal);
    SCULPT_vertex_normal_get(ss, from_v, prev_normal);
    const float from_edge_factor = data->edge_factor[from_v_i];
    data->edge_factor[to_v_i] = dot_v3v3(current_normal, prev_normal) * from_edge_factor;
    data->dists[to_v_i] = dot_v3v3(data->original_normal, current_normal) *
                          powf(from_edge_factor, data->edge_sensitivity);
    CLAMP(data->dists[to_v_i], 0.0f, 1.0f);
  }
  else {
    /* PBVH_GRIDS duplicate handling. */
    data->edge_factor[to_v_i] = data->edge_factor[from_v_i];
    data->dists[to_v_i] = data->dists[from_v_i];
  }

  return true;
}

static float *sculpt_expand_normal_falloff_create(Sculpt *sd,
                                                  Object *ob,
                                                  const PBVHVertRef v,
                                                  const float edge_sensitivity,
                                                  const int blur_steps)
{
  SculptSession *ss = ob->sculpt;
  const int totvert = SCULPT_vertex_count_get(ss);
  float *dists = static_cast<float *>(MEM_calloc_arrayN(totvert, sizeof(float), __func__));
  float *edge_factor = static_cast<float *>(MEM_callocN(sizeof(float) * totvert, __func__));
  for (int i = 0; i < totvert; i++) {
    edge_factor[i] = 1.0f;
  }

  SculptFloodFill flood;
  SCULPT_floodfill_init(ss, &flood);
  SCULPT_floodfill_add_initial_with_symmetry(sd, ob, ss, &flood, v, FLT_MAX);

  ExpandFloodFillData fdata;
  fdata.dists = dists;
  fdata.edge_factor = edge_factor;
  fdata.edge_sensitivity = edge_sensitivity;
  SCULPT_vertex_normal_get(ss, v, fdata.original_normal);

  SCULPT_floodfill_execute(ss, &flood, mask_expand_normal_floodfill_cb, &fdata);
  SCULPT_floodfill_free(&flood);

  for (int repeat = 0; repeat < blur_steps; repeat++) {
    for (int i = 0; i < totvert; i++) {
      PBVHVertRef vertex = BKE_pbvh_index_to_vertex(ss->pbvh, i);
      float avg = 0.0f;

      SculptVertexNeighborIter ni;
      SCULPT_VERTEX_NEIGHBORS_ITER_BEGIN (ss, vertex, ni) {
        avg += dists[ni.index];
      }
      SCULPT_VERTEX_NEIGHBORS_ITER_END(ni);

      if (ni.size > 0.0f) {
        dists[i] = avg / ni.size;
      }
    }
  }

  for (int i = 0; i < totvert; i++) {
    dists[i] = 1.0 - dists[i];
  }

  MEM_SAFE_FREE(edge_factor);

  return dists;
}

/**
 * Spherical: Initializes the falloff based on the distance from a vertex, taking symmetry into
 * account.
 */
static float *sculpt_expand_spherical_falloff_create(Object *ob, const PBVHVertRef v)
{
  SculptSession *ss = ob->sculpt;
  const int totvert = SCULPT_vertex_count_get(ss);

  float *dists = static_cast<float *>(MEM_malloc_arrayN(totvert, sizeof(float), __func__));
  for (int i = 0; i < totvert; i++) {
    dists[i] = FLT_MAX;
  }
  const char symm = SCULPT_mesh_symmetry_xyz_get(ob);

  for (char symm_it = 0; symm_it <= symm; symm_it++) {
    if (!SCULPT_is_symmetry_iteration_valid(symm_it, symm)) {
      continue;
    }
    const PBVHVertRef symm_vertex = sculpt_expand_get_vertex_index_for_symmetry_pass(
        ob, symm_it, v);
    if (symm_vertex.i != -1) {
      const float *co = SCULPT_vertex_co_get(ss, symm_vertex);
      for (int i = 0; i < totvert; i++) {
        dists[i] = min_ff(
            dists[i],
            len_v3v3(co, SCULPT_vertex_co_get(ss, BKE_pbvh_index_to_vertex(ss->pbvh, i))));
      }
    }
  }

  return dists;
}

/**
 * Boundary: This falloff mode uses the code from sculpt_boundary to initialize the closest mesh
 * boundary to a falloff value of 0. Then, it propagates that falloff to the rest of the mesh so it
 * stays parallel to the boundary, increasing the falloff value by 1 on each step.
 */
static float *sculpt_expand_boundary_topology_falloff_create(Sculpt *sd,
                                                             Object *ob,
                                                             const PBVHVertRef v)
{
  SculptSession *ss = ob->sculpt;
  const int totvert = SCULPT_vertex_count_get(ss);
  float *dists = static_cast<float *>(MEM_calloc_arrayN(totvert, sizeof(float), __func__));
  BLI_bitmap *visited_verts = BLI_BITMAP_NEW(totvert, "visited verts");
  GSQueue *queue = BLI_gsqueue_new(sizeof(PBVHVertRef));

  /* Search and initialize a boundary per symmetry pass, then mark those verts as visited. */
  const char symm = SCULPT_mesh_symmetry_xyz_get(ob);
  for (char symm_it = 0; symm_it <= symm; symm_it++) {
    if (!SCULPT_is_symmetry_iteration_valid(symm_it, symm)) {
      continue;
    }

    const PBVHVertRef symm_vertex = sculpt_expand_get_vertex_index_for_symmetry_pass(
        ob, symm_it, v);

    SculptBoundary *boundary = SCULPT_boundary_data_init(sd, ob, nullptr, symm_vertex, FLT_MAX);
    if (!boundary) {
      continue;
    }

    for (int i = 0; i < boundary->verts_num; i++) {
      BLI_gsqueue_push(queue, &boundary->verts[i]);
      BLI_BITMAP_ENABLE(visited_verts, BKE_pbvh_vertex_to_index(ss->pbvh, boundary->verts[i]));
    }
    SCULPT_boundary_data_free(boundary);
  }

  /* If there are no boundaries, return a falloff with all values set to 0. */
  if (BLI_gsqueue_is_empty(queue)) {
    return dists;
  }

  /* Propagate the values from the boundaries to the rest of the mesh. */
  while (!BLI_gsqueue_is_empty(queue)) {
    PBVHVertRef v_next;

    BLI_gsqueue_pop(queue, &v_next);

    SculptVertexNeighborIter ni;
    SCULPT_VERTEX_NEIGHBORS_ITER_BEGIN (ss, v_next, ni) {
      if (BLI_BITMAP_TEST(visited_verts, ni.index)) {
        continue;
      }

      const int v_next_i = BKE_pbvh_vertex_to_index(ss->pbvh, v_next);

      dists[ni.index] = dists[v_next_i] + 1.0f;
      BLI_BITMAP_ENABLE(visited_verts, ni.index);
      BLI_gsqueue_push(queue, &ni.vertex);
    }
    SCULPT_VERTEX_NEIGHBORS_ITER_END(ni);
  }

  BLI_gsqueue_free(queue);
  MEM_freeN(visited_verts);
  return dists;
}

/**
 * Topology diagonals. This falloff is similar to topology, but it also considers the diagonals of
 * the base mesh faces when checking a vertex neighbor. For this reason, this is not implement
 * using the general flood-fill and sculpt neighbors accessors.
 */
static float *sculpt_expand_diagonals_falloff_create(Object *ob, const PBVHVertRef v)
{
  SculptSession *ss = ob->sculpt;
  const int totvert = SCULPT_vertex_count_get(ss);
  float *dists = static_cast<float *>(MEM_calloc_arrayN(totvert, sizeof(float), __func__));

<<<<<<< HEAD
  /* This algorithm uses mesh data (polys and loops), so this falloff type can't be initialized for
   * Multires. Also supports non-tri PBVH_BMESH, though untested until we implement that properly*/
  if (BKE_pbvh_type(ss->pbvh) != PBVH_FACES || (ss->bm && ss->bm->totloop != ss->bm->totvert * 3))
  {
=======
  /* This algorithm uses mesh data (faces and loops), so this falloff type can't be initialized for
   * Multires. It also does not make sense to implement it for dyntopo as the result will be the
   * same as Topology falloff. */
  if (BKE_pbvh_type(ss->pbvh) != PBVH_FACES) {
>>>>>>> dd9a9278
    return dists;
  }

  if (ss->bm) {
    BM_mesh_elem_index_ensure(ss->bm, BM_VERT);
    BM_mesh_elem_table_ensure(ss->bm, BM_VERT);
  }

  /* Search and mask as visited the initial verts using the enabled symmetry passes. */
  BLI_bitmap *visited_verts = BLI_BITMAP_NEW(totvert, "visited verts");
  GSQueue *queue = BLI_gsqueue_new(sizeof(PBVHVertRef));
  const char symm = SCULPT_mesh_symmetry_xyz_get(ob);
  for (char symm_it = 0; symm_it <= symm; symm_it++) {
    if (!SCULPT_is_symmetry_iteration_valid(symm_it, symm)) {
      continue;
    }

    const PBVHVertRef symm_vertex = sculpt_expand_get_vertex_index_for_symmetry_pass(
        ob, symm_it, v);
    int symm_vertex_i = BKE_pbvh_vertex_to_index(ss->pbvh, symm_vertex);

    BLI_gsqueue_push(queue, &symm_vertex);
    BLI_BITMAP_ENABLE(visited_verts, symm_vertex_i);
  }

  if (BLI_gsqueue_is_empty(queue)) {
    return dists;
  }

  /* Propagate the falloff increasing the value by 1 each time a new vertex is visited. */
  while (!BLI_gsqueue_is_empty(queue)) {
    PBVHVertRef v_next;
    BLI_gsqueue_pop(queue, &v_next);

    int v_next_i = BKE_pbvh_vertex_to_index(ss->pbvh, v_next);

<<<<<<< HEAD
    if (ss->bm) {
      BMIter iter;
      BMFace *f;
      BMVert *v = (BMVert *)v_next.i;

      BM_ITER_ELEM (f, &iter, v, BM_FACES_OF_VERT) {
        BMLoop *l = f->l_first;

        do {
          BMVert *neighbor_v = l->next->v;
          const int neighbor_v_i = BM_elem_index_get(neighbor_v);

          if (BLI_BITMAP_TEST(visited_verts, neighbor_v_i)) {
            l = l->next;
            continue;
          }

          dists[neighbor_v_i] = dists[v_next_i] + 1.0f;
          BLI_BITMAP_ENABLE(visited_verts, neighbor_v_i);
          BLI_gsqueue_push(queue, &neighbor_v);

          l = l->next;
        } while (l != f->l_first);
      }
    }
    else {
      Span<int> map = ss->pmap[v_next_i];

      for (int j : map.index_range()) {
        for (const int vert : ss->corner_verts.slice(ss->polys[map[j]])) {
          const PBVHVertRef neighbor_v = BKE_pbvh_make_vref(vert);
          if (BLI_BITMAP_TEST(visited_verts, neighbor_v.i)) {
            continue;
          }

          dists[neighbor_v.i] = dists[v_next_i] + 1.0f;
          BLI_BITMAP_ENABLE(visited_verts, neighbor_v.i);
          BLI_gsqueue_push(queue, &neighbor_v);
=======
    for (const int face : ss->pmap[v_next_i]) {
      for (const int vert : ss->corner_verts.slice(ss->faces[face])) {
        const PBVHVertRef neighbor_v = BKE_pbvh_make_vref(vert);
        if (BLI_BITMAP_TEST(visited_verts, neighbor_v.i)) {
          continue;
>>>>>>> dd9a9278
        }
      }
    }
  }

  BLI_gsqueue_free(queue);
  MEM_freeN(visited_verts);
  return dists;
}

/* Functions to update the max_falloff value in the #ExpandCache. These functions are called after
 * initializing a new falloff to make sure that this value is always updated. */

/**
 * Updates the max_falloff value for verts in a #ExpandCache based on the current values of the
 * falloff, skipping any invalid values initialized to FLT_MAX and not initialized components.
 */
static void sculpt_expand_update_max_vert_falloff_value(SculptSession *ss,
                                                        ExpandCache *expand_cache)
{
  const int totvert = SCULPT_vertex_count_get(ss);
  expand_cache->max_vert_falloff = -FLT_MAX;

  for (int i = 0; i < totvert; i++) {
    if (expand_cache->vert_falloff[i] == FLT_MAX) {
      continue;
    }

    PBVHVertRef vertex = BKE_pbvh_index_to_vertex(ss->pbvh, i);

    if (!sculpt_expand_is_vert_in_active_component(ss, expand_cache, vertex)) {
      continue;
    }

    expand_cache->max_vert_falloff = max_ff(expand_cache->max_vert_falloff,
                                            expand_cache->vert_falloff[i]);
  }
}

/**
 * Updates the max_falloff value for faces in a ExpandCache based on the current values of the
 * falloff, skipping any invalid values initialized to FLT_MAX and not initialized components.
 */
static void sculpt_expand_update_max_face_falloff_factor(SculptSession *ss,
                                                         ExpandCache *expand_cache)
{
  const int totface = ss->totfaces;
  expand_cache->max_face_falloff = -FLT_MAX;
  for (int i = 0; i < totface; i++) {
    PBVHFaceRef f = BKE_pbvh_index_to_face(ss->pbvh, i);

    if (expand_cache->face_falloff[i] == FLT_MAX) {
      continue;
    }

    if (!sculpt_expand_is_face_in_active_component(ss, expand_cache, f)) {
      continue;
    }

    expand_cache->max_face_falloff = max_ff(expand_cache->max_face_falloff,
                                            expand_cache->face_falloff[i]);
  }
}

/**
 * Functions to get falloff values for faces from the values from the verts. This is used for
 * expanding Face Sets. Depending on the data type of the #SculptSession, this needs to get the per
 * face falloff value from the connected verts of each face or from the grids stored per loops
 * for each face.
 */
static void sculpt_expand_grids_to_faces_falloff(SculptSession *ss,
                                                 Mesh *mesh,
                                                 ExpandCache *expand_cache)
{
  const blender::OffsetIndices faces = mesh->faces();
  const CCGKey *key = BKE_pbvh_get_grid_key(ss->pbvh);

  for (const int i : faces.index_range()) {
    float accum = 0.0f;
    for (const int corner : faces[i]) {
      const int grid_loop_index = corner * key->grid_area;
      for (int g = 0; g < key->grid_area; g++) {
        accum += expand_cache->vert_falloff[grid_loop_index + g];
      }
    }
    expand_cache->face_falloff[i] = accum / (faces[i].size() * key->grid_area);
  }
}

static void sculpt_expand_vertex_to_faces_falloff(Mesh *mesh, ExpandCache *expand_cache)
{
  const blender::OffsetIndices faces = mesh->faces();
  const blender::Span<int> corner_verts = mesh->corner_verts();

  for (const int i : faces.index_range()) {
    float accum = 0.0f;
    for (const int vert : corner_verts.slice(faces[i])) {
      accum += expand_cache->vert_falloff[vert];
    }
    expand_cache->face_falloff[i] = accum / faces[i].size();
  }
}

static void sculpt_expand_vertex_to_faces_falloff_bmesh(BMesh *bm, ExpandCache *expand_cache)
{
  BMIter iter;
  BMFace *f;
  BM_ITER_MESH (f, &iter, bm, BM_FACES_OF_MESH) {
    BMLoop *l = f->l_first;

    float accum = 0.0f;

    do {
      accum += expand_cache->vert_falloff[BM_elem_index_get(l->v)];
      l = l->next;
    } while (l != f->l_first);

    expand_cache->face_falloff[BM_elem_index_get(f)] = accum / f->len;
  }
}
/**
 * Main function to update the faces falloff from a already calculated vertex falloff.
 */
static void sculpt_expand_mesh_face_falloff_from_vertex_falloff(SculptSession *ss,
                                                                Mesh *mesh,
                                                                ExpandCache *expand_cache)
{
  BLI_assert(expand_cache->vert_falloff != nullptr);

  if (!expand_cache->face_falloff) {
    expand_cache->face_falloff = static_cast<float *>(
        MEM_malloc_arrayN(mesh->faces_num, sizeof(float), __func__));
  }

  switch (BKE_pbvh_type(ss->pbvh)) {
    case PBVH_FACES:
      sculpt_expand_vertex_to_faces_falloff(mesh, expand_cache);
      break;
    case PBVH_GRIDS:
      sculpt_expand_grids_to_faces_falloff(ss, mesh, expand_cache);
      break;
    case PBVH_BMESH:
      sculpt_expand_vertex_to_faces_falloff_bmesh(ss->bm, expand_cache);
      break;
  }
}

/* Recursions. These functions will generate new falloff values based on the state of the verts
 * from the current ExpandCache options and falloff values. */

/**
 * Geodesic recursion: Initializes falloff values using geodesic distances from the boundary of the
 * current verts state.
 */
static void sculpt_expand_geodesics_from_state_boundary(Object *ob,
                                                        ExpandCache *expand_cache,
                                                        BLI_bitmap *enabled_verts)
{
  SculptSession *ss = ob->sculpt;
  BLI_assert(ELEM(BKE_pbvh_type(ss->pbvh), PBVH_GRIDS, PBVH_FACES, PBVH_BMESH));

  GSet *initial_verts = BLI_gset_int_new("initial_verts");
  BLI_bitmap *boundary_verts = sculpt_expand_boundary_from_enabled(ss, enabled_verts, false);
  const int totvert = SCULPT_vertex_count_get(ss);
  for (int i = 0; i < totvert; i++) {
    if (!BLI_BITMAP_TEST(boundary_verts, i)) {
      continue;
    }
    BLI_gset_add(initial_verts, POINTER_FROM_INT(i));
  }
  MEM_freeN(boundary_verts);

  MEM_SAFE_FREE(expand_cache->vert_falloff);
  MEM_SAFE_FREE(expand_cache->face_falloff);

  expand_cache->vert_falloff = SCULPT_geodesic_distances_create(
      ob, initial_verts, FLT_MAX, nullptr, nullptr);
  BLI_gset_free(initial_verts, nullptr);
}

/**
 * Topology recursion: Initializes falloff values using topology steps from the boundary of the
 * current verts state, increasing the value by 1 each time a new vertex is visited.
 */
static void sculpt_expand_topology_from_state_boundary(Object *ob,
                                                       ExpandCache *expand_cache,
                                                       BLI_bitmap *enabled_verts)
{
  MEM_SAFE_FREE(expand_cache->vert_falloff);
  MEM_SAFE_FREE(expand_cache->face_falloff);

  SculptSession *ss = ob->sculpt;
  const int totvert = SCULPT_vertex_count_get(ss);

  float *dists = static_cast<float *>(MEM_calloc_arrayN(totvert, sizeof(float), __func__));
  BLI_bitmap *boundary_verts = sculpt_expand_boundary_from_enabled(ss, enabled_verts, false);

  SculptFloodFill flood;
  SCULPT_floodfill_init(ss, &flood);
  for (int i = 0; i < totvert; i++) {
    if (!BLI_BITMAP_TEST(boundary_verts, i)) {
      continue;
    }

    SCULPT_floodfill_add_and_skip_initial(ss, &flood, BKE_pbvh_index_to_vertex(ss->pbvh, i));
  }
  MEM_freeN(boundary_verts);

  ExpandFloodFillData fdata;
  fdata.dists = dists;
  SCULPT_floodfill_execute(ss, &flood, expand_topology_floodfill_cb, &fdata);
  SCULPT_floodfill_free(&flood);

  expand_cache->vert_falloff = dists;
}

/**
 * Main function to create a recursion step from the current #ExpandCache state.
 */
static void sculpt_expand_resursion_step_add(Object *ob,
                                             ExpandCache *expand_cache,
                                             const eSculptExpandRecursionType recursion_type)
{
  SculptSession *ss = ob->sculpt;
  if (BKE_pbvh_type(ss->pbvh) != PBVH_FACES) {
    return;
  }

  BLI_bitmap *enabled_verts = sculpt_expand_bitmap_from_enabled(ss, expand_cache);

  /* Each time a new recursion step is created, reset the distortion strength. This is the expected
   * result from the recursion, as otherwise the new falloff will render with undesired distortion
   * from the beginning. */
  expand_cache->texture_distortion_strength = 0.0f;

  switch (recursion_type) {
    case SCULPT_EXPAND_RECURSION_GEODESICS:
      sculpt_expand_geodesics_from_state_boundary(ob, expand_cache, enabled_verts);
      break;
    case SCULPT_EXPAND_RECURSION_TOPOLOGY:
      sculpt_expand_topology_from_state_boundary(ob, expand_cache, enabled_verts);
      break;
  }

  sculpt_expand_update_max_vert_falloff_value(ss, expand_cache);
  if (expand_cache->target == SCULPT_EXPAND_TARGET_FACE_SETS) {
    sculpt_expand_mesh_face_falloff_from_vertex_falloff(
        ss, static_cast<Mesh *>(ob->data), expand_cache);
    sculpt_expand_update_max_face_falloff_factor(ss, expand_cache);
  }

  MEM_freeN(enabled_verts);
}

/* Face Set Boundary falloff. */

/**
 * When internal falloff is set to true, the falloff will fill the active Face Set with a gradient,
 * otherwise the active Face Set will be filled with a constant falloff of 0.0f.
 */
static void sculpt_expand_initialize_from_face_set_boundary(Object *ob,
                                                            ExpandCache *expand_cache,
                                                            const int active_face_set,
                                                            const bool internal_falloff)
{
  SculptSession *ss = ob->sculpt;
  const int totvert = SCULPT_vertex_count_get(ss);

  BLI_bitmap *enabled_verts = BLI_BITMAP_NEW(totvert, "enabled verts");
  for (int i = 0; i < totvert; i++) {
    PBVHVertRef vref = BKE_pbvh_index_to_vertex(ss->pbvh, i);

    if (!SCULPT_vertex_has_unique_face_set(ss, vref)) {
      continue;
    }
    if (!SCULPT_vertex_has_face_set(ss, vref, active_face_set)) {
      continue;
    }
    BLI_BITMAP_ENABLE(enabled_verts, i);
  }

  /* TODO: Default to topology. */
  if (BKE_pbvh_type(ss->pbvh) == PBVH_FACES) {
    sculpt_expand_geodesics_from_state_boundary(ob, expand_cache, enabled_verts);
  }
  else {
    sculpt_expand_topology_from_state_boundary(ob, expand_cache, enabled_verts);
  }

  MEM_freeN(enabled_verts);

  if (internal_falloff) {
    for (int i = 0; i < totvert; i++) {
      PBVHVertRef vref = BKE_pbvh_index_to_vertex(ss->pbvh, i);

      if (!(SCULPT_vertex_has_face_set(ss, vref, active_face_set) &&
            SCULPT_vertex_has_unique_face_set(ss, vref)))
      {
        continue;
      }
      expand_cache->vert_falloff[i] *= -1.0f;
    }

    float min_factor = FLT_MAX;
    for (int i = 0; i < totvert; i++) {
      min_factor = min_ff(expand_cache->vert_falloff[i], min_factor);
    }

    const float additional_falloff = fabsf(min_factor);
    for (int i = 0; i < totvert; i++) {
      expand_cache->vert_falloff[i] += additional_falloff;
    }
  }
  else {
    for (int i = 0; i < totvert; i++) {
      PBVHVertRef vref = BKE_pbvh_index_to_vertex(ss->pbvh, i);

      if (!SCULPT_vertex_has_face_set(ss, vref, active_face_set)) {
        continue;
      }
      expand_cache->vert_falloff[i] = 0.0f;
    }
  }
}

/**
 * Main function to initialize new falloff values in a #ExpandCache given an initial vertex and a
 * falloff type.
 */
static void sculpt_expand_falloff_factors_from_vertex_and_symm_create(
    ExpandCache *expand_cache,
    Sculpt *sd,
    Object *ob,
    const PBVHVertRef v,
    eSculptExpandFalloffType falloff_type)
{
  MEM_SAFE_FREE(expand_cache->vert_falloff);
  expand_cache->falloff_type = falloff_type;

  SculptSession *ss = ob->sculpt;
  const bool has_topology_info = ELEM(BKE_pbvh_type(ss->pbvh), PBVH_FACES, PBVH_BMESH);

  switch (falloff_type) {
    case SCULPT_EXPAND_FALLOFF_GEODESIC:
      expand_cache->vert_falloff = sculpt_expand_geodesic_falloff_create(sd, ob, v);
      /*
      expand_cache->vert_falloff = has_topology_info ?
                                       sculpt_expand_geodesic_falloff_create(sd, ob, v) :
                                       sculpt_expand_spherical_falloff_create(ob, v);
                                       */
      break;
    case SCULPT_EXPAND_FALLOFF_TOPOLOGY:
      expand_cache->vert_falloff = sculpt_expand_topology_falloff_create(sd, ob, v);
      break;
    case SCULPT_EXPAND_FALLOFF_TOPOLOGY_DIAGONALS:
      expand_cache->vert_falloff = has_topology_info ?
                                       sculpt_expand_diagonals_falloff_create(ob, v) :
                                       sculpt_expand_topology_falloff_create(sd, ob, v);
      break;
    case SCULPT_EXPAND_FALLOFF_NORMALS:
      expand_cache->vert_falloff = sculpt_expand_normal_falloff_create(
          sd,
          ob,
          v,
          SCULPT_EXPAND_NORMALS_FALLOFF_EDGE_SENSITIVITY,
          expand_cache->normal_falloff_blur_steps);
      break;
    case SCULPT_EXPAND_FALLOFF_SPHERICAL:
      expand_cache->vert_falloff = sculpt_expand_spherical_falloff_create(ob, v);
      break;
    case SCULPT_EXPAND_FALLOFF_BOUNDARY_TOPOLOGY:
      expand_cache->vert_falloff = sculpt_expand_boundary_topology_falloff_create(sd, ob, v);
      break;
    case SCULPT_EXPAND_FALLOFF_BOUNDARY_FACE_SET:
      sculpt_expand_initialize_from_face_set_boundary(
          ob, expand_cache, expand_cache->initial_active_face_set, true);
      break;
    case SCULPT_EXPAND_FALLOFF_ACTIVE_FACE_SET:
      sculpt_expand_initialize_from_face_set_boundary(
          ob, expand_cache, expand_cache->initial_active_face_set, false);
      break;
  }

  /* Update max falloff values and propagate to base mesh faces if needed. */
  sculpt_expand_update_max_vert_falloff_value(ss, expand_cache);
  if (expand_cache->target == SCULPT_EXPAND_TARGET_FACE_SETS) {
    sculpt_expand_mesh_face_falloff_from_vertex_falloff(
        ss, static_cast<Mesh *>(ob->data), expand_cache);
    sculpt_expand_update_max_face_falloff_factor(ss, expand_cache);
  }
}

/**
 * Adds to the snapping Face Set `gset` all Face Sets which contain all enabled verts for the
 * current #ExpandCache state. This improves the usability of snapping, as already enabled elements
 * won't switch their state when toggling snapping with the modal key-map.
 */
static void sculpt_expand_snap_initialize_from_enabled(SculptSession *ss,
                                                       ExpandCache *expand_cache)
{
  if (BKE_pbvh_type(ss->pbvh) != PBVH_FACES) {
    return;
  }

  /* Make sure this code runs with snapping and invert disabled. This simplifies the code and
   * prevents using this function with snapping already enabled. */
  const bool prev_snap_state = expand_cache->snap;
  const bool prev_invert_state = expand_cache->invert;
  expand_cache->snap = false;
  expand_cache->invert = false;

  BLI_bitmap *enabled_verts = sculpt_expand_bitmap_from_enabled(ss, expand_cache);

  const int totface = ss->totfaces;
  for (int i = 0; i < totface; i++) {
    const int face_set = expand_cache->original_face_sets[i];
    BLI_gset_add(expand_cache->snap_enabled_face_sets, POINTER_FROM_INT(face_set));
  }

  for (const int i : ss->faces.index_range()) {
    bool any_disabled = false;
    for (const int vert : ss->corner_verts.slice(ss->faces[i])) {
      if (!BLI_BITMAP_TEST(enabled_verts, vert)) {
        any_disabled = true;
        break;
      }
    }
    if (any_disabled) {
      const int face_set = expand_cache->original_face_sets[i];
      BLI_gset_remove(expand_cache->snap_enabled_face_sets, POINTER_FROM_INT(face_set), nullptr);
    }
  }

  MEM_freeN(enabled_verts);
  expand_cache->snap = prev_snap_state;
  expand_cache->invert = prev_invert_state;
}

/**
 * Functions to free a #ExpandCache.
 */
static void sculpt_expand_cache_data_free(ExpandCache *expand_cache)
{
  if (expand_cache->snap_enabled_face_sets) {
    BLI_gset_free(expand_cache->snap_enabled_face_sets, nullptr);
  }
  MEM_SAFE_FREE(expand_cache->vert_falloff);
  MEM_SAFE_FREE(expand_cache->face_falloff);
  MEM_SAFE_FREE(expand_cache->original_mask);
  MEM_SAFE_FREE(expand_cache->original_face_sets);
  MEM_SAFE_FREE(expand_cache->initial_face_sets);
  MEM_SAFE_FREE(expand_cache->original_colors);
  MEM_delete<ExpandCache>(expand_cache);
}

static void sculpt_expand_cache_free(SculptSession *ss)
{
  sculpt_expand_cache_data_free(ss->expand_cache);
  /* Needs to be set to nullptr as the paint cursor relies on checking this pointer detecting if an
   * expand operation is running. */
  ss->expand_cache = nullptr;
}

/**
 * Functions to restore the original state from the #ExpandCache when canceling the operator.
 */
static void sculpt_expand_restore_face_set_data(SculptSession *ss, ExpandCache *expand_cache)
{
  Vector<PBVHNode *> nodes = blender::bke::pbvh::search_gather(ss->pbvh, nullptr, nullptr);
  for (PBVHNode *node : nodes) {
    BKE_pbvh_node_mark_redraw(node);
  }

  for (int i = 0; i < ss->totfaces; i++) {
    PBVHFaceRef f = BKE_pbvh_index_to_face(ss->pbvh, i);

    SCULPT_face_set_set(ss, f, expand_cache->original_face_sets[i]);
  }
}

static void sculpt_expand_restore_color_data(SculptSession *ss, ExpandCache *expand_cache)
{
  Vector<PBVHNode *> nodes = blender::bke::pbvh::search_gather(ss->pbvh, nullptr, nullptr);

  for (PBVHNode *node : nodes) {
    PBVHVertexIter vd;
    BKE_pbvh_vertex_iter_begin (ss->pbvh, node, vd, PBVH_ITER_UNIQUE) {
      SCULPT_vertex_color_set(ss, vd.vertex, expand_cache->original_colors[vd.index]);
    }
    BKE_pbvh_vertex_iter_end;
    BKE_pbvh_node_mark_redraw(node);
  }
}

static void sculpt_expand_restore_mask_data(SculptSession *ss, ExpandCache *expand_cache)
{
  Vector<PBVHNode *> nodes = blender::bke::pbvh::search_gather(ss->pbvh, nullptr, nullptr);
  for (PBVHNode *node : nodes) {
    PBVHVertexIter vd;
    BKE_pbvh_vertex_iter_begin (ss->pbvh, node, vd, PBVH_ITER_UNIQUE) {
      *vd.mask = expand_cache->original_mask[vd.index];
    }
    BKE_pbvh_vertex_iter_end;
    BKE_pbvh_node_mark_redraw(node);
  }
}

/* Main function to restore the original state of the data to how it was before starting the expand
 * operation. */
static void sculpt_expand_restore_original_state(bContext *C,
                                                 Object *ob,
                                                 ExpandCache *expand_cache)
{

  SculptSession *ss = ob->sculpt;
  switch (expand_cache->target) {
    case SCULPT_EXPAND_TARGET_MASK:
      sculpt_expand_restore_mask_data(ss, expand_cache);
      SCULPT_flush_update_step(C, SCULPT_UPDATE_MASK);
      SCULPT_flush_update_done(C, ob, SCULPT_UPDATE_MASK);
      SCULPT_tag_update_overlays(C);
      break;
    case SCULPT_EXPAND_TARGET_FACE_SETS:
      sculpt_expand_restore_face_set_data(ss, expand_cache);
      SCULPT_flush_update_step(C, SCULPT_UPDATE_MASK);
      SCULPT_flush_update_done(C, ob, SCULPT_UPDATE_MASK);
      SCULPT_tag_update_overlays(C);
      break;
    case SCULPT_EXPAND_TARGET_COLORS:
      sculpt_expand_restore_color_data(ss, expand_cache);
      SCULPT_flush_update_step(C, SCULPT_UPDATE_COLOR);
      SCULPT_flush_update_done(C, ob, SCULPT_UPDATE_COLOR);
      break;
  }
}

/**
 * Cancel operator callback.
 */
static void sculpt_expand_cancel(bContext *C, wmOperator * /*op*/)
{
  Object *ob = CTX_data_active_object(C);
  SculptSession *ss = ob->sculpt;

  sculpt_expand_restore_original_state(C, ob, ss->expand_cache);

  SCULPT_undo_push_end(ob);
  sculpt_expand_cache_free(ss);
}

/* Functions to update the sculpt mesh data. */

/**
 * Callback to update mask data per PBVH node.
 */
static void sculpt_expand_mask_update_task_cb(void *__restrict userdata,
                                              const int i,
                                              const TaskParallelTLS *__restrict /*tls*/)
{
  SculptThreadedTaskData *data = static_cast<SculptThreadedTaskData *>(userdata);
  SculptSession *ss = data->ob->sculpt;
  PBVHNode *node = data->nodes[i];
  ExpandCache *expand_cache = ss->expand_cache;

  bool any_changed = false;

  PBVHVertexIter vd;
  BKE_pbvh_vertex_iter_begin (ss->pbvh, node, vd, PBVH_ITER_ALL) {
    const float initial_mask = *vd.mask;
    const bool enabled = sculpt_expand_state_get(ss, expand_cache, vd.vertex);

    if (expand_cache->check_islands &&
        !sculpt_expand_is_vert_in_active_component(ss, expand_cache, vd.vertex))
    {
      continue;
    }

    float new_mask;

    if (enabled) {
      new_mask = sculpt_expand_gradient_value_get(ss, expand_cache, vd.vertex);
    }
    else {
      new_mask = 0.0f;
    }

    if (expand_cache->preserve) {
      if (expand_cache->invert) {
        new_mask = min_ff(new_mask, expand_cache->original_mask[vd.index]);
      }
      else {
        new_mask = max_ff(new_mask, expand_cache->original_mask[vd.index]);
      }
    }

    if (new_mask == initial_mask) {
      continue;
    }

    *vd.mask = clamp_f(new_mask, 0.0f, 1.0f);
    any_changed = true;
  }
  BKE_pbvh_vertex_iter_end;
  if (any_changed) {
    BKE_pbvh_node_mark_update_mask(node);
  }
}

/**
 * Update Face Set data. Not multi-threaded per node as nodes don't contain face arrays.
 */
static void sculpt_expand_face_sets_update(SculptSession *ss, ExpandCache *expand_cache)
{
  const int totface = ss->totfaces;

  for (int f_i = 0; f_i < totface; f_i++) {
    PBVHFaceRef f = BKE_pbvh_index_to_face(ss->pbvh, f_i);
    int fset = SCULPT_face_set_get(ss, f);

    const bool enabled = sculpt_expand_face_state_get(ss, expand_cache, f);
    if (!enabled) {
      continue;
    }
    if (expand_cache->preserve) {
      SCULPT_face_set_set(ss, f, fset + expand_cache->next_face_set);
    }
    else {
      SCULPT_face_set_set(ss, f, expand_cache->next_face_set);
    }
  }

  for (PBVHNode *node : ss->expand_cache->nodes) {
    BKE_pbvh_node_mark_redraw(node);
  }
}

/**
 * Callback to update vertex colors per PBVH node.
 */
static void sculpt_expand_colors_update_task_cb(void *__restrict userdata,
                                                const int i,
                                                const TaskParallelTLS *__restrict /*tls*/)
{
  SculptThreadedTaskData *data = static_cast<SculptThreadedTaskData *>(userdata);
  SculptSession *ss = data->ob->sculpt;
  PBVHNode *node = data->nodes[i];
  ExpandCache *expand_cache = ss->expand_cache;

  bool any_changed = false;

  PBVHVertexIter vd;
  BKE_pbvh_vertex_iter_begin (ss->pbvh, node, vd, PBVH_ITER_ALL) {
    float initial_color[4];
    SCULPT_vertex_color_get(ss, vd.vertex, initial_color);

    const bool enabled = sculpt_expand_state_get(ss, expand_cache, vd.vertex);
    float fade;

    if (enabled) {
      fade = sculpt_expand_gradient_value_get(ss, expand_cache, vd.vertex);
    }
    else {
      fade = 0.0f;
    }

    fade *= 1.0f - *vd.mask;
    fade = clamp_f(fade, 0.0f, 1.0f);

    float final_color[4];
    float final_fill_color[4];
    mul_v4_v4fl(final_fill_color, expand_cache->fill_color, fade);
    IMB_blend_color_float(final_color,
                          expand_cache->original_colors[vd.index],
                          final_fill_color,
                          IMB_BlendMode(expand_cache->blend_mode));

    if (equals_v4v4(initial_color, final_color)) {
      continue;
    }

    SCULPT_vertex_color_set(ss, vd.vertex, final_color);

    any_changed = true;
  }
  BKE_pbvh_vertex_iter_end;
  if (any_changed) {
    BKE_pbvh_node_mark_update_color(node);
  }
}

static void sculpt_expand_flush_updates(bContext *C)
{
  Object *ob = CTX_data_active_object(C);
  SculptSession *ss = ob->sculpt;
  switch (ss->expand_cache->target) {
    case SCULPT_EXPAND_TARGET_MASK:
      SCULPT_flush_update_step(C, SCULPT_UPDATE_MASK);
      break;
    case SCULPT_EXPAND_TARGET_FACE_SETS:
      SCULPT_flush_update_step(C, SCULPT_UPDATE_MASK);
      break;
    case SCULPT_EXPAND_TARGET_COLORS:
      SCULPT_flush_update_step(C, SCULPT_UPDATE_COLOR);
      break;
    default:
      break;
  }
}

/* Store the original mesh data state in the expand cache. */
static void sculpt_expand_original_state_store(Object *ob, ExpandCache *expand_cache)
{
  SculptSession *ss = ob->sculpt;
  const int totvert = SCULPT_vertex_count_get(ss);
  const int totface = ss->totfaces;

  SCULPT_vertex_random_access_ensure(ss);

  /* Face Sets are always stored as they are needed for snapping. */
  expand_cache->initial_face_sets = static_cast<int *>(
      MEM_malloc_arrayN(totface, sizeof(int), "initial face set"));
  expand_cache->original_face_sets = static_cast<int *>(
      MEM_malloc_arrayN(totface, sizeof(int), "original face set"));
  if (ss->face_sets) {
    for (int i = 0; i < totface; i++) {
      const PBVHFaceRef fref = BKE_pbvh_index_to_face(ss->pbvh, i);
      const int fset = SCULPT_face_set_get(ss, fref);

      expand_cache->initial_face_sets[i] = fset;
      expand_cache->original_face_sets[i] = fset;
    }
  }
  else {
    memset(expand_cache->initial_face_sets, SCULPT_FACE_SET_NONE, sizeof(int) * totface);
    memset(expand_cache->original_face_sets, SCULPT_FACE_SET_NONE, sizeof(int) * totface);
  }

  if (expand_cache->target == SCULPT_EXPAND_TARGET_MASK) {
    expand_cache->original_mask = static_cast<float *>(
        MEM_malloc_arrayN(totvert, sizeof(float), "initial mask"));
    for (int i = 0; i < totvert; i++) {
      expand_cache->original_mask[i] = SCULPT_vertex_mask_get(
          ss, BKE_pbvh_index_to_vertex(ss->pbvh, i));
    }
  }

  if (expand_cache->target == SCULPT_EXPAND_TARGET_COLORS) {
    expand_cache->original_colors = static_cast<float(*)[4]>(
        MEM_malloc_arrayN(totvert, sizeof(float[4]), "initial colors"));
    for (int i = 0; i < totvert; i++) {
      PBVHVertRef vertex = BKE_pbvh_index_to_vertex(ss->pbvh, i);

      SCULPT_vertex_color_get(ss, vertex, expand_cache->original_colors[i]);
    }
  }
}

/**
 * Restore the state of the Face Sets before a new update.
 */
static void sculpt_expand_face_sets_restore(SculptSession *ss, ExpandCache *expand_cache)
{
  const int totfaces = ss->totfaces;

  for (int i = 0; i < totfaces; i++) {
    PBVHFaceRef fref = BKE_pbvh_index_to_face(ss->pbvh, i);

    if (expand_cache->original_face_sets[i] <= 0) {
      /* Do not modify hidden Face Sets, even when restoring the IDs state. */
      continue;
    }
    if (!sculpt_expand_is_face_in_active_component(ss, expand_cache, fref)) {
      continue;
    }

    SCULPT_face_set_set(ss, fref, expand_cache->initial_face_sets[i]);
  }
}

static void sculpt_expand_update_for_vertex(bContext *C, Object *ob, const PBVHVertRef vertex)
{
  SculptSession *ss = ob->sculpt;
  const int vertex_i = BKE_pbvh_vertex_to_index(ss->pbvh, vertex);

  Sculpt *sd = CTX_data_tool_settings(C)->sculpt;
  ExpandCache *expand_cache = ss->expand_cache;

  /* Update the active factor in the cache. */
  if (vertex.i == SCULPT_EXPAND_VERTEX_NONE) {
    /* This means that the cursor is not over the mesh, so a valid active falloff can't be
     * determined. In this situations, don't evaluate enabled states and default all verts in
     * connected components to enabled. */
    expand_cache->active_falloff = expand_cache->max_vert_falloff;
    expand_cache->all_enabled = true;
  }
  else {
    expand_cache->active_falloff = expand_cache->vert_falloff[vertex_i];
    expand_cache->all_enabled = false;
  }

  if (expand_cache->target == SCULPT_EXPAND_TARGET_FACE_SETS) {
    /* Face sets needs to be restored their initial state on each iteration as the overwrite
     * existing data. */
    sculpt_expand_face_sets_restore(ss, expand_cache);
  }

  /* Update the mesh sculpt data. */
  SculptThreadedTaskData data{};
  data.sd = sd;
  data.ob = ob;
  data.nodes = expand_cache->nodes;

  TaskParallelSettings settings;
  BKE_pbvh_parallel_range_settings(&settings, true, expand_cache->nodes.size());

  switch (expand_cache->target) {
    case SCULPT_EXPAND_TARGET_MASK:
      BLI_task_parallel_range(
          0, expand_cache->nodes.size(), &data, sculpt_expand_mask_update_task_cb, &settings);
      break;
    case SCULPT_EXPAND_TARGET_FACE_SETS:
      sculpt_expand_face_sets_update(ss, expand_cache);
      break;
    case SCULPT_EXPAND_TARGET_COLORS:
      BLI_task_parallel_range(
          0, expand_cache->nodes.size(), &data, sculpt_expand_colors_update_task_cb, &settings);
      break;
  }

  sculpt_expand_flush_updates(C);
}

/**
 * Updates the #SculptSession cursor data and gets the active vertex
 * if the cursor is over the mesh.
 */
static PBVHVertRef sculpt_expand_target_vertex_update_and_get(bContext *C,
                                                              Object *ob,
                                                              const float mval[2])
{
  SculptSession *ss = ob->sculpt;
  SculptCursorGeometryInfo sgi;
  if (SCULPT_cursor_geometry_info_update(C, &sgi, mval, false, false)) {
    return SCULPT_active_vertex_get(ss);
  }

  PBVHVertRef ret = {SCULPT_EXPAND_VERTEX_NONE};
  return ret;
}

/**
 * Moves the sculpt pivot to the average point of the boundary enabled verts of the current
 * expand state. Take symmetry and active components into account.
 */
static void sculpt_expand_reposition_pivot(bContext *C, Object *ob, ExpandCache *expand_cache)
{
  SculptSession *ss = ob->sculpt;
  const char symm = SCULPT_mesh_symmetry_xyz_get(ob);
  const int totvert = SCULPT_vertex_count_get(ss);

  const bool initial_invert_state = expand_cache->invert;
  expand_cache->invert = false;
  BLI_bitmap *enabled_verts = sculpt_expand_bitmap_from_enabled(ss, expand_cache);

  /* For boundary topology, position the pivot using only the boundary of the enabled verts,
   * without taking mesh boundary into account. This allows to create deformations like bending the
   * mesh from the boundary of the mask that was just created. */
  const bool use_mesh_boundary = expand_cache->falloff_type !=
                                 SCULPT_EXPAND_FALLOFF_BOUNDARY_TOPOLOGY;

  BLI_bitmap *boundary_verts = sculpt_expand_boundary_from_enabled(
      ss, enabled_verts, use_mesh_boundary);

  /* Ignore invert state, as this is the expected behavior in most cases and mask are created in
   * inverted state by default. */
  expand_cache->invert = initial_invert_state;

  int total = 0;
  float avg[3] = {0.0f};

  const float *expand_init_co = SCULPT_vertex_co_get(ss, expand_cache->initial_active_vertex);

  for (int i = 0; i < totvert; i++) {
    if (!BLI_BITMAP_TEST(boundary_verts, i)) {
      continue;
    }

    PBVHVertRef vertex = BKE_pbvh_index_to_vertex(ss->pbvh, i);

    if (!sculpt_expand_is_vert_in_active_component(ss, expand_cache, vertex)) {
      continue;
    }

    const float *vertex_co = SCULPT_vertex_co_get(ss, vertex);

    if (!SCULPT_check_vertex_pivot_symmetry(vertex_co, expand_init_co, symm)) {
      continue;
    }

    add_v3_v3(avg, vertex_co);
    total++;
  }

  MEM_freeN(enabled_verts);
  MEM_freeN(boundary_verts);

  if (total > 0) {
    mul_v3_v3fl(ss->pivot_pos, avg, 1.0f / total);
  }

  WM_event_add_notifier(C, NC_GEOM | ND_SELECT, ob->data);
}

static void sculpt_expand_finish(bContext *C)
{
  Object *ob = CTX_data_active_object(C);
  SculptSession *ss = ob->sculpt;
  SCULPT_undo_push_end(ob);

  /* Tag all nodes to redraw to avoid artifacts after the fast partial updates. */
  Vector<PBVHNode *> nodes = blender::bke::pbvh::search_gather(ss->pbvh, nullptr, nullptr);
  for (PBVHNode *node : nodes) {
    BKE_pbvh_node_mark_update_mask(node);
  }

  switch (ss->expand_cache->target) {
    case SCULPT_EXPAND_TARGET_MASK:
      SCULPT_flush_update_done(C, ob, SCULPT_UPDATE_MASK);
      break;
    case SCULPT_EXPAND_TARGET_FACE_SETS:
      SCULPT_flush_update_done(C, ob, SCULPT_UPDATE_MASK);
      break;
    case SCULPT_EXPAND_TARGET_COLORS:
      SCULPT_flush_update_done(C, ob, SCULPT_UPDATE_COLOR);
      break;
  }

  sculpt_expand_cache_free(ss);
  ED_workspace_status_text(C, nullptr);
}

/**
 * Finds and stores in the #ExpandCache the sculpt connected component index for each symmetry pass
 * needed for expand.
 */
static void sculpt_expand_find_active_connected_components_from_vert(
    Object *ob, ExpandCache *expand_cache, const PBVHVertRef initial_vertex)
{
  SculptSession *ss = ob->sculpt;
  for (int i = 0; i < EXPAND_SYMM_AREAS; i++) {
    expand_cache->active_connected_islands[i] = EXPAND_ACTIVE_COMPONENT_NONE;
  }

  const char symm = SCULPT_mesh_symmetry_xyz_get(ob);
  for (char symm_it = 0; symm_it <= symm; symm_it++) {
    if (!SCULPT_is_symmetry_iteration_valid(symm_it, symm)) {
      continue;
    }

    const PBVHVertRef symm_vertex = sculpt_expand_get_vertex_index_for_symmetry_pass(
        ob, symm_it, initial_vertex);

    expand_cache->active_connected_islands[int(symm_it)] = SCULPT_vertex_island_get(ss,
                                                                                    symm_vertex);
  }
}

/**
 * Stores the active vertex, Face Set and mouse coordinates in the #ExpandCache based on the
 * current cursor position.
 */
static void sculpt_expand_set_initial_components_for_mouse(bContext *C,
                                                           Object *ob,
                                                           ExpandCache *expand_cache,
                                                           const float mval[2])
{
  SculptSession *ss = ob->sculpt;

  PBVHVertRef initial_vertex = sculpt_expand_target_vertex_update_and_get(C, ob, mval);

  if (initial_vertex.i == SCULPT_EXPAND_VERTEX_NONE) {
    /* Cursor not over the mesh, for creating valid initial falloffs, fallback to the last active
     * vertex in the sculpt session. */
    initial_vertex = SCULPT_active_vertex_get(ss);
  }

  int initial_vertex_i = BKE_pbvh_vertex_to_index(ss->pbvh, initial_vertex);

  copy_v2_v2(ss->expand_cache->initial_mouse, mval);
  expand_cache->initial_active_vertex = initial_vertex;
  expand_cache->initial_active_face_set = SCULPT_active_face_set_get(ss);

  if (expand_cache->next_face_set == SCULPT_FACE_SET_NONE) {
    /* Only set the next face set once, otherwise this ID will constantly update to a new one each
     * time this function is called for using a new initial vertex from a different cursor
     * position. */
    if (expand_cache->modify_active_face_set) {
      expand_cache->next_face_set = SCULPT_active_face_set_get(ss);
    }
    else {
      expand_cache->next_face_set = ED_sculpt_face_sets_find_next_available_id(
          static_cast<Mesh *>(ob->data));
    }
  }

  /* The new mouse position can be over a different connected component, so this needs to be
   * updated. */
  sculpt_expand_find_active_connected_components_from_vert(ob, expand_cache, initial_vertex);
}

/**
 * Displaces the initial mouse coordinates using the new mouse position to get a new active vertex.
 * After that, initializes a new falloff of the same type with the new active vertex.
 */
static void sculpt_expand_move_propagation_origin(bContext *C,
                                                  Object *ob,
                                                  const wmEvent *event,
                                                  ExpandCache *expand_cache)
{
  Sculpt *sd = CTX_data_tool_settings(C)->sculpt;

  const float mval_fl[2] = {float(event->mval[0]), float(event->mval[1])};
  float move_disp[2];
  sub_v2_v2v2(move_disp, mval_fl, expand_cache->initial_mouse_move);

  float new_mval[2];
  add_v2_v2v2(new_mval, move_disp, expand_cache->original_mouse_move);

  sculpt_expand_set_initial_components_for_mouse(C, ob, expand_cache, new_mval);
  sculpt_expand_falloff_factors_from_vertex_and_symm_create(
      expand_cache,
      sd,
      ob,
      expand_cache->initial_active_vertex,
      expand_cache->move_preview_falloff_type);
}

/**
 * Ensures that the #SculptSession contains the required data needed for Expand.
 */
static void sculpt_expand_ensure_sculptsession_data(Object *ob)
{
  SculptSession *ss = ob->sculpt;
  SCULPT_topology_islands_ensure(ob);
  SCULPT_vertex_random_access_ensure(ss);
  SCULPT_boundary_info_ensure(ob);
  if (!ss->tex_pool) {
    ss->tex_pool = BKE_image_pool_new();
  }
}

/**
 * Returns the active Face Sets ID from the enabled face or grid in the #SculptSession.
 */
static int sculpt_expand_active_face_set_id_get(SculptSession *ss, ExpandCache *expand_cache)
{
  switch (BKE_pbvh_type(ss->pbvh)) {
    case PBVH_BMESH:
    case PBVH_FACES:
      return expand_cache->original_face_sets[BKE_pbvh_face_to_index(ss->pbvh, ss->active_face)];
    case PBVH_GRIDS: {
      const int face_index = BKE_subdiv_ccg_grid_to_face_index(ss->subdiv_ccg,
                                                               ss->active_grid_index);
      return expand_cache->original_face_sets[face_index];
    }
  }
  return SCULPT_FACE_SET_NONE;
}

static int sculpt_expand_modal(bContext *C, wmOperator *op, const wmEvent *event)
{
  Object *ob = CTX_data_active_object(C);
  SculptSession *ss = ob->sculpt;
  Sculpt *sd = CTX_data_tool_settings(C)->sculpt;

  /* Skips INBETWEEN_MOUSEMOVE events and other events that may cause unnecessary updates. */
  if (!ELEM(event->type, MOUSEMOVE, EVT_MODAL_MAP)) {
    return OPERATOR_RUNNING_MODAL;
  }

  /* Update SculptSession data. */
  Depsgraph *depsgraph = CTX_data_depsgraph_pointer(C);
  BKE_sculpt_update_object_for_edit(depsgraph, ob, true, true, false);
  sculpt_expand_ensure_sculptsession_data(ob);

  /* Update and get the active vertex (and face) from the cursor. */
  const float mval_fl[2] = {float(event->mval[0]), float(event->mval[1])};
  const PBVHVertRef target_expand_vertex = sculpt_expand_target_vertex_update_and_get(
      C, ob, mval_fl);

  /* Handle the modal keymap state changes. */
  ExpandCache *expand_cache = ss->expand_cache;
  if (event->type == EVT_MODAL_MAP) {
    switch (event->val) {
      case SCULPT_EXPAND_MODAL_CANCEL: {
        sculpt_expand_cancel(C, op);
        return OPERATOR_FINISHED;
      }
      case SCULPT_EXPAND_MODAL_INVERT: {
        expand_cache->invert = !expand_cache->invert;
        break;
      }
      case SCULPT_EXPAND_MODAL_PRESERVE_TOGGLE: {
        expand_cache->preserve = !expand_cache->preserve;
        break;
      }
      case SCULPT_EXPAND_MODAL_GRADIENT_TOGGLE: {
        expand_cache->falloff_gradient = !expand_cache->falloff_gradient;
        break;
      }
      case SCULPT_EXPAND_MODAL_BRUSH_GRADIENT_TOGGLE: {
        expand_cache->brush_gradient = !expand_cache->brush_gradient;
        if (expand_cache->brush_gradient) {
          expand_cache->falloff_gradient = true;
        }
        break;
      }
      case SCULPT_EXPAND_MODAL_SNAP_ENABLE: {
        expand_cache->snap = true;
        if (!expand_cache->snap_enabled_face_sets) {
          expand_cache->snap_enabled_face_sets = BLI_gset_int_new("snap face sets");
        }
        sculpt_expand_snap_initialize_from_enabled(ss, expand_cache);
      } break;
      case SCULPT_EXPAND_MODAL_SNAP_DISABLE: {
        expand_cache->snap = false;
        if (expand_cache->snap_enabled_face_sets) {
          BLI_gset_free(expand_cache->snap_enabled_face_sets, NULL);
          expand_cache->snap_enabled_face_sets = NULL;
        }
      } break;
      case SCULPT_EXPAND_MODAL_MOVE_TOGGLE: {
        if (expand_cache->move) {
          expand_cache->move = false;
          sculpt_expand_falloff_factors_from_vertex_and_symm_create(
              expand_cache,
              sd,
              ob,
              expand_cache->initial_active_vertex,
              expand_cache->move_original_falloff_type);
          break;
        }
        expand_cache->move = true;
        expand_cache->move_original_falloff_type = expand_cache->falloff_type;
        copy_v2_v2(expand_cache->initial_mouse_move, mval_fl);
        copy_v2_v2(expand_cache->original_mouse_move, expand_cache->initial_mouse);
        if (expand_cache->falloff_type == SCULPT_EXPAND_FALLOFF_GEODESIC &&
            SCULPT_vertex_count_get(ss) > expand_cache->max_geodesic_move_preview)
        {
          /* Set to spherical falloff for preview in high poly meshes as it is the fastest one.
           * In most cases it should match closely the preview from geodesic. */
          expand_cache->move_preview_falloff_type = SCULPT_EXPAND_FALLOFF_SPHERICAL;
        }
        else {
          expand_cache->move_preview_falloff_type = expand_cache->falloff_type;
        }
        break;
      }
      case SCULPT_EXPAND_MODAL_RECURSION_STEP_GEODESIC: {
        sculpt_expand_resursion_step_add(ob, expand_cache, SCULPT_EXPAND_RECURSION_GEODESICS);
        break;
      }
      case SCULPT_EXPAND_MODAL_RECURSION_STEP_TOPOLOGY: {
        sculpt_expand_resursion_step_add(ob, expand_cache, SCULPT_EXPAND_RECURSION_TOPOLOGY);
        break;
      }
      case SCULPT_EXPAND_MODAL_CONFIRM: {
        sculpt_expand_update_for_vertex(C, ob, target_expand_vertex);

        if (expand_cache->reposition_pivot) {
          sculpt_expand_reposition_pivot(C, ob, expand_cache);
        }

        sculpt_expand_finish(C);
        return OPERATOR_FINISHED;
      }
      case SCULPT_EXPAND_MODAL_FALLOFF_GEODESIC: {
        sculpt_expand_check_topology_islands(ob, SCULPT_EXPAND_FALLOFF_GEODESIC);

        sculpt_expand_falloff_factors_from_vertex_and_symm_create(
            expand_cache,
            sd,
            ob,
            expand_cache->initial_active_vertex,
            SCULPT_EXPAND_FALLOFF_GEODESIC);
        break;
      }
      case SCULPT_EXPAND_MODAL_FALLOFF_TOPOLOGY: {
        sculpt_expand_check_topology_islands(ob, SCULPT_EXPAND_FALLOFF_TOPOLOGY);

        sculpt_expand_falloff_factors_from_vertex_and_symm_create(
            expand_cache,
            sd,
            ob,
            expand_cache->initial_active_vertex,
            SCULPT_EXPAND_FALLOFF_TOPOLOGY);
        break;
      }
      case SCULPT_EXPAND_MODAL_FALLOFF_TOPOLOGY_DIAGONALS: {
        sculpt_expand_check_topology_islands(ob, SCULPT_EXPAND_FALLOFF_TOPOLOGY_DIAGONALS);

        sculpt_expand_falloff_factors_from_vertex_and_symm_create(
            expand_cache,
            sd,
            ob,
            expand_cache->initial_active_vertex,
            SCULPT_EXPAND_FALLOFF_TOPOLOGY_DIAGONALS);
        break;
      }
      case SCULPT_EXPAND_MODAL_FALLOFF_SPHERICAL: {
        expand_cache->check_islands = false;
        sculpt_expand_falloff_factors_from_vertex_and_symm_create(
            expand_cache,
            sd,
            ob,
            expand_cache->initial_active_vertex,
            SCULPT_EXPAND_FALLOFF_SPHERICAL);
        break;
      }
      case SCULPT_EXPAND_MODAL_LOOP_COUNT_INCREASE: {
        expand_cache->loop_count += 1;
        break;
      }
      case SCULPT_EXPAND_MODAL_LOOP_COUNT_DECREASE: {
        expand_cache->loop_count -= 1;
        expand_cache->loop_count = max_ii(expand_cache->loop_count, 1);
        break;
      }
      case SCULPT_EXPAND_MODAL_TEXTURE_DISTORTION_INCREASE: {
        if (expand_cache->texture_distortion_strength == 0.0f) {
          const MTex *mask_tex = BKE_brush_mask_texture_get(expand_cache->brush, OB_MODE_SCULPT);
          if (mask_tex->tex == nullptr) {
            BKE_report(op->reports,
                       RPT_WARNING,
                       "Active brush does not contain any texture to distort the expand boundary");
            break;
          }
          if (mask_tex->brush_map_mode != MTEX_MAP_MODE_3D) {
            BKE_report(op->reports,
                       RPT_WARNING,
                       "Texture mapping not set to 3D, results may be unpredictable");
          }
        }
        expand_cache->texture_distortion_strength += SCULPT_EXPAND_TEXTURE_DISTORTION_STEP;
        break;
      }
      case SCULPT_EXPAND_MODAL_TEXTURE_DISTORTION_DECREASE: {
        expand_cache->texture_distortion_strength -= SCULPT_EXPAND_TEXTURE_DISTORTION_STEP;
        expand_cache->texture_distortion_strength = max_ff(
            expand_cache->texture_distortion_strength, 0.0f);
        break;
      }
    }
  }

  /* Handle expand origin movement if enabled. */
  if (expand_cache->move) {
    sculpt_expand_move_propagation_origin(C, ob, event, expand_cache);
  }

  /* Add new Face Sets IDs to the snapping gset if enabled. */
  if (expand_cache->snap) {
    const int active_face_set_id = sculpt_expand_active_face_set_id_get(ss, expand_cache);
    /* The key may exist, in that case this does nothing. */
    BLI_gset_add(expand_cache->snap_enabled_face_sets, POINTER_FROM_INT(active_face_set_id));
  }

  /* Update the sculpt data with the current state of the #ExpandCache. */
  sculpt_expand_update_for_vertex(C, ob, target_expand_vertex);

  return OPERATOR_RUNNING_MODAL;
}

/**
 * Deletes the `delete_id` Face Set ID from the mesh Face Sets
 * and stores the result in `r_face_set`.
 * The faces that were using the `delete_id` Face Set are filled
 * using the content from their neighbors.
 */
static void sculpt_expand_delete_face_set_id_bmesh(int *r_face_sets,
                                                   SculptSession *ss,
                                                   ExpandCache *expand_cache,
                                                   const int delete_id)
{
  BMIter iter;
  BMFace *f;
  int i = 0;
  const int totface = ss->totpoly;

  /* Check that all the face sets IDs in the mesh are not equal to `delete_id`
   * before attempting to delete it. */
  bool all_same_id = true;

  BM_ITER_MESH (f, &iter, ss->bm, BM_FACES_OF_MESH) {
    PBVHFaceRef fref = {(intptr_t)f};
    i++;

    if (!sculpt_expand_is_face_in_active_component(ss, expand_cache, fref)) {
      continue;
    }

    if (r_face_sets[i] != delete_id) {
      all_same_id = false;
      break;
    }
  }

  if (all_same_id) {
    return;
  }

  BLI_LINKSTACK_DECLARE(queue, BMFace *);
  BLI_LINKSTACK_DECLARE(queue_next, BMFace *);

  BLI_LINKSTACK_INIT(queue);
  BLI_LINKSTACK_INIT(queue_next);

  for (int i = 0; i < totface; i++) {
    PBVHFaceRef fref = BKE_pbvh_index_to_face(ss->pbvh, i);

    if (r_face_sets[i] == delete_id) {
      BLI_LINKSTACK_PUSH(queue, (BMFace *)(fref.i));
    }
  }

  while (BLI_LINKSTACK_SIZE(queue)) {
    bool any_updated = false;

    while (BLI_LINKSTACK_SIZE(queue)) {
      const PBVHFaceRef f = {(intptr_t)(BLI_LINKSTACK_POP(queue))};
      BMFace *bf = (BMFace *)f.i;
      const int f_index = BM_elem_index_get(bf);

      int other_id = delete_id;
      BMLoop *l = bf->l_first;
      do {
        BMLoop *l2 = l->radial_next;
        do {
          const int neighbor_face_index = BM_elem_index_get(l2->f);

          if (expand_cache->original_face_sets[neighbor_face_index] <= 0) {
            /* Skip picking IDs from hidden Face Sets. */
            continue;
          }

          if (r_face_sets[neighbor_face_index] != delete_id) {
            other_id = r_face_sets[neighbor_face_index];
          }

          l2 = l2->radial_next;
        } while (l2 != l);

        l = l->next;
      } while (l != bf->l_first);

      if (other_id != delete_id) {
        any_updated = true;
        r_face_sets[f_index] = other_id;
      }
      else {
        BLI_LINKSTACK_PUSH(queue_next, bf);
      }
    }

    if (!any_updated) {
      /* No Face Sets where updated in this iteration, which means that no more content to keep
       * filling the polys of the deleted Face Set was found. Break to avoid entering an infinite
       * loop trying to search for those polys again. */
      break;
    }

    BLI_LINKSTACK_SWAP(queue, queue_next);
  }

  BLI_LINKSTACK_FREE(queue);
  BLI_LINKSTACK_FREE(queue_next);

  /* Ensure that the visibility state of the modified Face Sets is the same as the original ones.
   */
  for (int i = 0; i < totface; i++) {
    if (expand_cache->original_face_sets[i] >= 0) {
      r_face_sets[i] = abs(r_face_sets[i]);
    }
    else {
      r_face_sets[i] = -abs(r_face_sets[i]);
    }
  }
}

/**
 * Deletes the `delete_id` Face Set ID from the mesh Face Sets
 * and stores the result in `r_face_set`.
 * The faces that were using the `delete_id` Face Set are filled
 * using the content from their neighbors.
 */
static void sculpt_expand_delete_face_set_id(int *r_face_sets,
                                             SculptSession *ss,
                                             ExpandCache *expand_cache,
                                             Mesh *mesh,
                                             const int delete_id)
{
  if (ss->bm) {
    sculpt_expand_delete_face_set_id_bmesh(r_face_sets, ss, expand_cache, delete_id);
    return;
  }

  const int totface = ss->totfaces;
  const blender::GroupedSpan<int> pmap = ss->pmap;
<<<<<<< HEAD
  const blender::OffsetIndices<int> polys = mesh->polys();
=======
  const blender::OffsetIndices faces = mesh->faces();
>>>>>>> dd9a9278
  const blender::Span<int> corner_verts = mesh->corner_verts();

  /* Check that all the face sets IDs in the mesh are not equal to `delete_id`
   * before attempting to delete it. */
  bool all_same_id = true;
  for (int i = 0; i < totface; i++) {
    if (!sculpt_expand_is_face_in_active_component(
            ss, expand_cache, BKE_pbvh_index_to_face(ss->pbvh, i)))
    {
      continue;
    }
    if (r_face_sets[i] != delete_id) {
      all_same_id = false;
      break;
    }
  }
  if (all_same_id) {
    return;
  }

  BLI_LINKSTACK_DECLARE(queue, void *);
  BLI_LINKSTACK_DECLARE(queue_next, void *);

  BLI_LINKSTACK_INIT(queue);
  BLI_LINKSTACK_INIT(queue_next);

  for (int i = 0; i < totface; i++) {
    if (r_face_sets[i] == delete_id) {
      BLI_LINKSTACK_PUSH(queue, POINTER_FROM_INT(i));
    }
  }

  while (BLI_LINKSTACK_SIZE(queue)) {
    bool any_updated = false;
    while (BLI_LINKSTACK_SIZE(queue)) {
      const int f_index = POINTER_AS_INT(BLI_LINKSTACK_POP(queue));
      int other_id = delete_id;
      for (const int vert : corner_verts.slice(faces[f_index])) {
        for (const int neighbor_face_index : pmap[vert]) {
          if (expand_cache->original_face_sets[neighbor_face_index] <= 0) {
            /* Skip picking IDs from hidden Face Sets. */
            continue;
          }
          if (r_face_sets[neighbor_face_index] != delete_id) {
            other_id = r_face_sets[neighbor_face_index];
          }
        }
      }

      if (other_id != delete_id) {
        any_updated = true;
        r_face_sets[f_index] = other_id;
      }
      else {
        BLI_LINKSTACK_PUSH(queue_next, POINTER_FROM_INT(f_index));
      }
    }
    if (!any_updated) {
      /* No Face Sets where updated in this iteration, which means that no more content to keep
       * filling the faces of the deleted Face Set was found. Break to avoid entering an infinite
       * loop trying to search for those faces again. */
      break;
    }

    BLI_LINKSTACK_SWAP(queue, queue_next);
  }

  BLI_LINKSTACK_FREE(queue);
  BLI_LINKSTACK_FREE(queue_next);
}

static void sculpt_expand_cache_initial_config_set(bContext *C,
                                                   wmOperator *op,
                                                   ExpandCache *expand_cache)
{
  /* RNA properties. */
  expand_cache->normal_falloff_blur_steps = RNA_int_get(op->ptr, "normal_falloff_smooth");
  expand_cache->invert = RNA_boolean_get(op->ptr, "invert");
  expand_cache->preserve_flip_inverse = RNA_boolean_get(op->ptr, "use_preserve_flip_inverse");
  expand_cache->preserve = RNA_boolean_get(op->ptr, "use_mask_preserve");
  expand_cache->auto_mask = RNA_boolean_get(op->ptr, "use_auto_mask");
  expand_cache->falloff_gradient = RNA_boolean_get(op->ptr, "use_falloff_gradient");
  expand_cache->target = eSculptExpandTargetType(RNA_enum_get(op->ptr, "target"));
  expand_cache->modify_active_face_set = RNA_boolean_get(op->ptr, "use_modify_active");
  expand_cache->reposition_pivot = RNA_boolean_get(op->ptr, "use_reposition_pivot");
  expand_cache->max_geodesic_move_preview = RNA_int_get(op->ptr, "max_geodesic_move_preview");

  /* These can be exposed in RNA if needed. */
  expand_cache->loop_count = 1;
  expand_cache->brush_gradient = false;

  /* Texture and color data from the active Brush. */
  Object *ob = CTX_data_active_object(C);
  Sculpt *sd = CTX_data_tool_settings(C)->sculpt;
  SculptSession *ss = ob->sculpt;
  expand_cache->brush = BKE_paint_brush(&sd->paint);
  BKE_curvemapping_init(expand_cache->brush->curve);
  copy_v4_fl(expand_cache->fill_color, 1.0f);
  copy_v3_v3(expand_cache->fill_color, BKE_brush_color_get(ss->scene, expand_cache->brush));
  IMB_colormanagement_srgb_to_scene_linear_v3(expand_cache->fill_color, expand_cache->fill_color);

  expand_cache->scene = CTX_data_scene(C);
  expand_cache->texture_distortion_strength = 0.0f;
  expand_cache->blend_mode = expand_cache->brush->blend;
}

/**
 * Does the undo sculpt push for the affected target data of the #ExpandCache.
 */
static void sculpt_expand_undo_push(Object *ob, ExpandCache *expand_cache)
{
  SculptSession *ss = ob->sculpt;
  Vector<PBVHNode *> nodes = blender::bke::pbvh::search_gather(ss->pbvh, nullptr, nullptr);

  switch (expand_cache->target) {
    case SCULPT_EXPAND_TARGET_MASK:
      for (PBVHNode *node : nodes) {
        SCULPT_undo_push_node(ob, node, SCULPT_UNDO_MASK);
      }
      break;
    case SCULPT_EXPAND_TARGET_FACE_SETS:
      for (PBVHNode *node : nodes) {
        SCULPT_undo_push_node(ob, node, SCULPT_UNDO_FACE_SETS);
      }
      break;
    case SCULPT_EXPAND_TARGET_COLORS:
      for (PBVHNode *node : nodes) {
        SCULPT_undo_push_node(ob, node, SCULPT_UNDO_COLOR);
      }
      break;
  }
}

static int sculpt_expand_invoke(bContext *C, wmOperator *op, const wmEvent *event)
{
  Depsgraph *depsgraph = CTX_data_ensure_evaluated_depsgraph(C);
  Object *ob = CTX_data_active_object(C);
  SculptSession *ss = ob->sculpt;
  Sculpt *sd = CTX_data_tool_settings(C)->sculpt;

  SCULPT_vertex_random_access_ensure(ss);
  SCULPT_face_random_access_ensure(ss);
  SCULPT_stroke_id_next(ob);

  /* Create and configure the Expand Cache. */
  ss->expand_cache = MEM_new<ExpandCache>(__func__);
  sculpt_expand_cache_initial_config_set(C, op, ss->expand_cache);

  /* Update object. */
  const bool needs_colors = ss->expand_cache->target == SCULPT_EXPAND_TARGET_COLORS;

  if (needs_colors) {
    /* CTX_data_ensure_evaluated_depsgraph should be used at the end to include the updates of
     * earlier steps modifying the data. */
    BKE_sculpt_color_layer_create_if_needed(ob);
    depsgraph = CTX_data_ensure_evaluated_depsgraph(C);
  }

  if (ss->expand_cache->target == SCULPT_EXPAND_TARGET_MASK) {
    MultiresModifierData *mmd = BKE_sculpt_multires_active(ss->scene, ob);
    BKE_sculpt_mask_layers_ensure(depsgraph, CTX_data_main(C), ob, mmd);

    if (RNA_boolean_get(op->ptr, "use_auto_mask")) {
      int verts_num = SCULPT_vertex_count_get(ss);
      bool ok = true;

      for (int i = 0; i < verts_num; i++) {
        PBVHVertRef vertex = BKE_pbvh_index_to_vertex(ss->pbvh, i);

        if (SCULPT_vertex_mask_get(ss, vertex) != 0.0f) {
          ok = false;
          break;
        }
      }

      if (ok) {
        /* TODO: implement SCULPT_vertex_mask_set and use it here. */
        Vector<PBVHNode *> nodes = blender::bke::pbvh::search_gather(ss->pbvh, nullptr, nullptr);
        for (PBVHNode *node : nodes) {
          PBVHVertexIter vd;

          BKE_pbvh_vertex_iter_begin (ss->pbvh, node, vd, PBVH_ITER_UNIQUE) {
            *vd.mask = 1.0f;
          }
          BKE_pbvh_vertex_iter_end;

          BKE_pbvh_node_mark_update_mask(node);
        }
      }
    }
  }

  BKE_sculpt_update_object_for_edit(depsgraph, ob, true, true, needs_colors);

  /* Do nothing when the mesh has 0 verts. */
  const int totvert = SCULPT_vertex_count_get(ss);
  if (totvert == 0) {
    sculpt_expand_cache_free(ss);
    return OPERATOR_CANCELLED;
  }

  Mesh *mesh = static_cast<Mesh *>(ob->data);
  if (ss->expand_cache->target == SCULPT_EXPAND_TARGET_FACE_SETS) {
    ss->face_sets = BKE_sculpt_face_sets_ensure(ob);
  }

  if (ss->expand_cache->target == SCULPT_EXPAND_TARGET_MASK) {
    MultiresModifierData *mmd = BKE_sculpt_multires_active(ss->scene, ob);
    BKE_sculpt_mask_layers_ensure(depsgraph, CTX_data_main(C), ob, mmd);
  }

  sculpt_expand_ensure_sculptsession_data(ob);

  /* Initialize undo. */
  SCULPT_undo_push_begin(ob, op);
  sculpt_expand_undo_push(ob, ss->expand_cache);

  /* Set the initial element for expand from the event position. */
  const float mouse[2] = {float(event->mval[0]), float(event->mval[1])};
  sculpt_expand_set_initial_components_for_mouse(C, ob, ss->expand_cache, mouse);

  /* Cache PBVH nodes. */
  ss->expand_cache->nodes = blender::bke::pbvh::search_gather(ss->pbvh, nullptr, nullptr);

  /* Store initial state. */
  sculpt_expand_original_state_store(ob, ss->expand_cache);

  if (ss->expand_cache->modify_active_face_set) {
    sculpt_expand_delete_face_set_id(ss->expand_cache->initial_face_sets,
                                     ss,
                                     ss->expand_cache,
                                     mesh,
                                     ss->expand_cache->next_face_set);
  }

  /* Initialize the falloff. */
  eSculptExpandFalloffType falloff_type = eSculptExpandFalloffType(
      RNA_enum_get(op->ptr, "falloff_type"));

  /* When starting from a boundary vertex, set the initial falloff to boundary. */
  if (SCULPT_vertex_is_boundary(ss, ss->expand_cache->initial_active_vertex, SCULPT_BOUNDARY_MESH))
  {
    falloff_type = SCULPT_EXPAND_FALLOFF_BOUNDARY_TOPOLOGY;
  }

  sculpt_expand_falloff_factors_from_vertex_and_symm_create(
      ss->expand_cache, sd, ob, ss->expand_cache->initial_active_vertex, falloff_type);

  sculpt_expand_check_topology_islands(ob, falloff_type);

  /* Initial mesh data update, resets all target data in the sculpt mesh. */
  sculpt_expand_update_for_vertex(C, ob, ss->expand_cache->initial_active_vertex);

  WM_event_add_modal_handler(C, op);
  return OPERATOR_RUNNING_MODAL;
}

void sculpt_expand_modal_keymap(wmKeyConfig *keyconf)
{
  static const EnumPropertyItem modal_items[] = {
      {SCULPT_EXPAND_MODAL_CONFIRM, "CONFIRM", 0, "Confirm", ""},
      {SCULPT_EXPAND_MODAL_CANCEL, "CANCEL", 0, "Cancel", ""},
      {SCULPT_EXPAND_MODAL_INVERT, "INVERT", 0, "Invert", ""},
      {SCULPT_EXPAND_MODAL_PRESERVE_TOGGLE, "PRESERVE", 0, "Toggle Preserve State", ""},
      {SCULPT_EXPAND_MODAL_GRADIENT_TOGGLE, "GRADIENT", 0, "Toggle Gradient", ""},
      {SCULPT_EXPAND_MODAL_RECURSION_STEP_GEODESIC,
       "RECURSION_STEP_GEODESIC",
       0,
       "Geodesic recursion step",
       ""},
      {SCULPT_EXPAND_MODAL_RECURSION_STEP_TOPOLOGY,
       "RECURSION_STEP_TOPOLOGY",
       0,
       "Topology recursion Step",
       ""},
      {SCULPT_EXPAND_MODAL_MOVE_TOGGLE, "MOVE_TOGGLE", 0, "Move Origin", ""},
      {SCULPT_EXPAND_MODAL_FALLOFF_GEODESIC, "FALLOFF_GEODESICS", 0, "Geodesic Falloff", ""},
      {SCULPT_EXPAND_MODAL_FALLOFF_TOPOLOGY, "FALLOFF_TOPOLOGY", 0, "Topology Falloff", ""},
      {SCULPT_EXPAND_MODAL_FALLOFF_TOPOLOGY_DIAGONALS,
       "FALLOFF_TOPOLOGY_DIAGONALS",
       0,
       "Diagonals Falloff",
       ""},
      {SCULPT_EXPAND_MODAL_FALLOFF_SPHERICAL, "FALLOFF_SPHERICAL", 0, "Spherical Falloff", ""},
      {SCULPT_EXPAND_MODAL_SNAP_ENABLE, "SNAP_ENABLE", 0, "Snap expand to Face Sets", ""},
      {SCULPT_EXPAND_MODAL_SNAP_DISABLE,
       "SNAP_DISABLE",
       0,
       "Disable Snap expand to Face Sets",
       ""},
      {SCULPT_EXPAND_MODAL_LOOP_COUNT_INCREASE,
       "LOOP_COUNT_INCREASE",
       0,
       "Loop Count Increase",
       ""},
      {SCULPT_EXPAND_MODAL_LOOP_COUNT_DECREASE,
       "LOOP_COUNT_DECREASE",
       0,
       "Loop Count Decrease",
       ""},
      {SCULPT_EXPAND_MODAL_BRUSH_GRADIENT_TOGGLE,
       "BRUSH_GRADIENT_TOGGLE",
       0,
       "Toggle Brush Gradient",
       ""},
      {SCULPT_EXPAND_MODAL_TEXTURE_DISTORTION_INCREASE,
       "TEXTURE_DISTORTION_INCREASE",
       0,
       "Texture Distortion Increase",
       ""},
      {SCULPT_EXPAND_MODAL_TEXTURE_DISTORTION_DECREASE,
       "TEXTURE_DISTORTION_DECREASE",
       0,
       "Texture Distortion Decrease",
       ""},
      {0, nullptr, 0, nullptr, nullptr},
  };

  static const char *name = "Sculpt Expand Modal";
  wmKeyMap *keymap = WM_modalkeymap_find(keyconf, name);

  /* This function is called for each space-type, only needs to add map once. */
  if (keymap && keymap->modal_items) {
    return;
  }

  keymap = WM_modalkeymap_ensure(keyconf, name, modal_items);
  WM_modalkeymap_assign(keymap, "SCULPT_OT_expand");
}

void SCULPT_OT_expand(wmOperatorType *ot)
{
  /* Identifiers. */
  ot->name = "Expand";
  ot->idname = "SCULPT_OT_expand";
  ot->description = "Generic sculpt expand operator";

  /* API callbacks. */
  ot->invoke = sculpt_expand_invoke;
  ot->modal = sculpt_expand_modal;
  ot->cancel = sculpt_expand_cancel;
  ot->poll = SCULPT_mode_poll;

  ot->flag = OPTYPE_REGISTER | OPTYPE_UNDO | OPTYPE_DEPENDS_ON_CURSOR;

  static EnumPropertyItem prop_sculpt_expand_falloff_type_items[] = {
      {SCULPT_EXPAND_FALLOFF_GEODESIC, "GEODESIC", 0, "Geodesic", ""},
      {SCULPT_EXPAND_FALLOFF_TOPOLOGY, "TOPOLOGY", 0, "Topology", ""},
      {SCULPT_EXPAND_FALLOFF_TOPOLOGY_DIAGONALS,
       "TOPOLOGY_DIAGONALS",
       0,
       "Topology Diagonals",
       ""},
      {SCULPT_EXPAND_FALLOFF_NORMALS, "NORMALS", 0, "Normals", ""},
      {SCULPT_EXPAND_FALLOFF_SPHERICAL, "SPHERICAL", 0, "Spherical", ""},
      {SCULPT_EXPAND_FALLOFF_BOUNDARY_TOPOLOGY, "BOUNDARY_TOPOLOGY", 0, "Boundary Topology", ""},
      {SCULPT_EXPAND_FALLOFF_BOUNDARY_FACE_SET, "BOUNDARY_FACE_SET", 0, "Boundary Face Set", ""},
      {SCULPT_EXPAND_FALLOFF_ACTIVE_FACE_SET, "ACTIVE_FACE_SET", 0, "Active Face Set", ""},
      {0, nullptr, 0, nullptr, nullptr},
  };

  static EnumPropertyItem prop_sculpt_expand_target_type_items[] = {
      {SCULPT_EXPAND_TARGET_MASK, "MASK", 0, "Mask", ""},
      {SCULPT_EXPAND_TARGET_FACE_SETS, "FACE_SETS", 0, "Face Sets", ""},
      {SCULPT_EXPAND_TARGET_COLORS, "COLOR", 0, "Color", ""},
      {0, nullptr, 0, nullptr, nullptr},
  };

  RNA_def_enum(ot->srna,
               "target",
               prop_sculpt_expand_target_type_items,
               SCULPT_EXPAND_TARGET_MASK,
               "Data Target",
               "Data that is going to be modified in the expand operation");

  RNA_def_enum(ot->srna,
               "falloff_type",
               prop_sculpt_expand_falloff_type_items,
               SCULPT_EXPAND_FALLOFF_GEODESIC,
               "Falloff Type",
               "Initial falloff of the expand operation");

  ot->prop = RNA_def_boolean(ot->srna,
                             "use_preserve_flip_inverse",
                             false,
                             "Preserve Inverted",
                             "Flip preserve mode in inverse mode");

  ot->prop = RNA_def_boolean(
      ot->srna, "invert", false, "Invert", "Invert the expand active elements");
  ot->prop = RNA_def_boolean(ot->srna,
                             "use_mask_preserve",
                             false,
                             "Preserve Previous",
                             "Preserve the previous state of the target data");
  ot->prop = RNA_def_boolean(ot->srna,
                             "use_falloff_gradient",
                             false,
                             "Falloff Gradient",
                             "Expand Using a linear falloff");

  ot->prop = RNA_def_boolean(ot->srna,
                             "use_modify_active",
                             false,
                             "Modify Active",
                             "Modify the active Face Set instead of creating a new one");

  ot->prop = RNA_def_boolean(
      ot->srna,
      "use_reposition_pivot",
      true,
      "Reposition Pivot",
      "Reposition the sculpt transform pivot to the boundary of the expand active area");

  ot->prop = RNA_def_int(ot->srna,
                         "max_geodesic_move_preview",
                         10000,
                         0,
                         INT_MAX,
                         "Max Vertex Count for Geodesic Move Preview",
                         "Maximum number of verts in the mesh for using geodesic falloff when "
                         "moving the origin of expand. If the total number of verts is greater "
                         "than this value, the falloff will be set to spherical when moving",
                         0,
                         1000000);
  ot->prop = RNA_def_boolean(ot->srna,
                             "use_auto_mask",
                             false,
                             "Auto Create",
                             "Fill in mask if nothing is already masked");
  ot->prop = RNA_def_int(ot->srna,
                         "normal_falloff_smooth",
                         2,
                         0,
                         10,
                         "Normal Smooth",
                         "Blurring steps for normal falloff",
                         0,
                         10);
}<|MERGE_RESOLUTION|>--- conflicted
+++ resolved
@@ -153,20 +153,11 @@
 
   switch (BKE_pbvh_type(ss->pbvh)) {
     case PBVH_FACES:
-<<<<<<< HEAD
-      vertex.i = ss->corner_verts[ss->polys[f.i].start()];
+      vertex.i = ss->corner_verts[ss->faces[f.i].start()];
       break;
     case PBVH_GRIDS: {
       const CCGKey *key = BKE_pbvh_get_grid_key(ss->pbvh);
-      vertex.i = ss->polys[f.i].start() * key->grid_area;
-=======
-      vertex.i = ss->corner_verts[ss->faces[f].start()];
-      break;
-    case PBVH_GRIDS: {
-      const CCGKey *key = BKE_pbvh_get_grid_key(ss->pbvh);
-      vertex.i = ss->faces[f].start() * key->grid_area;
->>>>>>> dd9a9278
-
+      vertex.i = ss->faces[f.i].start() * key->grid_area;
       break;
     }
     case PBVH_BMESH: {
@@ -709,17 +700,10 @@
   const int totvert = SCULPT_vertex_count_get(ss);
   float *dists = static_cast<float *>(MEM_calloc_arrayN(totvert, sizeof(float), __func__));
 
-<<<<<<< HEAD
-  /* This algorithm uses mesh data (polys and loops), so this falloff type can't be initialized for
+  /* This algorithm uses mesh data (faces and loops), so this falloff type can't be initialized for
    * Multires. Also supports non-tri PBVH_BMESH, though untested until we implement that properly*/
   if (BKE_pbvh_type(ss->pbvh) != PBVH_FACES || (ss->bm && ss->bm->totloop != ss->bm->totvert * 3))
   {
-=======
-  /* This algorithm uses mesh data (faces and loops), so this falloff type can't be initialized for
-   * Multires. It also does not make sense to implement it for dyntopo as the result will be the
-   * same as Topology falloff. */
-  if (BKE_pbvh_type(ss->pbvh) != PBVH_FACES) {
->>>>>>> dd9a9278
     return dists;
   }
 
@@ -756,7 +740,6 @@
 
     int v_next_i = BKE_pbvh_vertex_to_index(ss->pbvh, v_next);
 
-<<<<<<< HEAD
     if (ss->bm) {
       BMIter iter;
       BMFace *f;
@@ -786,7 +769,7 @@
       Span<int> map = ss->pmap[v_next_i];
 
       for (int j : map.index_range()) {
-        for (const int vert : ss->corner_verts.slice(ss->polys[map[j]])) {
+        for (const int vert : ss->corner_verts.slice(ss->faces[map[j]])) {
           const PBVHVertRef neighbor_v = BKE_pbvh_make_vref(vert);
           if (BLI_BITMAP_TEST(visited_verts, neighbor_v.i)) {
             continue;
@@ -795,13 +778,6 @@
           dists[neighbor_v.i] = dists[v_next_i] + 1.0f;
           BLI_BITMAP_ENABLE(visited_verts, neighbor_v.i);
           BLI_gsqueue_push(queue, &neighbor_v);
-=======
-    for (const int face : ss->pmap[v_next_i]) {
-      for (const int vert : ss->corner_verts.slice(ss->faces[face])) {
-        const PBVHVertRef neighbor_v = BKE_pbvh_make_vref(vert);
-        if (BLI_BITMAP_TEST(visited_verts, neighbor_v.i)) {
-          continue;
->>>>>>> dd9a9278
         }
       }
     }
@@ -2089,7 +2065,7 @@
   BMIter iter;
   BMFace *f;
   int i = 0;
-  const int totface = ss->totpoly;
+  const int totface = ss->bm->totface;
 
   /* Check that all the face sets IDs in the mesh are not equal to `delete_id`
    * before attempting to delete it. */
@@ -2168,8 +2144,8 @@
 
     if (!any_updated) {
       /* No Face Sets where updated in this iteration, which means that no more content to keep
-       * filling the polys of the deleted Face Set was found. Break to avoid entering an infinite
-       * loop trying to search for those polys again. */
+       * filling the faces of the deleted Face Set was found. Break to avoid entering an infinite
+       * loop trying to search for those faces again. */
       break;
     }
 
@@ -2210,11 +2186,7 @@
 
   const int totface = ss->totfaces;
   const blender::GroupedSpan<int> pmap = ss->pmap;
-<<<<<<< HEAD
-  const blender::OffsetIndices<int> polys = mesh->polys();
-=======
-  const blender::OffsetIndices faces = mesh->faces();
->>>>>>> dd9a9278
+  const blender::OffsetIndices<int> faces = mesh->faces();
   const blender::Span<int> corner_verts = mesh->corner_verts();
 
   /* Check that all the face sets IDs in the mesh are not equal to `delete_id`
