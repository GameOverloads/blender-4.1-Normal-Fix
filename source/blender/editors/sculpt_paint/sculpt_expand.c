--- conflicted
+++ resolved
@@ -69,7 +69,7 @@
  * to generate these falloff values which will create different patterns in the result when using
  * the operator. These falloff values require algorithms that rely on mesh connectivity, so they
  * are only valid on parts of the mesh that are in the same connected component as the given
- * initial vertices. If needed, these falloff values are propagated from vertex or grids into the
+ * initial verts. If needed, these falloff values are propagated from vertex or grids into the
  * base mesh faces.
  *
  * - On each modal callback, the operator gets the active vertex and face and gets its falloff
@@ -96,7 +96,7 @@
 
 /**
  * This threshold offsets the required falloff value to start a new loop. This is needed because in
- * some situations, vertices which have the same falloff value as max_falloff will start a new
+ * some situations, verts which have the same falloff value as max_falloff will start a new
  * loop, which is undesired.
  */
 #define SCULPT_EXPAND_LOOP_THRESHOLD 0.00001f
@@ -132,7 +132,7 @@
   SCULPT_EXPAND_MODAL_TEXTURE_DISTORTION_DECREASE,
 };
 
-/* Functions for getting the state of mesh elements (vertices and base mesh faces). When the main
+/* Functions for getting the state of mesh elements (verts and base mesh faces). When the main
  * functions for getting the state of an element return true it means that data associated to that
  * element will be modified by expand. */
 
@@ -358,7 +358,7 @@
   return BKE_brush_curve_strength(expand_cache->brush, linear_falloff, 1.0f);
 }
 
-/* Utility functions for getting all vertices state during expand. */
+/* Utility functions for getting all verts state during expand. */
 
 /**
  * Returns a bitmap indexed by vertex index which contains if the vertex was enabled or not for a
@@ -378,7 +378,7 @@
 
 /**
  * Returns a bitmap indexed by vertex index which contains if the vertex is in the boundary of the
- * enabled vertices. This is defined as vertices that are enabled and at least have one connected
+ * enabled verts. This is defined as verts that are enabled and at least have one connected
  * vertex that is not enabled.
  */
 static BLI_bitmap *sculpt_expand_boundary_from_enabled(SculptSession *ss,
@@ -388,13 +388,8 @@
   const int totvert = SCULPT_vertex_count_get(ss);
   BLI_bitmap *boundary_verts = BLI_BITMAP_NEW(totvert, "boundary verts");
   for (int i = 0; i < totvert; i++) {
-<<<<<<< HEAD
     PBVHVertRef vertex = BKE_pbvh_index_to_vertex(ss->pbvh, i);
-
-    if (!BLI_BITMAP_TEST(enabled_vertices, i)) {
-=======
     if (!BLI_BITMAP_TEST(enabled_verts, i)) {
->>>>>>> b37954d0
       continue;
     }
 
@@ -621,7 +616,7 @@
   BLI_bitmap *visited_verts = BLI_BITMAP_NEW(totvert, "visited verts");
   GSQueue *queue = BLI_gsqueue_new(sizeof(PBVHVertRef));
 
-  /* Search and initialize a boundary per symmetry pass, then mark those vertices as visited. */
+  /* Search and initialize a boundary per symmetry pass, then mark those verts as visited. */
   const char symm = SCULPT_mesh_symmetry_xyz_get(ob);
   for (char symm_it = 0; symm_it <= symm; symm_it++) {
     if (!SCULPT_is_symmetry_iteration_valid(symm_it, symm)) {
@@ -636,16 +631,9 @@
       continue;
     }
 
-<<<<<<< HEAD
-    for (int i = 0; i < boundary->num_vertices; i++) {
-      BLI_gsqueue_push(queue, &boundary->vertices[i]);
-      BLI_BITMAP_ENABLE(visited_vertices,
-                        BKE_pbvh_vertex_to_index(ss->pbvh, boundary->vertices[i]));
-=======
     for (int i = 0; i < boundary->verts_num; i++) {
       BLI_gsqueue_push(queue, &boundary->verts[i]);
       BLI_BITMAP_ENABLE(visited_verts, boundary->verts_i[i]);
->>>>>>> b37954d0
     }
     SCULPT_boundary_data_free(boundary);
   }
@@ -704,7 +692,7 @@
     BM_mesh_elem_table_ensure(ss->bm, BM_VERT);
   }
 
-  /* Search and mask as visited the initial vertices using the enabled symmetry passes. */
+  /* Search and mask as visited the initial verts using the enabled symmetry passes. */
   BLI_bitmap *visited_verts = BLI_BITMAP_NEW(totvert, "visited verts");
   GSQueue *queue = BLI_gsqueue_new(sizeof(PBVHVertRef));
   const char symm = SCULPT_mesh_symmetry_xyz_get(ob);
@@ -715,13 +703,10 @@
 
     const PBVHVertRef symm_vertex = sculpt_expand_get_vertex_index_for_symmetry_pass(
         ob, symm_it, v);
+    int symm_vertex_i = BKE_pbvh_vertex_to_index(ss->pbvh, symm_vertex);
 
     BLI_gsqueue_push(queue, &symm_vertex);
-<<<<<<< HEAD
-    BLI_BITMAP_ENABLE(visited_vertices, BKE_pbvh_vertex_to_index(ss->pbvh, symm_vertex));
-=======
     BLI_BITMAP_ENABLE(visited_verts, symm_vertex_i);
->>>>>>> b37954d0
   }
 
   if (BLI_gsqueue_is_empty(queue)) {
@@ -735,7 +720,6 @@
 
     int v_next_i = BKE_pbvh_vertex_to_index(ss->pbvh, v_next);
 
-<<<<<<< HEAD
     if (ss->bm) {
       BMIter iter;
       BMFace *f;
@@ -748,13 +732,13 @@
           BMVert *neighbor_v = l->next->v;
           const int neighbor_v_i = BM_elem_index_get(neighbor_v);
 
-          if (BLI_BITMAP_TEST(visited_vertices, neighbor_v_i)) {
+          if (BLI_BITMAP_TEST(visited_verts, neighbor_v_i)) {
             l = l->next;
             continue;
           }
 
           dists[neighbor_v_i] = dists[v_next_i] + 1.0f;
-          BLI_BITMAP_ENABLE(visited_vertices, neighbor_v_i);
+          BLI_BITMAP_ENABLE(visited_verts, neighbor_v_i);
           BLI_gsqueue_push(queue, &neighbor_v);
 
           l = l->next;
@@ -763,30 +747,18 @@
     }
     else {
       for (int j = 0; j < ss->pmap->pmap[v_next_i].count; j++) {
-        MPoly *p = &ss->mpoly[ss->pmap->pmap[v_next_i].indices[j]];
+        const MPoly *p = &ss->mpoly[ss->pmap->pmap[v_next_i].indices[j]];
         for (int l = 0; l < p->totloop; l++) {
-          const int neighbor_v = mesh->mloop[p->loopstart + l].v;
-
-          if (BLI_BITMAP_TEST(visited_vertices, neighbor_v)) {
+          const int neighbor_v = ss->mloop[p->loopstart + l].v;
+
+          if (BLI_BITMAP_TEST(visited_verts, neighbor_v)) {
             continue;
           }
 
           dists[neighbor_v] = dists[v_next_i] + 1.0f;
-          BLI_BITMAP_ENABLE(visited_vertices, neighbor_v);
+          BLI_BITMAP_ENABLE(visited_verts, neighbor_v);
           BLI_gsqueue_push(queue, &neighbor_v);
         }
-=======
-    for (int j = 0; j < ss->pmap[v_next_i].count; j++) {
-      const MPoly *p = &ss->mpoly[ss->pmap[v_next_i].indices[j]];
-      for (int l = 0; l < p->totloop; l++) {
-        const PBVHVertRef neighbor_v = BKE_pbvh_make_vref(ss->mloop[p->loopstart + l].v);
-        if (BLI_BITMAP_TEST(visited_verts, neighbor_v.i)) {
-          continue;
-        }
-        dists[neighbor_v.i] = dists[v_next_i] + 1.0f;
-        BLI_BITMAP_ENABLE(visited_verts, neighbor_v.i);
-        BLI_gsqueue_push(queue, &neighbor_v);
->>>>>>> b37954d0
       }
     }
   }
@@ -804,12 +776,12 @@
   SculptSession *ss = ob->sculpt;
   const int totvert = SCULPT_vertex_count_get(ss);
   float *dists = MEM_calloc_arrayN(sizeof(float), totvert, "spherical dist");
-  BLI_bitmap *visited_vertices = BLI_BITMAP_NEW(totvert, "visited vertices");
+  BLI_bitmap *visited_verts = BLI_BITMAP_NEW(totvert, "visited verts");
   GSQueue *queue = BLI_gsqueue_new(sizeof(int));
 
   printf("POLY LOOP FALLOFF\n");
 
-  /* Search and initialize a boundary per symmetry pass, then mark those vertices as visited. */
+  /* Search and initialize a boundary per symmetry pass, then mark those verts as visited. */
   const char symm = SCULPT_mesh_symmetry_xyz_get(ob);
   for (char symm_it = 0; symm_it <= symm; symm_it++) {
     if (!SCULPT_is_symmetry_iteration_valid(symm_it, symm)) {
@@ -822,11 +794,11 @@
       if (!BLI_BITMAP_TEST(poly_loop, i)) {
         continue;
       }
-      MPoly *poly = &ss->mpoly[i];
+      const MPoly *poly = &ss->mpoly[i];
       for (int l = 0; l < poly->totloop; l++) {
         const int vertex = ss->mloop[poly->loopstart + l].v;
         BLI_gsqueue_push(queue, &vertex);
-        BLI_BITMAP_ENABLE(visited_vertices, vertex);
+        BLI_BITMAP_ENABLE(visited_verts, vertex);
       }
     }
     MEM_freeN(poly_loop);
@@ -846,18 +818,18 @@
 
     SculptVertexNeighborIter ni;
     SCULPT_VERTEX_NEIGHBORS_ITER_BEGIN (ss, v_next, ni) {
-      if (BLI_BITMAP_TEST(visited_vertices, ni.index)) {
+      if (BLI_BITMAP_TEST(visited_verts, ni.index)) {
         continue;
       }
       dists[ni.index] = dists[v_next_i] + 1.0f;
-      BLI_BITMAP_ENABLE(visited_vertices, ni.index);
+      BLI_BITMAP_ENABLE(visited_verts, ni.index);
       BLI_gsqueue_push(queue, &ni.index);
     }
     SCULPT_VERTEX_NEIGHBORS_ITER_END(ni);
   }
 
   BLI_gsqueue_free(queue);
-  MEM_freeN(visited_vertices);
+  MEM_freeN(visited_verts);
   return dists;
 }
 
@@ -865,7 +837,7 @@
  * initializing a new falloff to make sure that this value is always updated. */
 
 /**
- * Updates the max_falloff value for vertices in a #ExpandCache based on the current values of the
+ * Updates the max_falloff value for verts in a #ExpandCache based on the current values of the
  * falloff, skipping any invalid values initialized to FLT_MAX and not initialized components.
  */
 static void sculpt_expand_update_max_vert_falloff_value(SculptSession *ss,
@@ -916,9 +888,9 @@
 }
 
 /**
- * Functions to get falloff values for faces from the values from the vertices. This is used for
+ * Functions to get falloff values for faces from the values from the verts. This is used for
  * expanding Face Sets. Depending on the data type of the #SculptSession, this needs to get the per
- * face falloff value from the connected vertices of each face or from the grids stored per loops
+ * face falloff value from the connected verts of each face or from the grids stored per loops
  * for each face.
  */
 static void sculpt_expand_grids_to_faces_falloff(SculptSession *ss,
@@ -1001,12 +973,12 @@
   }
 }
 
-/* Recursions. These functions will generate new falloff values based on the state of the vertices
+/* Recursions. These functions will generate new falloff values based on the state of the verts
  * from the current ExpandCache options and falloff values. */
 
 /**
  * Geodesic recursion: Initializes falloff values using geodesic distances from the boundary of the
- * current vertices state.
+ * current verts state.
  */
 static void sculpt_expand_geodesics_from_state_boundary(Object *ob,
                                                         ExpandCache *expand_cache,
@@ -1029,19 +1001,14 @@
   MEM_SAFE_FREE(expand_cache->vert_falloff);
   MEM_SAFE_FREE(expand_cache->face_falloff);
 
-<<<<<<< HEAD
   expand_cache->vert_falloff = SCULPT_geodesic_distances_create(
-      ob, initial_vertices, FLT_MAX, NULL, NULL);
-  BLI_gset_free(initial_vertices, NULL);
-=======
-  expand_cache->vert_falloff = SCULPT_geodesic_distances_create(ob, initial_verts, FLT_MAX);
+      ob, initial_verts, FLT_MAX, NULL, NULL);
   BLI_gset_free(initial_verts, NULL);
->>>>>>> b37954d0
 }
 
 /**
  * Topology recursion: Initializes falloff values using topology steps from the boundary of the
- * current vertices state, increasing the value by 1 each time a new vertex is visited.
+ * current verts state, increasing the value by 1 each time a new vertex is visited.
  */
 static void sculpt_expand_topology_from_state_boundary(Object *ob,
                                                        ExpandCache *expand_cache,
@@ -1250,7 +1217,7 @@
 }
 
 /**
- * Adds to the snapping Face Set `gset` all Face Sets which contain all enabled vertices for the
+ * Adds to the snapping Face Set `gset` all Face Sets which contain all enabled verts for the
  * current #ExpandCache state. This improves the usability of snapping, as already enabled elements
  * won't switch their state when toggling snapping with the modal key-map.
  */
@@ -1585,25 +1552,19 @@
   /* Face Sets are always stored as they are needed for snapping. */
   expand_cache->initial_face_sets = MEM_malloc_arrayN(totface, sizeof(int), "initial face set");
   expand_cache->original_face_sets = MEM_malloc_arrayN(totface, sizeof(int), "original face set");
-<<<<<<< HEAD
-
-  for (int i = 0; i < totface; i++) {
-    const PBVHFaceRef fref = BKE_pbvh_index_to_face(ss->pbvh, i);
-    const int fset = SCULPT_face_set_get(ss, fref);
-
-    expand_cache->initial_face_sets[i] = fset;
-    expand_cache->original_face_sets[i] = fset;
-=======
+
   if (ss->face_sets) {
     for (int i = 0; i < totface; i++) {
-      expand_cache->initial_face_sets[i] = ss->face_sets[i];
-      expand_cache->original_face_sets[i] = ss->face_sets[i];
+      const PBVHFaceRef fref = BKE_pbvh_index_to_face(ss->pbvh, i);
+      const int fset = SCULPT_face_set_get(ss, fref);
+
+      expand_cache->initial_face_sets[i] = fset;
+      expand_cache->original_face_sets[i] = fset;
     }
   }
   else {
     memset(expand_cache->initial_face_sets, SCULPT_FACE_SET_NONE, sizeof(int) * totface);
     memset(expand_cache->original_face_sets, SCULPT_FACE_SET_NONE, sizeof(int) * totface);
->>>>>>> b37954d0
   }
 
   if (expand_cache->target == SCULPT_EXPAND_TARGET_MASK) {
@@ -1657,7 +1618,7 @@
   /* Update the active factor in the cache. */
   if (vertex.i == SCULPT_EXPAND_VERTEX_NONE) {
     /* This means that the cursor is not over the mesh, so a valid active falloff can't be
-     * determined. In this situations, don't evaluate enabled states and default all vertices in
+     * determined. In this situations, don't evaluate enabled states and default all verts in
      * connected components to enabled. */
     expand_cache->active_falloff = expand_cache->max_vert_falloff;
     expand_cache->all_enabled = true;
@@ -1719,7 +1680,7 @@
 }
 
 /**
- * Moves the sculpt pivot to the average point of the boundary enabled vertices of the current
+ * Moves the sculpt pivot to the average point of the boundary enabled verts of the current
  * expand state. Take symmetry and active components into account.
  */
 static void sculpt_expand_reposition_pivot(bContext *C, Object *ob, ExpandCache *expand_cache)
@@ -1732,7 +1693,7 @@
   expand_cache->invert = false;
   BLI_bitmap *enabled_verts = sculpt_expand_bitmap_from_enabled(ss, expand_cache);
 
-  /* For boundary topology, position the pivot using only the boundary of the enabled vertices,
+  /* For boundary topology, position the pivot using only the boundary of the enabled verts,
    * without taking mesh boundary into account. This allows to create deformations like bending the
    * mesh from the boundary of the mask that was just created. */
   const bool use_mesh_boundary = expand_cache->falloff_type !=
@@ -1751,13 +1712,7 @@
   const float *expand_init_co = SCULPT_vertex_co_get(ss, expand_cache->initial_active_vertex);
 
   for (int i = 0; i < totvert; i++) {
-<<<<<<< HEAD
-    if (!BLI_BITMAP_TEST(boundary_vertices, i)) {
-=======
-    PBVHVertRef vertex = BKE_pbvh_index_to_vertex(ss->pbvh, i);
-
     if (!BLI_BITMAP_TEST(boundary_verts, i)) {
->>>>>>> b37954d0
       continue;
     }
 
@@ -2275,13 +2230,9 @@
   }
 
   const int totface = ss->totfaces;
-<<<<<<< HEAD
   MeshElemMap *pmap = ss->pmap->pmap;
-=======
-  MeshElemMap *pmap = ss->pmap;
   const MPoly *polys = BKE_mesh_polys(mesh);
   const MLoop *loops = BKE_mesh_loops(mesh);
->>>>>>> b37954d0
 
   /* Check that all the face sets IDs in the mesh are not equal to `delete_id`
    * before attempting to delete it. */
@@ -2456,15 +2407,13 @@
 
   BKE_sculpt_update_object_for_edit(depsgraph, ob, true, true, needs_colors);
 
-  /* Do nothing when the mesh has 0 vertices. */
+  /* Do nothing when the mesh has 0 verts. */
   const int totvert = SCULPT_vertex_count_get(ss);
   if (totvert == 0) {
     sculpt_expand_cache_free(ss);
     return OPERATOR_CANCELLED;
   }
 
-<<<<<<< HEAD
-=======
   if (ss->expand_cache->target == SCULPT_EXPAND_TARGET_FACE_SETS) {
     Mesh *mesh = ob->data;
     ss->face_sets = BKE_sculpt_face_sets_ensure(mesh);
@@ -2475,14 +2424,6 @@
     BKE_sculpt_mask_layers_ensure(ob, mmd);
   }
 
-  /* Face Set operations are not supported in dyntopo. */
-  if (ss->expand_cache->target == SCULPT_EXPAND_TARGET_FACE_SETS &&
-      BKE_pbvh_type(ss->pbvh) == PBVH_BMESH) {
-    sculpt_expand_cache_free(ss);
-    return OPERATOR_CANCELLED;
-  }
-
->>>>>>> b37954d0
   sculpt_expand_ensure_sculptsession_data(ob);
 
   /* Initialize undo. */
@@ -2691,8 +2632,8 @@
                          0,
                          INT_MAX,
                          "Max Vertex Count for Geodesic Move Preview",
-                         "Maximum number of vertices in the mesh for using geodesic falloff when "
-                         "moving the origin of expand. If the total number of vertices is greater "
+                         "Maximum number of verts in the mesh for using geodesic falloff when "
+                         "moving the origin of expand. If the total number of verts is greater "
                          "than this value, the falloff will be set to spherical when moving",
                          0,
                          1000000);
