/* SPDX-License-Identifier: GPL-2.0-or-later
 * Copyright 2001-2002 NaN Holding BV. All rights reserved. */

/** \file
 * \ingroup edsculpt
 * \brief Functions to paint images in 2D and 3D.
 */

#include <cfloat>
#include <climits>
#include <cmath>
#include <cstdio>
#include <cstring>
#include <utility>

#include "MEM_guardedalloc.h"

#ifdef WIN32
#  include "BLI_winstuff.h"
#endif

#include "BLI_blenlib.h"
#include "BLI_linklist.h"
#include "BLI_math.h"
#include "BLI_math_bits.h"
#include "BLI_math_color_blend.h"
#include "BLI_memarena.h"
#include "BLI_task.h"
#include "BLI_threads.h"
#include "BLI_utildefines.h"

#include "atomic_ops.h"

#include "BLT_translation.h"

#include "IMB_imbuf.h"
#include "IMB_imbuf_types.h"

#include "DNA_brush_types.h"
#include "DNA_customdata_types.h"
#include "DNA_defs.h"
#include "DNA_material_types.h"
#include "DNA_mesh_types.h"
#include "DNA_meshdata_types.h"
#include "DNA_node_types.h"
#include "DNA_object_enums.h"
#include "DNA_object_types.h"
#include "DNA_scene_types.h"

#include "BKE_attribute.h"
#include "BKE_brush.h"
#include "BKE_camera.h"
#include "BKE_colorband.h"
#include "BKE_colortools.h"
#include "BKE_context.h"
#include "BKE_customdata.h"
#include "BKE_global.h"
#include "BKE_idprop.h"
#include "BKE_image.h"
#include "BKE_layer.h"
#include "BKE_lib_id.h"
#include "BKE_main.h"
#include "BKE_material.h"
#include "BKE_mesh.hh"
#include "BKE_mesh_mapping.h"
#include "BKE_mesh_runtime.h"
#include "BKE_node.hh"
#include "BKE_node_runtime.hh"
#include "BKE_paint.h"
#include "BKE_report.h"
#include "BKE_scene.h"
#include "BKE_screen.h"
#include "DNA_screen_types.h"
#include "DNA_space_types.h"

#include "DEG_depsgraph.h"
#include "DEG_depsgraph_query.h"

#include "ED_image.h"
#include "ED_node.h"
#include "ED_object.h"
#include "ED_paint.h"
#include "ED_screen.h"
#include "ED_uvedit.h"
#include "ED_view3d.h"
#include "ED_view3d_offscreen.h"

#include "GPU_capabilities.h"
#include "GPU_init_exit.h"

#include "NOD_shader.h"

#include "UI_interface.h"
#include "UI_resources.h"

#include "WM_api.h"
#include "WM_types.h"

#include "RNA_access.h"
#include "RNA_define.h"
#include "RNA_enum_types.h"
#include "RNA_types.h"

#include "IMB_colormanagement.h"

//#include "bmesh_tools.h"

#include "paint_intern.hh"

static void partial_redraw_array_init(ImagePaintPartialRedraw *pr);

/* Defines and Structs */
/* unit_float_to_uchar_clamp as inline function */
BLI_INLINE uchar f_to_char(const float val)
{
  return unit_float_to_uchar_clamp(val);
}

/* ProjectionPaint defines */

/* approx the number of buckets to have under the brush,
 * used with the brush size to set the ps->buckets_x and ps->buckets_y value.
 *
 * When 3 - a brush should have ~9 buckets under it at once
 * ...this helps for threading while painting as well as
 * avoiding initializing pixels that won't touch the brush */
#define PROJ_BUCKET_BRUSH_DIV 4

#define PROJ_BUCKET_RECT_MIN 4
#define PROJ_BUCKET_RECT_MAX 256

#define PROJ_BOUNDBOX_DIV 8
#define PROJ_BOUNDBOX_SQUARED (PROJ_BOUNDBOX_DIV * PROJ_BOUNDBOX_DIV)

//#define PROJ_DEBUG_PAINT 1
//#define PROJ_DEBUG_NOSEAMBLEED 1
//#define PROJ_DEBUG_PRINT_CLIP 1
#define PROJ_DEBUG_WINCLIP 1

#ifndef PROJ_DEBUG_NOSEAMBLEED
/* projectFaceSeamFlags options */
//#define PROJ_FACE_IGNORE  (1<<0)  /* When the face is hidden, back-facing or occluded. */
//#define PROJ_FACE_INIT    (1<<1)  /* When we have initialized the faces data */

/* If this face has a seam on any of its edges. */
#  define PROJ_FACE_SEAM0 (1 << 0)
#  define PROJ_FACE_SEAM1 (1 << 1)
#  define PROJ_FACE_SEAM2 (1 << 2)

#  define PROJ_FACE_NOSEAM0 (1 << 4)
#  define PROJ_FACE_NOSEAM1 (1 << 5)
#  define PROJ_FACE_NOSEAM2 (1 << 6)

/* If the seam is completely initialized, including adjacent seams. */
#  define PROJ_FACE_SEAM_INIT0 (1 << 8)
#  define PROJ_FACE_SEAM_INIT1 (1 << 9)
#  define PROJ_FACE_SEAM_INIT2 (1 << 10)

#  define PROJ_FACE_DEGENERATE (1 << 12)

/* face winding */
#  define PROJ_FACE_WINDING_INIT 1
#  define PROJ_FACE_WINDING_CW 2

/* a slightly scaled down face is used to get fake 3D location for edge pixels in the seams
 * as this number approaches  1.0f the likelihood increases of float precision errors where
 * it is occluded by an adjacent face */
#  define PROJ_FACE_SCALE_SEAM 0.99f
#endif /* PROJ_DEBUG_NOSEAMBLEED */

#define PROJ_SRC_VIEW 1
#define PROJ_SRC_IMAGE_CAM 2
#define PROJ_SRC_IMAGE_VIEW 3
#define PROJ_SRC_VIEW_FILL 4

#define PROJ_VIEW_DATA_ID "view_data"
/* viewmat + winmat + clip_start + clip_end + is_ortho */
#define PROJ_VIEW_DATA_SIZE (4 * 4 + 4 * 4 + 3)

#define PROJ_BUCKET_NULL 0
#define PROJ_BUCKET_INIT (1 << 0)
// #define PROJ_BUCKET_CLONE_INIT   (1<<1)

/* used for testing doubles, if a point is on a line etc */
#define PROJ_GEOM_TOLERANCE 0.00075f
#define PROJ_PIXEL_TOLERANCE 0.01f

/* vert flags */
#define PROJ_VERT_CULL 1

/* to avoid locking in tile initialization */
#define TILE_PENDING POINTER_FROM_INT(-1)

struct ProjPaintState;

/**
 * This is mainly a convenience struct used so we can keep an array of images we use -
 * their #ImBuf's, etc, in 1 array, When using threads this array is copied for each thread
 * because 'partRedrawRect' and 'touch' values would not be thread safe.
 */
struct ProjPaintImage {
  Image *ima;
  ImageUser iuser;
  ImBuf *ibuf;
  ImagePaintPartialRedraw *partRedrawRect;
  /** Only used to build undo tiles during painting. */
  volatile void **undoRect;
  /** The mask accumulation must happen on canvas, not on space screen bucket.
   * Here we store the mask rectangle. */
  ushort **maskRect;
  /** Store flag to enforce validation of undo rectangle. */
  bool **valid;
  bool touch;
};

/**
 * Handle for stroke (operator customdata)
 */
struct ProjStrokeHandle {
  /* Support for painting from multiple views at once,
   * currently used to implement symmetry painting,
   * we can assume at least the first is set while painting. */
  ProjPaintState *ps_views[8];

  int ps_views_tot;
  int symmetry_flags;

  int orig_brush_size;

  bool need_redraw;

  /* trick to bypass regular paint and allow clone picking */
  bool is_clone_cursor_pick;

  /* In ProjPaintState, only here for convenience */
  Scene *scene;
  Brush *brush;
};

struct LoopSeamData {
  float seam_uvs[2][2];
  float seam_puvs[2][2];
  float corner_dist_sq[2];
};

/* Main projection painting struct passed to all projection painting functions */
struct ProjPaintState {
  View3D *v3d;
  RegionView3D *rv3d;
  ARegion *region;
  Depsgraph *depsgraph;
  Scene *scene;
  /* PROJ_SRC_**** */
  int source;

  /* the paint color. It can change depending of inverted mode or not */
  float paint_color[3];
  float paint_color_linear[3];
  float dither;

  Brush *brush;
  short tool, blend, mode;

  float brush_size;
  Object *ob;
  /* for symmetry, we need to store modified object matrix */
  float obmat[4][4];
  float obmat_imat[4][4];
  /* end similarities with ImagePaintState */

  Image *stencil_ima;
  Image *canvas_ima;
  Image *clone_ima;
  float stencil_value;

  /* projection painting only */
  /** For multi-threading, the first item is sometimes used for non threaded cases too. */
  MemArena *arena_mt[BLENDER_MAX_THREADS];
  /** screen sized 2D array, each pixel has a linked list of ProjPixel's */
  LinkNode **bucketRect;
  /** bucketRect aligned array linkList of faces overlapping each bucket. */
  LinkNode **bucketFaces;
  /** store if the bucks have been initialized. */
  uchar *bucketFlags;

  /** store options per vert, now only store if the vert is pointing away from the view. */
  char *vertFlags;
  /** The size of the bucket grid, the grid span's screenMin/screenMax
   * so you can paint outsize the screen or with 2 brushes at once. */
  int buckets_x;
  int buckets_y;

  /** result of project_paint_pixel_sizeof(), constant per stroke. */
  int pixel_sizeof;

  /** size of projectImages array. */
  int image_tot;

  /** verts projected into floating point screen space. */
  float (*screenCoords)[4];
  /** 2D bounds for mesh verts on the screen's plane (screen-space). */
  float screenMin[2];
  float screenMax[2];
  /** Calculated from screenMin & screenMax. */
  float screen_width;
  float screen_height;
  /** From the area or from the projection render. */
  int winx, winy;

  /* options for projection painting */
  bool do_layer_clone;
  bool do_layer_stencil;
  bool do_layer_stencil_inv;
  bool do_stencil_brush;
  bool do_material_slots;

  /** Use ray-traced occlusion? - otherwise will paint right through to the back. */
  bool do_occlude;
  /** ignore faces with normals pointing away,
   * skips a lot of ray-casts if your normals are correctly flipped. */
  bool do_backfacecull;
  /** mask out pixels based on their normals. */
  bool do_mask_normal;
  /** mask out pixels based on cavity. */
  bool do_mask_cavity;
  /** what angle to mask at. */
  float normal_angle;
  /** cos(normal_angle), faster to compare. */
  float normal_angle__cos;
  float normal_angle_inner;
  float normal_angle_inner__cos;
  /** difference between normal_angle and normal_angle_inner, for easy access. */
  float normal_angle_range;

  /** quick access to (me->editflag & ME_EDIT_PAINT_FACE_SEL) */
  bool do_face_sel;
  bool is_ortho;
  /** the object is negative scaled. */
  bool is_flip_object;
  /** use masking during painting. Some operations such as airbrush may disable. */
  bool do_masking;
  /** only to avoid running. */
  bool is_texbrush;
  /** mask brush is applied before masking. */
  bool is_maskbrush;
#ifndef PROJ_DEBUG_NOSEAMBLEED
  float seam_bleed_px;
  float seam_bleed_px_sq;
#endif
  /* clone vars */
  float cloneOffset[2];

  /** Projection matrix, use for getting screen coords. */
  float projectMat[4][4];
  /** inverse of projectMat. */
  float projectMatInv[4][4];
  /** View vector, use for do_backfacecull and for ray casting with an ortho viewport. */
  float viewDir[3];
  /** View location in object relative 3D space, so can compare to verts. */
  float viewPos[3];
  float clip_start, clip_end;

  /* reproject vars */
  Image *reproject_image;
  ImBuf *reproject_ibuf;
  bool reproject_ibuf_free_float;
  bool reproject_ibuf_free_uchar;

  /* threads */
  int thread_tot;
  int bucketMin[2];
  int bucketMax[2];
  /** must lock threads while accessing these. */
  int context_bucket_index;

  CurveMapping *cavity_curve;
  BlurKernel *blurkernel;

  /* -------------------------------------------------------------------- */
  /* Vars shared between multiple views (keep last) */
  /**
   * This data is owned by `ProjStrokeHandle.ps_views[0]`,
   * all other views re-use the data.
   */

#define PROJ_PAINT_STATE_SHARED_MEMCPY(ps_dst, ps_src) \
  MEMCPY_STRUCT_AFTER(ps_dst, ps_src, is_shared_user)

#define PROJ_PAINT_STATE_SHARED_CLEAR(ps) MEMSET_STRUCT_AFTER(ps, 0, is_shared_user)

  bool is_shared_user;

  ProjPaintImage *projImages;
  /** cavity amount for vertices. */
  float *cavities;

#ifndef PROJ_DEBUG_NOSEAMBLEED
  /** Store info about faces, if they are initialized etc. */
  ushort *faceSeamFlags;
  /** save the winding of the face in uv space,
   * helps as an extra validation step for seam detection. */
  char *faceWindingFlags;
  /** expanded UVs for faces to use as seams. */
  LoopSeamData *loopSeamData;
  /** Only needed for when seam_bleed_px is enabled, use to find UV seams. */
  LinkNode **vertFaces;
  /** Seams per vert, to find adjacent seams. */
  ListBase *vertSeams;
#endif

  SpinLock *tile_lock;

  Mesh *me_eval;
  int totloop_eval;
  int totpoly_eval;
  int totvert_eval;

  const float (*vert_positions_eval)[3];
  blender::Span<blender::float3> vert_normals;
  blender::Span<blender::int2> edges_eval;
  blender::OffsetIndices<int> polys_eval;
  blender::Span<int> corner_verts_eval;
  const bool *select_poly_eval;
  const bool *hide_poly_eval;
  const int *material_indices;
  const bool *sharp_faces_eval;
  blender::Span<MLoopTri> looptris_eval;
  blender::Span<int> looptri_polys_eval;

  const float (*mloopuv_stencil_eval)[2];

  /**
   * \note These UV layers are aligned to \a polys_eval
   * but each pointer references the start of the layer,
   * so a loop indirection is needed as well.
   */
  const float (**poly_to_loop_uv)[2];
  /** other UV map, use for cloning between layers. */
  const float (**poly_to_loop_uv_clone)[2];

  /* Actual material for each index, either from object or Mesh datablock... */
  Material **mat_array;

  bool use_colormanagement;
};

union PixelPointer {
  /** float buffer. */
  float *f_pt;
  /** 2 ways to access a char buffer. */
  uint *uint_pt;
  uchar *ch_pt;
};

union PixelStore {
  uchar ch[4];
  uint uint_;
  float f[4];
};

struct ProjPixel {
  /** the floating point screen projection of this pixel. */
  float projCoSS[2];
  float worldCoSS[3];

  short x_px, y_px;

  /** if anyone wants to paint onto more than 65535 images they can bite me. */
  ushort image_index;
  uchar bb_cell_index;

  /* for various reasons we may want to mask out painting onto this pixel */
  ushort mask;

  /* Only used when the airbrush is disabled.
   * Store the max mask value to avoid painting over an area with a lower opacity
   * with an advantage that we can avoid touching the pixel at all, if the
   * new mask value is lower than mask_accum */
  ushort *mask_accum;

  /* horrible hack, store tile valid flag pointer here to re-validate tiles
   * used for anchored and drag-dot strokes */
  bool *valid;

  PixelPointer origColor;
  PixelStore newColor;
  PixelPointer pixel;
};

struct ProjPixelClone {
  struct ProjPixel __pp;
  PixelStore clonepx;
};

/* undo tile pushing */
struct TileInfo {
  SpinLock *lock;
  bool masked;
  ushort tile_width;
  ImBuf **tmpibuf;
  ProjPaintImage *pjima;
};

struct VertSeam {
  struct VertSeam *next, *prev;
  int tri;
  uint loop;
  float angle;
  bool normal_cw;
  float uv[2];
};

/* -------------------------------------------------------------------- */
/** \name MLoopTri accessor functions.
 * \{ */

#define PS_LOOPTRI_AS_VERT_INDEX_3(ps, lt) \
  ps->corner_verts_eval[lt->tri[0]], ps->corner_verts_eval[lt->tri[1]], \
      ps->corner_verts_eval[lt->tri[2]],

#define PS_LOOPTRI_AS_UV_3(uvlayer, poly_i, lt) \
  uvlayer[poly_i][lt->tri[0]], uvlayer[poly_i][lt->tri[1]], uvlayer[poly_i][lt->tri[2]],

#define PS_LOOPTRI_ASSIGN_UV_3(uv_tri, uvlayer, poly_i, lt) \
  { \
    (uv_tri)[0] = uvlayer[poly_i][lt->tri[0]]; \
    (uv_tri)[1] = uvlayer[poly_i][lt->tri[1]]; \
    (uv_tri)[2] = uvlayer[poly_i][lt->tri[2]]; \
  } \
  ((void)0)

/** \} */

/* Finish projection painting structs */

static int project_paint_face_paint_tile(Image *ima, const float *uv)
{
  if (ima == nullptr || ima->source != IMA_SRC_TILED) {
    return 0;
  }

  /* Currently, faces are assumed to belong to one tile, so checking the first loop is enough. */
  int tx = int(uv[0]);
  int ty = int(uv[1]);
  return 1001 + 10 * ty + tx;
}

static Material *tex_get_material(const ProjPaintState *ps, int poly_i)
{
  int mat_nr = ps->material_indices == nullptr ? 0 : ps->material_indices[poly_i];
  if (mat_nr >= 0 && mat_nr <= ps->ob->totcol) {
    return ps->mat_array[mat_nr];
  }

  return nullptr;
}

static TexPaintSlot *project_paint_face_paint_slot(const ProjPaintState *ps, int tri_index)
{
  const int poly_i = ps->looptri_polys_eval[tri_index];
  Material *ma = tex_get_material(ps, poly_i);
  return ma ? ma->texpaintslot + ma->paint_active_slot : nullptr;
}

static Image *project_paint_face_paint_image(const ProjPaintState *ps, int tri_index)
{
  if (ps->do_stencil_brush) {
    return ps->stencil_ima;
  }

  const int poly_i = ps->looptri_polys_eval[tri_index];
  Material *ma = tex_get_material(ps, poly_i);
  TexPaintSlot *slot = ma ? ma->texpaintslot + ma->paint_active_slot : nullptr;
  return slot ? slot->ima : ps->canvas_ima;
}

static TexPaintSlot *project_paint_face_clone_slot(const ProjPaintState *ps, int tri_index)
{
  const int poly_i = ps->looptri_polys_eval[tri_index];
  Material *ma = tex_get_material(ps, poly_i);
  return ma ? ma->texpaintslot + ma->paint_clone_slot : nullptr;
}

static Image *project_paint_face_clone_image(const ProjPaintState *ps, int tri_index)
{
  const int poly_i = ps->looptri_polys_eval[tri_index];
  Material *ma = tex_get_material(ps, poly_i);
  TexPaintSlot *slot = ma ? ma->texpaintslot + ma->paint_clone_slot : nullptr;
  return slot ? slot->ima : ps->clone_ima;
}

/**
 * Fast projection bucket array lookup, use the safe version for bound checking.
 */
static int project_bucket_offset(const ProjPaintState *ps, const float projCoSS[2])
{
  /* If we were not dealing with screen-space 2D coords we could simple do...
   * ps->bucketRect[x + (y*ps->buckets_y)] */

  /* please explain?
   * projCoSS[0] - ps->screenMin[0]   : zero origin
   * ... / ps->screen_width           : range from 0.0 to 1.0
   * ... * ps->buckets_x              : use as a bucket index
   *
   * Second multiplication does similar but for vertical offset
   */
  return int(((projCoSS[0] - ps->screenMin[0]) / ps->screen_width) * ps->buckets_x) +
         (int(((projCoSS[1] - ps->screenMin[1]) / ps->screen_height) * ps->buckets_y) *
          ps->buckets_x);
}

static int project_bucket_offset_safe(const ProjPaintState *ps, const float projCoSS[2])
{
  int bucket_index = project_bucket_offset(ps, projCoSS);

  if (bucket_index < 0 || bucket_index >= ps->buckets_x * ps->buckets_y) {
    return -1;
  }
  return bucket_index;
}

static float VecZDepthOrtho(
    const float pt[2], const float v1[3], const float v2[3], const float v3[3], float w[3])
{
  barycentric_weights_v2(v1, v2, v3, pt, w);
  return (v1[2] * w[0]) + (v2[2] * w[1]) + (v3[2] * w[2]);
}

static float VecZDepthPersp(
    const float pt[2], const float v1[4], const float v2[4], const float v3[4], float w[3])
{
  float wtot_inv, wtot;
  float w_tmp[3];

  barycentric_weights_v2_persp(v1, v2, v3, pt, w);
  /* for the depth we need the weights to match what
   * barycentric_weights_v2 would return, in this case its easiest just to
   * undo the 4th axis division and make it unit-sum
   *
   * don't call barycentric_weights_v2() because our callers expect 'w'
   * to be weighted from the perspective */
  w_tmp[0] = w[0] * v1[3];
  w_tmp[1] = w[1] * v2[3];
  w_tmp[2] = w[2] * v3[3];

  wtot = w_tmp[0] + w_tmp[1] + w_tmp[2];

  if (wtot != 0.0f) {
    wtot_inv = 1.0f / wtot;

    w_tmp[0] = w_tmp[0] * wtot_inv;
    w_tmp[1] = w_tmp[1] * wtot_inv;
    w_tmp[2] = w_tmp[2] * wtot_inv;
  }
  else { /* dummy values for zero area face */
    w_tmp[0] = w_tmp[1] = w_tmp[2] = 1.0f / 3.0f;
  }
  /* done mimicking barycentric_weights_v2() */

  return (v1[2] * w_tmp[0]) + (v2[2] * w_tmp[1]) + (v3[2] * w_tmp[2]);
}

/* Return the top-most face index that the screen space coord 'pt' touches (or -1) */
static int project_paint_PickFace(const ProjPaintState *ps, const float pt[2], float w[3])
{
  LinkNode *node;
  float w_tmp[3];
  int bucket_index;
  int best_tri_index = -1;
  float z_depth_best = FLT_MAX, z_depth;

  bucket_index = project_bucket_offset_safe(ps, pt);
  if (bucket_index == -1) {
    return -1;
  }

  /* we could return 0 for 1 face buckets, as long as this function assumes
   * that the point its testing is only every originated from an existing face */

  for (node = ps->bucketFaces[bucket_index]; node; node = node->next) {
    const int tri_index = POINTER_AS_INT(node->link);
    const MLoopTri *lt = &ps->looptris_eval[tri_index];
    const float *vtri_ss[3] = {
        ps->screenCoords[ps->corner_verts_eval[lt->tri[0]]],
        ps->screenCoords[ps->corner_verts_eval[lt->tri[1]]],
        ps->screenCoords[ps->corner_verts_eval[lt->tri[2]]],
    };

    if (isect_point_tri_v2(pt, UNPACK3(vtri_ss))) {
      if (ps->is_ortho) {
        z_depth = VecZDepthOrtho(pt, UNPACK3(vtri_ss), w_tmp);
      }
      else {
        z_depth = VecZDepthPersp(pt, UNPACK3(vtri_ss), w_tmp);
      }

      if (z_depth < z_depth_best) {
        best_tri_index = tri_index;
        z_depth_best = z_depth;
        copy_v3_v3(w, w_tmp);
      }
    }
  }

  /** will be -1 or a valid face. */
  return best_tri_index;
}

/* Converts a uv coord into a pixel location wrapping if the uv is outside 0-1 range */
static void uvco_to_wrapped_pxco(const float uv[2], int ibuf_x, int ibuf_y, float *x, float *y)
{
  /* use */
  *x = fmodf(uv[0], 1.0f);
  *y = fmodf(uv[1], 1.0f);

  if (*x < 0.0f) {
    *x += 1.0f;
  }
  if (*y < 0.0f) {
    *y += 1.0f;
  }

  *x = *x * ibuf_x - 0.5f;
  *y = *y * ibuf_y - 0.5f;
}

/* Set the top-most face color that the screen space coord 'pt' touches
 * (or return 0 if none touch) */
static bool project_paint_PickColor(
    const ProjPaintState *ps, const float pt[2], float *rgba_fp, uchar *rgba, const bool interp)
{
  const MLoopTri *lt;
  const float *lt_tri_uv[3];
  float w[3], uv[2];
  int tri_index;
  Image *ima;
  ImBuf *ibuf;
  int xi, yi;

  tri_index = project_paint_PickFace(ps, pt, w);

  if (tri_index == -1) {
    return false;
  }

  lt = &ps->looptris_eval[tri_index];
  PS_LOOPTRI_ASSIGN_UV_3(lt_tri_uv, ps->poly_to_loop_uv, ps->looptri_polys_eval[tri_index], lt);

  interp_v2_v2v2v2(uv, UNPACK3(lt_tri_uv), w);

  ima = project_paint_face_paint_image(ps, tri_index);
  /** we must have got the imbuf before getting here. */
  int tile_number = project_paint_face_paint_tile(ima, lt_tri_uv[0]);
  /* XXX get appropriate ImageUser instead */
  ImageUser iuser;
  BKE_imageuser_default(&iuser);
  iuser.tile = tile_number;
  iuser.framenr = ima->lastframe;
  ibuf = BKE_image_acquire_ibuf(ima, &iuser, nullptr);
  if (ibuf == nullptr) {
    return false;
  }

  if (interp) {
    float x, y;
    uvco_to_wrapped_pxco(uv, ibuf->x, ibuf->y, &x, &y);

    if (ibuf->float_buffer.data) {
      if (rgba_fp) {
        bilinear_interpolation_color_wrap(ibuf, nullptr, rgba_fp, x, y);
      }
      else {
        float rgba_tmp_f[4];
        bilinear_interpolation_color_wrap(ibuf, nullptr, rgba_tmp_f, x, y);
        premul_float_to_straight_uchar(rgba, rgba_tmp_f);
      }
    }
    else {
      if (rgba) {
        bilinear_interpolation_color_wrap(ibuf, rgba, nullptr, x, y);
      }
      else {
        uchar rgba_tmp[4];
        bilinear_interpolation_color_wrap(ibuf, rgba_tmp, nullptr, x, y);
        straight_uchar_to_premul_float(rgba_fp, rgba_tmp);
      }
    }
  }
  else {
    // xi = int((uv[0]*ibuf->x) + 0.5f);
    // yi = int((uv[1]*ibuf->y) + 0.5f);
    // if (xi < 0 || xi >= ibuf->x  ||  yi < 0 || yi >= ibuf->y) return false;

    /* wrap */
    xi = mod_i(int(uv[0] * ibuf->x), ibuf->x);
    yi = mod_i(int(uv[1] * ibuf->y), ibuf->y);

    if (rgba) {
      if (ibuf->float_buffer.data) {
        const float *rgba_tmp_fp = ibuf->float_buffer.data + (xi + yi * ibuf->x * 4);
        premul_float_to_straight_uchar(rgba, rgba_tmp_fp);
      }
      else {
        *((uint *)rgba) = *(uint *)(((char *)ibuf->byte_buffer.data) + ((xi + yi * ibuf->x) * 4));
      }
    }

    if (rgba_fp) {
      if (ibuf->float_buffer.data) {
        copy_v4_v4(rgba_fp, (ibuf->float_buffer.data + ((xi + yi * ibuf->x) * 4)));
      }
      else {
        uchar *tmp_ch = ibuf->byte_buffer.data + ((xi + yi * ibuf->x) * 4);
        straight_uchar_to_premul_float(rgba_fp, tmp_ch);
      }
    }
  }
  BKE_image_release_ibuf(ima, ibuf, nullptr);
  return true;
}

/**
 * Check if 'pt' is in front of the 3 verts on the Z axis (used for screen-space occlusion test)
 * \return
 * -  `0`:   no occlusion
 * - `-1`: no occlusion but 2D intersection is true
 * -  `1`: occluded
 * -  `2`: occluded with `w[3]` weights set (need to know in some cases)
 */
static int project_paint_occlude_ptv(const float pt[3],
                                     const float v1[4],
                                     const float v2[4],
                                     const float v3[4],
                                     float w[3],
                                     const bool is_ortho)
{
  /* if all are behind us, return false */
  if (v1[2] > pt[2] && v2[2] > pt[2] && v3[2] > pt[2]) {
    return 0;
  }

  /* do a 2D point in try intersection */
  if (!isect_point_tri_v2(pt, v1, v2, v3)) {
    return 0;
  }

  /* From here on we know there IS an intersection */
  /* if ALL of the verts are in front of us then we know it intersects ? */
  if (v1[2] < pt[2] && v2[2] < pt[2] && v3[2] < pt[2]) {
    return 1;
  }

  /* we intersect? - find the exact depth at the point of intersection */
  /* Is this point is occluded by another face? */
  if (is_ortho) {
    if (VecZDepthOrtho(pt, v1, v2, v3, w) < pt[2]) {
      return 2;
    }
  }
  else {
    if (VecZDepthPersp(pt, v1, v2, v3, w) < pt[2]) {
      return 2;
    }
  }
  return -1;
}

static int project_paint_occlude_ptv_clip(const float pt[3],
                                          const float v1[4],
                                          const float v2[4],
                                          const float v3[4],
                                          const float v1_3d[3],
                                          const float v2_3d[3],
                                          const float v3_3d[3],
                                          float w[3],
                                          const bool is_ortho,
                                          RegionView3D *rv3d)
{
  float wco[3];
  int ret = project_paint_occlude_ptv(pt, v1, v2, v3, w, is_ortho);

  if (ret <= 0) {
    return ret;
  }

  if (ret == 1) { /* weights not calculated */
    if (is_ortho) {
      barycentric_weights_v2(v1, v2, v3, pt, w);
    }
    else {
      barycentric_weights_v2_persp(v1, v2, v3, pt, w);
    }
  }

  /* Test if we're in the clipped area, */
  interp_v3_v3v3v3(wco, v1_3d, v2_3d, v3_3d, w);

  if (!ED_view3d_clipping_test(rv3d, wco, true)) {
    return 1;
  }

  return -1;
}

/* Check if a screen-space location is occluded by any other faces
 * check, pixelScreenCo must be in screen-space, its Z-Depth only needs to be used for comparison
 * and doesn't need to be correct in relation to X and Y coords
 * (this is the case in perspective view) */
static bool project_bucket_point_occluded(const ProjPaintState *ps,
                                          LinkNode *bucketFace,
                                          const int orig_face,
                                          const float pixelScreenCo[4])
{
  int isect_ret;
  const bool do_clip = RV3D_CLIPPING_ENABLED(ps->v3d, ps->rv3d);

  /* we could return false for 1 face buckets, as long as this function assumes
   * that the point its testing is only every originated from an existing face */

  for (; bucketFace; bucketFace = bucketFace->next) {
    const int tri_index = POINTER_AS_INT(bucketFace->link);

    if (orig_face != tri_index) {
      const MLoopTri *lt = &ps->looptris_eval[tri_index];
      const float *vtri_ss[3] = {
          ps->screenCoords[ps->corner_verts_eval[lt->tri[0]]],
          ps->screenCoords[ps->corner_verts_eval[lt->tri[1]]],
          ps->screenCoords[ps->corner_verts_eval[lt->tri[2]]],
      };
      float w[3];

      if (do_clip) {
        const float *vtri_co[3] = {
            ps->vert_positions_eval[ps->corner_verts_eval[lt->tri[0]]],
            ps->vert_positions_eval[ps->corner_verts_eval[lt->tri[1]]],
            ps->vert_positions_eval[ps->corner_verts_eval[lt->tri[2]]],
        };
        isect_ret = project_paint_occlude_ptv_clip(
            pixelScreenCo, UNPACK3(vtri_ss), UNPACK3(vtri_co), w, ps->is_ortho, ps->rv3d);
      }
      else {
        isect_ret = project_paint_occlude_ptv(pixelScreenCo, UNPACK3(vtri_ss), w, ps->is_ortho);
      }

      if (isect_ret >= 1) {
        /* TODO: we may want to cache the first hit,
         * it is not possible to swap the face order in the list anymore */
        return true;
      }
    }
  }
  return false;
}

/* Basic line intersection, could move to math_geom.c, 2 points with a horizontal line
 * 1 for an intersection, 2 if the first point is aligned, 3 if the second point is aligned. */
#define ISECT_TRUE 1
#define ISECT_TRUE_P1 2
#define ISECT_TRUE_P2 3
static int line_isect_y(const float p1[2], const float p2[2], const float y_level, float *x_isect)
{
  float y_diff;

  /* are we touching the first point? - no interpolation needed */
  if (y_level == p1[1]) {
    *x_isect = p1[0];
    return ISECT_TRUE_P1;
  }
  /* are we touching the second point? - no interpolation needed */
  if (y_level == p2[1]) {
    *x_isect = p2[0];
    return ISECT_TRUE_P2;
  }

  /** yuck, horizontal line, we can't do much here. */
  y_diff = fabsf(p1[1] - p2[1]);

  if (y_diff < 0.000001f) {
    *x_isect = (p1[0] + p2[0]) * 0.5f;
    return ISECT_TRUE;
  }

  if (p1[1] > y_level && p2[1] < y_level) {
    /* (p1[1] - p2[1]); */
    *x_isect = (p2[0] * (p1[1] - y_level) + p1[0] * (y_level - p2[1])) / y_diff;
    return ISECT_TRUE;
  }
  if (p1[1] < y_level && p2[1] > y_level) {
    /* (p2[1] - p1[1]); */
    *x_isect = (p2[0] * (y_level - p1[1]) + p1[0] * (p2[1] - y_level)) / y_diff;
    return ISECT_TRUE;
  }
  return 0;
}

static int line_isect_x(const float p1[2], const float p2[2], const float x_level, float *y_isect)
{
  float x_diff;

  if (x_level == p1[0]) { /* are we touching the first point? - no interpolation needed */
    *y_isect = p1[1];
    return ISECT_TRUE_P1;
  }
  if (x_level == p2[0]) { /* are we touching the second point? - no interpolation needed */
    *y_isect = p2[1];
    return ISECT_TRUE_P2;
  }

  /* yuck, horizontal line, we can't do much here */
  x_diff = fabsf(p1[0] - p2[0]);

  /* yuck, vertical line, we can't do much here */
  if (x_diff < 0.000001f) {
    *y_isect = (p1[0] + p2[0]) * 0.5f;
    return ISECT_TRUE;
  }

  if (p1[0] > x_level && p2[0] < x_level) {
    /* (p1[0] - p2[0]); */
    *y_isect = (p2[1] * (p1[0] - x_level) + p1[1] * (x_level - p2[0])) / x_diff;
    return ISECT_TRUE;
  }
  if (p1[0] < x_level && p2[0] > x_level) {
    /* (p2[0] - p1[0]); */
    *y_isect = (p2[1] * (x_level - p1[0]) + p1[1] * (p2[0] - x_level)) / x_diff;
    return ISECT_TRUE;
  }
  return 0;
}

/* simple func use for comparing UV locations to check if there are seams.
 * Its possible this gives incorrect results, when the UVs for 1 face go into the next
 * tile, but do not do this for the adjacent face, it could return a false positive.
 * This is so unlikely that Id not worry about it. */
#ifndef PROJ_DEBUG_NOSEAMBLEED
static bool cmp_uv(const float vec2a[2], const float vec2b[2])
{
  /* if the UVs are not between 0.0 and 1.0 */
  float xa = fmodf(vec2a[0], 1.0f);
  float ya = fmodf(vec2a[1], 1.0f);

  float xb = fmodf(vec2b[0], 1.0f);
  float yb = fmodf(vec2b[1], 1.0f);

  if (xa < 0.0f) {
    xa += 1.0f;
  }
  if (ya < 0.0f) {
    ya += 1.0f;
  }

  if (xb < 0.0f) {
    xb += 1.0f;
  }
  if (yb < 0.0f) {
    yb += 1.0f;
  }

  return ((fabsf(xa - xb) < PROJ_GEOM_TOLERANCE) && (fabsf(ya - yb) < PROJ_GEOM_TOLERANCE)) ?
             true :
             false;
}
#endif

/* set min_px and max_px to the image space bounds of the UV coords
 * return zero if there is no area in the returned rectangle */
#ifndef PROJ_DEBUG_NOSEAMBLEED
static bool pixel_bounds_uv(const float uv_quad[4][2],
                            rcti *bounds_px,
                            const int ibuf_x,
                            const int ibuf_y)
{
  /* UV bounds */
  float min_uv[2], max_uv[2];

  INIT_MINMAX2(min_uv, max_uv);

  minmax_v2v2_v2(min_uv, max_uv, uv_quad[0]);
  minmax_v2v2_v2(min_uv, max_uv, uv_quad[1]);
  minmax_v2v2_v2(min_uv, max_uv, uv_quad[2]);
  minmax_v2v2_v2(min_uv, max_uv, uv_quad[3]);

  bounds_px->xmin = int(ibuf_x * min_uv[0]);
  bounds_px->ymin = int(ibuf_y * min_uv[1]);

  bounds_px->xmax = int(ibuf_x * max_uv[0]) + 1;
  bounds_px->ymax = int(ibuf_y * max_uv[1]) + 1;

  // printf("%d %d %d %d\n", min_px[0], min_px[1], max_px[0], max_px[1]);

  /* face uses no UV area when quantized to pixels? */
  return (bounds_px->xmin == bounds_px->xmax || bounds_px->ymin == bounds_px->ymax) ? false : true;
}
#endif

static bool pixel_bounds_array(
    float (*in_uv)[2], rcti *bounds_px, const int ibuf_x, const int ibuf_y, int tot)
{
  /* UV bounds */
  float min_uv[2], max_uv[2];
  float(*uv)[2] = in_uv;

  if (tot == 0) {
    return false;
  }

  INIT_MINMAX2(min_uv, max_uv);

  for (int i = 0; i < tot; i++, uv++) {
    minmax_v2v2_v2(min_uv, max_uv, (*uv));
  }

  bounds_px->xmin = int(ibuf_x * min_uv[0]);
  bounds_px->ymin = int(ibuf_y * min_uv[1]);

  bounds_px->xmax = int(ibuf_x * max_uv[0]) + 1;
  bounds_px->ymax = int(ibuf_y * max_uv[1]) + 1;

  const int d = -1000;
  if (bounds_px->xmin < d || bounds_px->ymin < d || bounds_px->xmax < d || bounds_px->ymax < d) {
    printf("error! xmin %d xmax %d ymin %d ymax %d\n",
           bounds_px->xmin,
           bounds_px->xmax,
           bounds_px->ymin,
           bounds_px->ymax);
  }

  // printf("%d %d %d %d\n", min_px[0], min_px[1], max_px[0], max_px[1]);

  /* face uses no UV area when quantized to pixels? */
  return (bounds_px->xmin == bounds_px->xmax || bounds_px->ymin == bounds_px->ymax) ? false : true;
}

#ifndef PROJ_DEBUG_NOSEAMBLEED

static void project_face_winding_init(const ProjPaintState *ps, const int tri_index)
{
  /* detect the winding of faces in uv space */
  const MLoopTri *lt = &ps->looptris_eval[tri_index];
  const int poly_i = ps->looptri_polys_eval[tri_index];
  const float *lt_tri_uv[3] = {PS_LOOPTRI_AS_UV_3(ps->poly_to_loop_uv, poly_i, lt)};
  float winding = cross_tri_v2(lt_tri_uv[0], lt_tri_uv[1], lt_tri_uv[2]);

  if (winding > 0) {
    ps->faceWindingFlags[tri_index] |= PROJ_FACE_WINDING_CW;
  }

  ps->faceWindingFlags[tri_index] |= PROJ_FACE_WINDING_INIT;
}

/* This function returns 1 if this face has a seam along the 2 face-vert indices
 * 'orig_i1_fidx' and 'orig_i2_fidx' */
static bool check_seam(const ProjPaintState *ps,
                       const int orig_face,
                       const int orig_i1_fidx,
                       const int orig_i2_fidx,
                       int *other_face,
                       int *orig_fidx)
{
  const MLoopTri *orig_lt = &ps->looptris_eval[orig_face];
  const int orig_poly_i = ps->looptri_polys_eval[orig_face];
  const float *orig_lt_tri_uv[3] = {PS_LOOPTRI_AS_UV_3(ps->poly_to_loop_uv, orig_poly_i, orig_lt)};
  /* vert indices from face vert order indices */
  const uint i1 = ps->corner_verts_eval[orig_lt->tri[orig_i1_fidx]];
  const uint i2 = ps->corner_verts_eval[orig_lt->tri[orig_i2_fidx]];
  LinkNode *node;
  /* index in face */
  int i1_fidx = -1, i2_fidx = -1;

  for (node = ps->vertFaces[i1]; node; node = node->next) {
    const int tri_index = POINTER_AS_INT(node->link);

    if (tri_index != orig_face) {
      const MLoopTri *lt = &ps->looptris_eval[tri_index];
      const int poly_i = ps->looptri_polys_eval[tri_index];
      const int lt_vtri[3] = {PS_LOOPTRI_AS_VERT_INDEX_3(ps, lt)};
      /* could check if the 2 faces images match here,
       * but then there wouldn't be a way to return the opposite face's info */

      /* We need to know the order of the verts in the adjacent face
       * set the i1_fidx and i2_fidx to (0,1,2,3) */
      i1_fidx = BKE_MESH_TESSTRI_VINDEX_ORDER(lt_vtri, i1);
      i2_fidx = BKE_MESH_TESSTRI_VINDEX_ORDER(lt_vtri, i2);

      /* Only need to check if 'i2_fidx' is valid because
       * we know i1_fidx is the same vert on both faces. */
      if (i2_fidx != -1) {
        const float *lt_tri_uv[3] = {PS_LOOPTRI_AS_UV_3(ps->poly_to_loop_uv, poly_i, lt)};
        Image *tpage = project_paint_face_paint_image(ps, tri_index);
        Image *orig_tpage = project_paint_face_paint_image(ps, orig_face);
        int tile = project_paint_face_paint_tile(tpage, lt_tri_uv[0]);
        int orig_tile = project_paint_face_paint_tile(orig_tpage, orig_lt_tri_uv[0]);

        BLI_assert(i1_fidx != -1);

        /* This IS an adjacent face!, now lets check if the UVs are ok */

        /* set up the other face */
        *other_face = tri_index;

        /* we check if difference is 1 here, else we might have a case of edge 2-0 for a tri */
        *orig_fidx = (i1_fidx < i2_fidx && (i2_fidx - i1_fidx == 1)) ? i1_fidx : i2_fidx;

        /* initialize face winding if needed */
        if ((ps->faceWindingFlags[tri_index] & PROJ_FACE_WINDING_INIT) == 0) {
          project_face_winding_init(ps, tri_index);
        }

        /* first test if they have the same image */
        if ((orig_tpage == tpage) && (orig_tile == tile) &&
            cmp_uv(orig_lt_tri_uv[orig_i1_fidx], lt_tri_uv[i1_fidx]) &&
            cmp_uv(orig_lt_tri_uv[orig_i2_fidx], lt_tri_uv[i2_fidx]))
        {
          /* if faces don't have the same winding in uv space,
           * they are on the same side so edge is boundary */
          if ((ps->faceWindingFlags[tri_index] & PROJ_FACE_WINDING_CW) !=
              (ps->faceWindingFlags[orig_face] & PROJ_FACE_WINDING_CW))
          {
            return true;
          }

          // printf("SEAM (NONE)\n");
          return false;
        }
        // printf("SEAM (UV GAP)\n");
        return true;
      }
    }
  }
  // printf("SEAM (NO FACE)\n");
  *other_face = -1;
  return true;
}

static VertSeam *find_adjacent_seam(const ProjPaintState *ps,
                                    uint loop_index,
                                    uint vert_index,
                                    VertSeam **r_seam)
{
  ListBase *vert_seams = &ps->vertSeams[vert_index];
  VertSeam *seam = static_cast<VertSeam *>(vert_seams->first);
  VertSeam *adjacent = nullptr;

  while (seam->loop != loop_index) {
    seam = seam->next;
  }

  if (r_seam) {
    *r_seam = seam;
  }

  /* Circulate through the (sorted) vert seam array, in the direction of the seam normal,
   * until we find the first opposing seam, matching in UV space. */
  if (seam->normal_cw) {
    LISTBASE_CIRCULAR_BACKWARD_BEGIN (VertSeam *, vert_seams, adjacent, seam) {
      if ((adjacent->normal_cw != seam->normal_cw) && cmp_uv(adjacent->uv, seam->uv)) {
        break;
      }
    }
    LISTBASE_CIRCULAR_BACKWARD_END(VertSeam *, vert_seams, adjacent, seam);
  }
  else {
    LISTBASE_CIRCULAR_FORWARD_BEGIN (VertSeam *, vert_seams, adjacent, seam) {
      if ((adjacent->normal_cw != seam->normal_cw) && cmp_uv(adjacent->uv, seam->uv)) {
        break;
      }
    }
    LISTBASE_CIRCULAR_FORWARD_END(VertSeam *, vert_seams, adjacent, seam);
  }

  BLI_assert(adjacent);

  return adjacent;
}

/* Computes the normal of two seams at their intersection,
 * and returns the angle between the seam and its normal. */
static float compute_seam_normal(VertSeam *seam, VertSeam *adj, float r_no[2])
{
  const float PI_2 = M_PI * 2.0f;
  float angle[2];
  float angle_rel, angle_no;

  if (seam->normal_cw) {
    angle[0] = adj->angle;
    angle[1] = seam->angle;
  }
  else {
    angle[0] = seam->angle;
    angle[1] = adj->angle;
  }

  angle_rel = angle[1] - angle[0];

  if (angle_rel < 0.0f) {
    angle_rel += PI_2;
  }

  angle_rel *= 0.5f;

  angle_no = angle_rel + angle[0];

  if (angle_no > M_PI) {
    angle_no -= PI_2;
  }

  r_no[0] = cosf(angle_no);
  r_no[1] = sinf(angle_no);

  return angle_rel;
}

/* Calculate outset UVs, this is not the same as simply scaling the UVs,
 * since the outset coords are a margin that keep an even distance from the original UVs,
 * note that the image aspect is taken into account */
static void uv_image_outset(const ProjPaintState *ps,
                            float (*orig_uv)[2],
                            float (*puv)[2],
                            uint tri_index,
                            const int ibuf_x,
                            const int ibuf_y)
{
  int fidx[2];
  uint loop_index;
  uint vert[2];
  const MLoopTri *ltri = &ps->looptris_eval[tri_index];

  float ibuf_inv[2];

  ibuf_inv[0] = 1.0f / float(ibuf_x);
  ibuf_inv[1] = 1.0f / float(ibuf_y);

  for (fidx[0] = 0; fidx[0] < 3; fidx[0]++) {
    LoopSeamData *seam_data;
    float(*seam_uvs)[2];
    float ang[2];

    if ((ps->faceSeamFlags[tri_index] & (PROJ_FACE_SEAM0 << fidx[0])) == 0) {
      continue;
    }

    loop_index = ltri->tri[fidx[0]];

    seam_data = &ps->loopSeamData[loop_index];
    seam_uvs = seam_data->seam_uvs;

    if (seam_uvs[0][0] != FLT_MAX) {
      continue;
    }

    fidx[1] = (fidx[0] == 2) ? 0 : fidx[0] + 1;

    vert[0] = ps->corner_verts_eval[loop_index];
    vert[1] = ps->corner_verts_eval[ltri->tri[fidx[1]]];

    for (uint i = 0; i < 2; i++) {
      VertSeam *seam;
      VertSeam *adj = find_adjacent_seam(ps, loop_index, vert[i], &seam);
      float no[2];
      float len_fact;
      float tri_ang;

      ang[i] = compute_seam_normal(seam, adj, no);
      tri_ang = ang[i] - M_PI_2;

      if (tri_ang > 0.0f) {
        const float dist = ps->seam_bleed_px * tanf(tri_ang);
        seam_data->corner_dist_sq[i] = square_f(dist);
      }
      else {
        seam_data->corner_dist_sq[i] = 0.0f;
      }

      len_fact = cosf(tri_ang);
      len_fact = UNLIKELY(len_fact < FLT_EPSILON) ? FLT_MAX : (1.0f / len_fact);

      /* Clamp the length factor, see: #62236. */
      len_fact = MIN2(len_fact, 10.0f);

      mul_v2_fl(no, ps->seam_bleed_px * len_fact);

      add_v2_v2v2(seam_data->seam_puvs[i], puv[fidx[i]], no);

      mul_v2_v2v2(seam_uvs[i], seam_data->seam_puvs[i], ibuf_inv);
    }

    /* Handle convergent normals (can self-intersect). */
    if ((ang[0] + ang[1]) < M_PI) {
      if (isect_seg_seg_v2_simple(orig_uv[fidx[0]], seam_uvs[0], orig_uv[fidx[1]], seam_uvs[1])) {
        float isect_co[2];

        isect_seg_seg_v2_point(
            orig_uv[fidx[0]], seam_uvs[0], orig_uv[fidx[1]], seam_uvs[1], isect_co);

        copy_v2_v2(seam_uvs[0], isect_co);
        copy_v2_v2(seam_uvs[1], isect_co);
      }
    }
  }
}

static void insert_seam_vert_array(const ProjPaintState *ps,
                                   MemArena *arena,
                                   const int tri_index,
                                   const int fidx1,
                                   const int ibuf_x,
                                   const int ibuf_y)
{
  const MLoopTri *lt = &ps->looptris_eval[tri_index];
  const int poly_i = ps->looptri_polys_eval[tri_index];
  const float *lt_tri_uv[3] = {PS_LOOPTRI_AS_UV_3(ps->poly_to_loop_uv, poly_i, lt)};
  const int fidx[2] = {fidx1, ((fidx1 + 1) % 3)};
  float vec[2];

  VertSeam *vseam = static_cast<VertSeam *>(BLI_memarena_alloc(arena, sizeof(VertSeam[2])));

  vseam->prev = nullptr;
  vseam->next = nullptr;

  vseam->tri = tri_index;
  vseam->loop = lt->tri[fidx[0]];

  sub_v2_v2v2(vec, lt_tri_uv[fidx[1]], lt_tri_uv[fidx[0]]);
  vec[0] *= ibuf_x;
  vec[1] *= ibuf_y;
  vseam->angle = atan2f(vec[1], vec[0]);

  /* If the face winding data is not initialized, something must be wrong. */
  BLI_assert((ps->faceWindingFlags[tri_index] & PROJ_FACE_WINDING_INIT) != 0);
  vseam->normal_cw = (ps->faceWindingFlags[tri_index] & PROJ_FACE_WINDING_CW);

  copy_v2_v2(vseam->uv, lt_tri_uv[fidx[0]]);

  vseam[1] = vseam[0];
  vseam[1].angle += vseam[1].angle > 0.0f ? -M_PI : M_PI;
  vseam[1].normal_cw = !vseam[1].normal_cw;
  copy_v2_v2(vseam[1].uv, lt_tri_uv[fidx[1]]);

  for (uint i = 0; i < 2; i++) {
    const int vert = ps->corner_verts_eval[lt->tri[fidx[i]]];
    ListBase *list = &ps->vertSeams[vert];
    VertSeam *item = static_cast<VertSeam *>(list->first);

    while (item && item->angle < vseam[i].angle) {
      item = item->next;
    }

    BLI_insertlinkbefore(list, item, &vseam[i]);
  }
}

/**
 * Be tricky with flags, first 4 bits are #PROJ_FACE_SEAM0 to 4,
 * last 4 bits are #PROJ_FACE_NOSEAM0 to 4. `1 << i` - where i is `(0..3)`.
 *
 * If we're multi-threading, make sure threads are locked when this is called.
 */
static void project_face_seams_init(const ProjPaintState *ps,
                                    MemArena *arena,
                                    const int tri_index,
                                    const uint vert_index,
                                    bool init_all,
                                    const int ibuf_x,
                                    const int ibuf_y)
{
  /* vars for the other face, we also set its flag */
  int other_face, other_fidx;
  /* next fidx in the face (0,1,2,3) -> (1,2,3,0) or (0,1,2) -> (1,2,0) for a tri */
  int fidx[2] = {2, 0};
  const MLoopTri *lt = &ps->looptris_eval[tri_index];
  LinkNode *node;

  /* initialize face winding if needed */
  if ((ps->faceWindingFlags[tri_index] & PROJ_FACE_WINDING_INIT) == 0) {
    project_face_winding_init(ps, tri_index);
  }

  do {
    if (init_all || (ps->corner_verts_eval[lt->tri[fidx[0]]] == vert_index) ||
        (ps->corner_verts_eval[lt->tri[fidx[1]]] == vert_index))
    {
      if ((ps->faceSeamFlags[tri_index] &
           (PROJ_FACE_SEAM0 << fidx[0] | PROJ_FACE_NOSEAM0 << fidx[0])) == 0)
      {
        if (check_seam(ps, tri_index, fidx[0], fidx[1], &other_face, &other_fidx)) {
          ps->faceSeamFlags[tri_index] |= PROJ_FACE_SEAM0 << fidx[0];
          insert_seam_vert_array(ps, arena, tri_index, fidx[0], ibuf_x, ibuf_y);

          if (other_face != -1) {
            /* Check if the other seam is already set.
             * We don't want to insert it in the list twice. */
            if ((ps->faceSeamFlags[other_face] & (PROJ_FACE_SEAM0 << other_fidx)) == 0) {
              ps->faceSeamFlags[other_face] |= PROJ_FACE_SEAM0 << other_fidx;
              insert_seam_vert_array(ps, arena, other_face, other_fidx, ibuf_x, ibuf_y);
            }
          }
        }
        else {
          ps->faceSeamFlags[tri_index] |= PROJ_FACE_NOSEAM0 << fidx[0];
          ps->faceSeamFlags[tri_index] |= PROJ_FACE_SEAM_INIT0 << fidx[0];

          if (other_face != -1) {
            /* second 4 bits for disabled */
            ps->faceSeamFlags[other_face] |= PROJ_FACE_NOSEAM0 << other_fidx;
            ps->faceSeamFlags[other_face] |= PROJ_FACE_SEAM_INIT0 << other_fidx;
          }
        }
      }
    }

    fidx[1] = fidx[0];
  } while (fidx[0]--);

  if (init_all) {
    char checked_verts = 0;

    fidx[0] = 2;
    fidx[1] = 0;

    do {
      if ((ps->faceSeamFlags[tri_index] & (PROJ_FACE_SEAM_INIT0 << fidx[0])) == 0) {
        for (uint i = 0; i < 2; i++) {
          uint vert;

          if ((checked_verts & (1 << fidx[i])) != 0) {
            continue;
          }

          vert = ps->corner_verts_eval[lt->tri[fidx[i]]];

          for (node = ps->vertFaces[vert]; node; node = node->next) {
            const int tri = POINTER_AS_INT(node->link);

            project_face_seams_init(ps, arena, tri, vert, false, ibuf_x, ibuf_y);
          }

          checked_verts |= 1 << fidx[i];
        }

        ps->faceSeamFlags[tri_index] |= PROJ_FACE_SEAM_INIT0 << fidx[0];
      }

      fidx[1] = fidx[0];
    } while (fidx[0]--);
  }
}
#endif  // PROJ_DEBUG_NOSEAMBLEED

/* Converts a UV location to a 3D screen-space location
 * Takes a 'uv' and 3 UV coords, and sets the values of pixelScreenCo
 *
 * This is used for finding a pixels location in screen-space for painting */
static void screen_px_from_ortho(const float uv[2],
                                 const float v1co[3],
                                 const float v2co[3],
                                 const float v3co[3], /* Screen-space coords */
                                 const float uv1co[2],
                                 const float uv2co[2],
                                 const float uv3co[2],
                                 float pixelScreenCo[4],
                                 float w[3])
{
  barycentric_weights_v2(uv1co, uv2co, uv3co, uv, w);
  interp_v3_v3v3v3(pixelScreenCo, v1co, v2co, v3co, w);
}

/* same as screen_px_from_ortho except we
 * do perspective correction on the pixel coordinate */
static void screen_px_from_persp(const float uv[2],
                                 const float v1co[4],
                                 const float v2co[4],
                                 const float v3co[4], /* screen-space coords */
                                 const float uv1co[2],
                                 const float uv2co[2],
                                 const float uv3co[2],
                                 float pixelScreenCo[4],
                                 float w[3])
{
  float w_int[3];
  float wtot_inv, wtot;
  barycentric_weights_v2(uv1co, uv2co, uv3co, uv, w);

  /* re-weight from the 4th coord of each screen vert */
  w_int[0] = w[0] * v1co[3];
  w_int[1] = w[1] * v2co[3];
  w_int[2] = w[2] * v3co[3];

  wtot = w_int[0] + w_int[1] + w_int[2];

  if (wtot > 0.0f) {
    wtot_inv = 1.0f / wtot;
    w_int[0] *= wtot_inv;
    w_int[1] *= wtot_inv;
    w_int[2] *= wtot_inv;
  }
  else {
    /* Dummy values for zero area face. */
    w[0] = w[1] = w[2] = w_int[0] = w_int[1] = w_int[2] = 1.0f / 3.0f;
  }
  /* done re-weighting */

  /* do interpolation based on projected weight */
  interp_v3_v3v3v3(pixelScreenCo, v1co, v2co, v3co, w_int);
}

/**
 * Set a direction vector based on a screen location.
 * (use for perspective view, else we can simply use `ps->viewDir`)
 *
 * Similar functionality to #ED_view3d_win_to_vector
 *
 * \param r_dir: Resulting direction (length is undefined).
 */
static void screen_px_to_vector_persp(int winx,
                                      int winy,
                                      const float projmat_inv[4][4],
                                      const float view_pos[3],
                                      const float co_px[2],
                                      float r_dir[3])
{
  r_dir[0] = 2.0f * (co_px[0] / winx) - 1.0f;
  r_dir[1] = 2.0f * (co_px[1] / winy) - 1.0f;
  r_dir[2] = -0.5f;
  mul_project_m4_v3((float(*)[4])projmat_inv, r_dir);
  sub_v3_v3(r_dir, view_pos);
}

/**
 * Special function to return the factor to a point along a line in pixel space.
 *
 * This is needed since we can't use #line_point_factor_v2 for perspective screen-space coords.
 *
 * \param p: 2D screen-space location.
 * \param v1, v2: 3D object-space locations.
 */
static float screen_px_line_point_factor_v2_persp(const ProjPaintState *ps,
                                                  const float p[2],
                                                  const float v1[3],
                                                  const float v2[3])
{
  const float zero[3] = {0};
  float v1_proj[3], v2_proj[3];
  float dir[3];

  screen_px_to_vector_persp(ps->winx, ps->winy, ps->projectMatInv, ps->viewPos, p, dir);

  sub_v3_v3v3(v1_proj, v1, ps->viewPos);
  sub_v3_v3v3(v2_proj, v2, ps->viewPos);

  project_plane_v3_v3v3(v1_proj, v1_proj, dir);
  project_plane_v3_v3v3(v2_proj, v2_proj, dir);

  return line_point_factor_v2(zero, v1_proj, v2_proj);
}

static void project_face_pixel(const float *lt_tri_uv[3],
                               ImBuf *ibuf_other,
                               const float w[3],
                               uchar rgba_ub[4],
                               float rgba_f[4])
{
  float uv_other[2], x, y;

  interp_v2_v2v2v2(uv_other, UNPACK3(lt_tri_uv), w);

  /* use */
  uvco_to_wrapped_pxco(uv_other, ibuf_other->x, ibuf_other->y, &x, &y);

  if (ibuf_other->float_buffer.data) { /* from float to float */
    bilinear_interpolation_color_wrap(ibuf_other, nullptr, rgba_f, x, y);
  }
  else { /* from char to float */
    bilinear_interpolation_color_wrap(ibuf_other, rgba_ub, nullptr, x, y);
  }
}

/* run this outside project_paint_uvpixel_init since pixels with mask 0 don't need init */
static float project_paint_uvpixel_mask(const ProjPaintState *ps,
                                        const int tri_index,
                                        const float w[3])
{
  float mask;

  /* Image Mask */
  if (ps->do_layer_stencil) {
    /* another UV maps image is masking this one's */
    ImBuf *ibuf_other;
    Image *other_tpage = ps->stencil_ima;

    if (other_tpage && (ibuf_other = BKE_image_acquire_ibuf(other_tpage, nullptr, nullptr))) {
      const MLoopTri *lt_other = &ps->looptris_eval[tri_index];
      const float *lt_other_tri_uv[3] = {ps->mloopuv_stencil_eval[lt_other->tri[0]],
                                         ps->mloopuv_stencil_eval[lt_other->tri[1]],
                                         ps->mloopuv_stencil_eval[lt_other->tri[2]]};

      /* #BKE_image_acquire_ibuf - TODO: this may be slow. */
      uchar rgba_ub[4];
      float rgba_f[4];

      project_face_pixel(lt_other_tri_uv, ibuf_other, w, rgba_ub, rgba_f);

      if (ibuf_other->float_buffer.data) { /* from float to float */
        mask = ((rgba_f[0] + rgba_f[1] + rgba_f[2]) * (1.0f / 3.0f)) * rgba_f[3];
      }
      else { /* from char to float */
        mask = ((rgba_ub[0] + rgba_ub[1] + rgba_ub[2]) * (1.0f / (255.0f * 3.0f))) *
               (rgba_ub[3] * (1.0f / 255.0f));
      }

      BKE_image_release_ibuf(other_tpage, ibuf_other, nullptr);

      if (!ps->do_layer_stencil_inv) {
        /* matching the gimps layer mask black/white rules, white==full opacity */
        mask = (1.0f - mask);
      }

      if (mask == 0.0f) {
        return 0.0f;
      }
    }
    else {
      return 0.0f;
    }
  }
  else {
    mask = 1.0f;
  }

  if (ps->do_mask_cavity) {
    const MLoopTri *lt = &ps->looptris_eval[tri_index];
    const int lt_vtri[3] = {PS_LOOPTRI_AS_VERT_INDEX_3(ps, lt)};
    float ca1, ca2, ca3, ca_mask;
    ca1 = ps->cavities[lt_vtri[0]];
    ca2 = ps->cavities[lt_vtri[1]];
    ca3 = ps->cavities[lt_vtri[2]];

    ca_mask = w[0] * ca1 + w[1] * ca2 + w[2] * ca3;
    ca_mask = BKE_curvemapping_evaluateF(ps->cavity_curve, 0, ca_mask);
    CLAMP(ca_mask, 0.0f, 1.0f);
    mask *= ca_mask;
  }

  /* calculate mask */
  if (ps->do_mask_normal) {
    const MLoopTri *lt = &ps->looptris_eval[tri_index];
    const int poly_i = ps->looptri_polys_eval[tri_index];
    const int lt_vtri[3] = {PS_LOOPTRI_AS_VERT_INDEX_3(ps, lt)};
    float no[3], angle_cos;

    if (!(ps->sharp_faces_eval && ps->sharp_faces_eval[poly_i])) {
      const float *no1, *no2, *no3;
      no1 = ps->vert_normals[lt_vtri[0]];
      no2 = ps->vert_normals[lt_vtri[1]];
      no3 = ps->vert_normals[lt_vtri[2]];

      no[0] = w[0] * no1[0] + w[1] * no2[0] + w[2] * no3[0];
      no[1] = w[0] * no1[1] + w[1] * no2[1] + w[2] * no3[1];
      no[2] = w[0] * no1[2] + w[1] * no2[2] + w[2] * no3[2];
      normalize_v3(no);
    }
    else {
      /* In case the normalizing per pixel isn't optimal,
       * we could cache or access from evaluated mesh. */
      normal_tri_v3(no,
                    ps->vert_positions_eval[lt_vtri[0]],
                    ps->vert_positions_eval[lt_vtri[1]],
                    ps->vert_positions_eval[lt_vtri[2]]);
    }

    if (UNLIKELY(ps->is_flip_object)) {
      negate_v3(no);
    }

    /* now we can use the normal as a mask */
    if (ps->is_ortho) {
      angle_cos = dot_v3v3(ps->viewDir, no);
    }
    else {
      /* Annoying but for the perspective view we need to get the pixels location in 3D space :/ */
      float viewDirPersp[3];
      const float *co1, *co2, *co3;
      co1 = ps->vert_positions_eval[lt_vtri[0]];
      co2 = ps->vert_positions_eval[lt_vtri[1]];
      co3 = ps->vert_positions_eval[lt_vtri[2]];

      /* Get the direction from the viewPoint to the pixel and normalize */
      viewDirPersp[0] = (ps->viewPos[0] - (w[0] * co1[0] + w[1] * co2[0] + w[2] * co3[0]));
      viewDirPersp[1] = (ps->viewPos[1] - (w[0] * co1[1] + w[1] * co2[1] + w[2] * co3[1]));
      viewDirPersp[2] = (ps->viewPos[2] - (w[0] * co1[2] + w[1] * co2[2] + w[2] * co3[2]));
      normalize_v3(viewDirPersp);
      if (UNLIKELY(ps->is_flip_object)) {
        negate_v3(viewDirPersp);
      }

      angle_cos = dot_v3v3(viewDirPersp, no);
    }

    /* If back-face culling is disabled, allow painting on back faces. */
    if (!ps->do_backfacecull) {
      angle_cos = fabsf(angle_cos);
    }

    if (angle_cos <= ps->normal_angle__cos) {
      /* Outsize the normal limit. */
      return 0.0f;
    }
    if (angle_cos < ps->normal_angle_inner__cos) {
      mask *= (ps->normal_angle - acosf(angle_cos)) / ps->normal_angle_range;
    } /* otherwise no mask normal is needed, we're within the limit */
  }

  /* This only works when the opacity doesn't change while painting, stylus pressure messes with
   * this so don't use it. */
  // if (ps->is_airbrush == 0) mask *= BKE_brush_alpha_get(ps->brush);

  return mask;
}

static int project_paint_pixel_sizeof(const short tool)
{
  if (ELEM(tool, PAINT_TOOL_CLONE, PAINT_TOOL_SMEAR)) {
    return sizeof(ProjPixelClone);
  }
  return sizeof(ProjPixel);
}

static int project_paint_undo_subtiles(const TileInfo *tinf, int tx, int ty)
{
  ProjPaintImage *pjIma = tinf->pjima;
  int tile_index = tx + ty * tinf->tile_width;
  bool generate_tile = false;

  /* double check lock to avoid locking */
  if (UNLIKELY(!pjIma->undoRect[tile_index])) {
    if (tinf->lock) {
      BLI_spin_lock(tinf->lock);
    }
    if (LIKELY(!pjIma->undoRect[tile_index])) {
      pjIma->undoRect[tile_index] = TILE_PENDING;
      generate_tile = true;
    }
    if (tinf->lock) {
      BLI_spin_unlock(tinf->lock);
    }
  }

  if (generate_tile) {
    struct PaintTileMap *undo_tiles = ED_image_paint_tile_map_get();
    volatile void *undorect;
    if (tinf->masked) {
      undorect = ED_image_paint_tile_push(undo_tiles,
                                          pjIma->ima,
                                          pjIma->ibuf,
                                          tinf->tmpibuf,
                                          &pjIma->iuser,
                                          tx,
                                          ty,
                                          &pjIma->maskRect[tile_index],
                                          &pjIma->valid[tile_index],
                                          true,
                                          false);
    }
    else {
      undorect = ED_image_paint_tile_push(undo_tiles,
                                          pjIma->ima,
                                          pjIma->ibuf,
                                          tinf->tmpibuf,
                                          &pjIma->iuser,
                                          tx,
                                          ty,
                                          nullptr,
                                          &pjIma->valid[tile_index],
                                          true,
                                          false);
    }

    BKE_image_mark_dirty(pjIma->ima, pjIma->ibuf);
    /* tile ready, publish */
    if (tinf->lock) {
      BLI_spin_lock(tinf->lock);
    }
    pjIma->undoRect[tile_index] = undorect;
    if (tinf->lock) {
      BLI_spin_unlock(tinf->lock);
    }
  }

  return tile_index;
}

/* run this function when we know a bucket's, face's pixel can be initialized,
 * return the ProjPixel which is added to 'ps->bucketRect[bucket_index]' */
static ProjPixel *project_paint_uvpixel_init(const ProjPaintState *ps,
                                             MemArena *arena,
                                             const TileInfo *tinf,
                                             int x_px,
                                             int y_px,
                                             const float mask,
                                             const int tri_index,
                                             const float pixelScreenCo[4],
                                             const float world_spaceCo[3],
                                             const float w[3])
{
  ProjPixel *projPixel;
  int x_tile, y_tile;
  int x_round, y_round;
  int tile_offset;
  /* Volatile is important here to ensure pending check is not optimized away by compiler. */
  volatile int tile_index;

  ProjPaintImage *projima = tinf->pjima;
  ImBuf *ibuf = projima->ibuf;
  /* wrap pixel location */

  x_px = mod_i(x_px, ibuf->x);
  y_px = mod_i(y_px, ibuf->y);

  BLI_assert(ps->pixel_sizeof == project_paint_pixel_sizeof(ps->tool));
  projPixel = static_cast<ProjPixel *>(BLI_memarena_alloc(arena, ps->pixel_sizeof));

  /* calculate the undo tile offset of the pixel, used to store the original
   * pixel color and accumulated mask if any */
  x_tile = x_px >> ED_IMAGE_UNDO_TILE_BITS;
  y_tile = y_px >> ED_IMAGE_UNDO_TILE_BITS;

  x_round = x_tile * ED_IMAGE_UNDO_TILE_SIZE;
  y_round = y_tile * ED_IMAGE_UNDO_TILE_SIZE;
  // memset(projPixel, 0, size);

  tile_offset = (x_px - x_round) + (y_px - y_round) * ED_IMAGE_UNDO_TILE_SIZE;
  tile_index = project_paint_undo_subtiles(tinf, x_tile, y_tile);

  /* other thread may be initializing the tile so wait here */
  while (projima->undoRect[tile_index] == TILE_PENDING) {
    /* pass */
  }

  BLI_assert(tile_index <
             (ED_IMAGE_UNDO_TILE_NUMBER(ibuf->x) * ED_IMAGE_UNDO_TILE_NUMBER(ibuf->y)));
  BLI_assert(tile_offset < (ED_IMAGE_UNDO_TILE_SIZE * ED_IMAGE_UNDO_TILE_SIZE));

  projPixel->valid = projima->valid[tile_index];

  if (ibuf->float_buffer.data) {
    projPixel->pixel.f_pt = ibuf->float_buffer.data + ((x_px + y_px * ibuf->x) * 4);
    projPixel->origColor.f_pt = (float *)projima->undoRect[tile_index] + 4 * tile_offset;
    zero_v4(projPixel->newColor.f);
  }
  else {
    projPixel->pixel.ch_pt = ibuf->byte_buffer.data + (x_px + y_px * ibuf->x) * 4;
    projPixel->origColor.uint_pt = (uint *)projima->undoRect[tile_index] + tile_offset;
    projPixel->newColor.uint_ = 0;
  }

  /* Screen-space unclamped, we could keep its z and w values but don't need them at the moment. */
  if (ps->brush->mtex.brush_map_mode == MTEX_MAP_MODE_3D) {
    copy_v3_v3(projPixel->worldCoSS, world_spaceCo);
  }

  copy_v2_v2(projPixel->projCoSS, pixelScreenCo);

  projPixel->x_px = x_px;
  projPixel->y_px = y_px;

  projPixel->mask = ushort(mask * 65535);
  if (ps->do_masking) {
    projPixel->mask_accum = projima->maskRect[tile_index] + tile_offset;
  }
  else {
    projPixel->mask_accum = nullptr;
  }

  /* which bounding box cell are we in?, needed for undo */
  projPixel->bb_cell_index = int((float(x_px) / float(ibuf->x)) * PROJ_BOUNDBOX_DIV) +
                             int((float(y_px) / float(ibuf->y)) * PROJ_BOUNDBOX_DIV) *
                                 PROJ_BOUNDBOX_DIV;

  /* done with view3d_project_float inline */
  if (ps->tool == PAINT_TOOL_CLONE) {
    if (ps->poly_to_loop_uv_clone) {
      ImBuf *ibuf_other;
      Image *other_tpage = project_paint_face_clone_image(ps, tri_index);

      if (other_tpage && (ibuf_other = BKE_image_acquire_ibuf(other_tpage, nullptr, nullptr))) {
        const MLoopTri *lt_other = &ps->looptris_eval[tri_index];
        const int poly_other_i = ps->looptri_polys_eval[tri_index];
        const float *lt_other_tri_uv[3] = {
            PS_LOOPTRI_AS_UV_3(ps->poly_to_loop_uv_clone, poly_other_i, lt_other)};

        /* #BKE_image_acquire_ibuf - TODO: this may be slow. */

        if (ibuf->float_buffer.data) {
          if (ibuf_other->float_buffer.data) { /* from float to float */
            project_face_pixel(
                lt_other_tri_uv, ibuf_other, w, nullptr, ((ProjPixelClone *)projPixel)->clonepx.f);
          }
          else { /* from char to float */
            uchar rgba_ub[4];
            float rgba[4];
            project_face_pixel(lt_other_tri_uv, ibuf_other, w, rgba_ub, nullptr);
            if (ps->use_colormanagement) {
              srgb_to_linearrgb_uchar4(rgba, rgba_ub);
            }
            else {
              rgba_uchar_to_float(rgba, rgba_ub);
            }
            straight_to_premul_v4_v4(((ProjPixelClone *)projPixel)->clonepx.f, rgba);
          }
        }
        else {
          if (ibuf_other->float_buffer.data) { /* float to char */
            float rgba[4];
            project_face_pixel(lt_other_tri_uv, ibuf_other, w, nullptr, rgba);
            premul_to_straight_v4(rgba);
            if (ps->use_colormanagement) {
              linearrgb_to_srgb_uchar3(((ProjPixelClone *)projPixel)->clonepx.ch, rgba);
            }
            else {
              rgb_float_to_uchar(((ProjPixelClone *)projPixel)->clonepx.ch, rgba);
            }
            ((ProjPixelClone *)projPixel)->clonepx.ch[3] = rgba[3] * 255;
          }
          else { /* char to char */
            project_face_pixel(lt_other_tri_uv,
                               ibuf_other,
                               w,
                               ((ProjPixelClone *)projPixel)->clonepx.ch,
                               nullptr);
          }
        }

        BKE_image_release_ibuf(other_tpage, ibuf_other, nullptr);
      }
      else {
        if (ibuf->float_buffer.data) {
          ((ProjPixelClone *)projPixel)->clonepx.f[3] = 0;
        }
        else {
          ((ProjPixelClone *)projPixel)->clonepx.ch[3] = 0;
        }
      }
    }
    else {
      float co[2];
      sub_v2_v2v2(co, projPixel->projCoSS, ps->cloneOffset);

      /* no need to initialize the bucket, we're only checking buckets faces and for this
       * the faces are already initialized in project_paint_delayed_face_init(...) */
      if (ibuf->float_buffer.data) {
        if (!project_paint_PickColor(
                ps, co, ((ProjPixelClone *)projPixel)->clonepx.f, nullptr, true)) {
          /* zero alpha - ignore */
          ((ProjPixelClone *)projPixel)->clonepx.f[3] = 0;
        }
      }
      else {
        if (!project_paint_PickColor(
                ps, co, nullptr, ((ProjPixelClone *)projPixel)->clonepx.ch, true)) {
          /* zero alpha - ignore */
          ((ProjPixelClone *)projPixel)->clonepx.ch[3] = 0;
        }
      }
    }
  }

#ifdef PROJ_DEBUG_PAINT
  if (ibuf->float_buffer.data) {
    projPixel->pixel.f_pt[0] = 0;
  }
  else {
    projPixel->pixel.ch_pt[0] = 0;
  }
#endif
  /* pointer arithmetic */
  projPixel->image_index = projima - ps->projImages;

  return projPixel;
}

static bool line_clip_rect2f(const rctf *cliprect,
                             const rctf *rect,
                             const float l1[2],
                             const float l2[2],
                             float l1_clip[2],
                             float l2_clip[2])
{
  /* first account for horizontal, then vertical lines */
  /* Horizontal. */
  if (fabsf(l1[1] - l2[1]) < PROJ_PIXEL_TOLERANCE) {
    /* is the line out of range on its Y axis? */
    if (l1[1] < rect->ymin || l1[1] > rect->ymax) {
      return false;
    }
    /* line is out of range on its X axis */
    if ((l1[0] < rect->xmin && l2[0] < rect->xmin) || (l1[0] > rect->xmax && l2[0] > rect->xmax)) {
      return false;
    }

    /* This is a single point  (or close to). */
    if (fabsf(l1[0] - l2[0]) < PROJ_PIXEL_TOLERANCE) {
      if (BLI_rctf_isect_pt_v(rect, l1)) {
        copy_v2_v2(l1_clip, l1);
        copy_v2_v2(l2_clip, l2);
        return true;
      }
      return false;
    }

    copy_v2_v2(l1_clip, l1);
    copy_v2_v2(l2_clip, l2);
    CLAMP(l1_clip[0], rect->xmin, rect->xmax);
    CLAMP(l2_clip[0], rect->xmin, rect->xmax);
    return true;
  }
  if (fabsf(l1[0] - l2[0]) < PROJ_PIXEL_TOLERANCE) {
    /* is the line out of range on its X axis? */
    if (l1[0] < rect->xmin || l1[0] > rect->xmax) {
      return false;
    }

    /* line is out of range on its Y axis */
    if ((l1[1] < rect->ymin && l2[1] < rect->ymin) || (l1[1] > rect->ymax && l2[1] > rect->ymax)) {
      return false;
    }

    /* This is a single point  (or close to). */
    if (fabsf(l1[1] - l2[1]) < PROJ_PIXEL_TOLERANCE) {
      if (BLI_rctf_isect_pt_v(rect, l1)) {
        copy_v2_v2(l1_clip, l1);
        copy_v2_v2(l2_clip, l2);
        return true;
      }
      return false;
    }

    copy_v2_v2(l1_clip, l1);
    copy_v2_v2(l2_clip, l2);
    CLAMP(l1_clip[1], rect->ymin, rect->ymax);
    CLAMP(l2_clip[1], rect->ymin, rect->ymax);
    return true;
  }

  float isect;
  short ok1 = 0;
  short ok2 = 0;

  /* Done with vertical lines */

  /* are either of the points inside the rectangle ? */
  if (BLI_rctf_isect_pt_v(rect, l1)) {
    copy_v2_v2(l1_clip, l1);
    ok1 = 1;
  }

  if (BLI_rctf_isect_pt_v(rect, l2)) {
    copy_v2_v2(l2_clip, l2);
    ok2 = 1;
  }

  /* line inside rect */
  if (ok1 && ok2) {
    return true;
  }

  /* top/bottom */
  if (line_isect_y(l1, l2, rect->ymin, &isect) && (isect >= cliprect->xmin) &&
      (isect <= cliprect->xmax))
  {
    if (l1[1] < l2[1]) { /* line 1 is outside */
      l1_clip[0] = isect;
      l1_clip[1] = rect->ymin;
      ok1 = 1;
    }
    else {
      l2_clip[0] = isect;
      l2_clip[1] = rect->ymin;
      ok2 = 2;
    }
  }

  if (ok1 && ok2) {
    return true;
  }

  if (line_isect_y(l1, l2, rect->ymax, &isect) && (isect >= cliprect->xmin) &&
      (isect <= cliprect->xmax))
  {
    if (l1[1] > l2[1]) { /* line 1 is outside */
      l1_clip[0] = isect;
      l1_clip[1] = rect->ymax;
      ok1 = 1;
    }
    else {
      l2_clip[0] = isect;
      l2_clip[1] = rect->ymax;
      ok2 = 2;
    }
  }

  if (ok1 && ok2) {
    return true;
  }

  /* left/right */
  if (line_isect_x(l1, l2, rect->xmin, &isect) && (isect >= cliprect->ymin) &&
      (isect <= cliprect->ymax))
  {
    if (l1[0] < l2[0]) { /* line 1 is outside */
      l1_clip[0] = rect->xmin;
      l1_clip[1] = isect;
      ok1 = 1;
    }
    else {
      l2_clip[0] = rect->xmin;
      l2_clip[1] = isect;
      ok2 = 2;
    }
  }

  if (ok1 && ok2) {
    return true;
  }

  if (line_isect_x(l1, l2, rect->xmax, &isect) && (isect >= cliprect->ymin) &&
      (isect <= cliprect->ymax))
  {
    if (l1[0] > l2[0]) { /* line 1 is outside */
      l1_clip[0] = rect->xmax;
      l1_clip[1] = isect;
      ok1 = 1;
    }
    else {
      l2_clip[0] = rect->xmax;
      l2_clip[1] = isect;
      ok2 = 2;
    }
  }

  if (ok1 && ok2) {
    return true;
  }
  return false;
}

/**
 * Scale the tri about its center
 * scaling by #PROJ_FACE_SCALE_SEAM (0.99x) is used for getting fake UV pixel coords that are on
 * the edge of the face but slightly inside it occlusion tests don't return hits on adjacent faces.
 */
#ifndef PROJ_DEBUG_NOSEAMBLEED

static void scale_tri(float insetCos[3][3], const float *origCos[3], const float inset)
{
  float cent[3];
  cent[0] = (origCos[0][0] + origCos[1][0] + origCos[2][0]) * (1.0f / 3.0f);
  cent[1] = (origCos[0][1] + origCos[1][1] + origCos[2][1]) * (1.0f / 3.0f);
  cent[2] = (origCos[0][2] + origCos[1][2] + origCos[2][2]) * (1.0f / 3.0f);

  sub_v3_v3v3(insetCos[0], origCos[0], cent);
  sub_v3_v3v3(insetCos[1], origCos[1], cent);
  sub_v3_v3v3(insetCos[2], origCos[2], cent);

  mul_v3_fl(insetCos[0], inset);
  mul_v3_fl(insetCos[1], inset);
  mul_v3_fl(insetCos[2], inset);

  add_v3_v3(insetCos[0], cent);
  add_v3_v3(insetCos[1], cent);
  add_v3_v3(insetCos[2], cent);
}
#endif  // PROJ_DEBUG_NOSEAMBLEED

static float len_squared_v2v2_alt(const float v1[2], const float v2_1, const float v2_2)
{
  float x, y;

  x = v1[0] - v2_1;
  y = v1[1] - v2_2;
  return x * x + y * y;
}

/**
 * \note Use a squared value so we can use #len_squared_v2v2
 * be sure that you have done a bounds check first or this may fail.
 *
 * Only give \a bucket_bounds as an arg because we need it elsewhere.
 */
static bool project_bucket_isect_circle(const float cent[2],
                                        const float radius_squared,
                                        const rctf *bucket_bounds)
{

  /* Would normally to a simple intersection test,
   * however we know the bounds of these 2 already intersect so we only need to test
   * if the center is inside the vertical or horizontal bounds on either axis,
   * this is even less work than an intersection test.
   */
#if 0
  if (BLI_rctf_isect_pt_v(bucket_bounds, cent)) {
    return true;
  }
#endif

  if ((bucket_bounds->xmin <= cent[0] && bucket_bounds->xmax >= cent[0]) ||
      (bucket_bounds->ymin <= cent[1] && bucket_bounds->ymax >= cent[1]))
  {
    return true;
  }

  /* out of bounds left */
  if (cent[0] < bucket_bounds->xmin) {
    /* lower left out of radius test */
    if (cent[1] < bucket_bounds->ymin) {
      return (len_squared_v2v2_alt(cent, bucket_bounds->xmin, bucket_bounds->ymin) <
              radius_squared) ?
                 true :
                 false;
    }
    /* top left test */
    if (cent[1] > bucket_bounds->ymax) {
      return (len_squared_v2v2_alt(cent, bucket_bounds->xmin, bucket_bounds->ymax) <
              radius_squared) ?
                 true :
                 false;
    }
  }
  else if (cent[0] > bucket_bounds->xmax) {
    /* lower right out of radius test */
    if (cent[1] < bucket_bounds->ymin) {
      return (len_squared_v2v2_alt(cent, bucket_bounds->xmax, bucket_bounds->ymin) <
              radius_squared) ?
                 true :
                 false;
    }
    /* top right test */
    if (cent[1] > bucket_bounds->ymax) {
      return (len_squared_v2v2_alt(cent, bucket_bounds->xmax, bucket_bounds->ymax) <
              radius_squared) ?
                 true :
                 false;
    }
  }

  return false;
}

/* Note for #rect_to_uvspace_ortho() and #rect_to_uvspace_persp()
 * in ortho view this function gives good results when bucket_bounds are outside the triangle
 * however in some cases, perspective view will mess up with faces
 * that have minimal screen-space area (viewed from the side).
 *
 * for this reason its not reliable in this case so we'll use the Simple Barycentric'
 * functions that only account for points inside the triangle.
 * however switching back to this for ortho is always an option. */

static void rect_to_uvspace_ortho(const rctf *bucket_bounds,
                                  const float *v1coSS,
                                  const float *v2coSS,
                                  const float *v3coSS,
                                  const float *uv1co,
                                  const float *uv2co,
                                  const float *uv3co,
                                  float bucket_bounds_uv[4][2],
                                  const int flip)
{
  float uv[2];
  float w[3];

  /* get the UV space bounding box */
  uv[0] = bucket_bounds->xmax;
  uv[1] = bucket_bounds->ymin;
  barycentric_weights_v2(v1coSS, v2coSS, v3coSS, uv, w);
  interp_v2_v2v2v2(bucket_bounds_uv[flip ? 3 : 0], uv1co, uv2co, uv3co, w);

  // uv[0] = bucket_bounds->xmax; // set above
  uv[1] = bucket_bounds->ymax;
  barycentric_weights_v2(v1coSS, v2coSS, v3coSS, uv, w);
  interp_v2_v2v2v2(bucket_bounds_uv[flip ? 2 : 1], uv1co, uv2co, uv3co, w);

  uv[0] = bucket_bounds->xmin;
  // uv[1] = bucket_bounds->ymax; // set above
  barycentric_weights_v2(v1coSS, v2coSS, v3coSS, uv, w);
  interp_v2_v2v2v2(bucket_bounds_uv[flip ? 1 : 2], uv1co, uv2co, uv3co, w);

  // uv[0] = bucket_bounds->xmin; // set above
  uv[1] = bucket_bounds->ymin;
  barycentric_weights_v2(v1coSS, v2coSS, v3coSS, uv, w);
  interp_v2_v2v2v2(bucket_bounds_uv[flip ? 0 : 3], uv1co, uv2co, uv3co, w);
}

/* same as above but use barycentric_weights_v2_persp */
static void rect_to_uvspace_persp(const rctf *bucket_bounds,
                                  const float *v1coSS,
                                  const float *v2coSS,
                                  const float *v3coSS,
                                  const float *uv1co,
                                  const float *uv2co,
                                  const float *uv3co,
                                  float bucket_bounds_uv[4][2],
                                  const int flip)
{
  float uv[2];
  float w[3];

  /* get the UV space bounding box */
  uv[0] = bucket_bounds->xmax;
  uv[1] = bucket_bounds->ymin;
  barycentric_weights_v2_persp(v1coSS, v2coSS, v3coSS, uv, w);
  interp_v2_v2v2v2(bucket_bounds_uv[flip ? 3 : 0], uv1co, uv2co, uv3co, w);

  // uv[0] = bucket_bounds->xmax; // set above
  uv[1] = bucket_bounds->ymax;
  barycentric_weights_v2_persp(v1coSS, v2coSS, v3coSS, uv, w);
  interp_v2_v2v2v2(bucket_bounds_uv[flip ? 2 : 1], uv1co, uv2co, uv3co, w);

  uv[0] = bucket_bounds->xmin;
  // uv[1] = bucket_bounds->ymax; // set above
  barycentric_weights_v2_persp(v1coSS, v2coSS, v3coSS, uv, w);
  interp_v2_v2v2v2(bucket_bounds_uv[flip ? 1 : 2], uv1co, uv2co, uv3co, w);

  // uv[0] = bucket_bounds->xmin; // set above
  uv[1] = bucket_bounds->ymin;
  barycentric_weights_v2_persp(v1coSS, v2coSS, v3coSS, uv, w);
  interp_v2_v2v2v2(bucket_bounds_uv[flip ? 0 : 3], uv1co, uv2co, uv3co, w);
}

/* This works as we need it to but we can save a few steps and not use it */

#if 0
static float angle_2d_clockwise(const float p1[2], const float p2[2], const float p3[2])
{
  float v1[2], v2[2];

  v1[0] = p1[0] - p2[0];
  v1[1] = p1[1] - p2[1];
  v2[0] = p3[0] - p2[0];
  v2[1] = p3[1] - p2[1];

  return -atan2f(v1[0] * v2[1] - v1[1] * v2[0], v1[0] * v2[0] + v1[1] * v2[1]);
}
#endif

#define ISECT_1 (1)
#define ISECT_2 (1 << 1)
#define ISECT_3 (1 << 2)
#define ISECT_4 (1 << 3)
#define ISECT_ALL3 ((1 << 3) - 1)
#define ISECT_ALL4 ((1 << 4) - 1)

/* limit must be a fraction over 1.0f */
static bool IsectPT2Df_limit(
    const float pt[2], const float v1[2], const float v2[2], const float v3[2], const float limit)
{
  return ((area_tri_v2(pt, v1, v2) + area_tri_v2(pt, v2, v3) + area_tri_v2(pt, v3, v1)) /
          area_tri_v2(v1, v2, v3)) < limit;
}

/**
 * Clip the face by a bucket and set the uv-space bucket_bounds_uv
 * so we have the clipped UVs to do pixel intersection tests with
 */
static int float_z_sort_flip(const void *p1, const void *p2)
{
  return (((float *)p1)[2] < ((float *)p2)[2] ? 1 : -1);
}

static int float_z_sort(const void *p1, const void *p2)
{
  return (((float *)p1)[2] < ((float *)p2)[2] ? -1 : 1);
}

/* assumes one point is within the rectangle */
static bool line_rect_clip(const rctf *rect,
                           const float l1[4],
                           const float l2[4],
                           const float uv1[2],
                           const float uv2[2],
                           float uv[2],
                           bool is_ortho)
{
  float min = FLT_MAX, tmp;
  float xlen = l2[0] - l1[0];
  float ylen = l2[1] - l1[1];

  /* 0.1 might seem too much, but remember, this is pixels! */
  if (xlen > 0.1f) {
    if ((l1[0] - rect->xmin) * (l2[0] - rect->xmin) <= 0) {
      tmp = rect->xmin;
      min = min_ff((tmp - l1[0]) / xlen, min);
    }
    else if ((l1[0] - rect->xmax) * (l2[0] - rect->xmax) < 0) {
      tmp = rect->xmax;
      min = min_ff((tmp - l1[0]) / xlen, min);
    }
  }

  if (ylen > 0.1f) {
    if ((l1[1] - rect->ymin) * (l2[1] - rect->ymin) <= 0) {
      tmp = rect->ymin;
      min = min_ff((tmp - l1[1]) / ylen, min);
    }
    else if ((l1[1] - rect->ymax) * (l2[1] - rect->ymax) < 0) {
      tmp = rect->ymax;
      min = min_ff((tmp - l1[1]) / ylen, min);
    }
  }

  if (min == FLT_MAX) {
    return false;
  }

  tmp = (is_ortho) ? 1.0f : (l1[3] + min * (l2[3] - l1[3]));

  uv[0] = (uv1[0] + min / tmp * (uv2[0] - uv1[0]));
  uv[1] = (uv1[1] + min / tmp * (uv2[1] - uv1[1]));

  return true;
}

static void project_bucket_clip_face(const bool is_ortho,
                                     const bool is_flip_object,
                                     const rctf *cliprect,
                                     const rctf *bucket_bounds,
                                     const float *v1coSS,
                                     const float *v2coSS,
                                     const float *v3coSS,
                                     const float *uv1co,
                                     const float *uv2co,
                                     const float *uv3co,
                                     float bucket_bounds_uv[8][2],
                                     int *tot,
                                     bool cull)
{
  int inside_bucket_flag = 0;
  int inside_face_flag = 0;
  int flip;
  bool collinear = false;

  float bucket_bounds_ss[4][2];

  /* detect pathological case where face the three vertices are almost collinear in screen space.
   * mostly those will be culled but when flood filling or with
   * smooth shading it's a possibility */
  if (min_fff(dist_squared_to_line_v2(v1coSS, v2coSS, v3coSS),
              dist_squared_to_line_v2(v2coSS, v3coSS, v1coSS),
              dist_squared_to_line_v2(v3coSS, v1coSS, v2coSS)) < PROJ_PIXEL_TOLERANCE)
  {
    collinear = true;
  }

  /* get the UV space bounding box */
  inside_bucket_flag |= int(BLI_rctf_isect_pt_v(bucket_bounds, v1coSS));
  inside_bucket_flag |= int(BLI_rctf_isect_pt_v(bucket_bounds, v2coSS)) << 1;
  inside_bucket_flag |= int(BLI_rctf_isect_pt_v(bucket_bounds, v3coSS)) << 2;

  if (inside_bucket_flag == ISECT_ALL3) {
    /* is_flip_object is used here because we use the face winding */
    flip = (((line_point_side_v2(v1coSS, v2coSS, v3coSS) > 0.0f) != is_flip_object) !=
            (line_point_side_v2(uv1co, uv2co, uv3co) > 0.0f));

    /* All screen-space points are inside the bucket bounding box,
     * this means we don't need to clip and can simply return the UVs. */
    if (flip) { /* facing the back? */
      copy_v2_v2(bucket_bounds_uv[0], uv3co);
      copy_v2_v2(bucket_bounds_uv[1], uv2co);
      copy_v2_v2(bucket_bounds_uv[2], uv1co);
    }
    else {
      copy_v2_v2(bucket_bounds_uv[0], uv1co);
      copy_v2_v2(bucket_bounds_uv[1], uv2co);
      copy_v2_v2(bucket_bounds_uv[2], uv3co);
    }

    *tot = 3;
    return;
  }
  /* Handle pathological case here,
   * no need for further intersections below since triangle area is almost zero. */
  if (collinear) {
    int flag;

    (*tot) = 0;

    if (cull) {
      return;
    }

    if (inside_bucket_flag & ISECT_1) {
      copy_v2_v2(bucket_bounds_uv[*tot], uv1co);
      (*tot)++;
    }

    flag = inside_bucket_flag & (ISECT_1 | ISECT_2);
    if (flag && flag != (ISECT_1 | ISECT_2)) {
      if (line_rect_clip(
              bucket_bounds, v1coSS, v2coSS, uv1co, uv2co, bucket_bounds_uv[*tot], is_ortho)) {
        (*tot)++;
      }
    }

    if (inside_bucket_flag & ISECT_2) {
      copy_v2_v2(bucket_bounds_uv[*tot], uv2co);
      (*tot)++;
    }

    flag = inside_bucket_flag & (ISECT_2 | ISECT_3);
    if (flag && flag != (ISECT_2 | ISECT_3)) {
      if (line_rect_clip(
              bucket_bounds, v2coSS, v3coSS, uv2co, uv3co, bucket_bounds_uv[*tot], is_ortho)) {
        (*tot)++;
      }
    }

    if (inside_bucket_flag & ISECT_3) {
      copy_v2_v2(bucket_bounds_uv[*tot], uv3co);
      (*tot)++;
    }

    flag = inside_bucket_flag & (ISECT_3 | ISECT_1);
    if (flag && flag != (ISECT_3 | ISECT_1)) {
      if (line_rect_clip(
              bucket_bounds, v3coSS, v1coSS, uv3co, uv1co, bucket_bounds_uv[*tot], is_ortho)) {
        (*tot)++;
      }
    }

    if ((*tot) < 3) {
      /* no intersections to speak of, but more probable is that all face is just outside the
       * rectangle and culled due to float precision issues. Since above tests have failed,
       * just dump triangle as is for painting */
      *tot = 0;
      copy_v2_v2(bucket_bounds_uv[*tot], uv1co);
      (*tot)++;
      copy_v2_v2(bucket_bounds_uv[*tot], uv2co);
      (*tot)++;
      copy_v2_v2(bucket_bounds_uv[*tot], uv3co);
      (*tot)++;
      return;
    }

    return;
  }

  /* Get the UV space bounding box. */
  /* Use #IsectPT2Df_limit here so we catch points are touching the triangles edge
   * (or a small fraction over) */
  bucket_bounds_ss[0][0] = bucket_bounds->xmax;
  bucket_bounds_ss[0][1] = bucket_bounds->ymin;
  inside_face_flag |= (IsectPT2Df_limit(
                           bucket_bounds_ss[0], v1coSS, v2coSS, v3coSS, 1 + PROJ_GEOM_TOLERANCE) ?
                           ISECT_1 :
                           0);

  bucket_bounds_ss[1][0] = bucket_bounds->xmax;
  bucket_bounds_ss[1][1] = bucket_bounds->ymax;
  inside_face_flag |= (IsectPT2Df_limit(
                           bucket_bounds_ss[1], v1coSS, v2coSS, v3coSS, 1 + PROJ_GEOM_TOLERANCE) ?
                           ISECT_2 :
                           0);

  bucket_bounds_ss[2][0] = bucket_bounds->xmin;
  bucket_bounds_ss[2][1] = bucket_bounds->ymax;
  inside_face_flag |= (IsectPT2Df_limit(
                           bucket_bounds_ss[2], v1coSS, v2coSS, v3coSS, 1 + PROJ_GEOM_TOLERANCE) ?
                           ISECT_3 :
                           0);

  bucket_bounds_ss[3][0] = bucket_bounds->xmin;
  bucket_bounds_ss[3][1] = bucket_bounds->ymin;
  inside_face_flag |= (IsectPT2Df_limit(
                           bucket_bounds_ss[3], v1coSS, v2coSS, v3coSS, 1 + PROJ_GEOM_TOLERANCE) ?
                           ISECT_4 :
                           0);

  flip = ((line_point_side_v2(v1coSS, v2coSS, v3coSS) > 0.0f) !=
          (line_point_side_v2(uv1co, uv2co, uv3co) > 0.0f));

  if (inside_face_flag == ISECT_ALL4) {
    /* Bucket is totally inside the screen-space face, we can safely use weights. */

    if (is_ortho) {
      rect_to_uvspace_ortho(
          bucket_bounds, v1coSS, v2coSS, v3coSS, uv1co, uv2co, uv3co, bucket_bounds_uv, flip);
    }
    else {
      rect_to_uvspace_persp(
          bucket_bounds, v1coSS, v2coSS, v3coSS, uv1co, uv2co, uv3co, bucket_bounds_uv, flip);
    }

    *tot = 4;
    return;
  }

  {
    /* The Complicated Case!
     *
     * The 2 cases above are where the face is inside the bucket
     * or the bucket is inside the face.
     *
     * we need to make a convex poly-line from the intersection between the screen-space face
     * and the bucket bounds.
     *
     * There are a number of ways this could be done, currently it just collects all
     * intersecting verts, and line intersections, then sorts them clockwise, this is
     * a lot easier than evaluating the geometry to do a correct clipping on both shapes.
     */

    /* Add a bunch of points, we know must make up the convex hull
     * which is the clipped rect and triangle */

    /* Maximum possible 6 intersections when using a rectangle and triangle */

    /* The 3rd float is used to store angle for qsort(), NOT as a Z location */
    float isectVCosSS[8][3];
    float v1_clipSS[2], v2_clipSS[2];
    float w[3];

    /* calc center */
    float cent[2] = {0.0f, 0.0f};
    // float up[2] = {0.0f, 1.0f};
    bool doubles;

    (*tot) = 0;

    if (inside_face_flag & ISECT_1) {
      copy_v2_v2(isectVCosSS[*tot], bucket_bounds_ss[0]);
      (*tot)++;
    }
    if (inside_face_flag & ISECT_2) {
      copy_v2_v2(isectVCosSS[*tot], bucket_bounds_ss[1]);
      (*tot)++;
    }
    if (inside_face_flag & ISECT_3) {
      copy_v2_v2(isectVCosSS[*tot], bucket_bounds_ss[2]);
      (*tot)++;
    }
    if (inside_face_flag & ISECT_4) {
      copy_v2_v2(isectVCosSS[*tot], bucket_bounds_ss[3]);
      (*tot)++;
    }

    if (inside_bucket_flag & ISECT_1) {
      copy_v2_v2(isectVCosSS[*tot], v1coSS);
      (*tot)++;
    }
    if (inside_bucket_flag & ISECT_2) {
      copy_v2_v2(isectVCosSS[*tot], v2coSS);
      (*tot)++;
    }
    if (inside_bucket_flag & ISECT_3) {
      copy_v2_v2(isectVCosSS[*tot], v3coSS);
      (*tot)++;
    }

    if ((inside_bucket_flag & (ISECT_1 | ISECT_2)) != (ISECT_1 | ISECT_2)) {
      if (line_clip_rect2f(cliprect, bucket_bounds, v1coSS, v2coSS, v1_clipSS, v2_clipSS)) {
        if ((inside_bucket_flag & ISECT_1) == 0) {
          copy_v2_v2(isectVCosSS[*tot], v1_clipSS);
          (*tot)++;
        }
        if ((inside_bucket_flag & ISECT_2) == 0) {
          copy_v2_v2(isectVCosSS[*tot], v2_clipSS);
          (*tot)++;
        }
      }
    }

    if ((inside_bucket_flag & (ISECT_2 | ISECT_3)) != (ISECT_2 | ISECT_3)) {
      if (line_clip_rect2f(cliprect, bucket_bounds, v2coSS, v3coSS, v1_clipSS, v2_clipSS)) {
        if ((inside_bucket_flag & ISECT_2) == 0) {
          copy_v2_v2(isectVCosSS[*tot], v1_clipSS);
          (*tot)++;
        }
        if ((inside_bucket_flag & ISECT_3) == 0) {
          copy_v2_v2(isectVCosSS[*tot], v2_clipSS);
          (*tot)++;
        }
      }
    }

    if ((inside_bucket_flag & (ISECT_3 | ISECT_1)) != (ISECT_3 | ISECT_1)) {
      if (line_clip_rect2f(cliprect, bucket_bounds, v3coSS, v1coSS, v1_clipSS, v2_clipSS)) {
        if ((inside_bucket_flag & ISECT_3) == 0) {
          copy_v2_v2(isectVCosSS[*tot], v1_clipSS);
          (*tot)++;
        }
        if ((inside_bucket_flag & ISECT_1) == 0) {
          copy_v2_v2(isectVCosSS[*tot], v2_clipSS);
          (*tot)++;
        }
      }
    }

    if ((*tot) < 3) { /* no intersections to speak of */
      *tot = 0;
      return;
    }

    /* now we have all points we need, collect their angles and sort them clockwise */

    for (int i = 0; i < (*tot); i++) {
      cent[0] += isectVCosSS[i][0];
      cent[1] += isectVCosSS[i][1];
    }
    cent[0] = cent[0] / float(*tot);
    cent[1] = cent[1] / float(*tot);

    /* Collect angles for every point around the center point */

#if 0 /* uses a few more cycles than the above loop */
    for (int i = 0; i < (*tot); i++) {
      isectVCosSS[i][2] = angle_2d_clockwise(up, cent, isectVCosSS[i]);
    }
#endif

    /* Abuse this var for the loop below */
    v1_clipSS[0] = cent[0];
    v1_clipSS[1] = cent[1] + 1.0f;

    for (int i = 0; i < (*tot); i++) {
      v2_clipSS[0] = isectVCosSS[i][0] - cent[0];
      v2_clipSS[1] = isectVCosSS[i][1] - cent[1];
      isectVCosSS[i][2] = atan2f(v1_clipSS[0] * v2_clipSS[1] - v1_clipSS[1] * v2_clipSS[0],
                                 v1_clipSS[0] * v2_clipSS[0] + v1_clipSS[1] * v2_clipSS[1]);
    }

    if (flip) {
      qsort(isectVCosSS, *tot, sizeof(float[3]), float_z_sort_flip);
    }
    else {
      qsort(isectVCosSS, *tot, sizeof(float[3]), float_z_sort);
    }

    doubles = true;
    while (doubles == true) {
      doubles = false;

      for (int i = 0; i < (*tot); i++) {
        if (fabsf(isectVCosSS[(i + 1) % *tot][0] - isectVCosSS[i][0]) < PROJ_PIXEL_TOLERANCE &&
            fabsf(isectVCosSS[(i + 1) % *tot][1] - isectVCosSS[i][1]) < PROJ_PIXEL_TOLERANCE)
        {
          for (int j = i; j < (*tot) - 1; j++) {
            isectVCosSS[j][0] = isectVCosSS[j + 1][0];
            isectVCosSS[j][1] = isectVCosSS[j + 1][1];
          }
          /* keep looking for more doubles */
          doubles = true;
          (*tot)--;
        }
      }

      /* its possible there is only a few left after remove doubles */
      if ((*tot) < 3) {
        // printf("removed too many doubles B\n");
        *tot = 0;
        return;
      }
    }

    if (is_ortho) {
      for (int i = 0; i < (*tot); i++) {
        barycentric_weights_v2(v1coSS, v2coSS, v3coSS, isectVCosSS[i], w);
        interp_v2_v2v2v2(bucket_bounds_uv[i], uv1co, uv2co, uv3co, w);
      }
    }
    else {
      for (int i = 0; i < (*tot); i++) {
        barycentric_weights_v2_persp(v1coSS, v2coSS, v3coSS, isectVCosSS[i], w);
        interp_v2_v2v2v2(bucket_bounds_uv[i], uv1co, uv2co, uv3co, w);
      }
    }
  }

#ifdef PROJ_DEBUG_PRINT_CLIP
  /* include this at the bottom of the above function to debug the output */

  {
    /* If there are ever any problems, */
    float test_uv[4][2];
    int i;
    if (is_ortho) {
      rect_to_uvspace_ortho(
          bucket_bounds, v1coSS, v2coSS, v3coSS, uv1co, uv2co, uv3co, test_uv, flip);
    }
    else {
      rect_to_uvspace_persp(
          bucket_bounds, v1coSS, v2coSS, v3coSS, uv1co, uv2co, uv3co, test_uv, flip);
    }
    printf("(  [(%f,%f), (%f,%f), (%f,%f), (%f,%f)], ",
           test_uv[0][0],
           test_uv[0][1],
           test_uv[1][0],
           test_uv[1][1],
           test_uv[2][0],
           test_uv[2][1],
           test_uv[3][0],
           test_uv[3][1]);

    printf("  [(%f,%f), (%f,%f), (%f,%f)], ",
           uv1co[0],
           uv1co[1],
           uv2co[0],
           uv2co[1],
           uv3co[0],
           uv3co[1]);

    printf("[");
    for (int i = 0; i < (*tot); i++) {
      printf("(%f, %f),", bucket_bounds_uv[i][0], bucket_bounds_uv[i][1]);
    }
    printf("]),\\\n");
  }
#endif
}

/**
 * \code{.py}
 * # This script creates faces in a blender scene from printed data above.
 *
 * project_ls = [
 * ...(output from above block)...
 * ]
 *
 * from Blender import Scene, Mesh, Window, sys, Mathutils
 *
 * import bpy
 *
 * V = Mathutils.Vector
 *
 * def main():
 *     scene = bpy.data.scenes.active
 *
 *     for item in project_ls:
 *         bb = item[0]
 *         uv = item[1]
 *         poly = item[2]
 *
 *         me = bpy.data.meshes.new()
 *         ob = scene.objects.new(me)
 *
 *         me.verts.extend([V(bb[0]).xyz, V(bb[1]).xyz, V(bb[2]).xyz, V(bb[3]).xyz])
 *         me.faces.extend([(0,1,2,3),])
 *         me.verts.extend([V(uv[0]).xyz, V(uv[1]).xyz, V(uv[2]).xyz])
 *         me.faces.extend([(4,5,6),])
 *
 *         vs = [V(p).xyz for p in poly]
 *         print len(vs)
 *         l = len(me.verts)
 *         me.verts.extend(vs)
 *
 *         i = l
 *         while i < len(me.verts):
 *             ii = i + 1
 *             if ii == len(me.verts):
 *                 ii = l
 *             me.edges.extend([i, ii])
 *             i += 1
 *
 * if __name__ == '__main__':
 *     main()
 * \endcode
 */

#undef ISECT_1
#undef ISECT_2
#undef ISECT_3
#undef ISECT_4
#undef ISECT_ALL3
#undef ISECT_ALL4

/* checks if pt is inside a convex 2D polyline, the polyline must be ordered rotating clockwise
 * otherwise it would have to test for mixed (line_point_side_v2 > 0.0f) cases */
static bool IsectPoly2Df(const float pt[2], const float uv[][2], const int tot)
{
  int i;
  if (line_point_side_v2(uv[tot - 1], uv[0], pt) < 0.0f) {
    return false;
  }

  for (i = 1; i < tot; i++) {
    if (line_point_side_v2(uv[i - 1], uv[i], pt) < 0.0f) {
      return false;
    }
  }

  return true;
}
static bool IsectPoly2Df_twoside(const float pt[2], const float uv[][2], const int tot)
{
  const bool side = (line_point_side_v2(uv[tot - 1], uv[0], pt) > 0.0f);

  for (int i = 1; i < tot; i++) {
    if ((line_point_side_v2(uv[i - 1], uv[i], pt) > 0.0f) != side) {
      return false;
    }
  }

  return true;
}

/* One of the most important function for projection painting,
 * since it selects the pixels to be added into each bucket.
 *
 * initialize pixels from this face where it intersects with the bucket_index,
 * optionally initialize pixels for removing seams */
static void project_paint_face_init(const ProjPaintState *ps,
                                    const int thread_index,
                                    const int bucket_index,
                                    const int tri_index,
                                    const int image_index,
                                    const rctf *clip_rect,
                                    const rctf *bucket_bounds,
                                    ImBuf *ibuf,
                                    ImBuf **tmpibuf)
{
  /* Projection vars, to get the 3D locations into screen space. */
  MemArena *arena = ps->arena_mt[thread_index];
  LinkNode **bucketPixelNodes = ps->bucketRect + bucket_index;
  LinkNode *bucketFaceNodes = ps->bucketFaces[bucket_index];
  bool threaded = (ps->thread_tot > 1);

  TileInfo tinf = {
      ps->tile_lock,
      ps->do_masking,
      ushort(ED_IMAGE_UNDO_TILE_NUMBER(ibuf->x)),
      tmpibuf,
      ps->projImages + image_index,
  };

  const MLoopTri *lt = &ps->looptris_eval[tri_index];
  const int poly_i = ps->looptri_polys_eval[tri_index];
  const int lt_vtri[3] = {PS_LOOPTRI_AS_VERT_INDEX_3(ps, lt)};
  const float *lt_tri_uv[3] = {PS_LOOPTRI_AS_UV_3(ps->poly_to_loop_uv, poly_i, lt)};

  /* UV/pixel seeking data */
  /* Image X/Y-Pixel */
  int x, y;
  float mask;
  /* Image floating point UV - same as x, y but from 0.0-1.0 */
  float uv[2];

  /* vert co screen-space, these will be assigned to lt_vtri[0-2] */
  const float *v1coSS, *v2coSS, *v3coSS;

  /* Vertex screen-space coords. */
  const float *vCo[3];

  float w[3], wco[3];

  /* for convenience only, these will be assigned to lt_tri_uv[0],1,2 or lt_tri_uv[0],2,3 */
  float *uv1co, *uv2co, *uv3co;
  float pixelScreenCo[4];
  bool do_3d_mapping = ps->brush->mtex.brush_map_mode == MTEX_MAP_MODE_3D;

  /* Image-space bounds. */
  rcti bounds_px;
  /* Variables for getting UV-space bounds. */

  /* Bucket bounds in UV space so we can init pixels only for this face. */
  float lt_uv_pxoffset[3][2];
  float xhalfpx, yhalfpx;
  const float ibuf_xf = float(ibuf->x), ibuf_yf = float(ibuf->y);

  /* for early loop exit */
  int has_x_isect = 0, has_isect = 0;

  float uv_clip[8][2];
  int uv_clip_tot;
  const bool is_ortho = ps->is_ortho;
  const bool is_flip_object = ps->is_flip_object;
  const bool do_backfacecull = ps->do_backfacecull;
  const bool do_clip = RV3D_CLIPPING_ENABLED(ps->v3d, ps->rv3d);

  vCo[0] = ps->vert_positions_eval[lt_vtri[0]];
  vCo[1] = ps->vert_positions_eval[lt_vtri[1]];
  vCo[2] = ps->vert_positions_eval[lt_vtri[2]];

  /* Use lt_uv_pxoffset instead of lt_tri_uv so we can offset the UV half a pixel
   * this is done so we can avoid offsetting all the pixels by 0.5 which causes
   * problems when wrapping negative coords */
  xhalfpx = (0.5f + (PROJ_PIXEL_TOLERANCE * (1.0f / 3.0f))) / ibuf_xf;
  yhalfpx = (0.5f + (PROJ_PIXEL_TOLERANCE * (1.0f / 4.0f))) / ibuf_yf;

  /* Note about (PROJ_GEOM_TOLERANCE/x) above...
   * Needed to add this offset since UV coords are often quads aligned to pixels.
   * In this case pixels can be exactly between 2 triangles causing nasty
   * artifacts.
   *
   * This workaround can be removed and painting will still work on most cases
   * but since the first thing most people try is painting onto a quad- better make it work.
   */

  lt_uv_pxoffset[0][0] = lt_tri_uv[0][0] - xhalfpx;
  lt_uv_pxoffset[0][1] = lt_tri_uv[0][1] - yhalfpx;

  lt_uv_pxoffset[1][0] = lt_tri_uv[1][0] - xhalfpx;
  lt_uv_pxoffset[1][1] = lt_tri_uv[1][1] - yhalfpx;

  lt_uv_pxoffset[2][0] = lt_tri_uv[2][0] - xhalfpx;
  lt_uv_pxoffset[2][1] = lt_tri_uv[2][1] - yhalfpx;

  {
    uv1co = lt_uv_pxoffset[0]; /* was lt_tri_uv[i1]; */
    uv2co = lt_uv_pxoffset[1]; /* was lt_tri_uv[i2]; */
    uv3co = lt_uv_pxoffset[2]; /* was lt_tri_uv[i3]; */

    v1coSS = ps->screenCoords[lt_vtri[0]];
    v2coSS = ps->screenCoords[lt_vtri[1]];
    v3coSS = ps->screenCoords[lt_vtri[2]];

    /* This function gives is a concave polyline in UV space from the clipped tri. */
    project_bucket_clip_face(is_ortho,
                             is_flip_object,
                             clip_rect,
                             bucket_bounds,
                             v1coSS,
                             v2coSS,
                             v3coSS,
                             uv1co,
                             uv2co,
                             uv3co,
                             uv_clip,
                             &uv_clip_tot,
                             do_backfacecull || ps->do_occlude);

    /* Sometimes this happens, better just allow for 8 intersections
     * even though there should be max 6 */
#if 0
    if (uv_clip_tot > 6) {
      printf("this should never happen! %d\n", uv_clip_tot);
    }
#endif

    if (pixel_bounds_array(uv_clip, &bounds_px, ibuf->x, ibuf->y, uv_clip_tot)) {
#if 0
      project_paint_undo_tiles_init(
          &bounds_px, ps->projImages + image_index, tmpibuf, tile_width, threaded, ps->do_masking);
#endif
      /* clip face and */

      has_isect = 0;
      for (y = bounds_px.ymin; y < bounds_px.ymax; y++) {
        // uv[1] = (float(y) + 0.5f) / float(ibuf->y);
        /* use pixel offset UV coords instead */
        uv[1] = float(y) / ibuf_yf;

        has_x_isect = 0;
        for (x = bounds_px.xmin; x < bounds_px.xmax; x++) {
          // uv[0] = (float(x) + 0.5f) / float(ibuf->x);
          /* use pixel offset UV coords instead */
          uv[0] = float(x) / ibuf_xf;

          /* Note about IsectPoly2Df_twoside, checking the face or uv flipping doesn't work,
           * could check the poly direction but better to do this */
          if ((do_backfacecull == true && IsectPoly2Df(uv, uv_clip, uv_clip_tot)) ||
              (do_backfacecull == false && IsectPoly2Df_twoside(uv, uv_clip, uv_clip_tot)))
          {

            has_x_isect = has_isect = 1;

            if (is_ortho) {
              screen_px_from_ortho(
                  uv, v1coSS, v2coSS, v3coSS, uv1co, uv2co, uv3co, pixelScreenCo, w);
            }
            else {
              screen_px_from_persp(
                  uv, v1coSS, v2coSS, v3coSS, uv1co, uv2co, uv3co, pixelScreenCo, w);
            }

            /* A pity we need to get the world-space pixel location here
             * because it is a relatively expensive operation. */
            if (do_clip || do_3d_mapping) {
              interp_v3_v3v3v3(wco,
                               ps->vert_positions_eval[lt_vtri[0]],
                               ps->vert_positions_eval[lt_vtri[1]],
                               ps->vert_positions_eval[lt_vtri[2]],
                               w);
              if (do_clip && ED_view3d_clipping_test(ps->rv3d, wco, true)) {
                /* Watch out that no code below this needs to run */
                continue;
              }
            }

            /* Is this UV visible from the view? - ray-trace */
            /* project_paint_PickFace is less complex, use for testing */
            // if (project_paint_PickFace(ps, pixelScreenCo, w, &side) == tri_index) {
            if ((ps->do_occlude == false) ||
                !project_bucket_point_occluded(ps, bucketFaceNodes, tri_index, pixelScreenCo))
            {
              mask = project_paint_uvpixel_mask(ps, tri_index, w);

              if (mask > 0.0f) {
                BLI_linklist_prepend_arena(
                    bucketPixelNodes,
                    project_paint_uvpixel_init(
                        ps, arena, &tinf, x, y, mask, tri_index, pixelScreenCo, wco, w),
                    arena);
              }
            }
          }
          //#if 0
          else if (has_x_isect) {
            /* assuming the face is not a bow-tie - we know we can't intersect again on the X */
            break;
          }
          //#endif
        }

#if 0 /* TODO: investigate why this doesn't work sometimes! it should! */
        /* no intersection for this entire row,
         * after some intersection above means we can quit now */
        if (has_x_isect == 0 && has_isect) {
          break;
        }
#endif
      }
    }
  }

#ifndef PROJ_DEBUG_NOSEAMBLEED
  if (ps->seam_bleed_px > 0.0f && !(ps->faceSeamFlags[tri_index] & PROJ_FACE_DEGENERATE)) {
    int face_seam_flag;

    if (threaded) {
      /* Other threads could be modifying these vars. */
      BLI_thread_lock(LOCK_CUSTOM1);
    }

    face_seam_flag = ps->faceSeamFlags[tri_index];

    /* are any of our edges un-initialized? */
    if ((face_seam_flag & PROJ_FACE_SEAM_INIT0) == 0 ||
        (face_seam_flag & PROJ_FACE_SEAM_INIT1) == 0 ||
        (face_seam_flag & PROJ_FACE_SEAM_INIT2) == 0)
    {
      project_face_seams_init(ps, arena, tri_index, 0, true, ibuf->x, ibuf->y);
      face_seam_flag = ps->faceSeamFlags[tri_index];
#  if 0
      printf("seams - %d %d %d %d\n",
             flag & PROJ_FACE_SEAM0,
             flag & PROJ_FACE_SEAM1,
             flag & PROJ_FACE_SEAM2);
#  endif
    }

    if ((face_seam_flag & (PROJ_FACE_SEAM0 | PROJ_FACE_SEAM1 | PROJ_FACE_SEAM2)) == 0) {

      if (threaded) {
        /* Other threads could be modifying these vars. */
        BLI_thread_unlock(LOCK_CUSTOM1);
      }
    }
    else {
      /* we have a seam - deal with it! */

      /* Inset face coords.
       * - screen-space in orthographic view.
       * - world-space in perspective view.
       */
      float insetCos[3][3];

      /* Vertex screen-space coords. */
      const float *vCoSS[3];

      /* Store the screen-space coords of the face,
       * clipped by the bucket's screen aligned rectangle. */
      float bucket_clip_edges[2][2];
      float edge_verts_inset_clip[2][3];
      /* face edge pairs - loop through these:
       * ((0,1), (1,2), (2,3), (3,0)) or ((0,1), (1,2), (2,0)) for a tri */
      int fidx1, fidx2;

      float seam_subsection[4][2];
      float fac1, fac2;

      /* Pixel-space UVs. */
      float lt_puv[3][2];

      lt_puv[0][0] = lt_uv_pxoffset[0][0] * ibuf->x;
      lt_puv[0][1] = lt_uv_pxoffset[0][1] * ibuf->y;

      lt_puv[1][0] = lt_uv_pxoffset[1][0] * ibuf->x;
      lt_puv[1][1] = lt_uv_pxoffset[1][1] * ibuf->y;

      lt_puv[2][0] = lt_uv_pxoffset[2][0] * ibuf->x;
      lt_puv[2][1] = lt_uv_pxoffset[2][1] * ibuf->y;

      if ((ps->faceSeamFlags[tri_index] & PROJ_FACE_SEAM0) ||
          (ps->faceSeamFlags[tri_index] & PROJ_FACE_SEAM1) ||
          (ps->faceSeamFlags[tri_index] & PROJ_FACE_SEAM2))
      {
        uv_image_outset(ps, lt_uv_pxoffset, lt_puv, tri_index, ibuf->x, ibuf->y);
      }

      /* ps->loopSeamUVs can't be modified when threading, now this is done we can unlock. */
      if (threaded) {
        /* Other threads could be modifying these vars */
        BLI_thread_unlock(LOCK_CUSTOM1);
      }

      vCoSS[0] = ps->screenCoords[lt_vtri[0]];
      vCoSS[1] = ps->screenCoords[lt_vtri[1]];
      vCoSS[2] = ps->screenCoords[lt_vtri[2]];

      /* PROJ_FACE_SCALE_SEAM must be slightly less than 1.0f */
      if (is_ortho) {
        scale_tri(insetCos, vCoSS, PROJ_FACE_SCALE_SEAM);
      }
      else {
        scale_tri(insetCos, vCo, PROJ_FACE_SCALE_SEAM);
      }

      for (fidx1 = 0; fidx1 < 3; fidx1++) {
        /* next fidx in the face (0,1,2) -> (1,2,0) */
        fidx2 = (fidx1 == 2) ? 0 : fidx1 + 1;

        if ((face_seam_flag & (1 << fidx1)) && /* 1<<fidx1 -> PROJ_FACE_SEAM# */
            line_clip_rect2f(clip_rect,
                             bucket_bounds,
                             vCoSS[fidx1],
                             vCoSS[fidx2],
                             bucket_clip_edges[0],
                             bucket_clip_edges[1]))
        {
          /* Avoid div by zero. */
          if (len_squared_v2v2(vCoSS[fidx1], vCoSS[fidx2]) > FLT_EPSILON) {
            uint loop_idx = ps->looptris_eval[tri_index].tri[fidx1];
            LoopSeamData *seam_data = &ps->loopSeamData[loop_idx];
            float(*seam_uvs)[2] = seam_data->seam_uvs;

            if (is_ortho) {
              fac1 = line_point_factor_v2(bucket_clip_edges[0], vCoSS[fidx1], vCoSS[fidx2]);
              fac2 = line_point_factor_v2(bucket_clip_edges[1], vCoSS[fidx1], vCoSS[fidx2]);
            }
            else {
              fac1 = screen_px_line_point_factor_v2_persp(
                  ps, bucket_clip_edges[0], vCo[fidx1], vCo[fidx2]);
              fac2 = screen_px_line_point_factor_v2_persp(
                  ps, bucket_clip_edges[1], vCo[fidx1], vCo[fidx2]);
            }

            interp_v2_v2v2(seam_subsection[0], lt_uv_pxoffset[fidx1], lt_uv_pxoffset[fidx2], fac1);
            interp_v2_v2v2(seam_subsection[1], lt_uv_pxoffset[fidx1], lt_uv_pxoffset[fidx2], fac2);

            interp_v2_v2v2(seam_subsection[2], seam_uvs[0], seam_uvs[1], fac2);
            interp_v2_v2v2(seam_subsection[3], seam_uvs[0], seam_uvs[1], fac1);

            /* if the bucket_clip_edges values Z values was kept we could avoid this
             * Inset needs to be added so occlusion tests won't hit adjacent faces */
            interp_v3_v3v3(edge_verts_inset_clip[0], insetCos[fidx1], insetCos[fidx2], fac1);
            interp_v3_v3v3(edge_verts_inset_clip[1], insetCos[fidx1], insetCos[fidx2], fac2);

            if (pixel_bounds_uv(seam_subsection, &bounds_px, ibuf->x, ibuf->y)) {
              /* bounds between the seam rect and the uvspace bucket pixels */

              has_isect = 0;
              for (y = bounds_px.ymin; y < bounds_px.ymax; y++) {
                // uv[1] = (float(y) + 0.5f) / float(ibuf->y);
                /* use offset uvs instead */
                uv[1] = float(y) / ibuf_yf;

                has_x_isect = 0;
                for (x = bounds_px.xmin; x < bounds_px.xmax; x++) {
                  const float puv[2] = {float(x), float(y)};
                  bool in_bounds;
                  // uv[0] = (float(x) + 0.5f) / float(ibuf->x);
                  /* use offset uvs instead */
                  uv[0] = float(x) / ibuf_xf;

                  /* test we're inside uvspace bucket and triangle bounds */
                  if (equals_v2v2(seam_uvs[0], seam_uvs[1])) {
                    in_bounds = isect_point_tri_v2(uv, UNPACK3(seam_subsection));
                  }
                  else {
                    in_bounds = isect_point_quad_v2(uv, UNPACK4(seam_subsection));
                  }

                  if (in_bounds) {
                    if ((seam_data->corner_dist_sq[0] > 0.0f) &&
                        (len_squared_v2v2(puv, seam_data->seam_puvs[0]) <
                         seam_data->corner_dist_sq[0]) &&
                        (len_squared_v2v2(puv, lt_puv[fidx1]) > ps->seam_bleed_px_sq))
                    {
                      in_bounds = false;
                    }
                    else if ((seam_data->corner_dist_sq[1] > 0.0f) &&
                             (len_squared_v2v2(puv, seam_data->seam_puvs[1]) <
                              seam_data->corner_dist_sq[1]) &&
                             (len_squared_v2v2(puv, lt_puv[fidx2]) > ps->seam_bleed_px_sq))
                    {
                      in_bounds = false;
                    }
                  }

                  if (in_bounds) {
                    float pixel_on_edge[4];
                    float fac;

                    if (is_ortho) {
                      screen_px_from_ortho(
                          uv, v1coSS, v2coSS, v3coSS, uv1co, uv2co, uv3co, pixelScreenCo, w);
                    }
                    else {
                      screen_px_from_persp(
                          uv, v1coSS, v2coSS, v3coSS, uv1co, uv2co, uv3co, pixelScreenCo, w);
                    }

                    /* We need the coord of the pixel on the edge, for the occlusion query. */
                    fac = resolve_quad_u_v2(uv, UNPACK4(seam_subsection));
                    interp_v3_v3v3(
                        pixel_on_edge, edge_verts_inset_clip[0], edge_verts_inset_clip[1], fac);

                    if (!is_ortho) {
                      pixel_on_edge[3] = 1.0f;
                      /* cast because of const */
                      mul_m4_v4((float(*)[4])ps->projectMat, pixel_on_edge);
                      pixel_on_edge[0] = float(ps->winx * 0.5f) +
                                         (ps->winx * 0.5f) * pixel_on_edge[0] / pixel_on_edge[3];
                      pixel_on_edge[1] = float(ps->winy * 0.5f) +
                                         (ps->winy * 0.5f) * pixel_on_edge[1] / pixel_on_edge[3];
                      /* Use the depth for bucket point occlusion */
                      pixel_on_edge[2] = pixel_on_edge[2] / pixel_on_edge[3];
                    }

                    if ((ps->do_occlude == false) ||
                        !project_bucket_point_occluded(
                            ps, bucketFaceNodes, tri_index, pixel_on_edge))
                    {
                      /* A pity we need to get the world-space pixel location here
                       * because it is a relatively expensive operation. */
                      if (do_clip || do_3d_mapping) {
                        interp_v3_v3v3v3(wco, vCo[0], vCo[1], vCo[2], w);

                        if (do_clip && ED_view3d_clipping_test(ps->rv3d, wco, true)) {
                          /* Watch out that no code below
                           * this needs to run */
                          continue;
                        }
                      }

                      mask = project_paint_uvpixel_mask(ps, tri_index, w);

                      if (mask > 0.0f) {
                        BLI_linklist_prepend_arena(
                            bucketPixelNodes,
                            project_paint_uvpixel_init(
                                ps, arena, &tinf, x, y, mask, tri_index, pixelScreenCo, wco, w),
                            arena);
                      }
                    }
                  }
                  else if (has_x_isect) {
                    /* assuming the face is not a bow-tie - we know
                     * we can't intersect again on the X */
                    break;
                  }
                }

#  if 0 /* TODO: investigate why this doesn't work sometimes! it should! */
                /* no intersection for this entire row,
                 * after some intersection above means we can quit now */
                if (has_x_isect == 0 && has_isect) {
                  break;
                }
#  endif
              }
            }
          }
        }
      }
    }
  }
#else
  UNUSED_VARS(vCo, threaded);
#endif /* PROJ_DEBUG_NOSEAMBLEED */
}

/**
 * Takes floating point screen-space min/max and
 * returns int min/max to be used as indices for ps->bucketRect, ps->bucketFlags
 */
static void project_paint_bucket_bounds(const ProjPaintState *ps,
                                        const float min[2],
                                        const float max[2],
                                        int bucketMin[2],
                                        int bucketMax[2])
{
  /* divide by bucketWidth & bucketHeight so the bounds are offset in bucket grid units */

  /* XXX(jwilkins ): the offset of 0.5 is always truncated to zero and the offset of 1.5f
   * is always truncated to 1, is this really correct? */

  /* these offsets of 0.5 and 1.5 seem odd but they are correct */
  bucketMin[0] = int(int((float(min[0] - ps->screenMin[0]) / ps->screen_width) * ps->buckets_x) +
                     0.5f);
  bucketMin[1] = int(int((float(min[1] - ps->screenMin[1]) / ps->screen_height) * ps->buckets_y) +
                     0.5f);

  bucketMax[0] = int(int((float(max[0] - ps->screenMin[0]) / ps->screen_width) * ps->buckets_x) +
                     1.5f);
  bucketMax[1] = int(int((float(max[1] - ps->screenMin[1]) / ps->screen_height) * ps->buckets_y) +
                     1.5f);

  /* in case the rect is outside the mesh 2d bounds */
  CLAMP(bucketMin[0], 0, ps->buckets_x);
  CLAMP(bucketMin[1], 0, ps->buckets_y);

  CLAMP(bucketMax[0], 0, ps->buckets_x);
  CLAMP(bucketMax[1], 0, ps->buckets_y);
}

/* set bucket_bounds to a screen space-aligned floating point bound-box */
static void project_bucket_bounds(const ProjPaintState *ps,
                                  const int bucket_x,
                                  const int bucket_y,
                                  rctf *bucket_bounds)
{
  /* left */
  bucket_bounds->xmin = (ps->screenMin[0] + ((bucket_x) * (ps->screen_width / ps->buckets_x)));
  /* right */
  bucket_bounds->xmax = (ps->screenMin[0] + ((bucket_x + 1) * (ps->screen_width / ps->buckets_x)));

  /* bottom */
  bucket_bounds->ymin = (ps->screenMin[1] + ((bucket_y) * (ps->screen_height / ps->buckets_y)));
  /* top */
  bucket_bounds->ymax = (ps->screenMin[1] +
                         ((bucket_y + 1) * (ps->screen_height / ps->buckets_y)));
}

/* Fill this bucket with pixels from the faces that intersect it.
 *
 * have bucket_bounds as an argument so we don't need to give bucket_x/y the rect function needs */
static void project_bucket_init(const ProjPaintState *ps,
                                const int thread_index,
                                const int bucket_index,
                                const rctf *clip_rect,
                                const rctf *bucket_bounds)
{
  LinkNode *node;
  int tri_index, image_index = 0;
  ImBuf *ibuf = nullptr;
  Image *tpage_last = nullptr, *tpage;
  ImBuf *tmpibuf = nullptr;
  int tile_last = 0;

  if (ps->image_tot == 1) {
    /* Simple loop, no context switching */
    ibuf = ps->projImages[0].ibuf;

    for (node = ps->bucketFaces[bucket_index]; node; node = node->next) {
      project_paint_face_init(ps,
                              thread_index,
                              bucket_index,
                              POINTER_AS_INT(node->link),
                              0,
                              clip_rect,
                              bucket_bounds,
                              ibuf,
                              &tmpibuf);
    }
  }
  else {

    /* More complicated loop, switch between images */
    for (node = ps->bucketFaces[bucket_index]; node; node = node->next) {
      tri_index = POINTER_AS_INT(node->link);

      const MLoopTri *lt = &ps->looptris_eval[tri_index];
      const int poly_i = ps->looptri_polys_eval[tri_index];
      const float *lt_tri_uv[3] = {PS_LOOPTRI_AS_UV_3(ps->poly_to_loop_uv, poly_i, lt)};

      /* Image context switching */
      tpage = project_paint_face_paint_image(ps, tri_index);
      int tile = project_paint_face_paint_tile(tpage, lt_tri_uv[0]);
      if (tpage_last != tpage || tile_last != tile) {
        tpage_last = tpage;
        tile_last = tile;

        ibuf = nullptr;
        for (image_index = 0; image_index < ps->image_tot; image_index++) {
          ProjPaintImage *projIma = &ps->projImages[image_index];
          if ((projIma->ima == tpage) && (projIma->iuser.tile == tile)) {
            ibuf = projIma->ibuf;
            break;
          }
        }
        BLI_assert(ibuf != nullptr);
      }
      /* context switching done */

      project_paint_face_init(ps,
                              thread_index,
                              bucket_index,
                              tri_index,
                              image_index,
                              clip_rect,
                              bucket_bounds,
                              ibuf,
                              &tmpibuf);
    }
  }

  if (tmpibuf) {
    IMB_freeImBuf(tmpibuf);
  }

  ps->bucketFlags[bucket_index] |= PROJ_BUCKET_INIT;
}

/* We want to know if a bucket and a face overlap in screen-space.
 *
 * NOTE: if this ever returns false positives its not that bad, since a face in the bounding area
 * will have its pixels calculated when it might not be needed later, (at the moment at least)
 * obviously it shouldn't have bugs though. */

static bool project_bucket_face_isect(ProjPaintState *ps,
                                      int bucket_x,
                                      int bucket_y,
                                      const MLoopTri *lt)
{
  /* TODO: replace this with a trickier method that uses side-of-line for all
   * #ProjPaintState.screenCoords edges against the closest bucket corner. */
  const int lt_vtri[3] = {PS_LOOPTRI_AS_VERT_INDEX_3(ps, lt)};
  rctf bucket_bounds;
  float p1[2], p2[2], p3[2], p4[2];
  const float *v, *v1, *v2, *v3;
  int fidx;

  project_bucket_bounds(ps, bucket_x, bucket_y, &bucket_bounds);

  /* Is one of the faces verts in the bucket bounds? */

  fidx = 2;
  do {
    v = ps->screenCoords[lt_vtri[fidx]];
    if (BLI_rctf_isect_pt_v(&bucket_bounds, v)) {
      return true;
    }
  } while (fidx--);

  v1 = ps->screenCoords[lt_vtri[0]];
  v2 = ps->screenCoords[lt_vtri[1]];
  v3 = ps->screenCoords[lt_vtri[2]];

  p1[0] = bucket_bounds.xmin;
  p1[1] = bucket_bounds.ymin;
  p2[0] = bucket_bounds.xmin;
  p2[1] = bucket_bounds.ymax;
  p3[0] = bucket_bounds.xmax;
  p3[1] = bucket_bounds.ymax;
  p4[0] = bucket_bounds.xmax;
  p4[1] = bucket_bounds.ymin;

  if (isect_point_tri_v2(p1, v1, v2, v3) || isect_point_tri_v2(p2, v1, v2, v3) ||
      isect_point_tri_v2(p3, v1, v2, v3) || isect_point_tri_v2(p4, v1, v2, v3) ||
      /* we can avoid testing v3,v1 because another intersection MUST exist if this intersects */
      (isect_seg_seg_v2(p1, p2, v1, v2) || isect_seg_seg_v2(p1, p2, v2, v3)) ||
      (isect_seg_seg_v2(p2, p3, v1, v2) || isect_seg_seg_v2(p2, p3, v2, v3)) ||
      (isect_seg_seg_v2(p3, p4, v1, v2) || isect_seg_seg_v2(p3, p4, v2, v3)) ||
      (isect_seg_seg_v2(p4, p1, v1, v2) || isect_seg_seg_v2(p4, p1, v2, v3)))
  {
    return true;
  }

  return false;
}

/* Add faces to the bucket but don't initialize its pixels
 * TODO: when painting occluded, sort the faces on their min-Z
 * and only add faces that faces that are not occluded */
static void project_paint_delayed_face_init(ProjPaintState *ps,
                                            const MLoopTri *lt,
                                            const int tri_index)
{
  const int lt_vtri[3] = {PS_LOOPTRI_AS_VERT_INDEX_3(ps, lt)};
  float min[2], max[2], *vCoSS;
  /* for ps->bucketRect indexing */
  int bucketMin[2], bucketMax[2];
  int fidx, bucket_x, bucket_y;
  /* for early loop exit */
  int has_x_isect = -1, has_isect = 0;
  /* just use the first thread arena since threading has not started yet */
  MemArena *arena = ps->arena_mt[0];

  INIT_MINMAX2(min, max);

  fidx = 2;
  do {
    vCoSS = ps->screenCoords[lt_vtri[fidx]];
    minmax_v2v2_v2(min, max, vCoSS);
  } while (fidx--);

  project_paint_bucket_bounds(ps, min, max, bucketMin, bucketMax);

  for (bucket_y = bucketMin[1]; bucket_y < bucketMax[1]; bucket_y++) {
    has_x_isect = 0;
    for (bucket_x = bucketMin[0]; bucket_x < bucketMax[0]; bucket_x++) {
      if (project_bucket_face_isect(ps, bucket_x, bucket_y, lt)) {
        int bucket_index = bucket_x + (bucket_y * ps->buckets_x);
        BLI_linklist_prepend_arena(&ps->bucketFaces[bucket_index],
                                   /* cast to a pointer to shut up the compiler */
                                   POINTER_FROM_INT(tri_index),
                                   arena);

        has_x_isect = has_isect = 1;
      }
      else if (has_x_isect) {
        /* assuming the face is not a bow-tie - we know we can't intersect again on the X */
        break;
      }
    }

    /* no intersection for this entire row,
     * after some intersection above means we can quit now */
    if (has_x_isect == 0 && has_isect) {
      break;
    }
  }

#ifndef PROJ_DEBUG_NOSEAMBLEED
  if (ps->seam_bleed_px > 0.0f) {
    /* set as uninitialized */
    ps->loopSeamData[lt->tri[0]].seam_uvs[0][0] = FLT_MAX;
    ps->loopSeamData[lt->tri[1]].seam_uvs[0][0] = FLT_MAX;
    ps->loopSeamData[lt->tri[2]].seam_uvs[0][0] = FLT_MAX;
  }
#endif
}

static void proj_paint_state_viewport_init(ProjPaintState *ps, const char symmetry_flag)
{
  float mat[3][3];
  float viewmat[4][4];
  float viewinv[4][4];

  ps->viewDir[0] = 0.0f;
  ps->viewDir[1] = 0.0f;
  ps->viewDir[2] = 1.0f;

  copy_m4_m4(ps->obmat, ps->ob->object_to_world);

  if (symmetry_flag) {
    int i;
    for (i = 0; i < 3; i++) {
      if ((symmetry_flag >> i) & 1) {
        negate_v3(ps->obmat[i]);
        ps->is_flip_object = !ps->is_flip_object;
      }
    }
  }

  invert_m4_m4(ps->obmat_imat, ps->obmat);

  if (ELEM(ps->source, PROJ_SRC_VIEW, PROJ_SRC_VIEW_FILL)) {
    /* normal drawing */
    ps->winx = ps->region->winx;
    ps->winy = ps->region->winy;

    copy_m4_m4(viewmat, ps->rv3d->viewmat);
    copy_m4_m4(viewinv, ps->rv3d->viewinv);

    ED_view3d_ob_project_mat_get_from_obmat(ps->rv3d, ps->obmat, ps->projectMat);

    ps->is_ortho = ED_view3d_clip_range_get(
        ps->depsgraph, ps->v3d, ps->rv3d, &ps->clip_start, &ps->clip_end, true);
  }
  else {
    /* re-projection */
    float winmat[4][4];
    float vmat[4][4];

    ps->winx = ps->reproject_ibuf->x;
    ps->winy = ps->reproject_ibuf->y;

    if (ps->source == PROJ_SRC_IMAGE_VIEW) {
      /* image stores camera data, tricky */
      IDProperty *idgroup = IDP_GetProperties(&ps->reproject_image->id, false);
      IDProperty *view_data = IDP_GetPropertyFromGroup(idgroup, PROJ_VIEW_DATA_ID);

      const float *array = (float *)IDP_Array(view_data);

      /* use image array, written when creating image */
      memcpy(winmat, array, sizeof(winmat));
      array += sizeof(winmat) / sizeof(float);
      memcpy(viewmat, array, sizeof(viewmat));
      array += sizeof(viewmat) / sizeof(float);
      ps->clip_start = array[0];
      ps->clip_end = array[1];
      ps->is_ortho = bool(array[2]);

      invert_m4_m4(viewinv, viewmat);
    }
    else if (ps->source == PROJ_SRC_IMAGE_CAM) {
      Object *cam_ob_eval = DEG_get_evaluated_object(ps->depsgraph, ps->scene->camera);
      CameraParams params;

      /* viewmat & viewinv */
      copy_m4_m4(viewinv, cam_ob_eval->object_to_world);
      normalize_m4(viewinv);
      invert_m4_m4(viewmat, viewinv);

      /* window matrix, clipping and ortho */
      BKE_camera_params_init(&params);
      BKE_camera_params_from_object(&params, cam_ob_eval);
      BKE_camera_params_compute_viewplane(&params, ps->winx, ps->winy, 1.0f, 1.0f);
      BKE_camera_params_compute_matrix(&params);

      copy_m4_m4(winmat, params.winmat);
      ps->clip_start = params.clip_start;
      ps->clip_end = params.clip_end;
      ps->is_ortho = params.is_ortho;
    }
    else {
      BLI_assert(0);
    }

    /* same as #ED_view3d_ob_project_mat_get */
    mul_m4_m4m4(vmat, viewmat, ps->obmat);
    mul_m4_m4m4(ps->projectMat, winmat, vmat);
  }

  invert_m4_m4(ps->projectMatInv, ps->projectMat);

  /* viewDir - object relative */
  copy_m3_m4(mat, viewinv);
  mul_m3_v3(mat, ps->viewDir);
  copy_m3_m4(mat, ps->obmat_imat);
  mul_m3_v3(mat, ps->viewDir);
  normalize_v3(ps->viewDir);

  if (UNLIKELY(ps->is_flip_object)) {
    negate_v3(ps->viewDir);
  }

  /* viewPos - object relative */
  copy_v3_v3(ps->viewPos, viewinv[3]);
  copy_m3_m4(mat, ps->obmat_imat);
  mul_m3_v3(mat, ps->viewPos);
  add_v3_v3(ps->viewPos, ps->obmat_imat[3]);
}

static void proj_paint_state_screen_coords_init(ProjPaintState *ps, const int diameter)
{
  float *projScreenCo;
  float projMargin;
  int a;

  INIT_MINMAX2(ps->screenMin, ps->screenMax);

  ps->screenCoords = static_cast<float(*)[4]>(
      MEM_mallocN(sizeof(float) * ps->totvert_eval * 4, "ProjectPaint ScreenVerts"));
  projScreenCo = *ps->screenCoords;

  if (ps->is_ortho) {
    for (a = 0; a < ps->totvert_eval; a++, projScreenCo += 4) {
      mul_v3_m4v3(projScreenCo, ps->projectMat, ps->vert_positions_eval[a]);

      /* screen space, not clamped */
      projScreenCo[0] = float(ps->winx * 0.5f) + (ps->winx * 0.5f) * projScreenCo[0];
      projScreenCo[1] = float(ps->winy * 0.5f) + (ps->winy * 0.5f) * projScreenCo[1];
      minmax_v2v2_v2(ps->screenMin, ps->screenMax, projScreenCo);
    }
  }
  else {
    for (a = 0; a < ps->totvert_eval; a++, projScreenCo += 4) {
      copy_v3_v3(projScreenCo, ps->vert_positions_eval[a]);
      projScreenCo[3] = 1.0f;

      mul_m4_v4(ps->projectMat, projScreenCo);

      if (projScreenCo[3] > ps->clip_start) {
        /* screen space, not clamped */
        projScreenCo[0] = float(ps->winx * 0.5f) +
                          (ps->winx * 0.5f) * projScreenCo[0] / projScreenCo[3];
        projScreenCo[1] = float(ps->winy * 0.5f) +
                          (ps->winy * 0.5f) * projScreenCo[1] / projScreenCo[3];
        /* Use the depth for bucket point occlusion */
        projScreenCo[2] = projScreenCo[2] / projScreenCo[3];
        minmax_v2v2_v2(ps->screenMin, ps->screenMax, projScreenCo);
      }
      else {
        /* TODO: deal with cases where 1 side of a face goes behind the view ?
         *
         * After some research this is actually very tricky, only option is to
         * clip the derived mesh before painting, which is a Pain */
        projScreenCo[0] = FLT_MAX;
      }
    }
  }

  /* If this border is not added we get artifacts for faces that
   * have a parallel edge and at the bounds of the 2D projected verts eg
   * - a single screen aligned quad */
  projMargin = (ps->screenMax[0] - ps->screenMin[0]) * 0.000001f;
  ps->screenMax[0] += projMargin;
  ps->screenMin[0] -= projMargin;
  projMargin = (ps->screenMax[1] - ps->screenMin[1]) * 0.000001f;
  ps->screenMax[1] += projMargin;
  ps->screenMin[1] -= projMargin;

  if (ps->source == PROJ_SRC_VIEW) {
#ifdef PROJ_DEBUG_WINCLIP
    CLAMP(ps->screenMin[0], float(-diameter), float(ps->winx + diameter));
    CLAMP(ps->screenMax[0], float(-diameter), float(ps->winx + diameter));

    CLAMP(ps->screenMin[1], float(-diameter), float(ps->winy + diameter));
    CLAMP(ps->screenMax[1], float(-diameter), float(ps->winy + diameter));
#else
    UNUSED_VARS(diameter);
#endif
  }
  else if (ps->source != PROJ_SRC_VIEW_FILL) { /* re-projection, use bounds */
    ps->screenMin[0] = 0;
    ps->screenMax[0] = float(ps->winx);

    ps->screenMin[1] = 0;
    ps->screenMax[1] = float(ps->winy);
  }
}

static void proj_paint_state_cavity_init(ProjPaintState *ps)
{
  float *cavities;
  int a;

  if (ps->do_mask_cavity) {
    int *counter = MEM_cnew_array<int>(ps->totvert_eval, "counter");
    float(*edges)[3] = static_cast<float(*)[3]>(
        MEM_callocN(sizeof(float[3]) * ps->totvert_eval, "edges"));
    ps->cavities = static_cast<float *>(
        MEM_mallocN(sizeof(float) * ps->totvert_eval, "ProjectPaint Cavities"));
    cavities = ps->cavities;

    for (const int64_t i : ps->edges_eval.index_range()) {
      const blender::int2 &edge = ps->edges_eval[i];
      float e[3];
      sub_v3_v3v3(e, ps->vert_positions_eval[edge[0]], ps->vert_positions_eval[edge[1]]);
      normalize_v3(e);
      add_v3_v3(edges[edge[1]], e);
      counter[edge[1]]++;
      sub_v3_v3(edges[edge[0]], e);
      counter[edge[0]]++;
    }
    for (a = 0; a < ps->totvert_eval; a++) {
      if (counter[a] > 0) {
        mul_v3_fl(edges[a], 1.0f / counter[a]);
        /* Augment the difference. */
        cavities[a] = saacos(10.0f * dot_v3v3(ps->vert_normals[a], edges[a])) * float(M_1_PI);
      }
      else {
        cavities[a] = 0.0;
      }
    }

    MEM_freeN(counter);
    MEM_freeN(edges);
  }
}

#ifndef PROJ_DEBUG_NOSEAMBLEED
static void proj_paint_state_seam_bleed_init(ProjPaintState *ps)
{
  if (ps->seam_bleed_px > 0.0f) {
    ps->vertFaces = MEM_cnew_array<LinkNode *>(ps->totvert_eval, "paint-vertFaces");
    ps->faceSeamFlags = MEM_cnew_array<ushort>(ps->looptris_eval.size(), __func__);
    ps->faceWindingFlags = MEM_cnew_array<char>(ps->looptris_eval.size(), __func__);
    ps->loopSeamData = static_cast<LoopSeamData *>(
        MEM_mallocN(sizeof(LoopSeamData) * ps->totloop_eval, "paint-loopSeamUVs"));
    ps->vertSeams = MEM_cnew_array<ListBase>(ps->totvert_eval, "paint-vertSeams");
  }
}
#endif

static void proj_paint_state_thread_init(ProjPaintState *ps, const bool reset_threads)
{
  /* Thread stuff
   *
   * very small brushes run a lot slower multi-threaded since the advantage with
   * threads is being able to fill in multiple buckets at once.
   * Only use threads for bigger brushes. */

  ps->thread_tot = BKE_scene_num_threads(ps->scene);

  /* workaround for #35057, disable threading if diameter is less than is possible for
   * optimum bucket number generation */
  if (reset_threads) {
    ps->thread_tot = 1;
  }

  if (ps->is_shared_user == false) {
    if (ps->thread_tot > 1) {
      ps->tile_lock = static_cast<SpinLock *>(
          MEM_mallocN(sizeof(SpinLock), "projpaint_tile_lock"));
      BLI_spin_init(ps->tile_lock);
    }

    ED_image_paint_tile_lock_init();
  }

  for (int a = 0; a < ps->thread_tot; a++) {
    ps->arena_mt[a] = BLI_memarena_new(MEM_SIZE_OPTIMAL(1 << 16), "project paint arena");
  }
}

static void proj_paint_state_vert_flags_init(ProjPaintState *ps)
{
  if (ps->do_backfacecull && ps->do_mask_normal) {
    float viewDirPersp[3];
    float no[3];
    int a;

    ps->vertFlags = MEM_cnew_array<char>(ps->totvert_eval, "paint-vertFlags");

    for (a = 0; a < ps->totvert_eval; a++) {
      copy_v3_v3(no, ps->vert_normals[a]);
      if (UNLIKELY(ps->is_flip_object)) {
        negate_v3(no);
      }

      if (ps->is_ortho) {
        if (dot_v3v3(ps->viewDir, no) <= ps->normal_angle__cos) {
          /* 1 vert of this face is towards us */
          ps->vertFlags[a] |= PROJ_VERT_CULL;
        }
      }
      else {
        sub_v3_v3v3(viewDirPersp, ps->viewPos, ps->vert_positions_eval[a]);
        normalize_v3(viewDirPersp);
        if (UNLIKELY(ps->is_flip_object)) {
          negate_v3(viewDirPersp);
        }
        if (dot_v3v3(viewDirPersp, no) <= ps->normal_angle__cos) {
          /* 1 vert of this face is towards us */
          ps->vertFlags[a] |= PROJ_VERT_CULL;
        }
      }
    }
  }
  else {
    ps->vertFlags = nullptr;
  }
}

#ifndef PROJ_DEBUG_NOSEAMBLEED
static void project_paint_bleed_add_face_user(const ProjPaintState *ps,
                                              MemArena *arena,
                                              const MLoopTri *lt,
                                              const int tri_index)
{
  /* add face user if we have bleed enabled, set the UV seam flags later */
  /* annoying but we need to add all faces even ones we never use elsewhere */
  if (ps->seam_bleed_px > 0.0f) {
    const int poly_i = ps->looptri_polys_eval[tri_index];
    const float *lt_tri_uv[3] = {PS_LOOPTRI_AS_UV_3(ps->poly_to_loop_uv, poly_i, lt)};

    /* Check for degenerate triangles. Degenerate faces cause trouble with bleed computations.
     * Ideally this would be checked later, not to add to the cost of computing non-degenerate
     * triangles, but that would allow other triangles to still find adjacent seams on degenerate
     * triangles, potentially causing incorrect results. */
    if (area_tri_v2(UNPACK3(lt_tri_uv)) > 0.0f) {
      const int lt_vtri[3] = {PS_LOOPTRI_AS_VERT_INDEX_3(ps, lt)};
      void *tri_index_p = POINTER_FROM_INT(tri_index);

      BLI_linklist_prepend_arena(&ps->vertFaces[lt_vtri[0]], tri_index_p, arena);
      BLI_linklist_prepend_arena(&ps->vertFaces[lt_vtri[1]], tri_index_p, arena);
      BLI_linklist_prepend_arena(&ps->vertFaces[lt_vtri[2]], tri_index_p, arena);
    }
    else {
      ps->faceSeamFlags[tri_index] |= PROJ_FACE_DEGENERATE;
    }
  }
}
#endif

/* Return true if evaluated mesh can be painted on, false otherwise */
static bool proj_paint_state_mesh_eval_init(const bContext *C, ProjPaintState *ps)
{
  Depsgraph *depsgraph = CTX_data_ensure_evaluated_depsgraph(C);
  Object *ob = ps->ob;

  Scene *scene_eval = DEG_get_evaluated_scene(depsgraph);
  Object *ob_eval = DEG_get_evaluated_object(depsgraph, ob);

  if (scene_eval == nullptr || ob_eval == nullptr) {
    return false;
  }

  CustomData_MeshMasks cddata_masks = scene_eval->customdata_mask;
  cddata_masks.fmask |= CD_MASK_MTFACE;
  cddata_masks.lmask |= CD_MASK_PROP_FLOAT2;
  cddata_masks.vmask |= CD_MASK_PROP_ALL | CD_MASK_CREASE;
  cddata_masks.emask |= CD_MASK_PROP_ALL | CD_MASK_CREASE;
  cddata_masks.pmask |= CD_MASK_PROP_ALL | CD_MASK_CREASE;
  cddata_masks.lmask |= CD_MASK_PROP_ALL | CD_MASK_CREASE;
  if (ps->do_face_sel) {
    cddata_masks.vmask |= CD_MASK_ORIGINDEX;
    cddata_masks.emask |= CD_MASK_ORIGINDEX;
    cddata_masks.pmask |= CD_MASK_ORIGINDEX;
  }
  ps->me_eval = mesh_get_eval_final(depsgraph, scene_eval, ob_eval, &cddata_masks);

  if (!CustomData_has_layer(&ps->me_eval->ldata, CD_PROP_FLOAT2)) {
    ps->me_eval = nullptr;
    return false;
  }

  /* Build final material array, we use this a lot here. */
  /* materials start from 1, default material is 0 */
  const int totmat = ob->totcol + 1;
  ps->mat_array = static_cast<Material **>(
      MEM_malloc_arrayN(totmat, sizeof(*ps->mat_array), __func__));
  /* We leave last material as empty - rationale here is being able to index
   * the materials by using the mf->mat_nr directly and leaving the last
   * material as nullptr in case no materials exist on mesh, so indexing will not fail. */
  for (int i = 0; i < totmat - 1; i++) {
    ps->mat_array[i] = BKE_object_material_get(ob, i + 1);
  }
  ps->mat_array[totmat - 1] = nullptr;

  ps->vert_positions_eval = BKE_mesh_vert_positions(ps->me_eval);
  ps->vert_normals = ps->me_eval->vert_normals();
  ps->edges_eval = ps->me_eval->edges();
  ps->polys_eval = ps->me_eval->polys();
  ps->corner_verts_eval = ps->me_eval->corner_verts();
  ps->select_poly_eval = (const bool *)CustomData_get_layer_named(
      &ps->me_eval->pdata, CD_PROP_BOOL, ".select_poly");
  ps->hide_poly_eval = (const bool *)CustomData_get_layer_named(
      &ps->me_eval->pdata, CD_PROP_BOOL, ".hide_poly");
  ps->material_indices = (const int *)CustomData_get_layer_named(
      &ps->me_eval->pdata, CD_PROP_INT32, "material_index");
  ps->sharp_faces_eval = static_cast<const bool *>(
      CustomData_get_layer_named(&ps->me_eval->pdata, CD_PROP_BOOL, "sharp_face"));

  ps->totvert_eval = ps->me_eval->totvert;
  ps->totpoly_eval = ps->me_eval->totpoly;
  ps->totloop_eval = ps->me_eval->totloop;

  ps->looptris_eval = ps->me_eval->looptris();
  ps->looptri_polys_eval = ps->me_eval->looptri_polys();

  ps->poly_to_loop_uv = static_cast<const float(**)[2]>(
      MEM_mallocN(ps->totpoly_eval * sizeof(float(*)[2]), "proj_paint_mtfaces"));

  return true;
}

struct ProjPaintLayerClone {
  const float (*mloopuv_clone_base)[2];
  const TexPaintSlot *slot_last_clone;
  const TexPaintSlot *slot_clone;
};

static void proj_paint_layer_clone_init(ProjPaintState *ps, ProjPaintLayerClone *layer_clone)
{
  const float(*mloopuv_clone_base)[2] = nullptr;

  /* use clone mtface? */
  if (ps->do_layer_clone) {
    const int layer_num = CustomData_get_clone_layer(&((Mesh *)ps->ob->data)->ldata,
                                                     CD_PROP_FLOAT2);

    ps->poly_to_loop_uv_clone = static_cast<const float(**)[2]>(
        MEM_mallocN(ps->totpoly_eval * sizeof(float(*)[2]), "proj_paint_mtfaces"));

    if (layer_num != -1) {
      mloopuv_clone_base = static_cast<const float(*)[2]>(
          CustomData_get_layer_n(&ps->me_eval->ldata, CD_PROP_FLOAT2, layer_num));
    }

    if (mloopuv_clone_base == nullptr) {
      /* get active instead */
      mloopuv_clone_base = static_cast<const float(*)[2]>(
          CustomData_get_layer(&ps->me_eval->ldata, CD_PROP_FLOAT2));
    }
  }

  memset(layer_clone, 0, sizeof(*layer_clone));
  layer_clone->mloopuv_clone_base = mloopuv_clone_base;
}

/* Return true if face should be skipped, false otherwise */
static bool project_paint_clone_face_skip(ProjPaintState *ps,
                                          ProjPaintLayerClone *lc,
                                          const TexPaintSlot *slot,
                                          const int tri_index)
{
  if (ps->do_layer_clone) {
    if (ps->do_material_slots) {
      lc->slot_clone = project_paint_face_clone_slot(ps, tri_index);
      /* all faces should have a valid slot, reassert here */
      if (ELEM(lc->slot_clone, nullptr, slot)) {
        return true;
      }
    }
    else if (ps->clone_ima == ps->canvas_ima) {
      return true;
    }

    if (ps->do_material_slots) {
      if (lc->slot_clone != lc->slot_last_clone) {
        if (!lc->slot_clone->uvname ||
            !(lc->mloopuv_clone_base = static_cast<const float(*)[2]>(CustomData_get_layer_named(
                  &ps->me_eval->ldata, CD_PROP_FLOAT2, lc->slot_clone->uvname))))
        {
          lc->mloopuv_clone_base = static_cast<const float(*)[2]>(
              CustomData_get_layer(&ps->me_eval->ldata, CD_PROP_FLOAT2));
        }
        lc->slot_last_clone = lc->slot_clone;
      }
    }

    /* will set multiple times for 4+ sided poly */
    ps->poly_to_loop_uv_clone[ps->looptri_polys_eval[tri_index]] = lc->mloopuv_clone_base;
  }
  return false;
}

struct ProjPaintFaceLookup {
  const bool *select_poly_orig;
  const bool *hide_poly_orig;
  const int *index_mp_to_orig;
};

static void proj_paint_face_lookup_init(const ProjPaintState *ps, ProjPaintFaceLookup *face_lookup)
{
  memset(face_lookup, 0, sizeof(*face_lookup));
  Mesh *orig_mesh = (Mesh *)ps->ob->data;
  face_lookup->index_mp_to_orig = static_cast<const int *>(
      CustomData_get_layer(&ps->me_eval->pdata, CD_ORIGINDEX));
  if (ps->do_face_sel) {
    face_lookup->select_poly_orig = static_cast<const bool *>(
        CustomData_get_layer_named(&orig_mesh->pdata, CD_PROP_BOOL, ".select_poly"));
  }
  face_lookup->hide_poly_orig = static_cast<const bool *>(
      CustomData_get_layer_named(&orig_mesh->pdata, CD_PROP_BOOL, ".hide_poly"));
}

/* Return true if face should be considered paintable, false otherwise */
static bool project_paint_check_face_paintable(const ProjPaintState *ps,
                                               const ProjPaintFaceLookup *face_lookup,
                                               const int tri_i)
{
  if (ps->do_face_sel) {
    int orig_index;
    const int poly_i = ps->looptri_polys_eval[tri_i];
    if ((face_lookup->index_mp_to_orig != nullptr) &&
        ((orig_index = (face_lookup->index_mp_to_orig[poly_i])) != ORIGINDEX_NONE))
    {
      return face_lookup->select_poly_orig && face_lookup->select_poly_orig[orig_index];
    }
    return ps->select_poly_eval && ps->select_poly_eval[poly_i];
  }
  else {
    int orig_index;
    const int poly_i = ps->looptri_polys_eval[tri_i];
    if ((face_lookup->index_mp_to_orig != nullptr) &&
        ((orig_index = (face_lookup->index_mp_to_orig[poly_i])) != ORIGINDEX_NONE))
    {
      return !(face_lookup->hide_poly_orig && face_lookup->hide_poly_orig[orig_index]);
    }
    return !(ps->hide_poly_eval && ps->hide_poly_eval[poly_i]);
  }
}

struct ProjPaintFaceCoSS {
  const float *v1;
  const float *v2;
  const float *v3;
};

static void proj_paint_face_coSS_init(const ProjPaintState *ps,
                                      const MLoopTri *lt,
                                      ProjPaintFaceCoSS *coSS)
{
  const int lt_vtri[3] = {PS_LOOPTRI_AS_VERT_INDEX_3(ps, lt)};
  coSS->v1 = ps->screenCoords[lt_vtri[0]];
  coSS->v2 = ps->screenCoords[lt_vtri[1]];
  coSS->v3 = ps->screenCoords[lt_vtri[2]];
}

/* Return true if face should be culled, false otherwise */
static bool project_paint_flt_max_cull(const ProjPaintState *ps, const ProjPaintFaceCoSS *coSS)
{
  if (!ps->is_ortho) {
    if (coSS->v1[0] == FLT_MAX || coSS->v2[0] == FLT_MAX || coSS->v3[0] == FLT_MAX) {
      return true;
    }
  }
  return false;
}

#ifdef PROJ_DEBUG_WINCLIP
/* Return true if face should be culled, false otherwise */
static bool project_paint_winclip(const ProjPaintState *ps, const ProjPaintFaceCoSS *coSS)
{
  /* ignore faces outside the view */
  return ((ps->source != PROJ_SRC_VIEW_FILL) &&
          ((coSS->v1[0] < ps->screenMin[0] && coSS->v2[0] < ps->screenMin[0] &&
            coSS->v3[0] < ps->screenMin[0]) ||

           (coSS->v1[0] > ps->screenMax[0] && coSS->v2[0] > ps->screenMax[0] &&
            coSS->v3[0] > ps->screenMax[0]) ||

           (coSS->v1[1] < ps->screenMin[1] && coSS->v2[1] < ps->screenMin[1] &&
            coSS->v3[1] < ps->screenMin[1]) ||

           (coSS->v1[1] > ps->screenMax[1] && coSS->v2[1] > ps->screenMax[1] &&
            coSS->v3[1] > ps->screenMax[1])));
}
#endif /* PROJ_DEBUG_WINCLIP */

struct PrepareImageEntry {
  struct PrepareImageEntry *next, *prev;
  Image *ima;
  ImageUser iuser;
};

static void project_paint_build_proj_ima(ProjPaintState *ps,
                                         MemArena *arena,
                                         ListBase *used_images)
{
  ProjPaintImage *projIma;
  PrepareImageEntry *entry;
  int i;

  /* build an array of images we use */
  projIma = ps->projImages = static_cast<ProjPaintImage *>(
      BLI_memarena_alloc(arena, sizeof(ProjPaintImage) * ps->image_tot));

  for (entry = static_cast<PrepareImageEntry *>(used_images->first), i = 0; entry;
       entry = entry->next, i++, projIma++)
  {
    projIma->iuser = entry->iuser;
    int size;
    projIma->ima = entry->ima;
    projIma->touch = false;
    projIma->ibuf = BKE_image_acquire_ibuf(projIma->ima, &projIma->iuser, nullptr);
    if (projIma->ibuf == nullptr) {
      projIma->iuser.tile = 0;
      projIma->ibuf = BKE_image_acquire_ibuf(projIma->ima, &projIma->iuser, nullptr);
      BLI_assert(projIma->ibuf != nullptr);
    }
    size = sizeof(void **) * ED_IMAGE_UNDO_TILE_NUMBER(projIma->ibuf->x) *
           ED_IMAGE_UNDO_TILE_NUMBER(projIma->ibuf->y);
    projIma->partRedrawRect = static_cast<ImagePaintPartialRedraw *>(
        BLI_memarena_alloc(arena, sizeof(ImagePaintPartialRedraw) * PROJ_BOUNDBOX_SQUARED));
    partial_redraw_array_init(projIma->partRedrawRect);
    projIma->undoRect = (volatile void **)BLI_memarena_alloc(arena, size);
    memset((void *)projIma->undoRect, 0, size);
    projIma->maskRect = static_cast<ushort **>(BLI_memarena_alloc(arena, size));
    memset(projIma->maskRect, 0, size);
    projIma->valid = static_cast<bool **>(BLI_memarena_alloc(arena, size));
    memset(projIma->valid, 0, size);
  }
}

static void project_paint_prepare_all_faces(ProjPaintState *ps,
                                            MemArena *arena,
                                            const ProjPaintFaceLookup *face_lookup,
                                            ProjPaintLayerClone *layer_clone,
                                            const float (*mloopuv_base)[2],
                                            const bool is_multi_view)
{
  /* Image Vars - keep track of images we have used */
  ListBase used_images = {nullptr};

  Image *tpage_last = nullptr, *tpage;
  TexPaintSlot *slot_last = nullptr;
  TexPaintSlot *slot = nullptr;
  int tile_last = -1, tile;
  int image_index = -1, tri_index;
  int prev_poly = -1;
  const blender::Span<MLoopTri> looptris = ps->looptris_eval;
  const blender::Span<int> looptri_polys = ps->looptri_polys_eval;

  BLI_assert(ps->image_tot == 0);

  for (tri_index = 0; tri_index < ps->looptris_eval.size(); tri_index++) {
    bool is_face_paintable;
    bool skip_tri = false;

    is_face_paintable = project_paint_check_face_paintable(ps, face_lookup, tri_index);

    if (!ps->do_stencil_brush) {
      slot = project_paint_face_paint_slot(ps, tri_index);
      /* all faces should have a valid slot, reassert here */
      if (slot == nullptr) {
        mloopuv_base = static_cast<const float(*)[2]>(
            CustomData_get_layer(&ps->me_eval->ldata, CD_PROP_FLOAT2));
        tpage = ps->canvas_ima;
      }
      else {
        if (slot != slot_last) {
          if (!slot->uvname ||
              !(mloopuv_base = static_cast<const float(*)[2]>(CustomData_get_layer_named(
                    &ps->me_eval->ldata, CD_PROP_FLOAT2, slot->uvname))))
          {
            mloopuv_base = static_cast<const float(*)[2]>(
                CustomData_get_layer(&ps->me_eval->ldata, CD_PROP_FLOAT2));
          }
          slot_last = slot;
        }

        /* Don't allow using the same image for painting and stenciling. */
        if (slot->ima == ps->stencil_ima) {
          /* Delay continuing the loop until after loop_uvs and bleed faces are initialized.
           * While this shouldn't be used, face-winding reads all polys.
           * It's less trouble to set all faces to valid UVs,
           * avoiding nullptr checks all over. */
          skip_tri = true;
          tpage = nullptr;
        }
        else {
          tpage = slot->ima;
        }
      }
    }
    else {
      tpage = ps->stencil_ima;
    }

    ps->poly_to_loop_uv[looptri_polys[tri_index]] = mloopuv_base;

    tile = project_paint_face_paint_tile(tpage, mloopuv_base[looptris[tri_index].tri[0]]);

#ifndef PROJ_DEBUG_NOSEAMBLEED
    project_paint_bleed_add_face_user(ps, arena, &looptris[tri_index], tri_index);
#endif

    if (skip_tri || project_paint_clone_face_skip(ps, layer_clone, slot, tri_index)) {
      continue;
    }

    BLI_assert(mloopuv_base != nullptr);

    if (is_face_paintable && tpage) {
      ProjPaintFaceCoSS coSS;
      proj_paint_face_coSS_init(ps, &looptris[tri_index], &coSS);

      if (is_multi_view == false) {
        if (project_paint_flt_max_cull(ps, &coSS)) {
          continue;
        }

#ifdef PROJ_DEBUG_WINCLIP
        if (project_paint_winclip(ps, &coSS)) {
          continue;
        }

#endif  // PROJ_DEBUG_WINCLIP

        /* Back-face culls individual triangles but mask normal will use polygon. */
        if (ps->do_backfacecull) {
          if (ps->do_mask_normal) {
            if (prev_poly != looptri_polys[tri_index]) {
              bool culled = true;
              const blender::IndexRange poly = ps->polys_eval[looptri_polys[tri_index]];
              prev_poly = looptri_polys[tri_index];
              for (const int corner : poly) {
                if (!(ps->vertFlags[ps->corner_verts_eval[corner]] & PROJ_VERT_CULL)) {
                  culled = false;
                  break;
                }
              }

              if (culled) {
                /* poly loops - 2 is number of triangles for poly,
                 * but counter gets incremented when continuing, so decrease by 3 */
                int poly_tri = poly.size() - 3;
                tri_index += poly_tri;
                continue;
              }
            }
          }
          else {
            if ((line_point_side_v2(coSS.v1, coSS.v2, coSS.v3) < 0.0f) != ps->is_flip_object) {
              continue;
            }
          }
        }
      }

      if (tpage_last != tpage || tile_last != tile) {
        image_index = 0;
        for (PrepareImageEntry *e = static_cast<PrepareImageEntry *>(used_images.first); e;
             e = e->next, image_index++)
        {
          if (e->ima == tpage && e->iuser.tile == tile) {
            break;
          }
        }

        if (image_index == ps->image_tot) {
          /* XXX get appropriate ImageUser instead */
          ImageUser iuser;
          BKE_imageuser_default(&iuser);
          iuser.tile = tile;
          iuser.framenr = tpage->lastframe;
          if (BKE_image_has_ibuf(tpage, &iuser)) {
            PrepareImageEntry *e = MEM_cnew<PrepareImageEntry>("PrepareImageEntry");
            e->ima = tpage;
            e->iuser = iuser;
            BLI_addtail(&used_images, e);
            ps->image_tot++;
          }
          else {
            image_index = -1;
          }
        }

        tpage_last = tpage;
        tile_last = tile;
      }

      if (image_index != -1) {
        /* Initialize the faces screen pixels */
        /* Add this to a list to initialize later */
        project_paint_delayed_face_init(ps, &looptris[tri_index], tri_index);
      }
    }
  }

  /* Build an array of images we use. */
  if (ps->is_shared_user == false) {
    project_paint_build_proj_ima(ps, arena, &used_images);
  }

  /* we have built the array, discard the linked list */
  BLI_freelistN(&used_images);
}

/* run once per stroke before projection painting */
static void project_paint_begin(const bContext *C,
                                ProjPaintState *ps,
                                const bool is_multi_view,
                                const char symmetry_flag)
{
  ProjPaintLayerClone layer_clone;
  ProjPaintFaceLookup face_lookup;
  const float(*mloopuv_base)[2] = nullptr;

  /* At the moment this is just ps->arena_mt[0], but use this to show were not multi-threading. */
  MemArena *arena;

  const int diameter = 2 * BKE_brush_size_get(ps->scene, ps->brush);

  bool reset_threads = false;

  /* ---- end defines ---- */

  if (ps->source == PROJ_SRC_VIEW) {
    /* faster clipping lookups */
    ED_view3d_clipping_local(ps->rv3d, ps->ob->object_to_world);
  }

  ps->do_face_sel = ((((Mesh *)ps->ob->data)->editflag & ME_EDIT_PAINT_FACE_SEL) != 0);
  ps->is_flip_object = (ps->ob->transflag & OB_NEG_SCALE) != 0;

  /* paint onto the derived mesh */
  if (ps->is_shared_user == false) {
    if (!proj_paint_state_mesh_eval_init(C, ps)) {
      return;
    }
  }

  proj_paint_face_lookup_init(ps, &face_lookup);
  proj_paint_layer_clone_init(ps, &layer_clone);

  if (ps->do_layer_stencil || ps->do_stencil_brush) {
    // int layer_num = CustomData_get_stencil_layer(&ps->me_eval->ldata, CD_PROP_FLOAT2);
    int layer_num = CustomData_get_stencil_layer(&((Mesh *)ps->ob->data)->ldata, CD_PROP_FLOAT2);
    if (layer_num != -1) {
      ps->mloopuv_stencil_eval = static_cast<const float(*)[2]>(
          CustomData_get_layer_n(&ps->me_eval->ldata, CD_PROP_FLOAT2, layer_num));
    }

    if (ps->mloopuv_stencil_eval == nullptr) {
      /* get active instead */
      ps->mloopuv_stencil_eval = static_cast<const float(*)[2]>(
          CustomData_get_layer(&ps->me_eval->ldata, CD_PROP_FLOAT2));
    }

    if (ps->do_stencil_brush) {
      mloopuv_base = ps->mloopuv_stencil_eval;
    }
  }

  /* when using sub-surface or multi-resolution,
   * mesh-data arrays are thrown away, we need to keep a copy. */
  if (ps->is_shared_user == false) {
    proj_paint_state_cavity_init(ps);
  }

  proj_paint_state_viewport_init(ps, symmetry_flag);

  /* calculate vert screen coords
   * run this early so we can calculate the x/y resolution of our bucket rect */
  proj_paint_state_screen_coords_init(ps, diameter);

  /* only for convenience */
  ps->screen_width = ps->screenMax[0] - ps->screenMin[0];
  ps->screen_height = ps->screenMax[1] - ps->screenMin[1];

  ps->buckets_x = int(ps->screen_width / (float(diameter) / PROJ_BUCKET_BRUSH_DIV));
  ps->buckets_y = int(ps->screen_height / (float(diameter) / PROJ_BUCKET_BRUSH_DIV));

  // printf("\tscreenspace bucket division x:%d y:%d\n", ps->buckets_x, ps->buckets_y);

  if (ps->buckets_x > PROJ_BUCKET_RECT_MAX || ps->buckets_y > PROJ_BUCKET_RECT_MAX) {
    reset_threads = true;
  }

  /* Really high values could cause problems since it has to allocate a few
   * `(ps->buckets_x * ps->buckets_y)` sized arrays. */
  CLAMP(ps->buckets_x, PROJ_BUCKET_RECT_MIN, PROJ_BUCKET_RECT_MAX);
  CLAMP(ps->buckets_y, PROJ_BUCKET_RECT_MIN, PROJ_BUCKET_RECT_MAX);

  ps->bucketRect = MEM_cnew_array<LinkNode *>(ps->buckets_x * ps->buckets_y, "paint-bucketRect");
  ps->bucketFaces = MEM_cnew_array<LinkNode *>(ps->buckets_x * ps->buckets_y, "paint-bucketFaces");

  ps->bucketFlags = MEM_cnew_array<uchar>(ps->buckets_x * ps->buckets_y, "paint-bucketFaces");
#ifndef PROJ_DEBUG_NOSEAMBLEED
  if (ps->is_shared_user == false) {
    proj_paint_state_seam_bleed_init(ps);
  }
#endif

  proj_paint_state_thread_init(ps, reset_threads);
  arena = ps->arena_mt[0];

  proj_paint_state_vert_flags_init(ps);

  project_paint_prepare_all_faces(
      ps, arena, &face_lookup, &layer_clone, mloopuv_base, is_multi_view);
}

static void paint_proj_begin_clone(ProjPaintState *ps, const float mouse[2])
{
  /* setup clone offset */
  if (ps->tool == PAINT_TOOL_CLONE) {
    float projCo[4];
    copy_v3_v3(projCo, ps->scene->cursor.location);
    mul_m4_v3(ps->obmat_imat, projCo);

    projCo[3] = 1.0f;
    mul_m4_v4(ps->projectMat, projCo);
    ps->cloneOffset[0] = mouse[0] -
                         (float(ps->winx * 0.5f) + (ps->winx * 0.5f) * projCo[0] / projCo[3]);
    ps->cloneOffset[1] = mouse[1] -
                         (float(ps->winy * 0.5f) + (ps->winy * 0.5f) * projCo[1] / projCo[3]);
  }
}

static void project_paint_end(ProjPaintState *ps)
{
  int a;

  /* dereference used image buffers */
  if (ps->is_shared_user == false) {
    ProjPaintImage *projIma;
    for (a = 0, projIma = ps->projImages; a < ps->image_tot; a++, projIma++) {
      BKE_image_release_ibuf(projIma->ima, projIma->ibuf, nullptr);
      DEG_id_tag_update(&projIma->ima->id, 0);
    }
  }

  if (ps->reproject_ibuf_free_float) {
    imb_freerectfloatImBuf(ps->reproject_ibuf);
  }
  if (ps->reproject_ibuf_free_uchar) {
    imb_freerectImBuf(ps->reproject_ibuf);
  }
  BKE_image_release_ibuf(ps->reproject_image, ps->reproject_ibuf, nullptr);

  MEM_freeN(ps->screenCoords);
  MEM_freeN(ps->bucketRect);
  MEM_freeN(ps->bucketFaces);
  MEM_freeN(ps->bucketFlags);

  if (ps->is_shared_user == false) {
    if (ps->mat_array != nullptr) {
      MEM_freeN(ps->mat_array);
    }

    /* must be set for non-shared */
    BLI_assert(ps->poly_to_loop_uv || ps->is_shared_user);
    if (ps->poly_to_loop_uv) {
      MEM_freeN((void *)ps->poly_to_loop_uv);
    }

    if (ps->do_layer_clone) {
      MEM_freeN((void *)ps->poly_to_loop_uv_clone);
    }
    if (ps->thread_tot > 1) {
      BLI_spin_end(ps->tile_lock);
      MEM_freeN((void *)ps->tile_lock);
    }

    ED_image_paint_tile_lock_end();

#ifndef PROJ_DEBUG_NOSEAMBLEED
    if (ps->seam_bleed_px > 0.0f) {
      MEM_freeN(ps->vertFaces);
      MEM_freeN(ps->faceSeamFlags);
      MEM_freeN(ps->faceWindingFlags);
      MEM_freeN(ps->loopSeamData);
      MEM_freeN(ps->vertSeams);
    }
#endif

    if (ps->do_mask_cavity) {
      MEM_freeN(ps->cavities);
    }

    ps->me_eval = nullptr;
  }

  if (ps->blurkernel) {
    paint_delete_blur_kernel(ps->blurkernel);
    MEM_freeN(ps->blurkernel);
  }

  if (ps->vertFlags) {
    MEM_freeN(ps->vertFlags);
  }

  for (a = 0; a < ps->thread_tot; a++) {
    BLI_memarena_free(ps->arena_mt[a]);
  }
}

/* 1 = an undo, -1 is a redo. */
static void partial_redraw_single_init(ImagePaintPartialRedraw *pr)
{
  BLI_rcti_init_minmax(&pr->dirty_region);
}

static void partial_redraw_array_init(ImagePaintPartialRedraw *pr)
{
  int tot = PROJ_BOUNDBOX_SQUARED;
  while (tot--) {
    partial_redraw_single_init(pr);
    pr++;
  }
}

static bool partial_redraw_array_merge(ImagePaintPartialRedraw *pr,
                                       ImagePaintPartialRedraw *pr_other,
                                       int tot)
{
  bool touch = false;
  while (tot--) {
    BLI_rcti_do_minmax_rcti(&pr->dirty_region, &pr_other->dirty_region);
    if (!BLI_rcti_is_empty(&pr->dirty_region)) {
      touch = true;
    }

    pr++;
    pr_other++;
  }

  return touch;
}

/* Loop over all images on this mesh and update any we have touched */
static bool project_image_refresh_tagged(ProjPaintState *ps)
{
  ImagePaintPartialRedraw *pr;
  ProjPaintImage *projIma;
  int a, i;
  bool redraw = false;

  for (a = 0, projIma = ps->projImages; a < ps->image_tot; a++, projIma++) {
    if (projIma->touch) {
      /* look over each bound cell */
      for (i = 0; i < PROJ_BOUNDBOX_SQUARED; i++) {
        pr = &(projIma->partRedrawRect[i]);
        if (BLI_rcti_is_valid(&pr->dirty_region)) {
          set_imapaintpartial(pr);
          imapaint_image_update(nullptr, projIma->ima, projIma->ibuf, &projIma->iuser, true);
          redraw = 1;
        }

        partial_redraw_single_init(pr);
      }

      /* clear for reuse */
      projIma->touch = false;
    }
  }

  return redraw;
}

/* run this per painting onto each mouse location */
static bool project_bucket_iter_init(ProjPaintState *ps, const float mval_f[2])
{
  if (ps->source == PROJ_SRC_VIEW) {
    float min_brush[2], max_brush[2];
    const float radius = ps->brush_size;

    /* so we don't have a bucket bounds that is way too small to paint into */
#if 0
    /* This doesn't work yet. */
    if (radius < 1.0f) {
      radius = 1.0f;
    }
#endif

    min_brush[0] = mval_f[0] - radius;
    min_brush[1] = mval_f[1] - radius;

    max_brush[0] = mval_f[0] + radius;
    max_brush[1] = mval_f[1] + radius;

    /* offset to make this a valid bucket index */
    project_paint_bucket_bounds(ps, min_brush, max_brush, ps->bucketMin, ps->bucketMax);

    /* mouse outside the model areas? */
    if (ps->bucketMin[0] == ps->bucketMax[0] || ps->bucketMin[1] == ps->bucketMax[1]) {
      return false;
    }
  }
  else { /* reproject: PROJ_SRC_* */
    ps->bucketMin[0] = 0;
    ps->bucketMin[1] = 0;

    ps->bucketMax[0] = ps->buckets_x;
    ps->bucketMax[1] = ps->buckets_y;
  }

  ps->context_bucket_index = ps->bucketMin[0] + ps->bucketMin[1] * ps->buckets_x;
  return true;
}

static bool project_bucket_iter_next(ProjPaintState *ps,
                                     int *bucket_index,
                                     rctf *bucket_bounds,
                                     const float mval[2])
{
  const int diameter = 2 * ps->brush_size;

  const int max_bucket_idx = ps->bucketMax[0] + (ps->bucketMax[1] - 1) * ps->buckets_x;

  for (int bidx = atomic_fetch_and_add_int32(&ps->context_bucket_index, 1); bidx < max_bucket_idx;
       bidx = atomic_fetch_and_add_int32(&ps->context_bucket_index, 1))
  {
    const int bucket_y = bidx / ps->buckets_x;
    const int bucket_x = bidx - (bucket_y * ps->buckets_x);

    BLI_assert(bucket_y >= ps->bucketMin[1] && bucket_y < ps->bucketMax[1]);
    if (bucket_x >= ps->bucketMin[0] && bucket_x < ps->bucketMax[0]) {
      /* Use bucket_bounds for #project_bucket_isect_circle and #project_bucket_init. */
      project_bucket_bounds(ps, bucket_x, bucket_y, bucket_bounds);

      if ((ps->source != PROJ_SRC_VIEW) ||
          project_bucket_isect_circle(mval, float(diameter * diameter), bucket_bounds))
      {
        *bucket_index = bidx;

        return true;
      }
    }
  }

  return false;
}

/* Each thread gets one of these, also used as an argument to pass to project_paint_op */
struct ProjectHandle {
  /* args */
  ProjPaintState *ps;
  float prevmval[2];
  float mval[2];

  /* Annoying but we need to have image bounds per thread,
   * then merge into ps->projectPartialRedraws. */

  /* array of partial redraws */
  ProjPaintImage *projImages;

  /* thread settings */
  int thread_index;

  struct ImagePool *pool;
};

static void do_projectpaint_clone(ProjPaintState *ps, ProjPixel *projPixel, float mask)
{
  const uchar *clone_pt = ((ProjPixelClone *)projPixel)->clonepx.ch;

  if (clone_pt[3]) {
    uchar clone_rgba[4];

    clone_rgba[0] = clone_pt[0];
    clone_rgba[1] = clone_pt[1];
    clone_rgba[2] = clone_pt[2];
    clone_rgba[3] = uchar(clone_pt[3] * mask);

    if (ps->do_masking) {
      IMB_blend_color_byte(projPixel->pixel.ch_pt,
                           projPixel->origColor.ch_pt,
                           clone_rgba,
                           IMB_BlendMode(ps->blend));
    }
    else {
      IMB_blend_color_byte(
          projPixel->pixel.ch_pt, projPixel->pixel.ch_pt, clone_rgba, IMB_BlendMode(ps->blend));
    }
  }
}

static void do_projectpaint_clone_f(ProjPaintState *ps, ProjPixel *projPixel, float mask)
{
  const float *clone_pt = ((ProjPixelClone *)projPixel)->clonepx.f;

  if (clone_pt[3]) {
    float clone_rgba[4];

    mul_v4_v4fl(clone_rgba, clone_pt, mask);

    if (ps->do_masking) {
      IMB_blend_color_float(
          projPixel->pixel.f_pt, projPixel->origColor.f_pt, clone_rgba, IMB_BlendMode(ps->blend));
    }
    else {
      IMB_blend_color_float(
          projPixel->pixel.f_pt, projPixel->pixel.f_pt, clone_rgba, IMB_BlendMode(ps->blend));
    }
  }
}

/**
 * \note mask is used to modify the alpha here, this is not correct since it allows
 * accumulation of color greater than 'projPixel->mask' however in the case of smear its not
 * really that important to be correct as it is with clone and painting
 */
static void do_projectpaint_smear(ProjPaintState *ps,
                                  ProjPixel *projPixel,
                                  float mask,
                                  MemArena *smearArena,
                                  LinkNode **smearPixels,
                                  const float co[2])
{
  uchar rgba_ub[4];

  if (project_paint_PickColor(ps, co, nullptr, rgba_ub, 1) == 0) {
    return;
  }

  blend_color_interpolate_byte(
      ((ProjPixelClone *)projPixel)->clonepx.ch, projPixel->pixel.ch_pt, rgba_ub, mask);
  BLI_linklist_prepend_arena(smearPixels, (void *)projPixel, smearArena);
}

static void do_projectpaint_smear_f(ProjPaintState *ps,
                                    ProjPixel *projPixel,
                                    float mask,
                                    MemArena *smearArena,
                                    LinkNode **smearPixels_f,
                                    const float co[2])
{
  float rgba[4];

  if (project_paint_PickColor(ps, co, rgba, nullptr, 1) == 0) {
    return;
  }

  blend_color_interpolate_float(
      ((ProjPixelClone *)projPixel)->clonepx.f, projPixel->pixel.f_pt, rgba, mask);
  BLI_linklist_prepend_arena(smearPixels_f, (void *)projPixel, smearArena);
}

static void do_projectpaint_soften_f(ProjPaintState *ps,
                                     ProjPixel *projPixel,
                                     float mask,
                                     MemArena *softenArena,
                                     LinkNode **softenPixels)
{
  float accum_tot = 0.0f;
  int xk, yk;
  BlurKernel *kernel = ps->blurkernel;
  float *rgba = projPixel->newColor.f;

  /* rather than painting, accumulate surrounding colors */
  zero_v4(rgba);

  for (yk = 0; yk < kernel->side; yk++) {
    for (xk = 0; xk < kernel->side; xk++) {
      float rgba_tmp[4];
      float co_ofs[2] = {2.0f * xk - 1.0f, 2.0f * yk - 1.0f};

      add_v2_v2(co_ofs, projPixel->projCoSS);

      if (project_paint_PickColor(ps, co_ofs, rgba_tmp, nullptr, true)) {
        float weight = kernel->wdata[xk + yk * kernel->side];
        mul_v4_fl(rgba_tmp, weight);
        add_v4_v4(rgba, rgba_tmp);
        accum_tot += weight;
      }
    }
  }

  if (LIKELY(accum_tot != 0)) {
    mul_v4_fl(rgba, 1.0f / float(accum_tot));

    if (ps->mode == BRUSH_STROKE_INVERT) {
      /* subtract blurred image from normal image gives high pass filter */
      sub_v3_v3v3(rgba, projPixel->pixel.f_pt, rgba);

      /* now rgba_ub contains the edge result, but this should be converted to luminance to avoid
       * colored speckles appearing in final image, and also to check for threshold */
      rgba[0] = rgba[1] = rgba[2] = IMB_colormanagement_get_luminance(rgba);
      if (fabsf(rgba[0]) > ps->brush->sharp_threshold) {
        float alpha = projPixel->pixel.f_pt[3];
        projPixel->pixel.f_pt[3] = rgba[3] = mask;

        /* add to enhance edges */
        blend_color_add_float(rgba, projPixel->pixel.f_pt, rgba);
        rgba[3] = alpha;
      }
      else {
        return;
      }
    }
    else {
      blend_color_interpolate_float(rgba, projPixel->pixel.f_pt, rgba, mask);
    }

    BLI_linklist_prepend_arena(softenPixels, (void *)projPixel, softenArena);
  }
}

static void do_projectpaint_soften(ProjPaintState *ps,
                                   ProjPixel *projPixel,
                                   float mask,
                                   MemArena *softenArena,
                                   LinkNode **softenPixels)
{
  float accum_tot = 0;
  int xk, yk;
  BlurKernel *kernel = ps->blurkernel;
  /* convert to byte after */
  float rgba[4];

  /* rather than painting, accumulate surrounding colors */
  zero_v4(rgba);

  for (yk = 0; yk < kernel->side; yk++) {
    for (xk = 0; xk < kernel->side; xk++) {
      float rgba_tmp[4];
      float co_ofs[2] = {2.0f * xk - 1.0f, 2.0f * yk - 1.0f};

      add_v2_v2(co_ofs, projPixel->projCoSS);

      if (project_paint_PickColor(ps, co_ofs, rgba_tmp, nullptr, true)) {
        float weight = kernel->wdata[xk + yk * kernel->side];
        mul_v4_fl(rgba_tmp, weight);
        add_v4_v4(rgba, rgba_tmp);
        accum_tot += weight;
      }
    }
  }

  if (LIKELY(accum_tot != 0)) {
    uchar *rgba_ub = projPixel->newColor.ch;

    mul_v4_fl(rgba, 1.0f / float(accum_tot));

    if (ps->mode == BRUSH_STROKE_INVERT) {
      float rgba_pixel[4];

      straight_uchar_to_premul_float(rgba_pixel, projPixel->pixel.ch_pt);

      /* subtract blurred image from normal image gives high pass filter */
      sub_v3_v3v3(rgba, rgba_pixel, rgba);
      /* now rgba_ub contains the edge result, but this should be converted to luminance to avoid
       * colored speckles appearing in final image, and also to check for threshold */
      rgba[0] = rgba[1] = rgba[2] = IMB_colormanagement_get_luminance(rgba);
      if (fabsf(rgba[0]) > ps->brush->sharp_threshold) {
        float alpha = rgba_pixel[3];
        rgba[3] = rgba_pixel[3] = mask;

        /* add to enhance edges */
        blend_color_add_float(rgba, rgba_pixel, rgba);

        rgba[3] = alpha;
        premul_float_to_straight_uchar(rgba_ub, rgba);
      }
      else {
        return;
      }
    }
    else {
      premul_float_to_straight_uchar(rgba_ub, rgba);
      blend_color_interpolate_byte(rgba_ub, projPixel->pixel.ch_pt, rgba_ub, mask);
    }
    BLI_linklist_prepend_arena(softenPixels, (void *)projPixel, softenArena);
  }
}

static void do_projectpaint_draw(ProjPaintState *ps,
                                 ProjPixel *projPixel,
                                 const float texrgb[3],
                                 float mask,
                                 float dither,
                                 float u,
                                 float v)
{
  float rgb[3];
  uchar rgba_ub[4];

  if (ps->is_texbrush) {
    mul_v3_v3v3(rgb, texrgb, ps->paint_color_linear);
    /* TODO(sergey): Support texture paint color space. */
    if (ps->use_colormanagement) {
      linearrgb_to_srgb_v3_v3(rgb, rgb);
    }
    else {
      copy_v3_v3(rgb, rgb);
    }
  }
  else {
    copy_v3_v3(rgb, ps->paint_color);
  }

  if (dither > 0.0f) {
    float_to_byte_dither_v3(rgba_ub, rgb, dither, u, v);
  }
  else {
    unit_float_to_uchar_clamp_v3(rgba_ub, rgb);
  }
  rgba_ub[3] = f_to_char(mask);

  if (ps->do_masking) {
    IMB_blend_color_byte(
        projPixel->pixel.ch_pt, projPixel->origColor.ch_pt, rgba_ub, IMB_BlendMode(ps->blend));
  }
  else {
    IMB_blend_color_byte(
        projPixel->pixel.ch_pt, projPixel->pixel.ch_pt, rgba_ub, IMB_BlendMode(ps->blend));
  }
}

static void do_projectpaint_draw_f(ProjPaintState *ps,
                                   ProjPixel *projPixel,
                                   const float texrgb[3],
                                   float mask)
{
  float rgba[4];

  copy_v3_v3(rgba, ps->paint_color_linear);

  if (ps->is_texbrush) {
    mul_v3_v3(rgba, texrgb);
  }

  mul_v3_fl(rgba, mask);
  rgba[3] = mask;

  if (ps->do_masking) {
    IMB_blend_color_float(
        projPixel->pixel.f_pt, projPixel->origColor.f_pt, rgba, IMB_BlendMode(ps->blend));
  }
  else {
    IMB_blend_color_float(
        projPixel->pixel.f_pt, projPixel->pixel.f_pt, rgba, IMB_BlendMode(ps->blend));
  }
}

static void do_projectpaint_mask(ProjPaintState *ps, ProjPixel *projPixel, float mask)
{
  uchar rgba_ub[4];
  rgba_ub[0] = rgba_ub[1] = rgba_ub[2] = ps->stencil_value * 255.0f;
  rgba_ub[3] = f_to_char(mask);

  if (ps->do_masking) {
    IMB_blend_color_byte(
        projPixel->pixel.ch_pt, projPixel->origColor.ch_pt, rgba_ub, IMB_BlendMode(ps->blend));
  }
  else {
    IMB_blend_color_byte(
        projPixel->pixel.ch_pt, projPixel->pixel.ch_pt, rgba_ub, IMB_BlendMode(ps->blend));
  }
}

static void do_projectpaint_mask_f(ProjPaintState *ps, ProjPixel *projPixel, float mask)
{
  float rgba[4];
  rgba[0] = rgba[1] = rgba[2] = ps->stencil_value;
  rgba[3] = mask;

  if (ps->do_masking) {
    IMB_blend_color_float(
        projPixel->pixel.f_pt, projPixel->origColor.f_pt, rgba, IMB_BlendMode(ps->blend));
  }
  else {
    IMB_blend_color_float(
        projPixel->pixel.f_pt, projPixel->pixel.f_pt, rgba, IMB_BlendMode(ps->blend));
  }
}

static void image_paint_partial_redraw_expand(ImagePaintPartialRedraw *cell,
                                              const ProjPixel *projPixel)
{
  rcti rect_to_add;
  BLI_rcti_init(
      &rect_to_add, projPixel->x_px, projPixel->x_px + 1, projPixel->y_px, projPixel->y_px + 1);
  BLI_rcti_do_minmax_rcti(&cell->dirty_region, &rect_to_add);
}

static void copy_original_alpha_channel(ProjPixel *pixel, bool is_floatbuf)
{
  /* Use the original alpha channel data instead of the modified one */
  if (is_floatbuf) {
    /* slightly more involved case since floats are in premultiplied space we need
     * to make sure alpha is consistent, see #44627 */
    float rgb_straight[4];
    premul_to_straight_v4_v4(rgb_straight, pixel->pixel.f_pt);
    rgb_straight[3] = pixel->origColor.f_pt[3];
    straight_to_premul_v4_v4(pixel->pixel.f_pt, rgb_straight);
  }
  else {
    pixel->pixel.ch_pt[3] = pixel->origColor.ch_pt[3];
  }
}

/* Run this for single and multi-threaded painting. */
static void do_projectpaint_thread(TaskPool *__restrict /*pool*/, void *ph_v)
{
  /* First unpack args from the struct */
  ProjPaintState *ps = ((ProjectHandle *)ph_v)->ps;
  ProjPaintImage *projImages = ((ProjectHandle *)ph_v)->projImages;
  const float *lastpos = ((ProjectHandle *)ph_v)->prevmval;
  const float *pos = ((ProjectHandle *)ph_v)->mval;
  const int thread_index = ((ProjectHandle *)ph_v)->thread_index;
  ImagePool *pool = ((ProjectHandle *)ph_v)->pool;
  /* Done with args from ProjectHandle */

  LinkNode *node;
  ProjPixel *projPixel;
  Brush *brush = ps->brush;

  int last_index = -1;
  ProjPaintImage *last_projIma = nullptr;
  ImagePaintPartialRedraw *last_partial_redraw_cell;

  float dist_sq, dist;

  float falloff;
  int bucket_index;
  bool is_floatbuf = false;
  const short tool = ps->tool;
  rctf bucket_bounds;

  /* for smear only */
  float pos_ofs[2] = {0};
  float co[2];
  ushort mask_short;
  const float brush_alpha = BKE_brush_alpha_get(ps->scene, brush);
  const float brush_radius = ps->brush_size;
  /* avoid a square root with every dist comparison */
  const float brush_radius_sq = brush_radius * brush_radius;

  const bool lock_alpha = ELEM(brush->blend, IMB_BLEND_ERASE_ALPHA, IMB_BLEND_ADD_ALPHA) ?
                              0 :
                              (brush->flag & BRUSH_LOCK_ALPHA) != 0;

  LinkNode *smearPixels = nullptr;
  LinkNode *smearPixels_f = nullptr;
  /* mem arena for this brush projection only */
  MemArena *smearArena = nullptr;

  LinkNode *softenPixels = nullptr;
  LinkNode *softenPixels_f = nullptr;
  /* mem arena for this brush projection only */
  MemArena *softenArena = nullptr;

  if (tool == PAINT_TOOL_SMEAR) {
    pos_ofs[0] = pos[0] - lastpos[0];
    pos_ofs[1] = pos[1] - lastpos[1];

    smearArena = BLI_memarena_new(MEM_SIZE_OPTIMAL(1 << 16), "paint smear arena");
  }
  else if (tool == PAINT_TOOL_SOFTEN) {
    softenArena = BLI_memarena_new(MEM_SIZE_OPTIMAL(1 << 16), "paint soften arena");
  }

  // printf("brush bounds %d %d %d %d\n",
  //        bucketMin[0], bucketMin[1], bucketMax[0], bucketMax[1]);

  while (project_bucket_iter_next(ps, &bucket_index, &bucket_bounds, pos)) {

    /* Check this bucket and its faces are initialized */
    if (ps->bucketFlags[bucket_index] == PROJ_BUCKET_NULL) {
      rctf clip_rect = bucket_bounds;
      clip_rect.xmin -= PROJ_PIXEL_TOLERANCE;
      clip_rect.xmax += PROJ_PIXEL_TOLERANCE;
      clip_rect.ymin -= PROJ_PIXEL_TOLERANCE;
      clip_rect.ymax += PROJ_PIXEL_TOLERANCE;
      /* No pixels initialized */
      project_bucket_init(ps, thread_index, bucket_index, &clip_rect, &bucket_bounds);
    }

    if (ps->source != PROJ_SRC_VIEW) {

      /* Re-Projection, simple, no brushes! */

      for (node = ps->bucketRect[bucket_index]; node; node = node->next) {
        projPixel = (ProjPixel *)node->link;

        /* copy of code below */
        if (last_index != projPixel->image_index) {
          last_index = projPixel->image_index;
          last_projIma = projImages + last_index;

          last_projIma->touch = true;
          is_floatbuf = (last_projIma->ibuf->float_buffer.data != nullptr);
        }
        /* end copy */

        /* fill tools */
        if (ps->source == PROJ_SRC_VIEW_FILL) {
          if (brush->flag & BRUSH_USE_GRADIENT) {
            /* these could probably be cached instead of being done per pixel */
            float tangent[2];
            float line_len_sq_inv, line_len;
            float f;
            float color_f[4];
            const float p[2] = {
                projPixel->projCoSS[0] - lastpos[0],
                projPixel->projCoSS[1] - lastpos[1],
            };

            sub_v2_v2v2(tangent, pos, lastpos);
            line_len = len_squared_v2(tangent);
            line_len_sq_inv = 1.0f / line_len;
            line_len = sqrtf(line_len);

            switch (brush->gradient_fill_mode) {
              case BRUSH_GRADIENT_LINEAR: {
                f = dot_v2v2(p, tangent) * line_len_sq_inv;
                break;
              }
              case BRUSH_GRADIENT_RADIAL:
              default: {
                f = len_v2(p) / line_len;
                break;
              }
            }
            BKE_colorband_evaluate(brush->gradient, f, color_f);
            color_f[3] *= float(projPixel->mask) * (1.0f / 65535.0f) * brush_alpha;

            if (is_floatbuf) {
              /* Convert to premutliplied. */
              mul_v3_fl(color_f, color_f[3]);
              IMB_blend_color_float(projPixel->pixel.f_pt,
                                    projPixel->origColor.f_pt,
                                    color_f,
                                    IMB_BlendMode(ps->blend));
            }
            else {
              linearrgb_to_srgb_v3_v3(color_f, color_f);

              if (ps->dither > 0.0f) {
                float_to_byte_dither_v3(
                    projPixel->newColor.ch, color_f, ps->dither, projPixel->x_px, projPixel->y_px);
              }
              else {
                unit_float_to_uchar_clamp_v3(projPixel->newColor.ch, color_f);
              }
              projPixel->newColor.ch[3] = unit_float_to_uchar_clamp(color_f[3]);
              IMB_blend_color_byte(projPixel->pixel.ch_pt,
                                   projPixel->origColor.ch_pt,
                                   projPixel->newColor.ch,
                                   IMB_BlendMode(ps->blend));
            }
          }
          else {
            if (is_floatbuf) {
              float newColor_f[4];
              newColor_f[3] = float(projPixel->mask) * (1.0f / 65535.0f) * brush_alpha;
              copy_v3_v3(newColor_f, ps->paint_color_linear);

              IMB_blend_color_float(projPixel->pixel.f_pt,
                                    projPixel->origColor.f_pt,
                                    newColor_f,
                                    IMB_BlendMode(ps->blend));
            }
            else {
              float mask = float(projPixel->mask) * (1.0f / 65535.0f);
              projPixel->newColor.ch[3] = mask * 255 * brush_alpha;

              rgb_float_to_uchar(projPixel->newColor.ch, ps->paint_color);
              IMB_blend_color_byte(projPixel->pixel.ch_pt,
                                   projPixel->origColor.ch_pt,
                                   projPixel->newColor.ch,
                                   IMB_BlendMode(ps->blend));
            }
          }

          if (lock_alpha) {
            copy_original_alpha_channel(projPixel, is_floatbuf);
          }

          last_partial_redraw_cell = last_projIma->partRedrawRect + projPixel->bb_cell_index;
          image_paint_partial_redraw_expand(last_partial_redraw_cell, projPixel);
        }
        else {
          if (is_floatbuf) {
            BLI_assert(ps->reproject_ibuf->float_buffer.data != nullptr);

            bicubic_interpolation_color(ps->reproject_ibuf,
                                        nullptr,
                                        projPixel->newColor.f,
                                        projPixel->projCoSS[0],
                                        projPixel->projCoSS[1]);
            if (projPixel->newColor.f[3]) {
              float mask = float(projPixel->mask) * (1.0f / 65535.0f);

              mul_v4_v4fl(projPixel->newColor.f, projPixel->newColor.f, mask);

              blend_color_mix_float(
                  projPixel->pixel.f_pt, projPixel->origColor.f_pt, projPixel->newColor.f);
            }
          }
          else {
            BLI_assert(ps->reproject_ibuf->byte_buffer.data != nullptr);

            bicubic_interpolation_color(ps->reproject_ibuf,
                                        projPixel->newColor.ch,
                                        nullptr,
                                        projPixel->projCoSS[0],
                                        projPixel->projCoSS[1]);
            if (projPixel->newColor.ch[3]) {
              float mask = float(projPixel->mask) * (1.0f / 65535.0f);
              projPixel->newColor.ch[3] *= mask;

              blend_color_mix_byte(
                  projPixel->pixel.ch_pt, projPixel->origColor.ch_pt, projPixel->newColor.ch);
            }
          }
        }
      }
    }
    else {
      /* Normal brush painting */

      for (node = ps->bucketRect[bucket_index]; node; node = node->next) {

        projPixel = (ProjPixel *)node->link;

        dist_sq = len_squared_v2v2(projPixel->projCoSS, pos);

        /* Faster alternative to `dist < radius` without a #sqrtf. */
        if (dist_sq <= brush_radius_sq) {
          dist = sqrtf(dist_sq);

          falloff = BKE_brush_curve_strength_clamped(ps->brush, dist, brush_radius);

          if (falloff > 0.0f) {
            float texrgb[3];
            float mask;

            /* Extra mask for normal, layer stencil, etc. */
            float custom_mask = float(projPixel->mask) * (1.0f / 65535.0f);

            /* Mask texture. */
            if (ps->is_maskbrush) {
              float texmask = BKE_brush_sample_masktex(
                  ps->scene, ps->brush, projPixel->projCoSS, thread_index, pool);
              CLAMP(texmask, 0.0f, 1.0f);
              custom_mask *= texmask;
            }

            /* Color texture (alpha used as mask). */
            if (ps->is_texbrush) {
              const MTex *mtex = BKE_brush_color_texture_get(brush, OB_MODE_TEXTURE_PAINT);
              float samplecos[3];
              float texrgba[4];

              /* taking 3d copy to account for 3D mapping too.
               * It gets concatenated during sampling */
              if (mtex->brush_map_mode == MTEX_MAP_MODE_3D) {
                copy_v3_v3(samplecos, projPixel->worldCoSS);
              }
              else {
                copy_v2_v2(samplecos, projPixel->projCoSS);
                samplecos[2] = 0.0f;
              }

              /* NOTE: for clone and smear,
               * we only use the alpha, could be a special function */
              BKE_brush_sample_tex_3d(
                  ps->scene, brush, mtex, samplecos, texrgba, thread_index, pool);

              copy_v3_v3(texrgb, texrgba);
              custom_mask *= texrgba[3];
            }
            else {
              zero_v3(texrgb);
            }

            if (ps->do_masking) {
              /* masking to keep brush contribution to a pixel limited. note we do not do
               * a simple max(mask, mask_accum), as this is very sensitive to spacing and
               * gives poor results for strokes crossing themselves.
               *
               * Instead we use a formula that adds up but approaches brush_alpha slowly
               * and never exceeds it, which gives nice smooth results. */
              float mask_accum = *projPixel->mask_accum;
              float max_mask = brush_alpha * custom_mask * falloff * 65535.0f;

              if (brush->flag & BRUSH_ACCUMULATE) {
                mask = mask_accum + max_mask;
              }
              else {
                mask = mask_accum + (max_mask - mask_accum * falloff);
              }

              mask = min_ff(mask, 65535.0f);
              mask_short = ushort(mask);

              if (mask_short > *projPixel->mask_accum) {
                *projPixel->mask_accum = mask_short;
                mask = mask_short * (1.0f / 65535.0f);
              }
              else {
                /* Go onto the next pixel */
                continue;
              }
            }
            else {
              mask = brush_alpha * custom_mask * falloff;
            }

            if (mask > 0.0f) {

              /* copy of code above */
              if (last_index != projPixel->image_index) {
                last_index = projPixel->image_index;
                last_projIma = projImages + last_index;

                last_projIma->touch = true;
                is_floatbuf = (last_projIma->ibuf->float_buffer.data != nullptr);
              }
              /* end copy */

              /* Validate undo tile, since we will modify it. */
              *projPixel->valid = true;

              last_partial_redraw_cell = last_projIma->partRedrawRect + projPixel->bb_cell_index;
              image_paint_partial_redraw_expand(last_partial_redraw_cell, projPixel);

              /* texrgb is not used for clone, smear or soften */
              switch (tool) {
                case PAINT_TOOL_CLONE:
                  if (is_floatbuf) {
                    do_projectpaint_clone_f(ps, projPixel, mask);
                  }
                  else {
                    do_projectpaint_clone(ps, projPixel, mask);
                  }
                  break;
                case PAINT_TOOL_SMEAR:
                  sub_v2_v2v2(co, projPixel->projCoSS, pos_ofs);

                  if (is_floatbuf) {
                    do_projectpaint_smear_f(ps, projPixel, mask, smearArena, &smearPixels_f, co);
                  }
                  else {
                    do_projectpaint_smear(ps, projPixel, mask, smearArena, &smearPixels, co);
                  }
                  break;
                case PAINT_TOOL_SOFTEN:
                  if (is_floatbuf) {
                    do_projectpaint_soften_f(ps, projPixel, mask, softenArena, &softenPixels_f);
                  }
                  else {
                    do_projectpaint_soften(ps, projPixel, mask, softenArena, &softenPixels);
                  }
                  break;
                case PAINT_TOOL_MASK:
                  if (is_floatbuf) {
                    do_projectpaint_mask_f(ps, projPixel, mask);
                  }
                  else {
                    do_projectpaint_mask(ps, projPixel, mask);
                  }
                  break;
                default:
                  if (is_floatbuf) {
                    do_projectpaint_draw_f(ps, projPixel, texrgb, mask);
                  }
                  else {
                    do_projectpaint_draw(
                        ps, projPixel, texrgb, mask, ps->dither, projPixel->x_px, projPixel->y_px);
                  }
                  break;
              }

              if (lock_alpha) {
                copy_original_alpha_channel(projPixel, is_floatbuf);
              }
            }

            /* done painting */
          }
        }
      }
    }
  }

  if (tool == PAINT_TOOL_SMEAR) {

    for (node = smearPixels; node; node = node->next) { /* this won't run for a float image */
      projPixel = static_cast<ProjPixel *>(node->link);
      *projPixel->pixel.uint_pt = ((ProjPixelClone *)projPixel)->clonepx.uint_;
      if (lock_alpha) {
        copy_original_alpha_channel(projPixel, false);
      }
    }

    for (node = smearPixels_f; node; node = node->next) {
      projPixel = static_cast<ProjPixel *>(node->link);
      copy_v4_v4(projPixel->pixel.f_pt, ((ProjPixelClone *)projPixel)->clonepx.f);
      if (lock_alpha) {
        copy_original_alpha_channel(projPixel, true);
      }
    }

    BLI_memarena_free(smearArena);
  }
  else if (tool == PAINT_TOOL_SOFTEN) {

    for (node = softenPixels; node; node = node->next) { /* this won't run for a float image */
      projPixel = static_cast<ProjPixel *>(node->link);
      *projPixel->pixel.uint_pt = projPixel->newColor.uint_;
      if (lock_alpha) {
        copy_original_alpha_channel(projPixel, false);
      }
    }

    for (node = softenPixels_f; node; node = node->next) {
      projPixel = static_cast<ProjPixel *>(node->link);
      copy_v4_v4(projPixel->pixel.f_pt, projPixel->newColor.f);
      if (lock_alpha) {
        copy_original_alpha_channel(projPixel, true);
      }
    }

    BLI_memarena_free(softenArena);
  }
}

static bool project_paint_op(void *state, const float lastpos[2], const float pos[2])
{
  /* First unpack args from the struct */
  ProjPaintState *ps = (ProjPaintState *)state;
  bool touch_any = false;

  ProjectHandle handles[BLENDER_MAX_THREADS];
  TaskPool *task_pool = nullptr;
  int a, i;

  ImagePool *image_pool;

  if (!project_bucket_iter_init(ps, pos)) {
    return touch_any;
  }

  if (ps->thread_tot > 1) {
    task_pool = BLI_task_pool_create_suspended(nullptr, TASK_PRIORITY_HIGH);
  }

  image_pool = BKE_image_pool_new();

  if (!ELEM(ps->source, PROJ_SRC_VIEW, PROJ_SRC_VIEW_FILL)) {
    /* This means we are reprojecting an image, make sure the image has the needed data available.
     */
    bool float_dest = false;
    bool uchar_dest = false;
    /* Check if the destination images are float or uchar. */
    for (i = 0; i < ps->image_tot; i++) {
      if (ps->projImages[i].ibuf->byte_buffer.data != nullptr) {
        uchar_dest = true;
      }
      if (ps->projImages[i].ibuf->float_buffer.data != nullptr) {
        float_dest = true;
      }
    }

    /* Generate missing data if needed. */
    if (float_dest && ps->reproject_ibuf->float_buffer.data == nullptr) {
      IMB_float_from_rect(ps->reproject_ibuf);
      ps->reproject_ibuf_free_float = true;
    }
    if (uchar_dest && ps->reproject_ibuf->byte_buffer.data == nullptr) {
      IMB_rect_from_float(ps->reproject_ibuf);
      ps->reproject_ibuf_free_uchar = true;
    }
  }

  /* get the threads running */
  for (a = 0; a < ps->thread_tot; a++) {

    /* set defaults in handles */
    // memset(&handles[a], 0, sizeof(BakeShade));

    handles[a].ps = ps;
    copy_v2_v2(handles[a].mval, pos);
    copy_v2_v2(handles[a].prevmval, lastpos);

    /* thread specific */
    handles[a].thread_index = a;

    handles[a].projImages = static_cast<ProjPaintImage *>(
        BLI_memarena_alloc(ps->arena_mt[a], ps->image_tot * sizeof(ProjPaintImage)));

    memcpy(handles[a].projImages, ps->projImages, ps->image_tot * sizeof(ProjPaintImage));

    /* image bounds */
    for (i = 0; i < ps->image_tot; i++) {
      handles[a].projImages[i].partRedrawRect = static_cast<ImagePaintPartialRedraw *>(
          BLI_memarena_alloc(ps->arena_mt[a],
                             sizeof(ImagePaintPartialRedraw) * PROJ_BOUNDBOX_SQUARED));
      memcpy(handles[a].projImages[i].partRedrawRect,
             ps->projImages[i].partRedrawRect,
             sizeof(ImagePaintPartialRedraw) * PROJ_BOUNDBOX_SQUARED);
    }

    handles[a].pool = image_pool;

    if (task_pool != nullptr) {
      BLI_task_pool_push(task_pool, do_projectpaint_thread, &handles[a], false, nullptr);
    }
  }

  if (task_pool != nullptr) { /* wait for everything to be done */
    BLI_task_pool_work_and_wait(task_pool);
    BLI_task_pool_free(task_pool);
  }
  else {
    do_projectpaint_thread(nullptr, &handles[0]);
  }

  BKE_image_pool_free(image_pool);

  /* move threaded bounds back into ps->projectPartialRedraws */
  for (i = 0; i < ps->image_tot; i++) {
    int touch = false;
    for (a = 0; a < ps->thread_tot; a++) {
      touch |= int(partial_redraw_array_merge(ps->projImages[i].partRedrawRect,
                                              handles[a].projImages[i].partRedrawRect,
                                              PROJ_BOUNDBOX_SQUARED));
    }

    if (touch) {
      ps->projImages[i].touch = true;
      touch_any = 1;
    }
  }

  /* Calculate pivot for rotation around selection if needed. */
  if (U.uiflag & USER_ORBIT_SELECTION) {
    float w[3];
    int tri_index;

    tri_index = project_paint_PickFace(ps, pos, w);

    if (tri_index != -1) {
      const MLoopTri *lt = &ps->looptris_eval[tri_index];
      const int lt_vtri[3] = {PS_LOOPTRI_AS_VERT_INDEX_3(ps, lt)};
      float world[3];
      UnifiedPaintSettings *ups = &ps->scene->toolsettings->unified_paint_settings;

      interp_v3_v3v3v3(world,
                       ps->vert_positions_eval[lt_vtri[0]],
                       ps->vert_positions_eval[lt_vtri[1]],
                       ps->vert_positions_eval[lt_vtri[2]],
                       w);

      ups->average_stroke_counter++;
      mul_m4_v3(ps->obmat, world);
      add_v3_v3(ups->average_stroke_accum, world);
      ups->last_stroke_valid = true;
    }
  }

  return touch_any;
}

static void paint_proj_stroke_ps(const bContext * /*C*/,
                                 void *ps_handle_p,
                                 const float prev_pos[2],
                                 const float pos[2],
                                 const bool eraser,
                                 float pressure,
                                 float distance,
                                 float size,
                                 /* extra view */
                                 ProjPaintState *ps)
{
  ProjStrokeHandle *ps_handle = static_cast<ProjStrokeHandle *>(ps_handle_p);
  Brush *brush = ps->brush;
  Scene *scene = ps->scene;

  ps->brush_size = size;
  ps->blend = brush->blend;
  if (eraser) {
    ps->blend = IMB_BLEND_ERASE_ALPHA;
  }

  /* handle gradient and inverted stroke color here */
  if (ELEM(ps->tool, PAINT_TOOL_DRAW, PAINT_TOOL_FILL)) {
    paint_brush_color_get(scene,
                          brush,
                          false,
                          ps->mode == BRUSH_STROKE_INVERT,
                          distance,
                          pressure,
                          ps->paint_color,
                          nullptr);
    if (ps->use_colormanagement) {
      srgb_to_linearrgb_v3_v3(ps->paint_color_linear, ps->paint_color);
    }
    else {
      copy_v3_v3(ps->paint_color_linear, ps->paint_color);
    }
  }
  else if (ps->tool == PAINT_TOOL_MASK) {
    ps->stencil_value = brush->weight;

    if ((ps->mode == BRUSH_STROKE_INVERT) ^
        ((scene->toolsettings->imapaint.flag & IMAGEPAINT_PROJECT_LAYER_STENCIL_INV) != 0))
    {
      ps->stencil_value = 1.0f - ps->stencil_value;
    }
  }

  if (project_paint_op(ps, prev_pos, pos)) {
    ps_handle->need_redraw = true;
    project_image_refresh_tagged(ps);
  }
}

void paint_proj_stroke(const bContext *C,
                       void *ps_handle_p,
                       const float prev_pos[2],
                       const float pos[2],
                       const bool eraser,
                       float pressure,
                       float distance,
                       float size)
{
  int i;
  ProjStrokeHandle *ps_handle = static_cast<ProjStrokeHandle *>(ps_handle_p);

  /* clone gets special treatment here to avoid going through image initialization */
  if (ps_handle->is_clone_cursor_pick) {
    Scene *scene = ps_handle->scene;
    Depsgraph *depsgraph = CTX_data_ensure_evaluated_depsgraph(C);
    View3D *v3d = CTX_wm_view3d(C);
    ARegion *region = CTX_wm_region(C);
    float *cursor = scene->cursor.location;
    const int mval_i[2] = {int(pos[0]), int(pos[1])};

    view3d_operator_needs_opengl(C);

    if (!ED_view3d_autodist(depsgraph, region, v3d, mval_i, cursor, false, nullptr)) {
      return;
    }

    DEG_id_tag_update(&scene->id, ID_RECALC_COPY_ON_WRITE);
    ED_region_tag_redraw(region);

    return;
  }

  for (i = 0; i < ps_handle->ps_views_tot; i++) {
    ProjPaintState *ps = ps_handle->ps_views[i];
    paint_proj_stroke_ps(C, ps_handle_p, prev_pos, pos, eraser, pressure, distance, size, ps);
  }
}

/* initialize project paint settings from context */
static void project_state_init(bContext *C, Object *ob, ProjPaintState *ps, int mode)
{
  Scene *scene = CTX_data_scene(C);
  ToolSettings *settings = scene->toolsettings;

  /* brush */
  ps->mode = mode;
  ps->brush = BKE_paint_brush(&settings->imapaint.paint);
  if (ps->brush) {
    Brush *brush = ps->brush;
    ps->tool = brush->imagepaint_tool;
    ps->blend = brush->blend;
    /* only check for inversion for the soften tool, elsewhere,
     * a resident brush inversion flag can cause issues */
    if (brush->imagepaint_tool == PAINT_TOOL_SOFTEN) {
      ps->mode = (((ps->mode == BRUSH_STROKE_INVERT) ^ ((brush->flag & BRUSH_DIR_IN) != 0)) ?
                      BRUSH_STROKE_INVERT :
                      BRUSH_STROKE_NORMAL);

      ps->blurkernel = paint_new_blur_kernel(brush, true);
    }

    /* disable for 3d mapping also because painting on mirrored mesh can create "stripes" */
    ps->do_masking = paint_use_opacity_masking(brush);
    ps->is_texbrush = (brush->mtex.tex && brush->imagepaint_tool == PAINT_TOOL_DRAW) ? true :
                                                                                       false;
    ps->is_maskbrush = (brush->mask_mtex.tex) ? true : false;
  }
  else {
    /* Brush may be nullptr. */
    ps->do_masking = false;
    ps->is_texbrush = false;
    ps->is_maskbrush = false;
  }

  /* sizeof(ProjPixel), since we alloc this a _lot_ */
  ps->pixel_sizeof = project_paint_pixel_sizeof(ps->tool);
  BLI_assert(ps->pixel_sizeof >= sizeof(ProjPixel));

  /* these can be nullptr */
  ps->v3d = CTX_wm_view3d(C);
  ps->rv3d = CTX_wm_region_view3d(C);
  ps->region = CTX_wm_region(C);

  ps->depsgraph = CTX_data_ensure_evaluated_depsgraph(C);
  ps->scene = scene;
  /* allow override of active object */
  ps->ob = ob;

  ps->do_material_slots = (settings->imapaint.mode == IMAGEPAINT_MODE_MATERIAL);
  ps->stencil_ima = settings->imapaint.stencil;
  ps->canvas_ima = (!ps->do_material_slots) ? settings->imapaint.canvas : nullptr;
  ps->clone_ima = (!ps->do_material_slots) ? settings->imapaint.clone : nullptr;

  ps->do_mask_cavity = (settings->imapaint.paint.flags & PAINT_USE_CAVITY_MASK);
  ps->cavity_curve = settings->imapaint.paint.cavity_curve;

  /* setup projection painting data */
  if (ps->tool != PAINT_TOOL_FILL) {
    ps->do_backfacecull = !(settings->imapaint.flag & IMAGEPAINT_PROJECT_BACKFACE);
    ps->do_occlude = !(settings->imapaint.flag & IMAGEPAINT_PROJECT_XRAY);
    ps->do_mask_normal = !(settings->imapaint.flag & IMAGEPAINT_PROJECT_FLAT);
  }
  else {
    ps->do_backfacecull = ps->do_occlude = ps->do_mask_normal = 0;
  }

  if (ps->tool == PAINT_TOOL_CLONE) {
    ps->do_layer_clone = (settings->imapaint.flag & IMAGEPAINT_PROJECT_LAYER_CLONE);
  }

  ps->do_stencil_brush = (ps->brush && ps->brush->imagepaint_tool == PAINT_TOOL_MASK);
  /* deactivate stenciling for the stencil brush :) */
  ps->do_layer_stencil = ((settings->imapaint.flag & IMAGEPAINT_PROJECT_LAYER_STENCIL) &&
                          !(ps->do_stencil_brush) && ps->stencil_ima);
  ps->do_layer_stencil_inv = ((settings->imapaint.flag & IMAGEPAINT_PROJECT_LAYER_STENCIL_INV) !=
                              0);

#ifndef PROJ_DEBUG_NOSEAMBLEED
  /* pixel num to bleed */
  ps->seam_bleed_px = settings->imapaint.seam_bleed;
  ps->seam_bleed_px_sq = square_s(settings->imapaint.seam_bleed);
#endif

  if (ps->do_mask_normal) {
    ps->normal_angle_inner = settings->imapaint.normal_angle;
    ps->normal_angle = (ps->normal_angle_inner + 90.0f) * 0.5f;
  }
  else {
    ps->normal_angle_inner = ps->normal_angle = settings->imapaint.normal_angle;
  }

  ps->normal_angle_inner *= float(M_PI_2 / 90);
  ps->normal_angle *= float(M_PI_2 / 90);
  ps->normal_angle_range = ps->normal_angle - ps->normal_angle_inner;

  if (ps->normal_angle_range <= 0.0f) {
    /* no need to do blending */
    ps->do_mask_normal = false;
  }

  ps->normal_angle__cos = cosf(ps->normal_angle);
  ps->normal_angle_inner__cos = cosf(ps->normal_angle_inner);

  ps->dither = settings->imapaint.dither;

  ps->use_colormanagement = BKE_scene_check_color_management_enabled(CTX_data_scene(C));
}

void *paint_proj_new_stroke(bContext *C, Object *ob, const float mouse[2], int mode)
{
  ProjStrokeHandle *ps_handle;
  Scene *scene = CTX_data_scene(C);
  ToolSettings *settings = scene->toolsettings;
<<<<<<< HEAD
  ePaintMode paintmode = BKE_paintmode_get_active_from_context(C);
  char symmetry_flag_views[ARRAY_SIZE(ps_handle->ps_views)] = {0};
=======
  char symmetry_flag_views[BOUNDED_ARRAY_TYPE_SIZE<decltype(ps_handle->ps_views)>()] = {0};
>>>>>>> 30a25a42

  ps_handle = MEM_new<ProjStrokeHandle>("ProjStrokeHandle");
  ps_handle->scene = scene;
  ps_handle->brush = BKE_paint_brush(&settings->imapaint.paint);

  /* bypass regular stroke logic */
  if ((ps_handle->brush->imagepaint_tool == PAINT_TOOL_CLONE) && (mode == BRUSH_STROKE_INVERT)) {
    view3d_operator_needs_opengl(C);
    ps_handle->is_clone_cursor_pick = true;
    return ps_handle;
  }

  ps_handle->orig_brush_size = BKE_brush_size_get(scene, ps_handle->brush);

  Mesh *mesh = BKE_mesh_from_object(ob);
  ps_handle->symmetry_flags = mesh->symmetry;
  ps_handle->ps_views_tot = 1 + (pow_i(2, count_bits_i(ps_handle->symmetry_flags)) - 1);
  bool is_multi_view = (ps_handle->ps_views_tot != 1);

  for (int i = 0; i < ps_handle->ps_views_tot; i++) {
    ProjPaintState *ps = MEM_new<ProjPaintState>("ProjectionPaintState");
    ps_handle->ps_views[i] = ps;
  }

  if (ps_handle->symmetry_flags) {
    int index = 0;

    int x = 0;
    do {
      int y = 0;
      do {
        int z = 0;
        do {
          symmetry_flag_views[index++] = ((x ? PAINT_SYMM_X : 0) | (y ? PAINT_SYMM_Y : 0) |
                                          (z ? PAINT_SYMM_Z : 0));
          BLI_assert(index <= ps_handle->ps_views_tot);
        } while ((z++ == 0) && (ps_handle->symmetry_flags & PAINT_SYMM_Z));
      } while ((y++ == 0) && (ps_handle->symmetry_flags & PAINT_SYMM_Y));
    } while ((x++ == 0) && (ps_handle->symmetry_flags & PAINT_SYMM_X));
    BLI_assert(index == ps_handle->ps_views_tot);
  }

  for (int i = 0; i < ps_handle->ps_views_tot; i++) {
    ProjPaintState *ps = ps_handle->ps_views[i];

    project_state_init(C, ob, ps, mode);

    if (ps->ob == nullptr) {
      ps_handle->ps_views_tot = i + 1;
      goto fail;
    }
  }

  /* Don't allow brush size below 2 */
  if (BKE_brush_size_get(scene, ps_handle->brush) < 2) {
    BKE_brush_size_set(scene, ps_handle->brush, 2 * U.pixelsize);
  }

  /* allocate and initialize spatial data structures */

  for (int i = 0; i < ps_handle->ps_views_tot; i++) {
    ProjPaintState *ps = ps_handle->ps_views[i];

    ps->source = (ps->tool == PAINT_TOOL_FILL) ? PROJ_SRC_VIEW_FILL : PROJ_SRC_VIEW;
    project_image_refresh_tagged(ps);

    /* re-use! */
    if (i != 0) {
      ps->is_shared_user = true;
      PROJ_PAINT_STATE_SHARED_MEMCPY(ps, ps_handle->ps_views[0]);
    }

    project_paint_begin(C, ps, is_multi_view, symmetry_flag_views[i]);
    if (ps->me_eval == nullptr) {
      goto fail;
    }

    paint_proj_begin_clone(ps, mouse);
  }

  paint_brush_init_tex(ps_handle->brush);

  return ps_handle;

fail:
  for (int i = 0; i < ps_handle->ps_views_tot; i++) {
    MEM_delete(ps_handle->ps_views[i]);
  }
  MEM_freeN(ps_handle);
  return nullptr;
}

void paint_proj_redraw(const bContext *C, void *ps_handle_p, bool final)
{
  ProjStrokeHandle *ps_handle = static_cast<ProjStrokeHandle *>(ps_handle_p);

  if (ps_handle->need_redraw) {
    ps_handle->need_redraw = false;
  }
  else if (!final) {
    return;
  }

  if (final) {
    /* compositor listener deals with updating */
    WM_event_add_notifier(C, NC_IMAGE | NA_EDITED, nullptr);
  }
  else {
    ED_region_tag_redraw(CTX_wm_region(C));
  }
}

void paint_proj_stroke_done(void *ps_handle_p)
{
  ProjStrokeHandle *ps_handle = static_cast<ProjStrokeHandle *>(ps_handle_p);
  Scene *scene = ps_handle->scene;

  if (ps_handle->is_clone_cursor_pick) {
    MEM_freeN(ps_handle);
    return;
  }

  for (int i = 1; i < ps_handle->ps_views_tot; i++) {
    PROJ_PAINT_STATE_SHARED_CLEAR(ps_handle->ps_views[i]);
  }

  BKE_brush_size_set(scene, ps_handle->brush, ps_handle->orig_brush_size);

  paint_brush_exit_tex(ps_handle->brush);

  for (int i = 0; i < ps_handle->ps_views_tot; i++) {
    ProjPaintState *ps;
    ps = ps_handle->ps_views[i];
    project_paint_end(ps);
    MEM_freeN(ps);
  }

  MEM_freeN(ps_handle);
}
/* use project paint to re-apply an image */
static int texture_paint_camera_project_exec(bContext *C, wmOperator *op)
{
  Main *bmain = CTX_data_main(C);
  Image *image = static_cast<Image *>(
      BLI_findlink(&bmain->images, RNA_enum_get(op->ptr, "image")));
  Scene *scene = CTX_data_scene(C);
  ViewLayer *view_layer = CTX_data_view_layer(C);
  ProjPaintState ps = {nullptr};
  int orig_brush_size;
  IDProperty *idgroup;
  IDProperty *view_data = nullptr;
  BKE_view_layer_synced_ensure(scene, view_layer);
  Object *ob = BKE_view_layer_active_object_get(view_layer);
  bool uvs, mat, tex;

  if (ob == nullptr || ob->type != OB_MESH) {
    BKE_report(op->reports, RPT_ERROR, "No active mesh object");
    return OPERATOR_CANCELLED;
  }

  if (!ED_paint_proj_mesh_data_check(scene, ob, &uvs, &mat, &tex, nullptr)) {
    ED_paint_data_warning(op->reports, uvs, mat, tex, true);
    WM_event_add_notifier(C, NC_SCENE | ND_TOOLSETTINGS, nullptr);
    return OPERATOR_CANCELLED;
  }

  project_state_init(C, ob, &ps, BRUSH_STROKE_NORMAL);

  if (image == nullptr) {
    BKE_report(op->reports, RPT_ERROR, "Image could not be found");
    return OPERATOR_CANCELLED;
  }

  ps.reproject_image = image;
  ps.reproject_ibuf = BKE_image_acquire_ibuf(image, nullptr, nullptr);

  if ((ps.reproject_ibuf == nullptr) ||
      ((ps.reproject_ibuf->byte_buffer.data || ps.reproject_ibuf->float_buffer.data) == false))
  {
    BKE_report(op->reports, RPT_ERROR, "Image data could not be found");
    return OPERATOR_CANCELLED;
  }

  idgroup = IDP_GetProperties(&image->id, false);

  if (idgroup) {
    view_data = IDP_GetPropertyTypeFromGroup(idgroup, PROJ_VIEW_DATA_ID, IDP_ARRAY);

    /* type check to make sure its ok */
    if (view_data != nullptr &&
        (view_data->len != PROJ_VIEW_DATA_SIZE || view_data->subtype != IDP_FLOAT))
    {
      BKE_report(op->reports, RPT_ERROR, "Image project data invalid");
      return OPERATOR_CANCELLED;
    }
  }

  if (view_data) {
    /* image has stored view projection info */
    ps.source = PROJ_SRC_IMAGE_VIEW;
  }
  else {
    ps.source = PROJ_SRC_IMAGE_CAM;

    if (scene->camera == nullptr) {
      BKE_report(op->reports, RPT_ERROR, "No active camera set");
      return OPERATOR_CANCELLED;
    }
  }

  /* override */
  ps.is_texbrush = false;
  ps.is_maskbrush = false;
  ps.do_masking = false;
  orig_brush_size = BKE_brush_size_get(scene, ps.brush);
  /* cover the whole image */
  BKE_brush_size_set(scene, ps.brush, 32 * U.pixelsize);

  /* so pixels are initialized with minimal info */
  ps.tool = PAINT_TOOL_DRAW;

  scene->toolsettings->imapaint.flag |= IMAGEPAINT_DRAWING;

  /* allocate and initialize spatial data structures */
  project_paint_begin(C, &ps, false, 0);

  if (ps.me_eval == nullptr) {
    BKE_brush_size_set(scene, ps.brush, orig_brush_size);
    BKE_report(op->reports, RPT_ERROR, "Could not get valid evaluated mesh");
    return OPERATOR_CANCELLED;
  }

  ED_image_undo_push_begin(op->type->name, PAINT_MODE_TEXTURE_3D);

  const float pos[2] = {0.0, 0.0};
  const float lastpos[2] = {0.0, 0.0};
  int a;

  project_paint_op(&ps, lastpos, pos);

  project_image_refresh_tagged(&ps);

  for (a = 0; a < ps.image_tot; a++) {
    BKE_image_free_gputextures(ps.projImages[a].ima);
    WM_event_add_notifier(C, NC_IMAGE | NA_EDITED, ps.projImages[a].ima);
  }

  project_paint_end(&ps);

  ED_image_undo_push_end();

  scene->toolsettings->imapaint.flag &= ~IMAGEPAINT_DRAWING;
  BKE_brush_size_set(scene, ps.brush, orig_brush_size);

  return OPERATOR_FINISHED;
}

void PAINT_OT_project_image(wmOperatorType *ot)
{
  PropertyRNA *prop;

  /* identifiers */
  ot->name = "Project Image";
  ot->idname = "PAINT_OT_project_image";
  ot->description = "Project an edited render from the active camera back onto the object";

  /* api callbacks */
  ot->invoke = WM_enum_search_invoke;
  ot->exec = texture_paint_camera_project_exec;

  /* flags */
  ot->flag = OPTYPE_REGISTER | OPTYPE_UNDO;

  prop = RNA_def_enum(ot->srna, "image", DummyRNA_NULL_items, 0, "Image", "");
  RNA_def_enum_funcs(prop, RNA_image_itemf);
  RNA_def_property_flag(prop, PROP_ENUM_NO_TRANSLATE);
  ot->prop = prop;
}

static bool texture_paint_image_from_view_poll(bContext *C)
{
  bScreen *screen = CTX_wm_screen(C);
  if (!(screen && BKE_screen_find_big_area(screen, SPACE_VIEW3D, 0))) {
    CTX_wm_operator_poll_msg_set(C, "No 3D viewport found to create image from");
    return false;
  }
  if (G.background || !GPU_is_init()) {
    return false;
  }
  return true;
}

static int texture_paint_image_from_view_exec(bContext *C, wmOperator *op)
{
  Image *image;
  ImBuf *ibuf;
  char filename[FILE_MAX];

  Main *bmain = CTX_data_main(C);
  Depsgraph *depsgraph = CTX_data_ensure_evaluated_depsgraph(C);
  Scene *scene = CTX_data_scene(C);
  ToolSettings *settings = scene->toolsettings;
  int w = settings->imapaint.screen_grab_size[0];
  int h = settings->imapaint.screen_grab_size[1];
  int maxsize;
  char err_out[256] = "unknown";

  ScrArea *area = BKE_screen_find_big_area(CTX_wm_screen(C), SPACE_VIEW3D, 0);
  if (!area) {
    BKE_report(op->reports, RPT_ERROR, "No 3D viewport found to create image from");
    return OPERATOR_CANCELLED;
  }

  ARegion *region = BKE_area_find_region_active_win(area);
  if (!region) {
    BKE_report(op->reports, RPT_ERROR, "No 3D viewport found to create image from");
    return OPERATOR_CANCELLED;
  }
  RegionView3D *rv3d = static_cast<RegionView3D *>(region->regiondata);

  RNA_string_get(op->ptr, "filepath", filename);

  maxsize = GPU_max_texture_size();

  if (w > maxsize) {
    w = maxsize;
  }
  if (h > maxsize) {
    h = maxsize;
  }

  /* Create a copy of the overlays where they are all turned off, except the
   * texture paint overlay opacity */
  View3D *v3d = static_cast<View3D *>(area->spacedata.first);
  View3D v3d_copy = blender::dna::shallow_copy(*v3d);
  v3d_copy.gridflag = 0;
  v3d_copy.flag2 = 0;
  v3d_copy.flag = V3D_HIDE_HELPLINES;
  v3d_copy.gizmo_flag = V3D_GIZMO_HIDE;

  memset(&v3d_copy.overlay, 0, sizeof(View3DOverlay));
  v3d_copy.overlay.flag = V3D_OVERLAY_HIDE_CURSOR | V3D_OVERLAY_HIDE_TEXT |
                          V3D_OVERLAY_HIDE_MOTION_PATHS | V3D_OVERLAY_HIDE_BONES |
                          V3D_OVERLAY_HIDE_OBJECT_XTRAS | V3D_OVERLAY_HIDE_OBJECT_ORIGINS;
  v3d_copy.overlay.texture_paint_mode_opacity = v3d->overlay.texture_paint_mode_opacity;

  ibuf = ED_view3d_draw_offscreen_imbuf(depsgraph,
                                        scene,
                                        eDrawType(v3d_copy.shading.type),
                                        &v3d_copy,
                                        region,
                                        w,
                                        h,
                                        IB_rect,
                                        R_ALPHAPREMUL,
                                        nullptr,
                                        false,
                                        nullptr,
                                        err_out);

  if (!ibuf) {
    /* NOTE(@sergey): Mostly happens when OpenGL off-screen buffer was failed to create, */
    /* but could be other reasons. Should be handled in the future. */
    BKE_reportf(op->reports, RPT_ERROR, "Failed to create OpenGL off-screen buffer: %s", err_out);
    return OPERATOR_CANCELLED;
  }

  image = BKE_image_add_from_imbuf(bmain, ibuf, "image_view");

  /* Drop reference to ibuf so that the image owns it */
  IMB_freeImBuf(ibuf);

  if (image) {
    /* now for the trickiness. store the view projection here!
     * re-projection will reuse this */
    IDPropertyTemplate val;
    IDProperty *idgroup = IDP_GetProperties(&image->id, true);
    IDProperty *view_data;
    bool is_ortho;
    float *array;

    val.array.len = PROJ_VIEW_DATA_SIZE;
    val.array.type = IDP_FLOAT;
    view_data = IDP_New(IDP_ARRAY, &val, PROJ_VIEW_DATA_ID);

    array = (float *)IDP_Array(view_data);
    memcpy(array, rv3d->winmat, sizeof(rv3d->winmat));
    array += sizeof(rv3d->winmat) / sizeof(float);
    memcpy(array, rv3d->viewmat, sizeof(rv3d->viewmat));
    array += sizeof(rv3d->viewmat) / sizeof(float);
    is_ortho = ED_view3d_clip_range_get(depsgraph, v3d, rv3d, &array[0], &array[1], true);
    /* using float for a bool is dodgy but since its an extra member in the array...
     * easier than adding a single bool prop */
    array[2] = is_ortho ? 1.0f : 0.0f;

    IDP_AddToGroup(idgroup, view_data);
  }

  return OPERATOR_FINISHED;
}

void PAINT_OT_image_from_view(wmOperatorType *ot)
{
  /* identifiers */
  ot->name = "Image from View";
  ot->idname = "PAINT_OT_image_from_view";
  ot->description = "Make an image from biggest 3D view for reprojection";

  /* api callbacks */
  ot->exec = texture_paint_image_from_view_exec;
  ot->poll = texture_paint_image_from_view_poll;

  /* flags */
  ot->flag = OPTYPE_REGISTER;

  RNA_def_string_file_name(
      ot->srna, "filepath", nullptr, FILE_MAX, "File Path", "Name of the file");
}

/*********************************************
 * Data generation for projective texturing  *
 * *******************************************/

void ED_paint_data_warning(ReportList *reports, bool uvs, bool mat, bool tex, bool stencil)
{
  BKE_reportf(reports,
              RPT_WARNING,
              "Missing%s%s%s%s detected!",
              !uvs ? TIP_(" UVs,") : "",
              !mat ? TIP_(" Materials,") : "",
              !tex ? TIP_(" Textures,") : "",
              !stencil ? TIP_(" Stencil,") : "");
}

bool ED_paint_proj_mesh_data_check(
    Scene *scene, Object *ob, bool *uvs, bool *mat, bool *tex, bool *stencil)
{
  Mesh *me;
  int layernum;
  ImagePaintSettings *imapaint = &scene->toolsettings->imapaint;
  Brush *br = BKE_paint_brush(&imapaint->paint);
  bool hasmat = true;
  bool hastex = true;
  bool hasstencil = true;
  bool hasuvs = true;

  imapaint->missing_data = 0;

  BLI_assert(ob->type == OB_MESH);

  if (imapaint->mode == IMAGEPAINT_MODE_MATERIAL) {
    /* no material, add one */
    if (ob->totcol == 0) {
      hasmat = false;
      hastex = false;
    }
    else {
      /* there may be material slots but they may be empty, check */
      hasmat = false;
      hastex = false;

      for (int i = 1; i < ob->totcol + 1; i++) {
        Material *ma = BKE_object_material_get(ob, i);

        if (ma && !ID_IS_LINKED(ma) && !ID_IS_OVERRIDE_LIBRARY(ma)) {
          hasmat = true;
          if (ma->texpaintslot == nullptr) {
            /* refresh here just in case */
            BKE_texpaint_slot_refresh_cache(scene, ma, ob);
          }
          if (ma->texpaintslot != nullptr &&
              (ma->texpaintslot[ma->paint_active_slot].ima == nullptr ||
               !ID_IS_LINKED(ma->texpaintslot[ma->paint_active_slot].ima) ||
               !ID_IS_OVERRIDE_LIBRARY(ma->texpaintslot[ma->paint_active_slot].ima)))
          {
            hastex = true;
            break;
          }
        }
      }
    }
  }
  else if (imapaint->mode == IMAGEPAINT_MODE_IMAGE) {
    if (imapaint->canvas == nullptr || ID_IS_LINKED(imapaint->canvas)) {
      hastex = false;
    }
  }

  me = BKE_mesh_from_object(ob);
  layernum = CustomData_number_of_layers(&me->ldata, CD_PROP_FLOAT2);

  if (layernum == 0) {
    hasuvs = false;
  }

  /* Make sure we have a stencil to paint on! */
  if (br && br->imagepaint_tool == PAINT_TOOL_MASK) {
    imapaint->flag |= IMAGEPAINT_PROJECT_LAYER_STENCIL;

    if (imapaint->stencil == nullptr) {
      hasstencil = false;
    }
  }

  if (!hasuvs) {
    imapaint->missing_data |= IMAGEPAINT_MISSING_UVS;
  }
  if (!hasmat) {
    imapaint->missing_data |= IMAGEPAINT_MISSING_MATERIAL;
  }
  if (!hastex) {
    imapaint->missing_data |= IMAGEPAINT_MISSING_TEX;
  }
  if (!hasstencil) {
    imapaint->missing_data |= IMAGEPAINT_MISSING_STENCIL;
  }

  if (uvs) {
    *uvs = hasuvs;
  }
  if (mat) {
    *mat = hasmat;
  }
  if (tex) {
    *tex = hastex;
  }
  if (stencil) {
    *stencil = hasstencil;
  }

  return hasuvs && hasmat && hastex && hasstencil;
}

/* Add layer operator */
enum {
  LAYER_BASE_COLOR,
  LAYER_SPECULAR,
  LAYER_ROUGHNESS,
  LAYER_METALLIC,
  LAYER_NORMAL,
  LAYER_BUMP,
  LAYER_DISPLACEMENT,
};

static const EnumPropertyItem layer_type_items[] = {
    {LAYER_BASE_COLOR, "BASE_COLOR", 0, "Base Color", ""},
    {LAYER_SPECULAR, "SPECULAR", 0, "Specular", ""},
    {LAYER_ROUGHNESS, "ROUGHNESS", 0, "Roughness", ""},
    {LAYER_METALLIC, "METALLIC", 0, "Metallic", ""},
    {LAYER_NORMAL, "NORMAL", 0, "Normal", ""},
    {LAYER_BUMP, "BUMP", 0, "Bump", ""},
    {LAYER_DISPLACEMENT, "DISPLACEMENT", 0, "Displacement", ""},
    {0, nullptr, 0, nullptr, nullptr},
};

static Material *get_or_create_current_material(bContext *C, Object *ob)
{
  Material *ma = BKE_object_material_get(ob, ob->actcol);
  if (!ma) {
    Main *bmain = CTX_data_main(C);
    ma = BKE_material_add(bmain, "Material");
    BKE_object_material_assign(bmain, ob, ma, ob->actcol, BKE_MAT_ASSIGN_USERPREF);
  }
  return ma;
}

static Image *proj_paint_image_create(wmOperator *op, Main *bmain, bool is_data)
{
  Image *ima;
  float color[4] = {0.0f, 0.0f, 0.0f, 1.0f};
  char imagename[MAX_ID_NAME - 2] = "Material Diffuse Color";
  int width = 1024;
  int height = 1024;
  bool use_float = false;
  short gen_type = IMA_GENTYPE_BLANK;
  bool alpha = false;

  if (op) {
    width = RNA_int_get(op->ptr, "width");
    height = RNA_int_get(op->ptr, "height");
    use_float = RNA_boolean_get(op->ptr, "float");
    gen_type = RNA_enum_get(op->ptr, "generated_type");
    RNA_float_get_array(op->ptr, "color", color);
    alpha = RNA_boolean_get(op->ptr, "alpha");
    RNA_string_get(op->ptr, "name", imagename);
  }

  /* TODO(lukas): Add option for tiled image. */
  ima = BKE_image_add_generated(bmain,
                                width,
                                height,
                                imagename,
                                alpha ? 32 : 24,
                                use_float,
                                gen_type,
                                color,
                                false,
                                is_data,
                                false);

  return ima;
}

/**
 * \return The name of the new attribute.
 */
static const char *proj_paint_color_attribute_create(wmOperator *op, Object *ob)
{
  char name[MAX_NAME] = "";
  float color[4] = {0.0f, 0.0f, 0.0f, 1.0f};
  eAttrDomain domain = ATTR_DOMAIN_POINT;
  eCustomDataType type = CD_PROP_COLOR;

  if (op) {
    RNA_string_get(op->ptr, "name", name);
    RNA_float_get_array(op->ptr, "color", color);
    domain = (eAttrDomain)RNA_enum_get(op->ptr, "domain");
    type = (eCustomDataType)RNA_enum_get(op->ptr, "data_type");
  }

  Mesh *mesh = static_cast<Mesh *>(ob->data);
  const CustomDataLayer *layer = BKE_id_attribute_new(&mesh->id, name, type, domain, op->reports);
  if (!layer) {
    return nullptr;
  }

  BKE_id_attributes_active_color_set(&mesh->id, layer->name);
  if (!mesh->default_color_attribute) {
    BKE_id_attributes_default_color_set(&mesh->id, layer->name);
  }

  BKE_object_attributes_active_color_fill(ob, color, false);

  return layer->name;
}

/**
 * Get a default color for the paint slot layer from a material's Principled BSDF.
 *
 * \param layer_type: The layer type of the paint slot
 * \param ma: The material to attempt using as the default color source.
 *            If this fails or \p ma is null, a default Principled BSDF is used instead.
 */
static void default_paint_slot_color_get(int layer_type, Material *ma, float color[4])
{
  switch (layer_type) {
    case LAYER_BASE_COLOR:
    case LAYER_SPECULAR:
    case LAYER_ROUGHNESS:
    case LAYER_METALLIC: {
      bNodeTree *ntree = nullptr;
      ma->nodetree->ensure_topology_cache();
      const blender::Span<bNode *> nodes = ma->nodetree->nodes_by_type("ShaderNodeBsdfPrincipled");
      bNode *in_node = nodes.is_empty() ? nullptr : nodes.first();
      if (!in_node) {
        /* An existing material or Principled BSDF node could not be found.
         * Copy default color values from a default Principled BSDF instead. */
        ntree = ntreeAddTree(nullptr, "Temporary Shader Nodetree", ntreeType_Shader->idname);
        in_node = nodeAddStaticNode(nullptr, ntree, SH_NODE_BSDF_PRINCIPLED);
      }
      bNodeSocket *in_sock = nodeFindSocket(in_node, SOCK_IN, layer_type_items[layer_type].name);
      switch (in_sock->type) {
        case SOCK_FLOAT: {
          bNodeSocketValueFloat *socket_data = static_cast<bNodeSocketValueFloat *>(
              in_sock->default_value);
          copy_v3_fl(color, socket_data->value);
          color[3] = 1.0f;
          break;
        }
        case SOCK_VECTOR:
        case SOCK_RGBA: {
          bNodeSocketValueRGBA *socket_data = static_cast<bNodeSocketValueRGBA *>(
              in_sock->default_value);
          copy_v3_v3(color, socket_data->value);
          color[3] = 1.0f;
          break;
        }
        default:
          BLI_assert_unreachable();
          rgba_float_args_set(color, 0.0f, 0.0f, 0.0f, 1.0f);
          break;
      }
      /* Cleanup */
      if (ntree) {
        blender::bke::ntreeFreeTree(ntree);
        MEM_freeN(ntree);
      }
      return;
    }
    case LAYER_NORMAL:
      /* Neutral tangent space normal map. */
      rgba_float_args_set(color, 0.5f, 0.5f, 1.0f, 1.0f);
      break;
    case LAYER_BUMP:
    case LAYER_DISPLACEMENT:
      /* Neutral displacement and bump map. */
      rgba_float_args_set(color, 0.5f, 0.5f, 0.5f, 1.0f);
      break;
  }
}

static bool proj_paint_add_slot(bContext *C, wmOperator *op)
{
  Object *ob = ED_object_active_context(C);
  Scene *scene = CTX_data_scene(C);
  Material *ma;
  Image *ima = nullptr;
  CustomDataLayer *layer = nullptr;

  if (!ob) {
    return false;
  }

  ma = get_or_create_current_material(C, ob);

  if (ma) {
    Main *bmain = CTX_data_main(C);
    int type = RNA_enum_get(op->ptr, "type");
    bool is_data = (type > LAYER_BASE_COLOR);

    bNode *new_node;
    bNodeTree *ntree = ma->nodetree;

    if (!ntree) {
      ED_node_shader_default(C, &ma->id);
      ntree = ma->nodetree;
    }

    ma->use_nodes = true;

    const ePaintCanvasSource slot_type = ob->mode == OB_MODE_SCULPT ?
                                             (ePaintCanvasSource)RNA_enum_get(op->ptr,
                                                                              "slot_type") :
                                             PAINT_CANVAS_SOURCE_IMAGE;

    /* Create a new node. */
    switch (slot_type) {
      case PAINT_CANVAS_SOURCE_IMAGE: {
        new_node = nodeAddStaticNode(C, ntree, SH_NODE_TEX_IMAGE);
        ima = proj_paint_image_create(op, bmain, is_data);
        new_node->id = &ima->id;
        break;
      }
      case PAINT_CANVAS_SOURCE_COLOR_ATTRIBUTE: {
        new_node = nodeAddStaticNode(C, ntree, SH_NODE_ATTRIBUTE);
        if (const char *name = proj_paint_color_attribute_create(op, ob)) {
          STRNCPY_UTF8(((NodeShaderAttribute *)new_node->storage)->name, name);
        }
        break;
      }
      case PAINT_CANVAS_SOURCE_MATERIAL:
        BLI_assert_unreachable();
        return false;
    }
    nodeSetActive(ntree, new_node);

    /* Connect to first available principled BSDF node. */
    ntree->ensure_topology_cache();
    const blender::Span<bNode *> bsdf_nodes = ntree->nodes_by_type("ShaderNodeBsdfPrincipled");
    bNode *in_node = bsdf_nodes.is_empty() ? nullptr : bsdf_nodes.first();
    bNode *out_node = new_node;

    if (in_node != nullptr) {
      bNodeSocket *out_sock = nodeFindSocket(out_node, SOCK_OUT, "Color");
      bNodeSocket *in_sock = nullptr;

      if (type >= LAYER_BASE_COLOR && type < LAYER_NORMAL) {
        in_sock = nodeFindSocket(in_node, SOCK_IN, layer_type_items[type].name);
      }
      else if (type == LAYER_NORMAL) {
        bNode *nor_node;
        nor_node = nodeAddStaticNode(C, ntree, SH_NODE_NORMAL_MAP);

        in_sock = nodeFindSocket(nor_node, SOCK_IN, "Color");
        nodeAddLink(ntree, out_node, out_sock, nor_node, in_sock);

        in_sock = nodeFindSocket(in_node, SOCK_IN, "Normal");
        out_sock = nodeFindSocket(nor_node, SOCK_OUT, "Normal");

        out_node = nor_node;
      }
      else if (type == LAYER_BUMP) {
        bNode *bump_node;
        bump_node = nodeAddStaticNode(C, ntree, SH_NODE_BUMP);

        in_sock = nodeFindSocket(bump_node, SOCK_IN, "Height");
        nodeAddLink(ntree, out_node, out_sock, bump_node, in_sock);

        in_sock = nodeFindSocket(in_node, SOCK_IN, "Normal");
        out_sock = nodeFindSocket(bump_node, SOCK_OUT, "Normal");

        out_node = bump_node;
      }
      else if (type == LAYER_DISPLACEMENT) {
        /* Connect to the displacement output socket */
        const blender::Span<bNode *> output_nodes = ntree->nodes_by_type(
            "ShaderNodeOutputMaterial");
        in_node = output_nodes.is_empty() ? nullptr : output_nodes.first();

        if (in_node != nullptr) {
          in_sock = nodeFindSocket(in_node, SOCK_IN, layer_type_items[type].name);
        }
        else {
          in_sock = nullptr;
        }
      }

      /* Check if the socket in already connected to something */
      bNodeLink *link = in_sock ? in_sock->link : nullptr;
      if (in_sock != nullptr && link == nullptr) {
        nodeAddLink(ntree, out_node, out_sock, in_node, in_sock);

        blender::bke::nodePositionRelative(out_node, in_node, out_sock, in_sock);
      }
    }

    ED_node_tree_propagate_change(C, bmain, ntree);
    /* In case we added more than one node, position them too. */
    blender::bke::nodePositionPropagate(out_node);

    if (ima) {
      BKE_texpaint_slot_refresh_cache(scene, ma, ob);
      BKE_image_signal(bmain, ima, nullptr, IMA_SIGNAL_USER_NEW_IMAGE);
      WM_event_add_notifier(C, NC_IMAGE | NA_ADDED, ima);
      ED_space_image_sync(bmain, ima, false);
    }
    if (layer) {
      BKE_texpaint_slot_refresh_cache(scene, ma, ob);
      DEG_id_tag_update(static_cast<ID *>(ob->data), ID_RECALC_GEOMETRY);
      WM_main_add_notifier(NC_GEOM | ND_DATA, ob->data);
    }

    DEG_id_tag_update(&ntree->id, 0);
    DEG_id_tag_update(&ma->id, ID_RECALC_SHADING);
    ED_area_tag_redraw(CTX_wm_area(C));

    ED_paint_proj_mesh_data_check(scene, ob, nullptr, nullptr, nullptr, nullptr);

    return true;
  }

  return false;
}

static int get_texture_layer_type(wmOperator *op, const char *prop_name)
{
  int type_value = RNA_enum_get(op->ptr, prop_name);
  int type = RNA_enum_from_value(layer_type_items, type_value);
  BLI_assert(type != -1);
  return type;
}

static int texture_paint_add_texture_paint_slot_exec(bContext *C, wmOperator *op)
{
  if (proj_paint_add_slot(C, op)) {
    return OPERATOR_FINISHED;
  }
  return OPERATOR_CANCELLED;
}

static void get_default_texture_layer_name_for_object(Object *ob,
                                                      int texture_type,
                                                      char *dst,
                                                      int dst_length)
{
  Material *ma = BKE_object_material_get(ob, ob->actcol);
  const char *base_name = ma ? &ma->id.name[2] : &ob->id.name[2];
  BLI_snprintf(dst, dst_length, "%s %s", base_name, layer_type_items[texture_type].name);
}

static int texture_paint_add_texture_paint_slot_invoke(bContext *C,
                                                       wmOperator *op,
                                                       const wmEvent * /*event*/)
{
  Object *ob = ED_object_active_context(C);
  Material *ma = BKE_object_material_get(ob, ob->actcol);

  int type = get_texture_layer_type(op, "type");

  /* Set default name. */
  char imagename[MAX_ID_NAME - 2];
  get_default_texture_layer_name_for_object(ob, type, (char *)&imagename, sizeof(imagename));
  RNA_string_set(op->ptr, "name", imagename);

  /* Set default color. Copy the color from nodes, so it matches the existing material. */
  float color[4];
  default_paint_slot_color_get(type, ma, color);
  RNA_float_set_array(op->ptr, "color", color);

  return WM_operator_props_dialog_popup(C, op, 300);
}

static void texture_paint_add_texture_paint_slot_ui(bContext *C, wmOperator *op)
{
  uiLayout *layout = op->layout;
  uiLayoutSetPropSep(layout, true);
  uiLayoutSetPropDecorate(layout, false);
  Object *ob = ED_object_active_context(C);
  ePaintCanvasSource slot_type = PAINT_CANVAS_SOURCE_IMAGE;

  if (ob->mode == OB_MODE_SCULPT) {
    slot_type = (ePaintCanvasSource)RNA_enum_get(op->ptr, "slot_type");
    uiItemR(layout, op->ptr, "slot_type", UI_ITEM_R_EXPAND, nullptr, ICON_NONE);
  }

  uiItemR(layout, op->ptr, "name", 0, nullptr, ICON_NONE);

  switch (slot_type) {
    case PAINT_CANVAS_SOURCE_IMAGE: {
      uiLayout *col = uiLayoutColumn(layout, true);
      uiItemR(col, op->ptr, "width", 0, nullptr, ICON_NONE);
      uiItemR(col, op->ptr, "height", 0, nullptr, ICON_NONE);

      uiItemR(layout, op->ptr, "alpha", 0, nullptr, ICON_NONE);
      uiItemR(layout, op->ptr, "generated_type", 0, nullptr, ICON_NONE);
      uiItemR(layout, op->ptr, "float", 0, nullptr, ICON_NONE);
      break;
    }
    case PAINT_CANVAS_SOURCE_COLOR_ATTRIBUTE:
      uiItemR(layout, op->ptr, "domain", UI_ITEM_R_EXPAND, nullptr, ICON_NONE);
      uiItemR(layout, op->ptr, "data_type", UI_ITEM_R_EXPAND, nullptr, ICON_NONE);
      break;
    case PAINT_CANVAS_SOURCE_MATERIAL:
      BLI_assert_unreachable();
      break;
  }

  uiItemR(layout, op->ptr, "color", 0, nullptr, ICON_NONE);
}

#define IMA_DEF_NAME N_("Untitled")

void PAINT_OT_add_texture_paint_slot(wmOperatorType *ot)
{
  PropertyRNA *prop;
  static float default_color[4] = {0.0f, 0.0f, 0.0f, 1.0f};

  static const EnumPropertyItem slot_type_items[3] = {
      {PAINT_CANVAS_SOURCE_IMAGE, "IMAGE", 0, "Image", ""},
      {PAINT_CANVAS_SOURCE_COLOR_ATTRIBUTE, "COLOR_ATTRIBUTE", 0, "Color Attribute", ""},
      {0, nullptr, 0, nullptr, nullptr},
  };

  static const EnumPropertyItem domain_items[3] = {
      {ATTR_DOMAIN_POINT, "POINT", 0, "Vertex", ""},
      {ATTR_DOMAIN_CORNER, "CORNER", 0, "Face Corner", ""},
      {0, nullptr, 0, nullptr, nullptr},
  };

  static const EnumPropertyItem attribute_type_items[3] = {
      {CD_PROP_COLOR, "COLOR", 0, "Color", ""},
      {CD_PROP_BYTE_COLOR, "BYTE_COLOR", 0, "Byte Color", ""},
      {0, nullptr, 0, nullptr, nullptr},
  };

  /* identifiers */
  ot->name = "Add Paint Slot";
  ot->description = "Add a paint slot";
  ot->idname = "PAINT_OT_add_texture_paint_slot";

  /* api callbacks */
  ot->invoke = texture_paint_add_texture_paint_slot_invoke;
  ot->exec = texture_paint_add_texture_paint_slot_exec;
  ot->poll = ED_operator_object_active_editable_mesh;
  ot->ui = texture_paint_add_texture_paint_slot_ui;

  /* flags */
  ot->flag = OPTYPE_UNDO;

  /* Shared Properties */
  prop = RNA_def_enum(ot->srna,
                      "type",
                      layer_type_items,
                      0,
                      "Material Layer Type",
                      "Material layer type of new paint slot");
  RNA_def_property_flag(prop, PROP_HIDDEN);

  prop = RNA_def_enum(
      ot->srna, "slot_type", slot_type_items, 0, "Slot Type", "Type of new paint slot");

  prop = RNA_def_string(
      ot->srna, "name", IMA_DEF_NAME, MAX_NAME, "Name", "Name for new paint slot source");
  RNA_def_property_flag(prop, PROP_SKIP_SAVE);

  prop = RNA_def_float_color(
      ot->srna, "color", 4, nullptr, 0.0f, FLT_MAX, "Color", "Default fill color", 0.0f, 1.0f);
  RNA_def_property_subtype(prop, PROP_COLOR_GAMMA);
  RNA_def_property_float_array_default(prop, default_color);

  /* Image Properties */
  prop = RNA_def_int(ot->srna, "width", 1024, 1, INT_MAX, "Width", "Image width", 1, 16384);
  RNA_def_property_subtype(prop, PROP_PIXEL);

  prop = RNA_def_int(ot->srna, "height", 1024, 1, INT_MAX, "Height", "Image height", 1, 16384);
  RNA_def_property_subtype(prop, PROP_PIXEL);

  RNA_def_boolean(ot->srna, "alpha", true, "Alpha", "Create an image with an alpha channel");

  RNA_def_enum(ot->srna,
               "generated_type",
               rna_enum_image_generated_type_items,
               IMA_GENTYPE_BLANK,
               "Generated Type",
               "Fill the image with a grid for UV map testing");

  RNA_def_boolean(ot->srna,
                  "float",
                  false,
                  "32-bit Float",
                  "Create image with 32-bit floating-point bit depth");

  /* Color Attribute Properties */
  RNA_def_enum(ot->srna,
               "domain",
               domain_items,
               ATTR_DOMAIN_POINT,
               "Domain",
               "Type of element that attribute is stored on");

  RNA_def_enum(ot->srna,
               "data_type",
               attribute_type_items,
               CD_PROP_COLOR,
               "Data Type",
               "Type of data stored in attribute");
}

static int add_simple_uvs_exec(bContext *C, wmOperator * /*op*/)
{
  /* no checks here, poll function does them for us */
  Main *bmain = CTX_data_main(C);
  Object *ob = CTX_data_active_object(C);
  Scene *scene = CTX_data_scene(C);

  ED_uvedit_add_simple_uvs(bmain, scene, ob);

  ED_paint_proj_mesh_data_check(scene, ob, nullptr, nullptr, nullptr, nullptr);

  DEG_id_tag_update(static_cast<ID *>(ob->data), 0);
  WM_event_add_notifier(C, NC_GEOM | ND_DATA, ob->data);
  WM_event_add_notifier(C, NC_SCENE | ND_TOOLSETTINGS, scene);
  return OPERATOR_FINISHED;
}

static bool add_simple_uvs_poll(bContext *C)
{
  Object *ob = CTX_data_active_object(C);

  if (!ob || ob->type != OB_MESH || ob->mode != OB_MODE_TEXTURE_PAINT) {
    return false;
  }
  return true;
}

void PAINT_OT_add_simple_uvs(wmOperatorType *ot)
{
  /* identifiers */
  ot->name = "Add Simple UVs";
  ot->description = "Add cube map UVs on mesh";
  ot->idname = "PAINT_OT_add_simple_uvs";

  /* api callbacks */
  ot->exec = add_simple_uvs_exec;
  ot->poll = add_simple_uvs_poll;

  /* flags */
  ot->flag = OPTYPE_REGISTER | OPTYPE_UNDO;
}<|MERGE_RESOLUTION|>--- conflicted
+++ resolved
@@ -5998,12 +5998,7 @@
   ProjStrokeHandle *ps_handle;
   Scene *scene = CTX_data_scene(C);
   ToolSettings *settings = scene->toolsettings;
-<<<<<<< HEAD
-  ePaintMode paintmode = BKE_paintmode_get_active_from_context(C);
-  char symmetry_flag_views[ARRAY_SIZE(ps_handle->ps_views)] = {0};
-=======
   char symmetry_flag_views[BOUNDED_ARRAY_TYPE_SIZE<decltype(ps_handle->ps_views)>()] = {0};
->>>>>>> 30a25a42
 
   ps_handle = MEM_new<ProjStrokeHandle>("ProjStrokeHandle");
   ps_handle->scene = scene;
