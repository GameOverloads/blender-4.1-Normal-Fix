--- conflicted
+++ resolved
@@ -36,19 +36,7 @@
                            ImBuf *imb,
                            float scale)
 {
-<<<<<<< HEAD
-  wmDragAsset *asset_drag = WM_drag_create_asset_data(
-      asset_handle, path, import_type, static_cast<bContext *>(but->block->evil_C));
-=======
-  wmDragAsset *asset_drag = WM_drag_create_asset_data(asset, import_type);
-
-  /* FIXME: This is temporary evil solution to get scene/view-layer/etc in the copy callback of the
-   * #wmDropBox.
-   * TODO: Handle link/append in operator called at the end of the drop process, and NOT in its
-   * copy callback.
-   * */
-  asset_drag->evil_C = static_cast<bContext *>(but->block->evil_C);
->>>>>>> 26bad3b1
+  wmDragAsset *asset_drag = WM_drag_create_asset_data(asset, import_type, static_cast<bContext *>(but->block->evil_C));
 
   but->dragtype = WM_DRAG_ASSET;
   ui_def_but_icon(but, icon, 0); /* no flag UI_HAS_ICON, so icon doesn't draw in button */
