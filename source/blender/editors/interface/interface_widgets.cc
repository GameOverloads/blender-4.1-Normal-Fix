/* SPDX-FileCopyrightText: 2009 Blender Authors
 *
 * SPDX-License-Identifier: GPL-2.0-or-later */

/** \file
 * \ingroup edinterface
 */

#include <climits>
#include <cstdlib>
#include <cstring>

#include "DNA_brush_types.h"
#include "DNA_screen_types.h"
#include "DNA_userdef_types.h"

#include "BLI_listbase.h"
#include "BLI_math_color.h"
#include "BLI_rect.h"
#include "BLI_string.h"
#include "BLI_string_utf8.h"
#include "BLI_utildefines.h"

#include "BKE_context.h"

#include "RNA_access.hh"

#include "BLF_api.h"

#include "ED_node.hh"

#include "UI_interface.hh"
#include "UI_interface_icons.hh"
#include "UI_view2d.hh"

#include "interface_intern.hh"

#include "GPU_batch.h"
#include "GPU_batch_presets.h"
#include "GPU_immediate.h"
#include "GPU_immediate_util.h"
#include "GPU_matrix.h"
#include "GPU_platform.h"
#include "GPU_state.h"

#ifdef WITH_INPUT_IME
#  include "WM_types.hh"
#endif

/* -------------------------------------------------------------------- */
/** \name Local Enums/Defines
 * \{ */

/* icons are 80% of height of button (16 pixels inside 20 height) */
#define ICON_SIZE_FROM_BUTRECT(rect) (0.8f * BLI_rcti_size_y(rect))

/* visual types for drawing */
/* for time being separated from functional types */
enum uiWidgetTypeEnum {
  /* default */
  UI_WTYPE_REGULAR,

  /* standard set */
  UI_WTYPE_LABEL,
  UI_WTYPE_TOGGLE,
  UI_WTYPE_CHECKBOX,
  UI_WTYPE_RADIO,
  UI_WTYPE_NUMBER,
  UI_WTYPE_SLIDER,
  UI_WTYPE_EXEC,
  UI_WTYPE_TOOLBAR_ITEM,
  UI_WTYPE_TAB,
  UI_WTYPE_TOOLTIP,

  /* strings */
  UI_WTYPE_NAME,
  UI_WTYPE_NAME_LINK,
  UI_WTYPE_POINTER_LINK,
  UI_WTYPE_FILENAME,

  /* menus */
  UI_WTYPE_MENU_RADIO,
  UI_WTYPE_MENU_ICON_RADIO,
  UI_WTYPE_MENU_POINTER_LINK,
  UI_WTYPE_MENU_NODE_LINK,

  UI_WTYPE_PULLDOWN,
  UI_WTYPE_MENU_ITEM,
  /* Same as #UI_WTYPE_MENU_ITEM, but doesn't add padding to sides for text & icon inside the
   * widget. To be used when multiple menu items should be displayed close to each other
   * horizontally. */
  UI_WTYPE_MENU_ITEM_UNPADDED,
  UI_WTYPE_MENU_ITEM_RADIAL,
  UI_WTYPE_MENU_BACK,

  /* specials */
  UI_WTYPE_ICON,
  UI_WTYPE_ICON_LABEL,
  UI_WTYPE_PREVIEW_TILE,
  UI_WTYPE_SWATCH,
  UI_WTYPE_RGB_PICKER,
  UI_WTYPE_UNITVEC,
  UI_WTYPE_BOX,
  UI_WTYPE_SCROLL,
  UI_WTYPE_LISTITEM,
  UI_WTYPE_PROGRESS,
  UI_WTYPE_NODESOCKET,
  UI_WTYPE_VIEW_ITEM,
};

/**
 * The button's state information adapted for drawing. Use #STATE_INFO_NULL for empty state.
 */
struct uiWidgetStateInfo {
  /** Copy of #uiBut.flag (possibly with overrides for drawing). */
  int but_flag;
  /** Copy of #uiBut.drawflag (possibly with overrides for drawing). */
  int but_drawflag;

  /** Show that holding the button opens a menu. */
  bool has_hold_action : 1;
  /** The button is in text input mode. */
  bool is_text_input : 1;
};

static const uiWidgetStateInfo STATE_INFO_NULL = {0};

/** \} */

/* -------------------------------------------------------------------- */
/** \name Internal Color Utilities
 * \{ */

static void color_blend_v3_v3(uchar cp[3], const uchar cpstate[3], const float fac)
{
  if (fac != 0.0f) {
    cp[0] = int((1.0f - fac) * cp[0] + fac * cpstate[0]);
    cp[1] = int((1.0f - fac) * cp[1] + fac * cpstate[1]);
    cp[2] = int((1.0f - fac) * cp[2] + fac * cpstate[2]);
  }
}

static void color_blend_v4_v4v4(uchar r_col[4],
                                const uchar col1[4],
                                const uchar col2[4],
                                const float fac)
{
  const int faci = unit_float_to_uchar_clamp(fac);
  const int facm = 255 - faci;

  r_col[0] = (faci * col1[0] + facm * col2[0]) / 256;
  r_col[1] = (faci * col1[1] + facm * col2[1]) / 256;
  r_col[2] = (faci * col1[2] + facm * col2[2]) / 256;
  r_col[3] = (faci * col1[3] + facm * col2[3]) / 256;
}

static void color_add_v3_i(uchar cp[3], int tint)
{
  cp[0] = clamp_i(cp[0] + tint, 0, 255);
  cp[1] = clamp_i(cp[1] + tint, 0, 255);
  cp[2] = clamp_i(cp[2] + tint, 0, 255);
}

static void color_ensure_contrast_v3(uchar cp[3], const uchar cp_other[3], int contrast)
{
  BLI_assert(contrast > 0);
  const int item_value = rgb_to_grayscale_byte(cp);
  const int inner_value = rgb_to_grayscale_byte(cp_other);
  const int delta = item_value - inner_value;
  if (delta >= 0) {
    if (contrast > delta) {
      color_add_v3_i(cp, contrast - delta);
    }
  }
  else {
    if (contrast > -delta) {
      color_add_v3_i(cp, -contrast - delta);
    }
  }
}

static void color_mul_hsl_v3(uchar ch[3], float h_factor, float s_factor, float l_factor)
{
  float rgb[3], hsl[3];
  rgb_uchar_to_float(rgb, ch);
  rgb_to_hsl_v(rgb, hsl);
  hsl[0] *= h_factor;
  hsl[1] *= s_factor;
  hsl[2] *= l_factor;
  hsl_to_rgb_v(hsl, rgb);
  rgb_float_to_uchar(ch, rgb);
}

/** \} */

/* -------------------------------------------------------------------- */
/** \name Widget Base Type
 * \{ */

/**
 * - in: `roundbox` codes for corner types and radius
 * - return: array of `[size][2][x, y]` points, the edges of the `roundbox`, + UV coords
 *
 * - Draw black box with alpha 0 on exact button bounding-box.
 * - For every AA step:
 *    - draw the inner part for a round filled box, with color blend codes or texture coords
 *    - draw outline in outline color
 *    - draw outer part, bottom half, extruded 1 pixel to bottom, for emboss shadow
 *    - draw extra decorations
 * - Draw background color box with alpha 1 on exact button bounding-box.
 */

/* fill this struct with polygon info to draw AA'ed */
/* it has outline, back, and two optional tria meshes */

struct uiWidgetTrias {
  uint tot;
  int type;
  float size, center[2];

  float vec[16][2];
  const uint (*index)[3];
};

/* max as used by round_box__edges */
/* Make sure to change widget_base_vert.glsl accordingly. */
#define WIDGET_CURVE_RESOLU 9
#define WIDGET_SIZE_MAX (WIDGET_CURVE_RESOLU * 4)

struct uiWidgetBase {
  /* TODO: remove these completely. */
  int totvert, halfwayvert;
  float outer_v[WIDGET_SIZE_MAX][2];
  float inner_v[WIDGET_SIZE_MAX][2];
  float inner_uv[WIDGET_SIZE_MAX][2];

  bool draw_inner, draw_outline, draw_emboss;

  uiWidgetTrias tria1;
  uiWidgetTrias tria2;

  /* Widget shader parameters, must match the shader layout. */
  uiWidgetBaseParameters uniform_params;
};

/**
 * For time being only for visual appearance,
 * later, a handling callback can be added too.
 */
struct uiWidgetType {

  /* pointer to theme color definition */
  const uiWidgetColors *wcol_theme;
  uiWidgetStateColors *wcol_state;

  /* converted colors for state */
  uiWidgetColors wcol;

  void (*state)(uiWidgetType *, const uiWidgetStateInfo *state, eUIEmbossType emboss)
      ATTR_NONNULL();
  void (*draw)(uiWidgetColors *,
               rcti *,
               const uiWidgetStateInfo *,
               int roundboxalign,
               const float zoom) ATTR_NONNULL();
  void (*custom)(uiBut *,
                 uiWidgetColors *,
                 rcti *,
                 const uiWidgetStateInfo *,
                 int roundboxalign,
                 const float zoom) ATTR_NONNULL();
  void (*draw_block)(
      uiWidgetColors *, rcti *, int block_flag, int roundboxalign, const float zoom);
  void (*text)(const uiFontStyle *, const uiWidgetColors *, uiBut *, rcti *);
};

/** \} */

/* -------------------------------------------------------------------- */
/** \name Shape Preset Data
 * \{ */

static const float cornervec[WIDGET_CURVE_RESOLU][2] = {
    {0.0, 0.0},
    {0.195, 0.02},
    {0.383, 0.067},
    {0.55, 0.169},
    {0.707, 0.293},
    {0.831, 0.45},
    {0.924, 0.617},
    {0.98, 0.805},
    {1.0, 1.0},
};

const float ui_pixel_jitter[UI_PIXEL_AA_JITTER][2] = {
    {0.468813, -0.481430},
    {-0.155755, -0.352820},
    {0.219306, -0.238501},
    {-0.393286, -0.110949},
    {-0.024699, 0.013908},
    {0.343805, 0.147431},
    {-0.272855, 0.269918},
    {0.095909, 0.388710},
};
#define WIDGET_AA_JITTER UI_PIXEL_AA_JITTER
#define jit ui_pixel_jitter

static const float g_shape_preset_number_arrow_vert[3][2] = {
    {-0.352077, 0.532607},
    {-0.352077, -0.549313},
    {0.330000, -0.008353},
};
static const uint g_shape_preset_number_arrow_face[1][3] = {
    {0, 1, 2},
};

static const float g_shape_preset_scroll_circle_vert[16][2] = {
    {0.382684, 0.923879},
    {0.000001, 1.000000},
    {-0.382683, 0.923880},
    {-0.707107, 0.707107},
    {-0.923879, 0.382684},
    {-1.000000, 0.000000},
    {-0.923880, -0.382684},
    {-0.707107, -0.707107},
    {-0.382683, -0.923880},
    {0.000000, -1.000000},
    {0.382684, -0.923880},
    {0.707107, -0.707107},
    {0.923880, -0.382684},
    {1.000000, -0.000000},
    {0.923880, 0.382683},
    {0.707107, 0.707107},
};
static const uint g_shape_preset_scroll_circle_face[14][3] = {
    {0, 1, 2},
    {2, 0, 3},
    {3, 0, 15},
    {3, 15, 4},
    {4, 15, 14},
    {4, 14, 5},
    {5, 14, 13},
    {5, 13, 6},
    {6, 13, 12},
    {6, 12, 7},
    {7, 12, 11},
    {7, 11, 8},
    {8, 11, 10},
    {8, 10, 9},
};

static const float g_shape_preset_menu_arrow_vert[6][2] = {
    {-0.33, 0.16},
    {0.33, 0.16},
    {0, 0.82},
    {0, -0.82},
    {-0.33, -0.16},
    {0.33, -0.16},
};
static const uint g_shape_preset_menu_arrow_face[2][3] = {{2, 0, 1}, {3, 5, 4}};

static const float g_shape_preset_checkmark_vert[6][2] = {
    {-0.578579, 0.253369},
    {-0.392773, 0.412794},
    {-0.004241, -0.328551},
    {-0.003001, 0.034320},
    {1.055313, 0.864744},
    {0.866408, 1.026895},
};

static const uint g_shape_preset_checkmark_face[4][3] = {
    {3, 2, 4},
    {3, 4, 5},
    {1, 0, 3},
    {0, 2, 3},
};

#define OY (-0.2 / 2)
#define SC (0.35 * 2)
static const float g_shape_preset_hold_action_vert[6][2] = {
    {-0.5 + SC, 1.0 + OY},
    {0.5, 1.0 + OY},
    {0.5, 0.0 + OY + SC},
};
static const uint g_shape_preset_hold_action_face[2][3] = {{2, 0, 1}, {3, 5, 4}};
#undef OY
#undef SC

/** \} */

/* -------------------------------------------------------------------- */
/** \name #GPUBatch Creation
 *
 * In order to speed up UI drawing we create some batches that are then
 * modified by specialized shaders to draw certain elements really fast.
 * TODO: find a better place. Maybe its own file?
 *
 * \{ */

static struct {
  GPUBatch *roundbox_widget;
  GPUBatch *roundbox_shadow;

  /* TODO: remove. */
  GPUVertFormat format;
  uint vflag_id;
} g_ui_batch_cache = {nullptr};

static GPUVertFormat *vflag_format()
{
  if (g_ui_batch_cache.format.attr_len == 0) {
    GPUVertFormat *format = &g_ui_batch_cache.format;
    g_ui_batch_cache.vflag_id = GPU_vertformat_attr_add(
        format, "vflag", GPU_COMP_U32, 1, GPU_FETCH_INT);
  }
  return &g_ui_batch_cache.format;
}

#define INNER 0
#define OUTLINE 1
#define EMBOSS 2
#define NO_AA 0

static void set_roundbox_vertex_data(GPUVertBufRaw *vflag_step, uint32_t d)
{
  uint32_t *data = static_cast<uint32_t *>(GPU_vertbuf_raw_step(vflag_step));
  *data = d;
}

static uint32_t set_roundbox_vertex(GPUVertBufRaw *vflag_step,
                                    int corner_id,
                                    int corner_v,
                                    int jit_v,
                                    bool inner,
                                    bool emboss,
                                    int color)
{
  uint32_t *data = static_cast<uint32_t *>(GPU_vertbuf_raw_step(vflag_step));
  *data = corner_id;
  *data |= corner_v << 2;
  *data |= jit_v << 6;
  *data |= color << 12;
  *data |= (inner) ? (1 << 10) : 0;  /* is inner vert */
  *data |= (emboss) ? (1 << 11) : 0; /* is emboss vert */
  return *data;
}

GPUBatch *ui_batch_roundbox_widget_get()
{
  if (g_ui_batch_cache.roundbox_widget == nullptr) {
    GPUVertBuf *vbo = GPU_vertbuf_create_with_format(vflag_format());

    GPU_vertbuf_data_alloc(vbo, 12);

    GPUIndexBufBuilder ibuf;
    GPU_indexbuf_init(&ibuf, GPU_PRIM_TRIS, 6, 12);
    /* Widget */
    GPU_indexbuf_add_tri_verts(&ibuf, 0, 1, 2);
    GPU_indexbuf_add_tri_verts(&ibuf, 2, 1, 3);
    /* Trias */
    GPU_indexbuf_add_tri_verts(&ibuf, 4, 5, 6);
    GPU_indexbuf_add_tri_verts(&ibuf, 6, 5, 7);

    GPU_indexbuf_add_tri_verts(&ibuf, 8, 9, 10);
    GPU_indexbuf_add_tri_verts(&ibuf, 10, 9, 11);

    g_ui_batch_cache.roundbox_widget = GPU_batch_create_ex(
        GPU_PRIM_TRIS, vbo, GPU_indexbuf_build(&ibuf), GPU_BATCH_OWNS_INDEX | GPU_BATCH_OWNS_VBO);
    gpu_batch_presets_register(g_ui_batch_cache.roundbox_widget);
  }
  return g_ui_batch_cache.roundbox_widget;
}

GPUBatch *ui_batch_roundbox_shadow_get()
{
  if (g_ui_batch_cache.roundbox_shadow == nullptr) {
    uint32_t last_data;
    GPUVertBufRaw vflag_step;
    GPUVertBuf *vbo = GPU_vertbuf_create_with_format(vflag_format());
    const int vcount = (WIDGET_SIZE_MAX + 1) * 2 + 2 + WIDGET_SIZE_MAX;
    GPU_vertbuf_data_alloc(vbo, vcount);
    GPU_vertbuf_attr_get_raw_data(vbo, g_ui_batch_cache.vflag_id, &vflag_step);

    for (int c = 0; c < 4; c++) {
      for (int a = 0; a < WIDGET_CURVE_RESOLU; a++) {
        set_roundbox_vertex(&vflag_step, c, a, NO_AA, true, false, INNER);
        set_roundbox_vertex(&vflag_step, c, a, NO_AA, false, false, INNER);
      }
    }
    /* close loop */
    last_data = set_roundbox_vertex(&vflag_step, 0, 0, NO_AA, true, false, INNER);
    last_data = set_roundbox_vertex(&vflag_step, 0, 0, NO_AA, false, false, INNER);
    /* restart */
    set_roundbox_vertex_data(&vflag_step, last_data);
    set_roundbox_vertex(&vflag_step, 0, 0, NO_AA, true, false, INNER);
    /* filled */
    for (int c1 = 0, c2 = 3; c1 < 2; c1++, c2--) {
      for (int a1 = 0, a2 = WIDGET_CURVE_RESOLU - 1; a2 >= 0; a1++, a2--) {
        set_roundbox_vertex(&vflag_step, c1, a1, NO_AA, true, false, INNER);
        set_roundbox_vertex(&vflag_step, c2, a2, NO_AA, true, false, INNER);
      }
    }
    g_ui_batch_cache.roundbox_shadow = GPU_batch_create_ex(
        GPU_PRIM_TRI_STRIP, vbo, nullptr, GPU_BATCH_OWNS_VBO);
    gpu_batch_presets_register(g_ui_batch_cache.roundbox_shadow);
  }
  return g_ui_batch_cache.roundbox_shadow;
}

#undef INNER
#undef OUTLINE
#undef EMBOSS
#undef NO_AA

/** \} */

/* -------------------------------------------------------------------- */
/** \name Draw Triangle Arrow
 * \{ */

static void draw_anti_tria(
    float x1, float y1, float x2, float y2, float x3, float y3, const float color[4])
{
  const float tri_arr[3][2] = {{x1, y1}, {x2, y2}, {x3, y3}};

  float draw_color[4];
  copy_v4_v4(draw_color, color);
  /* NOTE: This won't give back the original color. */
  draw_color[3] *= 1.0f / WIDGET_AA_JITTER;

  GPU_blend(GPU_BLEND_ALPHA);

  const uint pos = GPU_vertformat_attr_add(
      immVertexFormat(), "pos", GPU_COMP_F32, 2, GPU_FETCH_FLOAT);
  immBindBuiltinProgram(GPU_SHADER_3D_UNIFORM_COLOR);

  immUniformColor4fv(draw_color);
  immBegin(GPU_PRIM_TRIS, 3 * WIDGET_AA_JITTER);

  /* for each AA step */
  for (int j = 0; j < WIDGET_AA_JITTER; j++) {
    immVertex2f(pos, tri_arr[0][0] + jit[j][0], tri_arr[0][1] + jit[j][1]);
    immVertex2f(pos, tri_arr[1][0] + jit[j][0], tri_arr[1][1] + jit[j][1]);
    immVertex2f(pos, tri_arr[2][0] + jit[j][0], tri_arr[2][1] + jit[j][1]);
  }

  immEnd();

  immUnbindProgram();

  GPU_blend(GPU_BLEND_NONE);
}

void UI_draw_icon_tri(float x, float y, char dir, const float color[4])
{
  const float f3 = 0.05 * U.widget_unit;
  const float f5 = 0.15 * U.widget_unit;
  const float f7 = 0.25 * U.widget_unit;

  if (dir == 'h') {
    draw_anti_tria(x - f3, y - f5, x - f3, y + f5, x + f7, y, color);
  }
  else if (dir == 't') {
    draw_anti_tria(x - f5, y - f7, x + f5, y - f7, x, y + f3, color);
  }
  else { /* 'v' = vertical, down. */
    draw_anti_tria(x - f5, y + f3, x + f5, y + f3, x, y - f7, color);
  }
}

/* triangle 'icon' inside rect */
static void draw_anti_tria_rect(const rctf *rect, char dir, const float color[4])
{
  if (dir == 'h') {
    const float half = 0.5f * BLI_rctf_size_y(rect);
    draw_anti_tria(
        rect->xmin, rect->ymin, rect->xmin, rect->ymax, rect->xmax, rect->ymin + half, color);
  }
  else {
    const float half = 0.5f * BLI_rctf_size_x(rect);
    draw_anti_tria(
        rect->xmin, rect->ymax, rect->xmax, rect->ymax, rect->xmin + half, rect->ymin, color);
  }
}

static void widget_init(uiWidgetBase *wtb)
{
  wtb->totvert = wtb->halfwayvert = 0;
  wtb->tria1.tot = 0;
  wtb->tria2.tot = 0;
  wtb->tria1.type = ROUNDBOX_TRIA_NONE;
  wtb->tria1.size = 0;
  wtb->tria2.size = 0;

  wtb->draw_inner = true;
  wtb->draw_outline = true;
  wtb->draw_emboss = true;

  wtb->uniform_params.shade_dir = 1.0f;
  wtb->uniform_params.alpha_discard = 1.0f;
}

/** \} */

/* -------------------------------------------------------------------- */
/** \name Draw Round Box
 * \{ */

/* helper call, makes shadow rect, with 'sun' above menu, so only shadow to left/right/bottom */
/* return tot */
static int round_box_shadow_edges(
    float (*vert)[2], const rcti *rect, float rad, int roundboxalign, float step)
{
  float vec[WIDGET_CURVE_RESOLU][2];
  int tot = 0;

  rad += step;

  if (2.0f * rad > BLI_rcti_size_y(rect)) {
    rad = 0.5f * BLI_rcti_size_y(rect);
  }

  const float minx = rect->xmin - step;
  const float miny = rect->ymin - step;
  const float maxx = rect->xmax + step;
  const float maxy = rect->ymax + step;

  /* Multiply. */
  for (int a = 0; a < WIDGET_CURVE_RESOLU; a++) {
    vec[a][0] = rad * cornervec[a][0];
    vec[a][1] = rad * cornervec[a][1];
  }

  /* start with left-top, anti clockwise */
  if (roundboxalign & UI_CNR_TOP_LEFT) {
    for (int a = 0; a < WIDGET_CURVE_RESOLU; a++, tot++) {
      vert[tot][0] = minx + rad - vec[a][0];
      vert[tot][1] = maxy - vec[a][1];
    }
  }
  else {
    for (int a = 0; a < WIDGET_CURVE_RESOLU; a++, tot++) {
      vert[tot][0] = minx;
      vert[tot][1] = maxy;
    }
  }

  if (roundboxalign & UI_CNR_BOTTOM_LEFT) {
    for (int a = 0; a < WIDGET_CURVE_RESOLU; a++, tot++) {
      vert[tot][0] = minx + vec[a][1];
      vert[tot][1] = miny + rad - vec[a][0];
    }
  }
  else {
    for (int a = 0; a < WIDGET_CURVE_RESOLU; a++, tot++) {
      vert[tot][0] = minx;
      vert[tot][1] = miny;
    }
  }

  if (roundboxalign & UI_CNR_BOTTOM_RIGHT) {
    for (int a = 0; a < WIDGET_CURVE_RESOLU; a++, tot++) {
      vert[tot][0] = maxx - rad + vec[a][0];
      vert[tot][1] = miny + vec[a][1];
    }
  }
  else {
    for (int a = 0; a < WIDGET_CURVE_RESOLU; a++, tot++) {
      vert[tot][0] = maxx;
      vert[tot][1] = miny;
    }
  }

  if (roundboxalign & UI_CNR_TOP_RIGHT) {
    for (int a = 0; a < WIDGET_CURVE_RESOLU; a++, tot++) {
      vert[tot][0] = maxx - vec[a][1];
      vert[tot][1] = maxy - rad + vec[a][0];
    }
  }
  else {
    for (int a = 0; a < WIDGET_CURVE_RESOLU; a++, tot++) {
      vert[tot][0] = maxx;
      vert[tot][1] = maxy;
    }
  }
  return tot;
}

/* this call has 1 extra arg to allow mask outline */
static void round_box__edges(
    uiWidgetBase *wt, int roundboxalign, const rcti *rect, float rad, float radi)
{
  float vec[WIDGET_CURVE_RESOLU][2], veci[WIDGET_CURVE_RESOLU][2];
  const float minx = rect->xmin, miny = rect->ymin, maxx = rect->xmax, maxy = rect->ymax;
  const float minxi = minx + U.pixelsize; /* Bounding-box inner. */
  const float maxxi = maxx - U.pixelsize;
  const float minyi = miny + U.pixelsize;
  const float maxyi = maxy - U.pixelsize;
  /* for uv, can divide by zero */
  const float facxi = (maxxi != minxi) ? 1.0f / (maxxi - minxi) : 0.0f;
  const float facyi = (maxyi != minyi) ? 1.0f / (maxyi - minyi) : 0.0f;
  int tot = 0;
  const int hnum = ((roundboxalign & (UI_CNR_TOP_LEFT | UI_CNR_TOP_RIGHT)) ==
                        (UI_CNR_TOP_LEFT | UI_CNR_TOP_RIGHT) ||
                    (roundboxalign & (UI_CNR_BOTTOM_RIGHT | UI_CNR_BOTTOM_LEFT)) ==
                        (UI_CNR_BOTTOM_RIGHT | UI_CNR_BOTTOM_LEFT)) ?
                       1 :
                       2;
  const int vnum = ((roundboxalign & (UI_CNR_TOP_LEFT | UI_CNR_BOTTOM_LEFT)) ==
                        (UI_CNR_TOP_LEFT | UI_CNR_BOTTOM_LEFT) ||
                    (roundboxalign & (UI_CNR_TOP_RIGHT | UI_CNR_BOTTOM_RIGHT)) ==
                        (UI_CNR_TOP_RIGHT | UI_CNR_BOTTOM_RIGHT)) ?
                       1 :
                       2;

  const int minsize = min_ii(BLI_rcti_size_x(rect) * hnum, BLI_rcti_size_y(rect) * vnum);

  if (2.0f * rad > minsize) {
    rad = 0.5f * minsize;
  }

  if (2.0f * (radi + 1.0f) > minsize) {
    radi = 0.5f * minsize - U.pixelsize;
  }

  wt->uniform_params.rad = rad;
  wt->uniform_params.radi = radi;
  wt->uniform_params.facxi = facxi;
  wt->uniform_params.facyi = facyi;
  wt->uniform_params.round_corners[0] = (roundboxalign & UI_CNR_BOTTOM_LEFT) ? 1.0f : 0.0f;
  wt->uniform_params.round_corners[1] = (roundboxalign & UI_CNR_BOTTOM_RIGHT) ? 1.0f : 0.0f;
  wt->uniform_params.round_corners[2] = (roundboxalign & UI_CNR_TOP_RIGHT) ? 1.0f : 0.0f;
  wt->uniform_params.round_corners[3] = (roundboxalign & UI_CNR_TOP_LEFT) ? 1.0f : 0.0f;
  BLI_rctf_rcti_copy(&wt->uniform_params.rect, rect);
  BLI_rctf_init(&wt->uniform_params.recti, minxi, maxxi, minyi, maxyi);

  /* Multiply by radius. */
  for (int a = 0; a < WIDGET_CURVE_RESOLU; a++) {
    veci[a][0] = radi * cornervec[a][0];
    veci[a][1] = radi * cornervec[a][1];
    vec[a][0] = rad * cornervec[a][0];
    vec[a][1] = rad * cornervec[a][1];
  }

  /* corner left-bottom */
  if (roundboxalign & UI_CNR_BOTTOM_LEFT) {
    for (int a = 0; a < WIDGET_CURVE_RESOLU; a++, tot++) {
      wt->inner_v[tot][0] = minxi + veci[a][1];
      wt->inner_v[tot][1] = minyi + radi - veci[a][0];

      wt->outer_v[tot][0] = minx + vec[a][1];
      wt->outer_v[tot][1] = miny + rad - vec[a][0];

      wt->inner_uv[tot][0] = facxi * (wt->inner_v[tot][0] - minxi);
      wt->inner_uv[tot][1] = facyi * (wt->inner_v[tot][1] - minyi);
    }
  }
  else {
    wt->inner_v[tot][0] = minxi;
    wt->inner_v[tot][1] = minyi;

    wt->outer_v[tot][0] = minx;
    wt->outer_v[tot][1] = miny;

    wt->inner_uv[tot][0] = 0.0f;
    wt->inner_uv[tot][1] = 0.0f;

    tot++;
  }

  /* corner right-bottom */
  if (roundboxalign & UI_CNR_BOTTOM_RIGHT) {
    for (int a = 0; a < WIDGET_CURVE_RESOLU; a++, tot++) {
      wt->inner_v[tot][0] = maxxi - radi + veci[a][0];
      wt->inner_v[tot][1] = minyi + veci[a][1];

      wt->outer_v[tot][0] = maxx - rad + vec[a][0];
      wt->outer_v[tot][1] = miny + vec[a][1];

      wt->inner_uv[tot][0] = facxi * (wt->inner_v[tot][0] - minxi);
      wt->inner_uv[tot][1] = facyi * (wt->inner_v[tot][1] - minyi);
    }
  }
  else {
    wt->inner_v[tot][0] = maxxi;
    wt->inner_v[tot][1] = minyi;

    wt->outer_v[tot][0] = maxx;
    wt->outer_v[tot][1] = miny;

    wt->inner_uv[tot][0] = 1.0f;
    wt->inner_uv[tot][1] = 0.0f;

    tot++;
  }

  wt->halfwayvert = tot;

  /* corner right-top */
  if (roundboxalign & UI_CNR_TOP_RIGHT) {
    for (int a = 0; a < WIDGET_CURVE_RESOLU; a++, tot++) {
      wt->inner_v[tot][0] = maxxi - veci[a][1];
      wt->inner_v[tot][1] = maxyi - radi + veci[a][0];

      wt->outer_v[tot][0] = maxx - vec[a][1];
      wt->outer_v[tot][1] = maxy - rad + vec[a][0];

      wt->inner_uv[tot][0] = facxi * (wt->inner_v[tot][0] - minxi);
      wt->inner_uv[tot][1] = facyi * (wt->inner_v[tot][1] - minyi);
    }
  }
  else {
    wt->inner_v[tot][0] = maxxi;
    wt->inner_v[tot][1] = maxyi;

    wt->outer_v[tot][0] = maxx;
    wt->outer_v[tot][1] = maxy;

    wt->inner_uv[tot][0] = 1.0f;
    wt->inner_uv[tot][1] = 1.0f;

    tot++;
  }

  /* corner left-top */
  if (roundboxalign & UI_CNR_TOP_LEFT) {
    for (int a = 0; a < WIDGET_CURVE_RESOLU; a++, tot++) {
      wt->inner_v[tot][0] = minxi + radi - veci[a][0];
      wt->inner_v[tot][1] = maxyi - veci[a][1];

      wt->outer_v[tot][0] = minx + rad - vec[a][0];
      wt->outer_v[tot][1] = maxy - vec[a][1];

      wt->inner_uv[tot][0] = facxi * (wt->inner_v[tot][0] - minxi);
      wt->inner_uv[tot][1] = facyi * (wt->inner_v[tot][1] - minyi);
    }
  }
  else {
    wt->inner_v[tot][0] = minxi;
    wt->inner_v[tot][1] = maxyi;

    wt->outer_v[tot][0] = minx;
    wt->outer_v[tot][1] = maxy;

    wt->inner_uv[tot][0] = 0.0f;
    wt->inner_uv[tot][1] = 1.0f;

    tot++;
  }

  BLI_assert(tot <= WIDGET_SIZE_MAX);

  wt->totvert = tot;
}

static void round_box_edges(uiWidgetBase *wt, int roundboxalign, const rcti *rect, float rad)
{
  round_box__edges(wt, roundboxalign, rect, rad, rad - U.pixelsize);
}

/** \} */

/* -------------------------------------------------------------------- */
/** \name Shape Preset Mini API
 * \{ */

/* based on button rect, return scaled array of triangles */
static void shape_preset_init_trias_ex(uiWidgetTrias *tria,
                                       const rcti *rect,
                                       float triasize,
                                       char where,
                                       /* input data */
                                       const float verts[][2],
                                       const int verts_tot,
                                       const uint tris[][3],
                                       const int tris_tot)
{
  float sizex, sizey;
  int i1 = 0, i2 = 1;

  const float minsize = ELEM(where, 'r', 'l') ? BLI_rcti_size_y(rect) : BLI_rcti_size_x(rect);

  /* center position and size */
  float centx = float(rect->xmin) + 0.4f * minsize;
  float centy = float(rect->ymin) + 0.5f * minsize;
  tria->size = sizex = sizey = -0.5f * triasize * minsize;

  if (where == 'r') {
    centx = float(rect->xmax) - 0.4f * minsize;
    sizex = -sizex;
  }
  else if (where == 't') {
    centx = float(rect->xmin) + 0.5f * minsize;
    centy = float(rect->ymax) - 0.5f * minsize;
    sizey = -sizey;
    i2 = 0;
    i1 = 1;
  }
  else if (where == 'b') {
    centx = float(rect->xmin) + 0.5f * minsize;
    sizex = -sizex;
    i2 = 0;
    i1 = 1;
  }

  for (int a = 0; a < verts_tot; a++) {
    tria->vec[a][0] = sizex * verts[a][i1] + centx;
    tria->vec[a][1] = sizey * verts[a][i2] + centy;
  }

  tria->center[0] = centx;
  tria->center[1] = centy;

  tria->tot = tris_tot;
  tria->index = tris;
}

static void shape_preset_init_number_arrows(uiWidgetTrias *tria,
                                            const rcti *rect,
                                            float triasize,
                                            char where)
{
  tria->type = ROUNDBOX_TRIA_ARROWS;
  shape_preset_init_trias_ex(tria,
                             rect,
                             triasize,
                             where,
                             g_shape_preset_number_arrow_vert,
                             ARRAY_SIZE(g_shape_preset_number_arrow_vert),
                             g_shape_preset_number_arrow_face,
                             ARRAY_SIZE(g_shape_preset_number_arrow_face));
}

static void shape_preset_init_hold_action(uiWidgetTrias *tria,
                                          const rcti *rect,
                                          float triasize,
                                          char where)
{
  tria->type = ROUNDBOX_TRIA_HOLD_ACTION_ARROW;
  /* With the current changes to use batches for widget drawing, the code
   * below is doing almost nothing effectively. 'where' doesn't work either,
   * shader is currently hardcoded to work for the button triangle pointing
   * at the lower right. The same limitation applies to other trias as well.
   * XXX Should be addressed. */
  shape_preset_init_trias_ex(tria,
                             rect,
                             triasize,
                             where,
                             g_shape_preset_hold_action_vert,
                             ARRAY_SIZE(g_shape_preset_hold_action_vert),
                             g_shape_preset_hold_action_face,
                             ARRAY_SIZE(g_shape_preset_hold_action_face));
}

static void shape_preset_init_scroll_circle(uiWidgetTrias *tria,
                                            const rcti *rect,
                                            float triasize,
                                            char where)
{
  tria->type = ROUNDBOX_TRIA_SCROLL;
  shape_preset_init_trias_ex(tria,
                             rect,
                             triasize,
                             where,
                             g_shape_preset_scroll_circle_vert,
                             ARRAY_SIZE(g_shape_preset_scroll_circle_vert),
                             g_shape_preset_scroll_circle_face,
                             ARRAY_SIZE(g_shape_preset_scroll_circle_face));
}

static void widget_draw_vertex_buffer(uint pos,
                                      uint col,
                                      GPUPrimType mode,
                                      const float quads_pos[WIDGET_SIZE_MAX][2],
                                      const uchar quads_col[WIDGET_SIZE_MAX][4],
                                      uint totvert)
{
  immBegin(mode, totvert);
  for (int i = 0; i < totvert; i++) {
    if (quads_col) {
      immAttr4ubv(col, quads_col[i]);
    }
    immVertex2fv(pos, quads_pos[i]);
  }
  immEnd();
}

static void shape_preset_trias_from_rect_menu(uiWidgetTrias *tria, const rcti *rect)
{
  const float width = BLI_rcti_size_x(rect);
  const float height = BLI_rcti_size_y(rect);
  float centx, centy, size;

  tria->type = ROUNDBOX_TRIA_MENU;

  /* Center position and size. */
  tria->center[0] = centx = rect->xmin + 0.52f * BLI_rcti_size_y(rect);
  tria->center[1] = centy = rect->ymin + 0.52f * BLI_rcti_size_y(rect);
  tria->size = size = 0.4f * height;

  if (width > height * 1.1f) {
    /* For wider buttons align tighter to the right. */
    tria->center[0] = centx = rect->xmax - 0.32f * height;
  }

  for (int a = 0; a < 6; a++) {
    tria->vec[a][0] = size * g_shape_preset_menu_arrow_vert[a][0] + centx;
    tria->vec[a][1] = size * g_shape_preset_menu_arrow_vert[a][1] + centy;
  }

  tria->tot = 2;
  tria->index = g_shape_preset_menu_arrow_face;
}

static void shape_preset_trias_from_rect_checkmark(uiWidgetTrias *tria, const rcti *rect)
{
  float centx, centy, size;

  tria->type = ROUNDBOX_TRIA_CHECK;

  /* Center position and size. */
  tria->center[0] = centx = rect->xmin + 0.5f * BLI_rcti_size_y(rect);
  tria->center[1] = centy = rect->ymin + 0.5f * BLI_rcti_size_y(rect);
  tria->size = size = 0.5f * BLI_rcti_size_y(rect);

  for (int a = 0; a < 6; a++) {
    tria->vec[a][0] = size * g_shape_preset_checkmark_vert[a][0] + centx;
    tria->vec[a][1] = size * g_shape_preset_checkmark_vert[a][1] + centy;
  }

  tria->tot = 4;
  tria->index = g_shape_preset_checkmark_face;
}

static void shape_preset_trias_from_rect_dash(uiWidgetTrias *tria, const rcti *rect)
{
  tria->type = ROUNDBOX_TRIA_DASH;

  /* Center position and size. */
  tria->center[0] = rect->xmin + 0.5f * BLI_rcti_size_y(rect);
  tria->center[1] = rect->ymin + 0.5f * BLI_rcti_size_y(rect);
  tria->size = 0.5f * BLI_rcti_size_y(rect);
}

/** \} */

/* -------------------------------------------------------------------- */
/** \name Widget Base Drawing
 * \{ */

/* prepares shade colors */
static void shadecolors4(
    uchar coltop[4], uchar coldown[4], const uchar *color, short shadetop, short shadedown)
{
  coltop[0] = CLAMPIS(color[0] + shadetop, 0, 255);
  coltop[1] = CLAMPIS(color[1] + shadetop, 0, 255);
  coltop[2] = CLAMPIS(color[2] + shadetop, 0, 255);
  coltop[3] = color[3];

  coldown[0] = CLAMPIS(color[0] + shadedown, 0, 255);
  coldown[1] = CLAMPIS(color[1] + shadedown, 0, 255);
  coldown[2] = CLAMPIS(color[2] + shadedown, 0, 255);
  coldown[3] = color[3];
}

static void widget_verts_to_triangle_strip(uiWidgetBase *wtb,
                                           const int totvert,
                                           float triangle_strip[WIDGET_SIZE_MAX * 2 + 2][2])
{
  int a;
  for (a = 0; a < totvert; a++) {
    copy_v2_v2(triangle_strip[a * 2], wtb->outer_v[a]);
    copy_v2_v2(triangle_strip[a * 2 + 1], wtb->inner_v[a]);
  }
  copy_v2_v2(triangle_strip[a * 2], wtb->outer_v[0]);
  copy_v2_v2(triangle_strip[a * 2 + 1], wtb->inner_v[0]);
}

static void widgetbase_outline(uiWidgetBase *wtb, uint pos)
{
  float triangle_strip[WIDGET_SIZE_MAX * 2 + 2][2]; /* + 2 because the last pair is wrapped */
  widget_verts_to_triangle_strip(wtb, wtb->totvert, triangle_strip);

  widget_draw_vertex_buffer(
      pos, 0, GPU_PRIM_TRI_STRIP, triangle_strip, nullptr, wtb->totvert * 2 + 2);
}

static void widgetbase_set_uniform_alpha_discard(uiWidgetBase *wtb,
                                                 const bool alpha_check,
                                                 const float discard_factor)
{
  if (alpha_check) {
    wtb->uniform_params.alpha_discard = -discard_factor;
  }
  else {
    wtb->uniform_params.alpha_discard = discard_factor;
  }
}

static void widgetbase_set_uniform_alpha_check(uiWidgetBase *wtb, const bool alpha_check)
{
  const float discard_factor = fabs(wtb->uniform_params.alpha_discard);
  widgetbase_set_uniform_alpha_discard(wtb, alpha_check, discard_factor);
}

static void widgetbase_set_uniform_discard_factor(uiWidgetBase *wtb, const float discard_factor)
{
  const bool alpha_check = wtb->uniform_params.alpha_discard < 0.0f;
  widgetbase_set_uniform_alpha_discard(wtb, alpha_check, discard_factor);
}

static void widgetbase_set_uniform_colors_ubv(uiWidgetBase *wtb,
                                              const uchar *col1,
                                              const uchar *col2,
                                              const uchar *outline,
                                              const uchar *emboss,
                                              const uchar *tria,
                                              const bool alpha_check)
{
  widgetbase_set_uniform_alpha_check(wtb, alpha_check);
  rgba_float_args_set_ch(wtb->uniform_params.color_inner1, col1[0], col1[1], col1[2], col1[3]);
  rgba_float_args_set_ch(wtb->uniform_params.color_inner2, col2[0], col2[1], col2[2], col2[3]);
  rgba_float_args_set_ch(
      wtb->uniform_params.color_outline, outline[0], outline[1], outline[2], outline[3]);
  rgba_float_args_set_ch(
      wtb->uniform_params.color_emboss, emboss[0], emboss[1], emboss[2], emboss[3]);
  rgba_float_args_set_ch(wtb->uniform_params.color_tria, tria[0], tria[1], tria[2], tria[3]);
}

/** \} */

/* -------------------------------------------------------------------- */
/** \name Widget Base Drawing #GPUBatch Cache
 * \{ */

/* keep in sync with shader */
#define MAX_WIDGET_BASE_BATCH 6
#define MAX_WIDGET_PARAMETERS 12

static struct {
  uiWidgetBaseParameters params[MAX_WIDGET_BASE_BATCH];
  int count;
  bool enabled;
} g_widget_base_batch = {{{{0}}}};

void UI_widgetbase_draw_cache_flush()
{
  const float checker_params[3] = {
      UI_ALPHA_CHECKER_DARK / 255.0f, UI_ALPHA_CHECKER_LIGHT / 255.0f, 8.0f};

  if (g_widget_base_batch.count == 0) {
    return;
  }

  GPUBatch *batch = ui_batch_roundbox_widget_get();
  if (g_widget_base_batch.count == 1) {
    /* draw single */
    GPU_batch_program_set_builtin(batch, GPU_SHADER_2D_WIDGET_BASE);
    GPU_batch_uniform_4fv_array(
        batch, "parameters", MAX_WIDGET_PARAMETERS, (const float(*)[4])g_widget_base_batch.params);
    GPU_batch_uniform_3fv(batch, "checkerColorAndSize", checker_params);
    GPU_batch_draw(batch);
  }
  else {
    GPU_batch_program_set_builtin(batch, GPU_SHADER_2D_WIDGET_BASE_INST);
    GPU_batch_uniform_4fv_array(batch,
                                "parameters",
                                MAX_WIDGET_PARAMETERS * MAX_WIDGET_BASE_BATCH,
                                (float(*)[4])g_widget_base_batch.params);
    GPU_batch_uniform_3fv(batch, "checkerColorAndSize", checker_params);
    GPU_batch_draw_instance_range(batch, 0, g_widget_base_batch.count);
  }
  g_widget_base_batch.count = 0;
}

void UI_widgetbase_draw_cache_begin()
{
  BLI_assert(g_widget_base_batch.enabled == false);
  g_widget_base_batch.enabled = true;
}

void UI_widgetbase_draw_cache_end()
{
  BLI_assert(g_widget_base_batch.enabled == true);
  g_widget_base_batch.enabled = false;

  GPU_blend(GPU_BLEND_ALPHA);

  UI_widgetbase_draw_cache_flush();

  GPU_blend(GPU_BLEND_NONE);
}

/* Disable cached/instanced drawing and enforce single widget drawing pipeline.
 * Works around interface artifacts happening on certain driver and hardware
 * configurations. */
static bool draw_widgetbase_batch_skip_draw_cache()
{
  /* MacOS is known to have issues on Mac Mini and MacBook Pro with Intel Iris GPU.
   * For example, #78307. */
  if (GPU_type_matches_ex(GPU_DEVICE_INTEL, GPU_OS_MAC, GPU_DRIVER_ANY, GPU_BACKEND_OPENGL)) {
    return true;
  }

  return false;
}

static void draw_widgetbase_batch(uiWidgetBase *wtb)
{
  wtb->uniform_params.tria_type = wtb->tria1.type;
  wtb->uniform_params.tria1_size = wtb->tria1.size;
  wtb->uniform_params.tria2_size = wtb->tria2.size;
  copy_v2_v2(wtb->uniform_params.tria1_center, wtb->tria1.center);
  copy_v2_v2(wtb->uniform_params.tria2_center, wtb->tria2.center);

  if (g_widget_base_batch.enabled && !draw_widgetbase_batch_skip_draw_cache()) {
    g_widget_base_batch.params[g_widget_base_batch.count] = wtb->uniform_params;
    g_widget_base_batch.count++;

    if (g_widget_base_batch.count == MAX_WIDGET_BASE_BATCH) {
      UI_widgetbase_draw_cache_flush();
    }
  }
  else {
    const float checker_params[3] = {
        UI_ALPHA_CHECKER_DARK / 255.0f, UI_ALPHA_CHECKER_LIGHT / 255.0f, 8.0f};
    /* draw single */
    GPUBatch *batch = ui_batch_roundbox_widget_get();
    GPU_batch_program_set_builtin(batch, GPU_SHADER_2D_WIDGET_BASE);
    GPU_batch_uniform_4fv_array(
        batch, "parameters", MAX_WIDGET_PARAMETERS, (float(*)[4]) & wtb->uniform_params);
    GPU_batch_uniform_3fv(batch, "checkerColorAndSize", checker_params);
    GPU_batch_draw(batch);
  }
}

static void widgetbase_draw_ex(uiWidgetBase *wtb,
                               const uiWidgetColors *wcol,
                               bool show_alpha_checkers)
{
  uchar inner_col1[4] = {0};
  uchar inner_col2[4] = {0};
  uchar emboss_col[4] = {0};
  uchar outline_col[4] = {0};
  uchar tria_col[4] = {0};
  /* For color widget. */
  if (wcol->shaded != 0) {
    show_alpha_checkers = false;
  }

  /* backdrop non AA */
  if (wtb->draw_inner) {
    if (wcol->shaded == 0) {
      /* simple fill */
      inner_col1[0] = inner_col2[0] = wcol->inner[0];
      inner_col1[1] = inner_col2[1] = wcol->inner[1];
      inner_col1[2] = inner_col2[2] = wcol->inner[2];
      inner_col1[3] = inner_col2[3] = wcol->inner[3];
    }
    else {
      /* gradient fill */
      shadecolors4(inner_col1, inner_col2, wcol->inner, wcol->shadetop, wcol->shadedown);
    }
  }

  if (wtb->draw_outline) {
    outline_col[0] = wcol->outline[0];
    outline_col[1] = wcol->outline[1];
    outline_col[2] = wcol->outline[2];
    outline_col[3] = wcol->outline[3];

    /* emboss bottom shadow */
    if (wtb->draw_emboss) {
      UI_GetThemeColor4ubv(TH_WIDGET_EMBOSS, emboss_col);
    }
  }

  if (wtb->tria1.type != ROUNDBOX_TRIA_NONE) {
    tria_col[0] = wcol->item[0];
    tria_col[1] = wcol->item[1];
    tria_col[2] = wcol->item[2];
    tria_col[3] = wcol->item[3];
  }

  /* Draw everything in one draw-call. */
  if (inner_col1[3] || inner_col2[3] || outline_col[3] || emboss_col[3] || tria_col[3] ||
      show_alpha_checkers)
  {
    widgetbase_set_uniform_colors_ubv(
        wtb, inner_col1, inner_col2, outline_col, emboss_col, tria_col, show_alpha_checkers);

    GPU_blend(GPU_BLEND_ALPHA);
    draw_widgetbase_batch(wtb);
    GPU_blend(GPU_BLEND_NONE);
  }
}

static void widgetbase_draw(uiWidgetBase *wtb, const uiWidgetColors *wcol)
{
  widgetbase_draw_ex(wtb, wcol, false);
}

/** \} */

/* -------------------------------------------------------------------- */
/** \name Text/Icon Drawing
 * \{ */

#define UI_TEXT_CLIP_MARGIN (0.25f * U.widget_unit / but->block->aspect)

#define PREVIEW_PAD 4

static float widget_alpha_factor(const uiWidgetStateInfo *state)
{
  if (state->but_flag & (UI_BUT_INACTIVE | UI_BUT_DISABLED)) {
    if (state->but_flag & UI_SEARCH_FILTER_NO_MATCH) {
      return 0.25f;
    }
    return 0.5f;
  }

  if (state->but_flag & UI_SEARCH_FILTER_NO_MATCH) {
    return 0.5f;
  }

  return 1.0f;
}

static void widget_draw_preview(BIFIconID icon, float alpha, const rcti *rect)
{
  if (icon == ICON_NONE) {
    return;
  }

  const int w = BLI_rcti_size_x(rect);
  const int h = BLI_rcti_size_y(rect);
  const int size = MIN2(w, h) - PREVIEW_PAD * 2;

  if (size > 0) {
    const int x = rect->xmin + w / 2 - size / 2;
    const int y = rect->ymin + h / 2 - size / 2;

    UI_icon_draw_preview(x, y, icon, 1.0f, alpha, size);
  }
}

static void widget_draw_icon_centered(const BIFIconID icon,
                                      const float aspect,
                                      const float alpha,
                                      const rcti *rect,
                                      const uchar mono_color[4])
{
  if (icon == ICON_NONE) {
    return;
  }

  const float size = ICON_DEFAULT_HEIGHT / (aspect * UI_INV_SCALE_FAC);

  if (size > 0) {
    const int x = BLI_rcti_cent_x(rect) - size / 2;
    const int y = BLI_rcti_cent_y(rect) - size / 2;

    const bTheme *btheme = UI_GetTheme();
    const float desaturate = 1.0 - btheme->tui.icon_saturation;
    uchar color[4] = {mono_color[0], mono_color[1], mono_color[2], mono_color[3]};
    const bool has_theme = UI_icon_get_theme_color(int(icon), color);

    UI_icon_draw_ex(
        x, y, icon, aspect * UI_INV_SCALE_FAC, alpha, desaturate, color, has_theme, nullptr);
  }
}

static int ui_but_draw_menu_icon(const uiBut *but)
{
  return (but->flag & UI_BUT_ICON_SUBMENU) && (but->emboss == UI_EMBOSS_PULLDOWN);
}

/* icons have been standardized... and this call draws in untransformed coordinates */

static void widget_draw_icon(
    const uiBut *but, BIFIconID icon, float alpha, const rcti *rect, const uchar mono_color[4])
{
  if (but->flag & UI_BUT_ICON_PREVIEW) {
    GPU_blend(GPU_BLEND_ALPHA);
    widget_draw_preview(icon, alpha, rect);
    GPU_blend(GPU_BLEND_NONE);
    return;
  }

  /* this icon doesn't need draw... */
  if (icon == ICON_BLANK1 && (but->flag & UI_BUT_ICON_SUBMENU) == 0) {
    return;
  }

  const float aspect = but->block->aspect * UI_INV_SCALE_FAC;
  const float height = ICON_DEFAULT_HEIGHT / aspect;

  /* calculate blend color */
  if (ELEM(but->type, UI_BTYPE_TOGGLE, UI_BTYPE_ROW, UI_BTYPE_TOGGLE_N, UI_BTYPE_LISTROW)) {
    if (but->flag & UI_SELECT) {
      /* pass */
    }
    else if (but->flag & UI_ACTIVE) {
      /* pass */
    }
    else {
      alpha = 0.75f;
    }
  }
  else if (but->type == UI_BTYPE_LABEL) {
    /* extra feature allows more alpha blending */
    if (but->a1 == 1.0f) {
      alpha *= but->a2;
    }
  }
  else if (ELEM(but->type, UI_BTYPE_BUT, UI_BTYPE_DECORATOR)) {
    uiWidgetStateInfo state = {0};
    state.but_flag = but->flag;
    state.but_drawflag = but->drawflag;
    alpha *= widget_alpha_factor(&state);
  }

  GPU_blend(GPU_BLEND_ALPHA);

  if (icon && icon != ICON_BLANK1) {
    const float ofs = 1.0f / aspect;
    float xs, ys;

    if (but->drawflag & UI_BUT_ICON_LEFT) {
      /* special case - icon_only pie buttons */
      if (ui_block_is_pie_menu(but->block) && !ELEM(but->type, UI_BTYPE_MENU, UI_BTYPE_POPOVER) &&
          but->str && but->str[0] == '\0')
      {
        xs = rect->xmin + 2.0f * ofs;
      }
      else if (but->emboss == UI_EMBOSS_NONE || but->type == UI_BTYPE_LABEL) {
        xs = rect->xmin + 2.0f * ofs;
      }
      else {
        xs = rect->xmin + 4.0f * ofs;
      }
    }
    else {
      xs = (rect->xmin + rect->xmax - height) / 2.0f;
    }
    ys = (rect->ymin + rect->ymax - height) / 2.0f;

    /* force positions to integers, for zoom levels near 1. draws icons crisp. */
    if (aspect > 0.95f && aspect < 1.05f) {
      xs = roundf(xs);
      ys = roundf(ys);
    }

    /* Get theme color. */
    uchar color[4] = {mono_color[0], mono_color[1], mono_color[2], mono_color[3]};
    const bool has_theme = UI_icon_get_theme_color(icon, color);

    /* to indicate draggable */
    if (ui_but_drag_is_draggable(but) && (but->flag & UI_ACTIVE)) {
      UI_icon_draw_ex(
          xs, ys, icon, aspect, 1.25f, 0.0f, color, has_theme, &but->icon_overlay_text);
    }
    else if (but->flag & (UI_ACTIVE | UI_SELECT | UI_SELECT_DRAW)) {
      UI_icon_draw_ex(
          xs, ys, icon, aspect, alpha, 0.0f, color, has_theme, &but->icon_overlay_text);
    }
    else if (!((but->icon != ICON_NONE) && UI_but_is_tool(but))) {
      if (has_theme) {
        alpha *= 0.8f;
      }
      UI_icon_draw_ex(
          xs, ys, icon, aspect, alpha, 0.0f, color, has_theme, &but->icon_overlay_text);
    }
    else {
      const bTheme *btheme = UI_GetTheme();
      const float desaturate = 1.0 - btheme->tui.icon_saturation;
      UI_icon_draw_ex(
          xs, ys, icon, aspect, alpha, desaturate, color, has_theme, &but->icon_overlay_text);
    }
  }

  GPU_blend(GPU_BLEND_NONE);
}

static void widget_draw_submenu_tria(const uiBut *but,
                                     const rcti *rect,
                                     const uiWidgetColors *wcol)
{
  const float aspect = but->block->aspect * UI_INV_SCALE_FAC;
  const int tria_height = int(ICON_DEFAULT_HEIGHT / aspect);
  const int tria_width = int(ICON_DEFAULT_WIDTH / aspect) - 2 * U.pixelsize;
  const int xs = rect->xmax - tria_width;
  const int ys = (rect->ymin + rect->ymax - tria_height) / 2.0f;

  float col[4];
  rgba_uchar_to_float(col, wcol->text);
  col[3] *= 0.8f;

  rctf tria_rect;
  BLI_rctf_init(&tria_rect, xs, xs + tria_width, ys, ys + tria_height);
  BLI_rctf_scale(&tria_rect, 0.4f);

  GPU_blend(GPU_BLEND_ALPHA);
  UI_widgetbase_draw_cache_flush();
  GPU_blend(GPU_BLEND_NONE);
  draw_anti_tria_rect(&tria_rect, 'h', col);
}

static void ui_text_clip_give_prev_off(uiBut *but, const char *str)
{
  const char *prev_utf8 = BLI_str_find_prev_char_utf8(str + but->ofs, str);
  const int bytes = str + but->ofs - prev_utf8;

  but->ofs -= bytes;
}

static void ui_text_clip_give_next_off(uiBut *but, const char *str, const char *str_end)
{
  const char *next_utf8 = BLI_str_find_next_char_utf8(str + but->ofs, str_end);
  const int bytes = next_utf8 - (str + but->ofs);

  but->ofs += bytes;
}

/**
 * Helper.
 * This func assumes things like kerning handling have already been handled!
 * Return the length of modified (right-clipped + ellipsis) string.
 */
static void ui_text_clip_right_ex(const uiFontStyle *fstyle,
                                  char *str,
                                  const size_t max_len,
                                  const float okwidth,
                                  const char *sep,
                                  const int sep_len,
                                  const float sep_strwidth,
                                  size_t *r_final_len)
{
  BLI_assert(str[0]);

  /* How many BYTES (not characters) of this utf-8 string can fit, along with appended ellipsis. */
  int l_end = BLF_width_to_strlen(
      fstyle->uifont_id, str, max_len, okwidth - sep_strwidth, nullptr);

  if (l_end > 0) {
    /* At least one character, so clip and add the ellipsis. */
    memcpy(str + l_end, sep, sep_len + 1); /* +1 for trailing '\0'. */
    if (r_final_len) {
      *r_final_len = size_t(l_end) + sep_len;
    }
  }
  else {
    /* Otherwise fit as much as we can without adding an ellipsis. */
    l_end = BLF_width_to_strlen(fstyle->uifont_id, str, max_len, okwidth, nullptr);
    str[l_end] = '\0';
    if (r_final_len) {
      *r_final_len = size_t(l_end);
    }
  }
}

float UI_text_clip_middle_ex(const uiFontStyle *fstyle,
                             char *str,
                             float okwidth,
                             const float minwidth,
                             const size_t max_len,
                             const char rpart_sep)
{
  BLI_assert(str[0]);

  /* need to set this first */
  UI_fontstyle_set(fstyle);

  float strwidth = BLF_width(fstyle->uifont_id, str, max_len);

  if ((okwidth > 0.0f) && (strwidth > okwidth)) {
    const char sep[] = BLI_STR_UTF8_HORIZONTAL_ELLIPSIS;
    const int sep_len = sizeof(sep) - 1;
    const float sep_strwidth = BLF_width(fstyle->uifont_id, sep, sep_len + 1);

    char *rpart = nullptr, rpart_buf[UI_MAX_DRAW_STR];
    float rpart_width = 0.0f;
    size_t rpart_len = 0;
    size_t final_lpart_len;

    if (rpart_sep) {
      rpart = strrchr(str, rpart_sep);

      if (rpart) {
        rpart_len = strlen(rpart);
        rpart_width = BLF_width(fstyle->uifont_id, rpart, rpart_len);
        okwidth -= rpart_width;
        strwidth -= rpart_width;

        if (okwidth < 0.0f) {
          /* Not enough place for actual label, just display protected right part.
           * Here just for safety, should never happen in real life! */
          memmove(str, rpart, rpart_len + 1);
          rpart = nullptr;
          okwidth += rpart_width;
          strwidth = rpart_width;
        }
      }
    }

    const float parts_strwidth = (okwidth - sep_strwidth) / 2.0f;

    if (rpart) {
      STRNCPY(rpart_buf, rpart);
      *rpart = '\0';
      rpart = rpart_buf;
    }

    const size_t l_end = BLF_width_to_strlen(
        fstyle->uifont_id, str, max_len, parts_strwidth, nullptr);
    if (l_end < 10 || min_ff(parts_strwidth, strwidth - okwidth) < minwidth) {
      /* If we really have no place, or we would clip a very small piece of string in the middle,
       * only show start of string.
       */
      ui_text_clip_right_ex(
          fstyle, str, max_len, okwidth, sep, sep_len, sep_strwidth, &final_lpart_len);
    }
    else {
      size_t r_offset, r_len;

      r_offset = BLF_width_to_rstrlen(fstyle->uifont_id, str, max_len, parts_strwidth, nullptr);
      r_len = strlen(str + r_offset) + 1; /* +1 for the trailing '\0'. */

      if (l_end + sep_len + r_len + rpart_len > max_len) {
        /* Corner case, the str already takes all available mem,
         * and the ellipsis chars would actually add more chars.
         * Better to just trim one or two letters to the right in this case...
         * NOTE: with a single-char ellipsis, this should never happen! But better be safe
         * here...
         */
        ui_text_clip_right_ex(
            fstyle, str, max_len, okwidth, sep, sep_len, sep_strwidth, &final_lpart_len);
      }
      else {
        memmove(str + l_end + sep_len, str + r_offset, r_len);
        memcpy(str + l_end, sep, sep_len);
        /* -1 to remove trailing '\0'! */
        final_lpart_len = size_t(l_end + sep_len + r_len - 1);

        while (BLF_width(fstyle->uifont_id, str, max_len) > okwidth) {
          /* This will happen because a lot of string width processing is done in integer pixels,
           * which can introduce a rather high error in the end (about 2 pixels or so).
           * Only one char removal shall ever be needed in real-life situation... */
          r_len--;
          final_lpart_len--;
          char *c = str + l_end + sep_len;
          memmove(c, c + 1, r_len);
        }
      }
    }

    if (rpart) {
      /* Add back preserved right part to our shorten str. */
      memcpy(str + final_lpart_len, rpart, rpart_len + 1); /* +1 for trailing '\0'. */
      okwidth += rpart_width;
    }

    strwidth = BLF_width(fstyle->uifont_id, str, max_len);
  }

  BLI_assert((strwidth <= okwidth) || (okwidth <= 0.0f));

  return strwidth;
}

/**
 * Wrapper around UI_text_clip_middle_ex.
 */
static void ui_text_clip_middle(const uiFontStyle *fstyle, uiBut *but, const rcti *rect)
{
  /* No margin for labels! */
  const int border = ELEM(but->type, UI_BTYPE_LABEL, UI_BTYPE_MENU, UI_BTYPE_POPOVER) ?
                         0 :
                         int(UI_TEXT_CLIP_MARGIN + 0.5f);
  const float okwidth = float(max_ii(BLI_rcti_size_x(rect) - border, 0));
  const size_t max_len = sizeof(but->drawstr);
  const float minwidth = float(UI_ICON_SIZE) / but->block->aspect * 2.0f;

  but->ofs = 0;
  but->strwidth = UI_text_clip_middle_ex(fstyle, but->drawstr, okwidth, minwidth, max_len, '\0');
}

/**
 * Like #ui_text_clip_middle(), but protect/preserve at all cost
 * the right part of the string after sep.
 * Useful for strings with shortcuts
 * (like 'AVeryLongFooBarLabelForMenuEntry|Ctrl O' -> 'AVeryLong...MenuEntry|Ctrl O').
 */
static void ui_text_clip_middle_protect_right(const uiFontStyle *fstyle,
                                              uiBut *but,
                                              const rcti *rect,
                                              const char rsep)
{
  /* No margin for labels! */
  const int border = ELEM(but->type, UI_BTYPE_LABEL, UI_BTYPE_MENU, UI_BTYPE_POPOVER) ?
                         0 :
                         int(UI_TEXT_CLIP_MARGIN + 0.5f);
  const float okwidth = float(max_ii(BLI_rcti_size_x(rect) - border, 0));
  const size_t max_len = sizeof(but->drawstr);
  const float minwidth = float(UI_ICON_SIZE) / but->block->aspect * 2.0f;

  but->ofs = 0;
  but->strwidth = UI_text_clip_middle_ex(fstyle, but->drawstr, okwidth, minwidth, max_len, rsep);
}

/**
 * Cut off the text, taking into account the cursor location (text display while editing).
 */
static void ui_text_clip_cursor(const uiFontStyle *fstyle, uiBut *but, const rcti *rect)
{
  const int border = int(UI_TEXT_CLIP_MARGIN + 0.5f);
  const int okwidth = max_ii(BLI_rcti_size_x(rect) - border, 0);

  BLI_assert(but->editstr && but->pos >= 0);

  /* need to set this first */
  UI_fontstyle_set(fstyle);

  /* define ofs dynamically */
  if (but->ofs > but->pos) {
    but->ofs = but->pos;
  }

  if (BLF_width(fstyle->uifont_id, but->editstr, INT_MAX) <= okwidth) {
    but->ofs = 0;
  }

  but->strwidth = BLF_width(fstyle->uifont_id, but->editstr + but->ofs, INT_MAX);

  if (but->strwidth > okwidth) {
    const int editstr_len = strlen(but->editstr);
    int len = editstr_len;

    while (but->strwidth > okwidth) {
      float width;

      /* string position of cursor */
      width = BLF_width(fstyle->uifont_id, but->editstr + but->ofs, (but->pos - but->ofs));

      /* if cursor is at 20 pixels of right side button we clip left */
      if (width > okwidth - 20) {
        ui_text_clip_give_next_off(but, but->editstr, but->editstr + editstr_len);
      }
      else {
        int bytes;
        /* shift string to the left */
        if (width < 20 && but->ofs > 0) {
          ui_text_clip_give_prev_off(but, but->editstr);
        }
        bytes = BLI_str_utf8_size(BLI_str_find_prev_char_utf8(but->editstr + len, but->editstr));
        if (bytes == -1) {
          bytes = 1;
        }
        len -= bytes;
      }

      but->strwidth = BLF_width(fstyle->uifont_id, but->editstr + but->ofs, len - but->ofs);

      if (but->strwidth < 10) {
        break;
      }
    }
  }
}

/**
 * Cut off the end of text to fit into the width of \a rect.
 *
 * \note deals with ': ' especially for number buttons
 */
static void ui_text_clip_right_label(const uiFontStyle *fstyle, uiBut *but, const rcti *rect)
{
  const int border = UI_TEXT_CLIP_MARGIN + 1;
  const int okwidth = max_ii(BLI_rcti_size_x(rect) - border, 0);
  int drawstr_len = strlen(but->drawstr);
  const char *cpend = but->drawstr + drawstr_len;

  /* need to set this first */
  UI_fontstyle_set(fstyle);

  but->strwidth = BLF_width(fstyle->uifont_id, but->drawstr, sizeof(but->drawstr));
  but->ofs = 0;

  /* First shorten number-buttons eg,
   *   Translucency: 0.000
   * becomes
   *   Trans: 0.000
   */

  /* find the space after ':' separator */
  char *cpoin = strrchr(but->drawstr, ':');

  if (cpoin && (cpoin < cpend - 2)) {
    char *cp2 = cpoin;

    /* chop off the leading text, starting from the right */
    while (but->strwidth > okwidth && cp2 > but->drawstr) {
      const char *prev_utf8 = BLI_str_find_prev_char_utf8(cp2, but->drawstr);
      const int bytes = cp2 - prev_utf8;

      /* shift the text after and including cp2 back by 1 char,
       * +1 to include null terminator */
      memmove(cp2 - bytes, cp2, drawstr_len + 1);
      cp2 -= bytes;

      drawstr_len -= bytes;
      // BLI_assert(strlen(but->drawstr) == drawstr_len);

      but->strwidth = BLF_width(
          fstyle->uifont_id, but->drawstr + but->ofs, sizeof(but->drawstr) - but->ofs);
      if (but->strwidth < 10) {
        break;
      }
    }

    /* after the leading text is gone, chop off the : and following space, with ofs */
    while ((but->strwidth > okwidth) && (but->ofs < 2)) {
      ui_text_clip_give_next_off(but, but->drawstr, but->drawstr + drawstr_len);
      but->strwidth = BLF_width(
          fstyle->uifont_id, but->drawstr + but->ofs, sizeof(but->drawstr) - but->ofs);
      if (but->strwidth < 10) {
        break;
      }
    }
  }

  /* Now just remove trailing chars */
  /* once the label's gone, chop off the least significant digits */
  if (but->strwidth > okwidth) {
    float strwidth;
    drawstr_len = BLF_width_to_strlen(fstyle->uifont_id,
                                      but->drawstr + but->ofs,
                                      drawstr_len - but->ofs,
                                      okwidth,
                                      &strwidth) +
                  but->ofs;
    but->strwidth = strwidth;
    but->drawstr[drawstr_len] = 0;
  }
}

#ifdef WITH_INPUT_IME
static void widget_draw_text_ime_underline(const uiFontStyle *fstyle,
                                           const uiWidgetColors *wcol,
                                           const uiBut *but,
                                           const rcti *rect,
                                           const wmIMEData *ime_data,
                                           const char *drawstr)
{
  int ofs_x, width;
  int rect_x = BLI_rcti_size_x(rect);
  int sel_start = ime_data->sel_start, sel_end = ime_data->sel_end;
  float fcol[4];

  if (drawstr[0] != 0) {
    if (but->pos >= but->ofs) {
      ofs_x = BLF_width(fstyle->uifont_id, drawstr + but->ofs, but->pos - but->ofs);
    }
    else {
      ofs_x = 0;
    }

    width = BLF_width(
        fstyle->uifont_id, drawstr + but->ofs, ime_data->composite_len + but->pos - but->ofs);

    rgba_uchar_to_float(fcol, wcol->text);
    UI_draw_text_underline(rect->xmin + ofs_x,
                           rect->ymin + 6 * U.pixelsize,
                           min_ii(width, rect_x - 2) - ofs_x,
                           1,
                           fcol);

    /* draw the thick line */
    if (sel_start != -1 && sel_end != -1) {
      sel_end -= sel_start;
      sel_start += but->pos;

      if (sel_start >= but->ofs) {
        ofs_x = BLF_width(fstyle->uifont_id, drawstr + but->ofs, sel_start - but->ofs);
      }
      else {
        ofs_x = 0;
      }

      width = BLF_width(fstyle->uifont_id, drawstr + but->ofs, sel_end + sel_start - but->ofs);

      UI_draw_text_underline(rect->xmin + ofs_x,
                             rect->ymin + 6 * U.pixelsize,
                             min_ii(width, rect_x - 2) - ofs_x,
                             2,
                             fcol);
    }
  }
}
#endif /* WITH_INPUT_IME */

static void widget_draw_text(const uiFontStyle *fstyle,
                             const uiWidgetColors *wcol,
                             uiBut *but,
                             rcti *rect)
{
  int drawstr_left_len = UI_MAX_DRAW_STR;
  const char *drawstr = but->drawstr;
  const char *drawstr_right = nullptr;
  bool use_right_only = false;
  const char *indeterminate_str = UI_VALUE_INDETERMINATE_CHAR;

#ifdef WITH_INPUT_IME
  const wmIMEData *ime_data;
#endif

  UI_fontstyle_set(fstyle);

  eFontStyle_Align align;
  if (but->editstr || (but->drawflag & UI_BUT_TEXT_LEFT)) {
    align = UI_STYLE_TEXT_LEFT;
  }
  else if (but->drawflag & UI_BUT_TEXT_RIGHT) {
    align = UI_STYLE_TEXT_RIGHT;
  }
  else {
    align = UI_STYLE_TEXT_CENTER;
  }

  /* Special case: when we're entering text for multiple buttons,
   * don't draw the text for any of the multi-editing buttons */
  if (UNLIKELY(but->flag & UI_BUT_DRAG_MULTI)) {
    uiBut *but_edit = ui_but_drag_multi_edit_get(but);
    if (but_edit) {
      drawstr = but_edit->editstr;
      align = UI_STYLE_TEXT_LEFT;
    }
  }
  else {
    if (but->editstr) {
      /* max length isn't used in this case,
       * we rely on string being nullptr terminated. */
      drawstr_left_len = INT_MAX;

#ifdef WITH_INPUT_IME
      /* FIXME: IME is modifying `const char *drawstr`! */
      ime_data = ui_but_ime_data_get(but);

      if (ime_data && ime_data->composite_len) {
        /* insert composite string into cursor pos */
        BLI_snprintf((char *)drawstr,
                     UI_MAX_DRAW_STR,
                     "%.*s%s%s",
                     but->pos,
                     but->editstr,
                     ime_data->str_composite,
                     but->editstr + but->pos);
      }
      else
#endif
      {
        drawstr = but->editstr;
      }
    }
  }

  /* If not editing and indeterminate, show dash.*/
  if (but->drawflag & UI_BUT_INDETERMINATE && !but->editstr &&
      ELEM(but->type,
           UI_BTYPE_MENU,
           UI_BTYPE_NUM,
           UI_BTYPE_NUM_SLIDER,
           UI_BTYPE_TEXT,
           UI_BTYPE_SEARCH_MENU))
  {
    drawstr = indeterminate_str;
    drawstr_left_len = strlen(drawstr);
    align = UI_STYLE_TEXT_CENTER;
  }

  /* text button selection, cursor, composite underline */
  if (but->editstr && but->pos != -1) {
    int but_pos_ofs;

#ifdef WITH_INPUT_IME
    bool ime_reposition_window = false;
    int ime_win_x, ime_win_y;
#endif

    /* text button selection */
    if ((but->selend - but->selsta) > 0) {
      int selsta_draw, selwidth_draw;

      if (drawstr[0] != 0) {
        /* We are drawing on top of widget bases. Flush cache. */
        GPU_blend(GPU_BLEND_ALPHA);
        UI_widgetbase_draw_cache_flush();
        GPU_blend(GPU_BLEND_NONE);

        if (but->selsta >= but->ofs) {
          selsta_draw = BLF_width(fstyle->uifont_id, drawstr + but->ofs, but->selsta - but->ofs);
        }
        else {
          selsta_draw = 0;
        }

        selwidth_draw = BLF_width(fstyle->uifont_id, drawstr + but->ofs, but->selend - but->ofs);

        uint pos = GPU_vertformat_attr_add(
            immVertexFormat(), "pos", GPU_COMP_I32, 2, GPU_FETCH_INT_TO_FLOAT);
        immBindBuiltinProgram(GPU_SHADER_3D_UNIFORM_COLOR);

        rcti selection_shape;
        selection_shape.xmin = rect->xmin + selsta_draw;
        selection_shape.xmax = min_ii(rect->xmin + selwidth_draw, rect->xmax - 2);
        selection_shape.ymin = rect->ymin + U.pixelsize;
        selection_shape.ymax = rect->ymax - U.pixelsize;
        immUniformColor4ubv(wcol->item);
        immRecti(pos,
                 selection_shape.xmin,
                 selection_shape.ymin,
                 selection_shape.xmax,
                 selection_shape.ymax);

        immUnbindProgram();

#ifdef WITH_INPUT_IME
        /* IME candidate window uses selection position. */
        if (!ime_reposition_window) {
          ime_reposition_window = true;
          ime_win_x = selection_shape.xmin;
          ime_win_y = selection_shape.ymin;
        }
#endif
      }
    }

    /* text cursor */
    but_pos_ofs = but->pos;

#ifdef WITH_INPUT_IME
    /* If is IME compositing, move the cursor. */
    if (ime_data && ime_data->composite_len && ime_data->cursor_pos != -1) {
      but_pos_ofs += ime_data->cursor_pos;
    }
#endif

    if (but->pos >= but->ofs) {
      int t;
      if (drawstr[0] != 0) {
        t = BLF_width(fstyle->uifont_id, drawstr + but->ofs, but_pos_ofs - but->ofs);
      }
      else {
        t = 0;
      }
      /* We are drawing on top of widget bases. Flush cache. */
      GPU_blend(GPU_BLEND_ALPHA);
      UI_widgetbase_draw_cache_flush();
      GPU_blend(GPU_BLEND_NONE);

      uint pos = GPU_vertformat_attr_add(
          immVertexFormat(), "pos", GPU_COMP_I32, 2, GPU_FETCH_INT_TO_FLOAT);
      immBindBuiltinProgram(GPU_SHADER_3D_UNIFORM_COLOR);

      immUniformThemeColor(TH_WIDGET_TEXT_CURSOR);

      /* Shape of the cursor for drawing. */
      rcti but_cursor_shape;
      but_cursor_shape.xmin = (rect->xmin + t) - U.pixelsize;
      but_cursor_shape.ymin = rect->ymin + U.pixelsize;
      but_cursor_shape.xmax = (rect->xmin + t) + U.pixelsize;
      but_cursor_shape.ymax = rect->ymax - U.pixelsize;

      /* draw cursor */
      immRecti(pos,
               but_cursor_shape.xmin,
               but_cursor_shape.ymin,
               but_cursor_shape.xmax,
               but_cursor_shape.ymax);

      immUnbindProgram();

#ifdef WITH_INPUT_IME
      /* IME candidate window uses cursor position. */
      if (!ime_reposition_window) {
        ime_reposition_window = true;
        ime_win_x = but_cursor_shape.xmax + 5;
        ime_win_y = but_cursor_shape.ymin + 3;
      }
#endif
    }

#ifdef WITH_INPUT_IME
    /* IME cursor following. */
    if (ime_reposition_window) {
      ui_but_ime_reposition(but, ime_win_x, ime_win_y, false);
    }
    if (ime_data && ime_data->composite_len) {
      /* Composite underline. */
      widget_draw_text_ime_underline(fstyle, wcol, but, rect, ime_data, drawstr);
    }
#endif
  }

#if 0
  ui_rasterpos_safe(x, y, but->aspect);
  transopts = ui_translate_buttons();
#endif

  bool use_drawstr_right_as_hint = false;

  /* cut string in 2 parts - only for menu entries */
  if (but->flag & UI_BUT_HAS_SEP_CHAR && (but->editstr == nullptr)) {
    drawstr_right = strrchr(drawstr, UI_SEP_CHAR);
    if (drawstr_right) {
      use_drawstr_right_as_hint = true;
      drawstr_left_len = (drawstr_right - drawstr);
      drawstr_right++;
    }
  }

#ifdef USE_NUMBUTS_LR_ALIGN
  if (!drawstr_right && (but->drawflag & UI_BUT_TEXT_LEFT) &&
      ELEM(but->type, UI_BTYPE_NUM, UI_BTYPE_NUM_SLIDER) &&
      /* if we're editing or multi-drag (fake editing), then use left alignment */
      (but->editstr == nullptr) && (drawstr == but->drawstr))
  {
    drawstr_right = strrchr(drawstr + but->ofs, ':');
    if (drawstr_right) {
      drawstr_right++;
      drawstr_left_len = (drawstr_right - drawstr - 1);

      while (*drawstr_right == ' ') {
        drawstr_right++;
      }
    }
    else {
      /* no prefix, even so use only cpoin */
      drawstr_right = drawstr + but->ofs;
      use_right_only = true;
    }
  }
#endif

  if (!use_right_only) {
    /* for underline drawing */
    int font_xofs, font_yofs;

    int drawlen = (drawstr_left_len == INT_MAX) ? strlen(drawstr + but->ofs) :
                                                  (drawstr_left_len - but->ofs);

    if (drawlen > 0) {
      uiFontStyleDraw_Params params{};
      params.align = align;
      UI_fontstyle_draw_ex(fstyle,
                           rect,
                           drawstr + but->ofs,
                           drawlen,
                           wcol->text,
                           &params,
                           &font_xofs,
                           &font_yofs,
                           nullptr);

      if (but->menu_key != '\0') {
        const char *drawstr_ofs = drawstr + but->ofs;
        int ul_index = -1;

        {
          /* Find upper case, fallback to lower case. */
          const char *drawstr_end = drawstr_ofs + drawlen;
          const char keys[] = {char(but->menu_key - 32), but->menu_key};
          for (int i = 0; i < ARRAY_SIZE(keys); i++) {
            const char *drawstr_menu = strchr(drawstr_ofs, keys[i]);
            if (drawstr_menu != nullptr && drawstr_menu < drawstr_end) {
              ul_index = int(drawstr_menu - drawstr_ofs);
              break;
            }
          }
        }

        if (ul_index != -1) {
          rcti bounds;
          if (BLF_str_offset_to_glyph_bounds(fstyle->uifont_id, drawstr_ofs, ul_index, &bounds) &&
              !BLI_rcti_is_empty(&bounds))
          {
            int ul_width = round_fl_to_int(BLF_width(fstyle->uifont_id, "_", 2));
            int pos_x = rect->xmin + font_xofs + bounds.xmin +
                        (bounds.xmax - bounds.xmin - ul_width) / 2;
            int pos_y = rect->ymin + font_yofs + bounds.ymin - U.pixelsize;
            /* Use text output because direct drawing doesn't always work. See #89246. */
            BLF_position(fstyle->uifont_id, float(pos_x), pos_y, 0.0f);
            BLF_color4ubv(fstyle->uifont_id, wcol->text);
            BLF_draw(fstyle->uifont_id, "_", 2);
          }
        }
      }
    }
  }

  /* part text right aligned */
  if (drawstr_right) {
    uchar col[4];
    copy_v4_v4_uchar(col, wcol->text);
    if (use_drawstr_right_as_hint) {
      col[3] *= 0.5f;
    }

    rect->xmax -= UI_TEXT_CLIP_MARGIN;
    uiFontStyleDraw_Params params{};
    params.align = UI_STYLE_TEXT_RIGHT;
    UI_fontstyle_draw(fstyle, rect, drawstr_right, UI_MAX_DRAW_STR, col, &params);
  }
}

static void widget_draw_extra_icons(const uiWidgetColors *wcol,
                                    uiBut *but,
                                    rcti *rect,
                                    float alpha)
{
  const float icon_size = ICON_SIZE_FROM_BUTRECT(rect);

  /* Offset of icons from the right edge. Keep in sync
   * with 'ui_but_extra_operator_icon_mouse_over_get'. */
  if (!BLI_listbase_is_empty(&but->extra_op_icons)) {
    /* Eyeballed. */
    rect->xmax -= 0.2 * icon_size;
  }

  /* Inverse order, from right to left. */
  LISTBASE_FOREACH_BACKWARD (uiButExtraOpIcon *, op_icon, &but->extra_op_icons) {
    rcti temp = *rect;
    float alpha_this = alpha;

    temp.xmin = temp.xmax - icon_size;

    if (op_icon->disabled) {
      alpha_this *= 0.4f;
    }
    else if (!op_icon->highlighted) {
      alpha_this *= 0.75f;
    }

    /* Draw the icon at the center, and restore the flags after. */
    const int old_drawflags = but->drawflag;
    UI_but_drawflag_disable(but, UI_BUT_ICON_LEFT);
    widget_draw_icon(but, op_icon->icon, alpha_this, &temp, wcol->text);
    but->drawflag = old_drawflags;

    rect->xmax -= icon_size;
  }
}

static void widget_draw_node_link_socket(const uiWidgetColors *wcol,
                                         const rcti *rect,
                                         uiBut *but,
                                         float alpha)
{
  /* Node socket pointer can be passed as custom_data, see UI_but_node_link_set(). */
  if (but->custom_data) {
    const float scale = 0.9f / but->block->aspect;

    float col[4];
    rgba_uchar_to_float(col, but->col);
    col[3] *= alpha;

    GPU_blend(GPU_BLEND_ALPHA);
    UI_widgetbase_draw_cache_flush();
    GPU_blend(GPU_BLEND_NONE);

    blender::ed::space_node::node_socket_draw(
        static_cast<bNodeSocket *>(but->custom_data), rect, col, scale);
  }
  else {
    widget_draw_icon(but, ICON_LAYER_USED, alpha, rect, wcol->text);
  }
}

/* draws text and icons for buttons */
static void widget_draw_text_icon(const uiFontStyle *fstyle,
                                  const uiWidgetColors *wcol,
                                  uiBut *but,
                                  rcti *rect)
{
  const bool show_menu_icon = ui_but_draw_menu_icon(but);
  const float alpha = float(wcol->text[3]) / 255.0f;
  char password_str[UI_MAX_DRAW_STR];
  bool no_text_padding = but->drawflag & UI_BUT_NO_TEXT_PADDING;

  ui_but_text_password_hide(password_str, but, false);

  /* check for button text label */
  if (ELEM(but->type, UI_BTYPE_MENU, UI_BTYPE_POPOVER) && (but->flag & UI_BUT_NODE_LINK)) {
    rcti temp = *rect;
    const int size = BLI_rcti_size_y(rect) + 1; /* Not the icon size! */

    if (but->drawflag & UI_BUT_ICON_LEFT) {
      temp.xmax = rect->xmin + size;
      rect->xmin = temp.xmax;
      /* Further padding looks off. */
      no_text_padding = true;
    }
    else {
      temp.xmin = rect->xmax - size;
      rect->xmax = temp.xmin;
    }

    widget_draw_node_link_socket(wcol, &temp, but, alpha);
  }

  /* If there's an icon too (made with uiDefIconTextBut) then draw the icon
   * and offset the text label to accommodate it */

  /* Big previews with optional text label below */
  if (but->flag & UI_BUT_ICON_PREVIEW && ui_block_is_menu(but->block)) {
    const BIFIconID icon = ui_but_icon(but);
    int icon_size = BLI_rcti_size_y(rect);
    int text_size = 0;

    /* This is a bit brittle, but avoids adding an 'UI_BUT_HAS_LABEL' flag to but... */
    if (icon_size > BLI_rcti_size_x(rect)) {
      /* button is not square, it has extra height for label */
      text_size = UI_UNIT_Y;
      icon_size -= text_size;
    }

    /* draw icon in rect above the space reserved for the label */
    rect->ymin += text_size;
    GPU_blend(GPU_BLEND_ALPHA);
    widget_draw_preview(icon, alpha, rect);
    GPU_blend(GPU_BLEND_NONE);

    /* offset rect to draw label in */
    rect->ymin -= text_size;
    rect->ymax -= icon_size;

    /* vertically centering text */
    rect->ymin += UI_UNIT_Y / 2;
  }
  /* Icons on the left with optional text label on the right */
  else if (but->flag & UI_HAS_ICON || show_menu_icon) {
    const bool is_tool = ((but->icon != ICON_NONE) & UI_but_is_tool(but));

    /* XXX add way to draw icons at a different size!
     * Use small icons for popup. */
#ifdef USE_UI_TOOLBAR_HACK
    const float aspect_orig = but->block->aspect;
    if (is_tool && (but->block->flag & UI_BLOCK_POPOVER)) {
      but->block->aspect *= 2.0f;
    }
#endif

    const BIFIconID icon = ui_but_icon(but);
    const int icon_size_init = is_tool ? ICON_DEFAULT_HEIGHT_TOOLBAR : ICON_DEFAULT_HEIGHT;
    const float icon_size = icon_size_init / (but->block->aspect * UI_INV_SCALE_FAC);
    const float icon_padding = 2 * UI_SCALE_FAC;

#ifdef USE_UI_TOOLBAR_HACK
    if (is_tool) {
      /* pass (even if its a menu toolbar) */
      but->drawflag |= UI_BUT_TEXT_LEFT;
      but->drawflag |= UI_BUT_ICON_LEFT;
    }
#endif

    /* menu item - add some more padding so menus don't feel cramped. it must
     * be part of the button so that this area is still clickable */
    if (is_tool) {
      /* pass (even if its a menu toolbar) */
    }
    else if (ui_block_is_pie_menu(but->block)) {
      if (but->emboss == UI_EMBOSS_RADIAL) {
        rect->xmin += 0.3f * U.widget_unit;
      }
    }
    /* Menu items, but only if they are not icon-only (rare). */
    else if (ui_block_is_menu(but->block) && but->drawstr[0]) {
      rect->xmin += 0.2f * U.widget_unit;
    }

    /* By default icon is the color of text, but can optionally override with but->col. */
    widget_draw_icon(but, icon, alpha, rect, (but->col[3] != 0) ? but->col : wcol->text);

    if (show_menu_icon) {
      BLI_assert(but->block->content_hints & UI_BLOCK_CONTAINS_SUBMENU_BUT);
      widget_draw_submenu_tria(but, rect, wcol);
    }

#ifdef USE_UI_TOOLBAR_HACK
    but->block->aspect = aspect_orig;
#endif

    rect->xmin += round_fl_to_int(icon_size + icon_padding);
  }

  if (!no_text_padding) {
    const int text_padding = round_fl_to_int((UI_TEXT_MARGIN_X * U.widget_unit) /
                                             but->block->aspect);
    if (but->editstr) {
      rect->xmin += text_padding;
    }
    else if (but->flag & UI_BUT_DRAG_MULTI) {
      const bool text_is_edited = ui_but_drag_multi_edit_get(but) != nullptr;
      if (text_is_edited || (but->drawflag & UI_BUT_TEXT_LEFT)) {
        rect->xmin += text_padding;
      }
    }
    else if (but->drawflag & UI_BUT_TEXT_LEFT) {
      rect->xmin += text_padding;
    }
    else if (but->drawflag & UI_BUT_TEXT_RIGHT) {
      rect->xmax -= text_padding;
    }
  }
  else {
    /* In case a separate text label and some other button are placed under each other,
     * and the outline of the button does not contrast with the background.
     * Add an offset (thickness of the outline) so that the text does not stick out visually. */
    if (but->drawflag & UI_BUT_TEXT_LEFT) {
      rect->xmin += U.pixelsize;
    }
    else if (but->drawflag & UI_BUT_TEXT_RIGHT) {
      rect->xmax -= U.pixelsize;
    }
  }

  /* Menu contains sub-menu items with triangle icon on their right. Shortcut
   * strings should be drawn with some padding to the right then. */
  if (ui_block_is_menu(but->block) && (but->block->content_hints & UI_BLOCK_CONTAINS_SUBMENU_BUT))
  {
    rect->xmax -= UI_MENU_SUBMENU_PADDING;
  }

  /* extra icons, e.g. 'x' icon to clear text or icon for eyedropper */
  widget_draw_extra_icons(wcol, but, rect, alpha);

  /* clip but->drawstr to fit in available space */
  if (but->editstr && but->pos >= 0) {
    ui_text_clip_cursor(fstyle, but, rect);
  }
  else if (but->drawstr[0] == '\0') {
    /* bypass text clipping on icon buttons */
    but->ofs = 0;
    but->strwidth = 0;
  }
  else if (ELEM(but->type, UI_BTYPE_NUM, UI_BTYPE_NUM_SLIDER)) {
    ui_text_clip_right_label(fstyle, but, rect);
  }
  else if (but->flag & UI_BUT_HAS_SEP_CHAR) {
    /* Clip middle, but protect in all case right part containing the shortcut, if any. */
    ui_text_clip_middle_protect_right(fstyle, but, rect, UI_SEP_CHAR);
  }
  else {
    ui_text_clip_middle(fstyle, but, rect);
  }

  /* Always draw text for text-button cursor. */
  widget_draw_text(fstyle, wcol, but, rect);

  ui_but_text_password_hide(password_str, but, true);

  /* if a widget uses font shadow it has to be deactivated now */
  BLF_disable(fstyle->uifont_id, BLF_SHADOW);
}

#undef UI_TEXT_CLIP_MARGIN

/** \} */

/* -------------------------------------------------------------------- */
/** \name Widget State Management
 *
 * Adjust widget display based on animated, driven, overridden ... etc.
 * \{ */

/* put all widget colors on half alpha, use local storage */
static void ui_widget_color_disabled(uiWidgetType *wt, const uiWidgetStateInfo *state)
{
  static uiWidgetColors wcol_theme_s;

  wcol_theme_s = *wt->wcol_theme;

  const float factor = widget_alpha_factor(state);

  wcol_theme_s.outline[3] *= factor;
  wcol_theme_s.inner[3] *= factor;
  wcol_theme_s.inner_sel[3] *= factor;
  wcol_theme_s.item[3] *= factor;
  wcol_theme_s.text[3] *= factor;
  wcol_theme_s.text_sel[3] *= factor;

  wt->wcol_theme = &wcol_theme_s;
}

static void widget_active_color(uiWidgetColors *wcol)
{
  const bool dark = (rgb_to_grayscale_byte(wcol->text) > rgb_to_grayscale_byte(wcol->inner));
  color_mul_hsl_v3(wcol->inner, 1.0f, 1.15f, dark ? 1.2f : 1.1f);
  color_mul_hsl_v3(wcol->outline, 1.0f, 1.15f, 1.15f);
  color_mul_hsl_v3(wcol->text, 1.0f, 1.15f, dark ? 1.25f : 0.8f);
}

static const uchar *widget_color_blend_from_flags(const uiWidgetStateColors *wcol_state,
                                                  const uiWidgetStateInfo *state,
                                                  const eUIEmbossType emboss)
{
  /* Explicitly require #UI_EMBOSS_NONE_OR_STATUS for color blending with no emboss. */
  if (emboss == UI_EMBOSS_NONE) {
    return nullptr;
  }

  if (state->but_drawflag & UI_BUT_ANIMATED_CHANGED) {
    return wcol_state->inner_changed_sel;
  }
  if (state->but_flag & UI_BUT_ANIMATED_KEY) {
    return wcol_state->inner_key_sel;
  }
  if (state->but_flag & UI_BUT_ANIMATED) {
    return wcol_state->inner_anim_sel;
  }
  if (state->but_flag & UI_BUT_DRIVEN) {
    return wcol_state->inner_driven_sel;
  }
  if (state->but_flag & UI_BUT_OVERRIDDEN) {
    return wcol_state->inner_overridden_sel;
  }
  return nullptr;
}

/* copy colors from theme, and set changes in it based on state */
static void widget_state(uiWidgetType *wt, const uiWidgetStateInfo *state, eUIEmbossType emboss)
{
  uiWidgetStateColors *wcol_state = wt->wcol_state;

  if (state->but_flag & UI_BUT_LIST_ITEM) {
    /* Override default widget's colors. */
    bTheme *btheme = UI_GetTheme();
    wt->wcol_theme = &btheme->tui.wcol_list_item;

    if (state->but_flag & (UI_BUT_DISABLED | UI_BUT_INACTIVE | UI_SEARCH_FILTER_NO_MATCH)) {
      ui_widget_color_disabled(wt, state);
    }
  }

  wt->wcol = *(wt->wcol_theme);

  const uchar *color_blend = widget_color_blend_from_flags(wcol_state, state, emboss);

  if (state->but_flag & UI_SELECT) {
    copy_v4_v4_uchar(wt->wcol.inner, wt->wcol.inner_sel);
    if (color_blend != nullptr) {
      color_blend_v3_v3(wt->wcol.inner, color_blend, wcol_state->blend);
    }

    copy_v3_v3_uchar(wt->wcol.text, wt->wcol.text_sel);

    if (state->but_flag & UI_SELECT) {
      std::swap(wt->wcol.shadetop, wt->wcol.shadedown);
    }
  }
  else {
    if (state->but_flag & UI_BUT_ACTIVE_DEFAULT) {
      copy_v4_v4_uchar(wt->wcol.inner, wt->wcol.inner_sel);
      copy_v4_v4_uchar(wt->wcol.text, wt->wcol.text_sel);
    }
    if (color_blend != nullptr) {
      color_blend_v3_v3(wt->wcol.inner, color_blend, wcol_state->blend);
    }

    /* Add "hover" highlight. Ideally this could apply in all cases,
     * even if UI_SELECT. But currently this causes some flickering
     * as buttons can be created and updated without respect to mouse
     * position and so can draw without UI_ACTIVE set.  See D6503. */
    if (state->but_flag & UI_ACTIVE) {
      widget_active_color(&wt->wcol);
    }
  }

  if (state->but_flag & UI_BUT_REDALERT) {
    const uchar red[4] = {255, 0, 0};
    if (wt->draw && emboss != UI_EMBOSS_NONE) {
      color_blend_v3_v3(wt->wcol.inner, red, 0.4f);
    }
    else {
      color_blend_v3_v3(wt->wcol.text, red, 0.4f);
    }
  }

  if (state->but_flag & UI_BUT_DRAG_MULTI) {
    /* the button isn't SELECT but we're editing this so draw with sel color */
    copy_v4_v4_uchar(wt->wcol.inner, wt->wcol.inner_sel);
    std::swap(wt->wcol.shadetop, wt->wcol.shadedown);
    color_blend_v3_v3(wt->wcol.text, wt->wcol.text_sel, 0.85f);
  }

  if (state->but_flag & UI_BUT_NODE_ACTIVE) {
    const uchar blue[4] = {86, 128, 194};
    color_blend_v3_v3(wt->wcol.inner, blue, 0.3f);
  }
}

/** \} */

/* -------------------------------------------------------------------- */
/** \name Widget Corner Radius Calculation
 *
 * A lot of places of the UI like the Node Editor or panels are zoomable. In most cases we can
 * get the zoom factor from the aspect, but in some cases like popups we need to fall back to
 * using the size of the element. The latter method relies on the element always being the same
 * size.
 * \{ */

static float widget_radius_from_zoom(const float zoom, const uiWidgetColors *wcol)
{
  return wcol->roundness * U.widget_unit * zoom;
}

static float widget_radius_from_rcti(const rcti *rect, const uiWidgetColors *wcol)
{
  return wcol->roundness * BLI_rcti_size_y(rect);
}

/** \} */

/* -------------------------------------------------------------------- */
/** \name Widget Types
 * \{ */

/* sliders use special hack which sets 'item' as inner when drawing filling */
static void widget_state_numslider(uiWidgetType *wt,
                                   const uiWidgetStateInfo *state,
                                   eUIEmbossType emboss)
{
  uiWidgetStateColors *wcol_state = wt->wcol_state;

  /* call this for option button */
  widget_state(wt, state, emboss);

  const uchar *color_blend = widget_color_blend_from_flags(wcol_state, state, emboss);
  if (color_blend != nullptr) {
    /* Set the slider 'item' so that it reflects state settings too.
     * De-saturate so the color of the slider doesn't conflict with the blend color,
     * which can make the color hard to see when the slider is set to full (see #66102). */
    wt->wcol.item[0] = wt->wcol.item[1] = wt->wcol.item[2] = rgb_to_grayscale_byte(wt->wcol.item);
    color_blend_v3_v3(wt->wcol.item, color_blend, wcol_state->blend);
    color_ensure_contrast_v3(wt->wcol.item, wt->wcol.inner, 30);
  }

  if (state->but_flag & UI_SELECT) {
    std::swap(wt->wcol.shadetop, wt->wcol.shadedown);
  }
}

/* labels use theme colors for text */
static void widget_state_option_menu(uiWidgetType *wt,
                                     const uiWidgetStateInfo *state,
                                     eUIEmbossType emboss)
{
  const bTheme *btheme = UI_GetTheme();

  const uiWidgetColors *old_wcol = wt->wcol_theme;
  uiWidgetColors wcol_menu_option = *wt->wcol_theme;

  /* Override the checkbox theme colors to use the menu-back text colors. */
  copy_v3_v3_uchar(wcol_menu_option.text, btheme->tui.wcol_menu_back.text);
  copy_v3_v3_uchar(wcol_menu_option.text_sel, btheme->tui.wcol_menu_back.text_sel);
  wt->wcol_theme = &wcol_menu_option;

  widget_state(wt, state, emboss);

  wt->wcol_theme = old_wcol;
}

static void widget_state_nothing(uiWidgetType *wt,
                                 const uiWidgetStateInfo * /*state*/,
                                 eUIEmbossType /*emboss*/)
{
  wt->wcol = *(wt->wcol_theme);
}

/* special case, button that calls pulldown */
static void widget_state_pulldown(uiWidgetType *wt,
                                  const uiWidgetStateInfo * /*state*/,
                                  eUIEmbossType /*emboss*/)
{
  wt->wcol = *(wt->wcol_theme);
}

/* special case, pie menu items */
static void widget_state_pie_menu_item(uiWidgetType *wt,
                                       const uiWidgetStateInfo *state,
                                       eUIEmbossType /*emboss*/)
{
  wt->wcol = *(wt->wcol_theme);

  /* active and disabled (not so common) */
  if ((state->but_flag & UI_BUT_DISABLED) && (state->but_flag & UI_ACTIVE)) {
    color_blend_v3_v3(wt->wcol.text, wt->wcol.text_sel, 0.5f);
    /* draw the backdrop at low alpha, helps navigating with keys
     * when disabled items are active */
    copy_v4_v4_uchar(wt->wcol.inner, wt->wcol.item);
    wt->wcol.inner[3] = 64;
  }
  else {
    /* regular active */
    if (state->but_flag & (UI_SELECT | UI_ACTIVE)) {
      copy_v3_v3_uchar(wt->wcol.text, wt->wcol.text_sel);
    }
    else if (state->but_flag & (UI_BUT_DISABLED | UI_BUT_INACTIVE)) {
      /* regular disabled */
      color_blend_v3_v3(wt->wcol.text, wt->wcol.inner, 0.5f);
    }

    if (state->but_flag & UI_SELECT) {
      copy_v4_v4_uchar(wt->wcol.inner, wt->wcol.inner_sel);
    }
    else if (state->but_flag & UI_ACTIVE) {
      copy_v4_v4_uchar(wt->wcol.inner, wt->wcol.item);
    }
  }
}

/* special case, menu items */
static void widget_state_menu_item(uiWidgetType *wt,
                                   const uiWidgetStateInfo *state,
                                   eUIEmbossType /*emboss*/)
{
  wt->wcol = *(wt->wcol_theme);

  /* active and disabled (not so common) */
  if ((state->but_flag & UI_BUT_DISABLED) && (state->but_flag & UI_ACTIVE)) {
    /* draw the backdrop at low alpha, helps navigating with keys
     * when disabled items are active */
    wt->wcol.text[3] = 128;
    color_blend_v3_v3(wt->wcol.inner, wt->wcol.text, 0.5f);
    wt->wcol.inner[3] = 64;
  }
  else {
    /* regular active */
    if (state->but_flag & UI_ACTIVE) {
      copy_v3_v3_uchar(wt->wcol.text, wt->wcol.text_sel);
    }
    else if (state->but_flag & (UI_BUT_DISABLED | UI_BUT_INACTIVE)) {
      /* regular disabled */
      color_blend_v3_v3(wt->wcol.text, wt->wcol.inner, 0.5f);
    }

    if (state->but_flag & UI_ACTIVE) {
      copy_v4_v4_uchar(wt->wcol.inner, wt->wcol.inner_sel);
    }
  }
}

/** \} */

/* -------------------------------------------------------------------- */
/** \name Draw Menu Backdrop
 * \{ */

/* outside of rect, rad to left/bottom/right */
static void widget_softshadow(const rcti *rect, int roundboxalign, const float radin)
{
  bTheme *btheme = UI_GetTheme();
  uiWidgetBase wtb;
  rcti rect1 = *rect;
  float triangle_strip[WIDGET_SIZE_MAX * 2 + 2][2];
  const float radout = UI_ThemeMenuShadowWidth();

  /* disabled shadow */
  if (radout == 0.0f) {
    return;
  }

  /* prevent tooltips to not show round shadow */
  if (radout > 0.2f * BLI_rcti_size_y(&rect1)) {
    rect1.ymax -= 0.2f * BLI_rcti_size_y(&rect1);
  }
  else {
    rect1.ymax -= radout;
  }

  /* inner part */
  const int totvert = round_box_shadow_edges(wtb.inner_v,
                                             &rect1,
                                             radin,
                                             roundboxalign &
                                                 (UI_CNR_BOTTOM_RIGHT | UI_CNR_BOTTOM_LEFT),
                                             0.0f);

  /* we draw a number of increasing size alpha quad strips */
  const float alphastep = 3.0f * btheme->tui.menu_shadow_fac / radout;

  const uint pos = GPU_vertformat_attr_add(
      immVertexFormat(), "pos", GPU_COMP_F32, 2, GPU_FETCH_FLOAT);

  immBindBuiltinProgram(GPU_SHADER_3D_UNIFORM_COLOR);

  for (int step = 1; step <= int(radout); step++) {
    const float expfac = sqrtf(step / radout);

    round_box_shadow_edges(wtb.outer_v, &rect1, radin, UI_CNR_ALL, float(step));

    immUniformColor4f(0.0f, 0.0f, 0.0f, alphastep * (1.0f - expfac));

    widget_verts_to_triangle_strip(&wtb, totvert, triangle_strip);

    widget_draw_vertex_buffer(pos, 0, GPU_PRIM_TRI_STRIP, triangle_strip, nullptr, totvert * 2);
  }

  immUnbindProgram();
}

static void widget_menu_back(
    uiWidgetColors *wcol, rcti *rect, const int block_flag, const int direction, const float zoom)
{
  uiWidgetBase wtb;
  int roundboxalign = UI_CNR_ALL;

  widget_init(&wtb);

  /* menu is 2nd level or deeper */
  if (block_flag & UI_BLOCK_POPUP) {
    // rect->ymin -= 4.0;
    // rect->ymax += 4.0;
  }
  else if (direction == UI_DIR_DOWN) {
    roundboxalign = (UI_CNR_BOTTOM_RIGHT | UI_CNR_BOTTOM_LEFT);
    rect->ymin -= 0.1f * U.widget_unit;
  }
  else if (direction == UI_DIR_UP) {
    roundboxalign = UI_CNR_TOP_LEFT | UI_CNR_TOP_RIGHT;
    rect->ymax += 0.1f * U.widget_unit;
  }

  GPU_blend(GPU_BLEND_ALPHA);
  const float radius = widget_radius_from_zoom(zoom, wcol);
  widget_softshadow(rect, roundboxalign, radius);

  round_box_edges(&wtb, roundboxalign, rect, radius);
  wtb.draw_emboss = false;
  widgetbase_draw(&wtb, wcol);

  GPU_blend(GPU_BLEND_NONE);
}

static void ui_hsv_cursor(const float x, const float y, const float zoom)
{
  const float radius = zoom * 3.0f * U.pixelsize;
  const uint pos = GPU_vertformat_attr_add(
      immVertexFormat(), "pos", GPU_COMP_F32, 2, GPU_FETCH_FLOAT);

  immBindBuiltinProgram(GPU_SHADER_3D_UNIFORM_COLOR);

  immUniformColor3f(1.0f, 1.0f, 1.0f);
  imm_draw_circle_fill_2d(pos, x, y, radius, 8);

  GPU_blend(GPU_BLEND_ALPHA);
  GPU_line_smooth(true);
  immUniformColor3f(0.0f, 0.0f, 0.0f);
  imm_draw_circle_wire_2d(pos, x, y, radius, 12);
  GPU_blend(GPU_BLEND_NONE);
  GPU_line_smooth(false);

  immUnbindProgram();
}

void ui_hsvcircle_vals_from_pos(
    const rcti *rect, const float mx, const float my, float *r_val_rad, float *r_val_dist)
{
  /* duplication of code... well, simple is better now */
  const float centx = BLI_rcti_cent_x_fl(rect);
  const float centy = BLI_rcti_cent_y_fl(rect);
  const float radius = float(min_ii(BLI_rcti_size_x(rect), BLI_rcti_size_y(rect))) / 2.0f;
  const float m_delta[2] = {mx - centx, my - centy};
  const float dist_sq = len_squared_v2(m_delta);

  *r_val_dist = (dist_sq < (radius * radius)) ? sqrtf(dist_sq) / radius : 1.0f;
  *r_val_rad = atan2f(m_delta[0], m_delta[1]) / (2.0f * float(M_PI)) + 0.5f;
}

void ui_hsvcircle_pos_from_vals(
    const ColorPicker *cpicker, const rcti *rect, const float *hsv, float *r_xpos, float *r_ypos)
{
  /* duplication of code... well, simple is better now */
  const float centx = BLI_rcti_cent_x_fl(rect);
  const float centy = BLI_rcti_cent_y_fl(rect);
  const float radius = float(min_ii(BLI_rcti_size_x(rect), BLI_rcti_size_y(rect))) / 2.0f;

  const float ang = 2.0f * float(M_PI) * hsv[0] + float(M_PI_2);

  float radius_t;
  if (cpicker->use_color_cubic && (U.color_picker_type == USER_CP_CIRCLE_HSV)) {
    radius_t = (1.0f - pow3f(1.0f - hsv[1]));
  }
  else {
    radius_t = hsv[1];
  }

  const float rad = clamp_f(radius_t, 0.0f, 1.0f) * radius;
  *r_xpos = centx + cosf(-ang) * rad;
  *r_ypos = centy + sinf(-ang) * rad;
}

static void ui_draw_but_HSVCIRCLE(uiBut *but, const uiWidgetColors *wcol, const rcti *rect)
{
  /* TODO(merwin): reimplement as shader for pixel-perfect colors */

  const int tot = 64;
  const float radstep = 2.0f * float(M_PI) / float(tot);
  const float centx = BLI_rcti_cent_x_fl(rect);
  const float centy = BLI_rcti_cent_y_fl(rect);
  const float radius = float(min_ii(BLI_rcti_size_x(rect), BLI_rcti_size_y(rect))) / 2.0f;

  ColorPicker *cpicker = static_cast<ColorPicker *>(but->custom_data);
  float rgb[3], hsv[3], rgb_center[3];
  const bool is_color_gamma = ui_but_is_color_gamma(but);

  /* Initialize for compatibility. */
  copy_v3_v3(hsv, cpicker->hsv_perceptual);

  /* Compute current hue. */
  ui_but_v3_get(but, rgb);
  ui_scene_linear_to_perceptual_space(but, rgb);
  ui_color_picker_rgb_to_hsv_compat(rgb, hsv);

  CLAMP(hsv[2], 0.0f, 1.0f); /* for display only */

  /* exception: if 'lock' is set
   * lock the value of the color wheel to 1.
   * Useful for color correction tools where you're only interested in hue. */
  if (cpicker->use_color_lock) {
    if (U.color_picker_type == USER_CP_CIRCLE_HSV) {
      hsv[2] = 1.0f;
    }
    else {
      hsv[2] = 0.5f;
    }
  }

  const float hsv_center[3] = {0.0f, 0.0f, hsv[2]};
  ui_color_picker_hsv_to_rgb(hsv_center, rgb_center);
  ui_perceptual_to_scene_linear_space(but, rgb_center);

  if (!is_color_gamma) {
    ui_block_cm_to_display_space_v3(but->block, rgb_center);
  }

  GPUVertFormat *format = immVertexFormat();
  uint pos = GPU_vertformat_attr_add(format, "pos", GPU_COMP_F32, 2, GPU_FETCH_FLOAT);
  const uint color = GPU_vertformat_attr_add(format, "color", GPU_COMP_F32, 3, GPU_FETCH_FLOAT);

  immBindBuiltinProgram(GPU_SHADER_3D_SMOOTH_COLOR);

  immBegin(GPU_PRIM_TRI_FAN, tot + 2);
  immAttr3fv(color, rgb_center);
  immVertex2f(pos, centx, centy);

  float ang = 0.0f;
  for (int a = 0; a <= tot; a++, ang += radstep) {
    const float si = sinf(ang);
    const float co = cosf(ang);
    float hsv_ang[3];
    float rgb_ang[3];

    ui_hsvcircle_vals_from_pos(
        rect, centx + co * radius, centy + si * radius, hsv_ang, hsv_ang + 1);
    hsv_ang[2] = hsv[2];

    ui_color_picker_hsv_to_rgb(hsv_ang, rgb_ang);
    ui_perceptual_to_scene_linear_space(but, rgb_ang);

    if (!is_color_gamma) {
      ui_block_cm_to_display_space_v3(but->block, rgb_ang);
    }

    immAttr3fv(color, rgb_ang);
    immVertex2f(pos, centx + co * radius, centy + si * radius);
  }
  immEnd();
  immUnbindProgram();

  /* fully rounded outline */
  format = immVertexFormat();
  pos = GPU_vertformat_attr_add(format, "pos", GPU_COMP_F32, 2, GPU_FETCH_FLOAT);

  immBindBuiltinProgram(GPU_SHADER_3D_UNIFORM_COLOR);

  GPU_blend(GPU_BLEND_ALPHA);
  GPU_line_smooth(true);

  immUniformColor3ubv(wcol->outline);
  imm_draw_circle_wire_2d(pos, centx, centy, radius, tot);

  immUnbindProgram();

  GPU_blend(GPU_BLEND_NONE);
  GPU_line_smooth(false);

  /* cursor */
  copy_v3_v3(hsv, cpicker->hsv_perceptual);
  ui_but_v3_get(but, rgb);
  ui_scene_linear_to_perceptual_space(but, rgb);
  ui_color_picker_rgb_to_hsv_compat(rgb, hsv);

  float xpos, ypos;
  ui_hsvcircle_pos_from_vals(cpicker, rect, hsv, &xpos, &ypos);
  const float zoom = 1.0f / but->block->aspect;
  ui_hsv_cursor(xpos, ypos, zoom);
}

/** \} */

/* -------------------------------------------------------------------- */
/** \name Draw Custom Buttons
 * \{ */

void ui_draw_gradient(const rcti *rect,
                      const float hsv[3],
                      const eButGradientType type,
                      const float alpha)
{
  /* allows for 4 steps (red->yellow) */
  const int steps = 48;
  const float color_step = 1.0f / steps;
  int a;
  const float h = hsv[0], s = hsv[1], v = hsv[2];
  float dx, dy, sx1, sx2, sy;
  float col0[4][3]; /* left half, rect bottom to top */
  float col1[4][3]; /* right half, rect bottom to top */

  /* draw series of gouraud rects */

  switch (type) {
    case UI_GRAD_SV:
      hsv_to_rgb(h, 0.0, 0.0, &col1[0][0], &col1[0][1], &col1[0][2]);
      hsv_to_rgb(h, 0.0, 0.333, &col1[1][0], &col1[1][1], &col1[1][2]);
      hsv_to_rgb(h, 0.0, 0.666, &col1[2][0], &col1[2][1], &col1[2][2]);
      hsv_to_rgb(h, 0.0, 1.0, &col1[3][0], &col1[3][1], &col1[3][2]);
      break;
    case UI_GRAD_HV:
      hsv_to_rgb(0.0, s, 0.0, &col1[0][0], &col1[0][1], &col1[0][2]);
      hsv_to_rgb(0.0, s, 0.333, &col1[1][0], &col1[1][1], &col1[1][2]);
      hsv_to_rgb(0.0, s, 0.666, &col1[2][0], &col1[2][1], &col1[2][2]);
      hsv_to_rgb(0.0, s, 1.0, &col1[3][0], &col1[3][1], &col1[3][2]);
      break;
    case UI_GRAD_HS:
      hsv_to_rgb(0.0, 0.0, v, &col1[0][0], &col1[0][1], &col1[0][2]);
      hsv_to_rgb(0.0, 0.333, v, &col1[1][0], &col1[1][1], &col1[1][2]);
      hsv_to_rgb(0.0, 0.666, v, &col1[2][0], &col1[2][1], &col1[2][2]);
      hsv_to_rgb(0.0, 1.0, v, &col1[3][0], &col1[3][1], &col1[3][2]);
      break;
    case UI_GRAD_H:
      hsv_to_rgb(0.0, 1.0, 1.0, &col1[0][0], &col1[0][1], &col1[0][2]);
      copy_v3_v3(col1[1], col1[0]);
      copy_v3_v3(col1[2], col1[0]);
      copy_v3_v3(col1[3], col1[0]);
      break;
    case UI_GRAD_S:
      hsv_to_rgb(1.0, 0.0, 1.0, &col1[1][0], &col1[1][1], &col1[1][2]);
      copy_v3_v3(col1[0], col1[1]);
      copy_v3_v3(col1[2], col1[1]);
      copy_v3_v3(col1[3], col1[1]);
      break;
    case UI_GRAD_V:
      hsv_to_rgb(1.0, 1.0, 0.0, &col1[2][0], &col1[2][1], &col1[2][2]);
      copy_v3_v3(col1[0], col1[2]);
      copy_v3_v3(col1[1], col1[2]);
      copy_v3_v3(col1[3], col1[2]);
      break;
    default:
      BLI_assert_msg(0, "invalid 'type' argument");
      hsv_to_rgb(1.0, 1.0, 1.0, &col1[2][0], &col1[2][1], &col1[2][2]);
      copy_v3_v3(col1[0], col1[2]);
      copy_v3_v3(col1[1], col1[2]);
      copy_v3_v3(col1[3], col1[2]);
      break;
  }

  /* old below */
  GPUVertFormat *format = immVertexFormat();
  const uint pos = GPU_vertformat_attr_add(format, "pos", GPU_COMP_F32, 2, GPU_FETCH_FLOAT);
  const uint col = GPU_vertformat_attr_add(format, "color", GPU_COMP_F32, 4, GPU_FETCH_FLOAT);
  immBindBuiltinProgram(GPU_SHADER_3D_SMOOTH_COLOR);

  immBegin(GPU_PRIM_TRIS, steps * 3 * 6);

  /* 0.999 = prevent float inaccuracy for steps */
  for (dx = 0.0f; dx < 0.999f; dx += color_step) {
    const float dx_next = dx + color_step;

    /* previous color */
    copy_v3_v3(col0[0], col1[0]);
    copy_v3_v3(col0[1], col1[1]);
    copy_v3_v3(col0[2], col1[2]);
    copy_v3_v3(col0[3], col1[3]);

    /* new color */
    switch (type) {
      case UI_GRAD_SV:
        hsv_to_rgb(h, dx, 0.0, &col1[0][0], &col1[0][1], &col1[0][2]);
        hsv_to_rgb(h, dx, 0.333, &col1[1][0], &col1[1][1], &col1[1][2]);
        hsv_to_rgb(h, dx, 0.666, &col1[2][0], &col1[2][1], &col1[2][2]);
        hsv_to_rgb(h, dx, 1.0, &col1[3][0], &col1[3][1], &col1[3][2]);
        break;
      case UI_GRAD_HV:
        hsv_to_rgb(dx_next, s, 0.0, &col1[0][0], &col1[0][1], &col1[0][2]);
        hsv_to_rgb(dx_next, s, 0.333, &col1[1][0], &col1[1][1], &col1[1][2]);
        hsv_to_rgb(dx_next, s, 0.666, &col1[2][0], &col1[2][1], &col1[2][2]);
        hsv_to_rgb(dx_next, s, 1.0, &col1[3][0], &col1[3][1], &col1[3][2]);
        break;
      case UI_GRAD_HS:
        hsv_to_rgb(dx_next, 0.0, v, &col1[0][0], &col1[0][1], &col1[0][2]);
        hsv_to_rgb(dx_next, 0.333, v, &col1[1][0], &col1[1][1], &col1[1][2]);
        hsv_to_rgb(dx_next, 0.666, v, &col1[2][0], &col1[2][1], &col1[2][2]);
        hsv_to_rgb(dx_next, 1.0, v, &col1[3][0], &col1[3][1], &col1[3][2]);
        break;
      case UI_GRAD_H:
        /* annoying but without this the color shifts - could be solved some other way
         * - campbell */
        hsv_to_rgb(dx_next, 1.0, 1.0, &col1[0][0], &col1[0][1], &col1[0][2]);
        copy_v3_v3(col1[1], col1[0]);
        copy_v3_v3(col1[2], col1[0]);
        copy_v3_v3(col1[3], col1[0]);
        break;
      case UI_GRAD_S:
        hsv_to_rgb(h, dx, 1.0, &col1[1][0], &col1[1][1], &col1[1][2]);
        copy_v3_v3(col1[0], col1[1]);
        copy_v3_v3(col1[2], col1[1]);
        copy_v3_v3(col1[3], col1[1]);
        break;
      case UI_GRAD_V:
        hsv_to_rgb(h, 1.0, dx, &col1[2][0], &col1[2][1], &col1[2][2]);
        copy_v3_v3(col1[0], col1[2]);
        copy_v3_v3(col1[1], col1[2]);
        copy_v3_v3(col1[3], col1[2]);
        break;
      default:
        break;
    }

    /* rect */
    sx1 = rect->xmin + dx * BLI_rcti_size_x(rect);
    sx2 = rect->xmin + dx_next * BLI_rcti_size_x(rect);
    sy = rect->ymin;
    dy = float(BLI_rcti_size_y(rect)) / 3.0f;

    for (a = 0; a < 3; a++, sy += dy) {
      immAttr4f(col, col0[a][0], col0[a][1], col0[a][2], alpha);
      immVertex2f(pos, sx1, sy);

      immAttr4f(col, col1[a][0], col1[a][1], col1[a][2], alpha);
      immVertex2f(pos, sx2, sy);

      immAttr4f(col, col1[a + 1][0], col1[a + 1][1], col1[a + 1][2], alpha);
      immVertex2f(pos, sx2, sy + dy);

      immAttr4f(col, col0[a][0], col0[a][1], col0[a][2], alpha);
      immVertex2f(pos, sx1, sy);

      immAttr4f(col, col1[a + 1][0], col1[a + 1][1], col1[a + 1][2], alpha);
      immVertex2f(pos, sx2, sy + dy);

      immAttr4f(col, col0[a + 1][0], col0[a + 1][1], col0[a + 1][2], alpha);
      immVertex2f(pos, sx1, sy + dy);
    }
  }
  immEnd();

  immUnbindProgram();
}

void ui_hsvcube_pos_from_vals(
    const uiButHSVCube *hsv_but, const rcti *rect, const float *hsv, float *r_xp, float *r_yp)
{
  float x = 0.0f, y = 0.0f;

  switch (hsv_but->gradient_type) {
    case UI_GRAD_SV:
      x = hsv[1];
      y = hsv[2];
      break;
    case UI_GRAD_HV:
      x = hsv[0];
      y = hsv[2];
      break;
    case UI_GRAD_HS:
      x = hsv[0];
      y = hsv[1];
      break;
    case UI_GRAD_H:
      x = hsv[0];
      y = 0.5;
      break;
    case UI_GRAD_S:
      x = hsv[1];
      y = 0.5;
      break;
    case UI_GRAD_V:
      x = hsv[2];
      y = 0.5;
      break;
    case UI_GRAD_L_ALT:
      x = 0.5f;
      /* exception only for value strip - use the range set in but->min/max */
      y = hsv[2];
      break;
    case UI_GRAD_V_ALT:
      x = 0.5f;
      /* exception only for value strip - use the range set in but->min/max */
      y = (hsv[2] - hsv_but->softmin) / (hsv_but->softmax - hsv_but->softmin);
      break;
  }

  /* cursor */
  *r_xp = rect->xmin + x * BLI_rcti_size_x(rect);
  *r_yp = rect->ymin + y * BLI_rcti_size_y(rect);
}

static void ui_draw_but_HSVCUBE(uiBut *but, const rcti *rect)
{
  const uiButHSVCube *hsv_but = (uiButHSVCube *)but;
  float rgb[3];
  float x = 0.0f, y = 0.0f;
  ColorPicker *cpicker = static_cast<ColorPicker *>(but->custom_data);
  float *hsv = cpicker->hsv_perceptual;
  float hsv_n[3];

  /* Initialize for compatibility. */
  copy_v3_v3(hsv_n, hsv);

  ui_but_v3_get(but, rgb);
  ui_scene_linear_to_perceptual_space(but, rgb);
  rgb_to_hsv_compat_v(rgb, hsv_n);

  ui_draw_gradient(rect, hsv_n, hsv_but->gradient_type, 1.0f);

  ui_hsvcube_pos_from_vals(hsv_but, rect, hsv_n, &x, &y);
  CLAMP(x, rect->xmin + 3.0f, rect->xmax - 3.0f);
  CLAMP(y, rect->ymin + 3.0f, rect->ymax - 3.0f);

  const float zoom = 1.0f / but->block->aspect;

  ui_hsv_cursor(x, y, zoom);

  /* outline */
  const uint pos = GPU_vertformat_attr_add(
      immVertexFormat(), "pos", GPU_COMP_F32, 2, GPU_FETCH_FLOAT);
  immBindBuiltinProgram(GPU_SHADER_3D_UNIFORM_COLOR);
  immUniformColor3ub(0, 0, 0);
  imm_draw_box_wire_2d(pos, (rect->xmin), (rect->ymin), (rect->xmax), (rect->ymax));
  immUnbindProgram();
}

/* vertical 'value' slider, using new widget code */
static void ui_draw_but_HSV_v(uiBut *but, const rcti *rect)
{
  const uiButHSVCube *hsv_but = (uiButHSVCube *)but;
  bTheme *btheme = UI_GetTheme();
  uiWidgetColors *wcol = &btheme->tui.wcol_numslider;
  uiWidgetBase wtb;
  const float rad = wcol->roundness * BLI_rcti_size_x(rect);
  float x, y;
  float rgb[3], hsv[3], v;

  ui_but_v3_get(but, rgb);
  ui_scene_linear_to_perceptual_space(but, rgb);

  if (hsv_but->gradient_type == UI_GRAD_L_ALT) {
    rgb_to_hsl_v(rgb, hsv);
  }
  else {
    rgb_to_hsv_v(rgb, hsv);
  }
  v = hsv[2];

  /* map v from property range to [0,1] */
  if (hsv_but->gradient_type == UI_GRAD_V_ALT) {
    const float min = but->softmin, max = but->softmax;
    v = (v - min) / (max - min);
  }

  widget_init(&wtb);

  /* fully rounded */
  round_box_edges(&wtb, UI_CNR_ALL, rect, rad);

  /* setup temp colors */
  uiWidgetColors colors{};
  colors.outline[0] = 0;
  colors.outline[1] = 0;
  colors.outline[2] = 0;
  colors.outline[3] = 255;
  colors.inner[0] = 128;
  colors.inner[1] = 128;
  colors.inner[2] = 128;
  colors.inner[3] = 255;
  colors.shadetop = 127;
  colors.shadedown = -128;
  colors.shaded = 1;
  widgetbase_draw(&wtb, &colors);

  /* We are drawing on top of widget bases. Flush cache. */
  GPU_blend(GPU_BLEND_ALPHA);
  UI_widgetbase_draw_cache_flush();
  GPU_blend(GPU_BLEND_NONE);

  /* cursor */
  x = rect->xmin + 0.5f * BLI_rcti_size_x(rect);
  y = rect->ymin + v * BLI_rcti_size_y(rect);
  CLAMP(y, rect->ymin + 3.0f, rect->ymax - 3.0f);
  const float zoom = 1.0f / but->block->aspect;

  ui_hsv_cursor(x, y, zoom);
}

/** Separator for menus. */
static void ui_draw_separator(const rcti *rect, const uiWidgetColors *wcol)
{
  const int y = rect->ymin + BLI_rcti_size_y(rect) / 2 - 1;
  const uchar col[4] = {
      wcol->text[0],
      wcol->text[1],
      wcol->text[2],
      30,
  };

  const uint pos = GPU_vertformat_attr_add(
      immVertexFormat(), "pos", GPU_COMP_F32, 2, GPU_FETCH_FLOAT);
  immBindBuiltinProgram(GPU_SHADER_3D_UNIFORM_COLOR);

  GPU_blend(GPU_BLEND_ALPHA);
  immUniformColor4ubv(col);
  GPU_line_width(1.0f);

  immBegin(GPU_PRIM_LINES, 2);
  immVertex2f(pos, rect->xmin, y);
  immVertex2f(pos, rect->xmax, y);
  immEnd();

  GPU_blend(GPU_BLEND_NONE);

  immUnbindProgram();
}

/** \} */

/* -------------------------------------------------------------------- */
/** \name Button Draw Callbacks
 * \{ */

#define NUM_BUT_PADDING_FACTOR 0.425f

static void widget_numbut_draw(uiWidgetColors *wcol,
                               rcti *rect,
                               const float zoom,
                               const uiWidgetStateInfo *state,
                               int roundboxalign,
                               bool emboss)
{
  const float rad = widget_radius_from_zoom(zoom, wcol);
  const int handle_width = min_ii(BLI_rcti_size_x(rect) / 3, BLI_rcti_size_y(rect) * 0.7f);

  if (state->but_flag & UI_SELECT) {
    std::swap(wcol->shadetop, wcol->shadedown);
  }

  uiWidgetBase wtb;
  widget_init(&wtb);

  if (!emboss) {
    round_box_edges(&wtb, roundboxalign, rect, rad);
  }
  else {
    wtb.draw_inner = false;
    wtb.draw_outline = false;
  }

  /* decoration */
  if ((state->but_flag & UI_ACTIVE) && !state->is_text_input) {
    uiWidgetColors wcol_zone;
    uiWidgetBase wtb_zone;
    rcti rect_zone;
    int roundboxalign_zone;

    /* left arrow zone */
    widget_init(&wtb_zone);
    wtb_zone.draw_outline = false;
    wtb_zone.draw_emboss = false;

    wcol_zone = *wcol;
    copy_v3_v3_uchar(wcol_zone.item, wcol->text);
    if (state->but_drawflag & UI_BUT_ACTIVE_LEFT) {
      widget_active_color(&wcol_zone);
    }

    rect_zone = *rect;
    rect_zone.xmax = rect->xmin + handle_width + U.pixelsize;
    roundboxalign_zone = roundboxalign & ~(UI_CNR_TOP_RIGHT | UI_CNR_BOTTOM_RIGHT);
    round_box_edges(&wtb_zone, roundboxalign_zone, &rect_zone, rad);

    shape_preset_init_number_arrows(&wtb_zone.tria1, &rect_zone, 0.6f, 'l');
    widgetbase_draw(&wtb_zone, &wcol_zone);

    /* right arrow zone */
    widget_init(&wtb_zone);
    wtb_zone.draw_outline = false;
    wtb_zone.draw_emboss = false;
    wtb_zone.tria1.type = ROUNDBOX_TRIA_ARROWS;

    wcol_zone = *wcol;
    copy_v3_v3_uchar(wcol_zone.item, wcol->text);
    if (state->but_drawflag & UI_BUT_ACTIVE_RIGHT) {
      widget_active_color(&wcol_zone);
    }

    rect_zone = *rect;
    rect_zone.xmin = rect->xmax - handle_width - U.pixelsize;
    roundboxalign_zone = roundboxalign & ~(UI_CNR_TOP_LEFT | UI_CNR_BOTTOM_LEFT);
    round_box_edges(&wtb_zone, roundboxalign_zone, &rect_zone, rad);

    shape_preset_init_number_arrows(&wtb_zone.tria2, &rect_zone, 0.6f, 'r');
    widgetbase_draw(&wtb_zone, &wcol_zone);

    /* middle highlight zone */
    widget_init(&wtb_zone);
    wtb_zone.draw_outline = false;
    wtb_zone.draw_emboss = false;

    wcol_zone = *wcol;
    copy_v3_v3_uchar(wcol_zone.item, wcol->text);
    if (!(state->but_drawflag & (UI_BUT_ACTIVE_LEFT | UI_BUT_ACTIVE_RIGHT))) {
      widget_active_color(&wcol_zone);
    }

    rect_zone = *rect;
    rect_zone.xmin = rect->xmin + handle_width - U.pixelsize;
    rect_zone.xmax = rect->xmax - handle_width + U.pixelsize;
    round_box_edges(&wtb_zone, 0, &rect_zone, 0);
    widgetbase_draw(&wtb_zone, &wcol_zone);

    /* outline */
    wtb.draw_inner = false;
    widgetbase_draw(&wtb, wcol);
  }
  else {
    /* inner and outline */
    widgetbase_draw(&wtb, wcol);
  }

  if (!state->is_text_input) {
    const float text_padding = NUM_BUT_PADDING_FACTOR * BLI_rcti_size_y(rect);

    rect->xmin += text_padding;
    rect->xmax -= text_padding;
  }
}

static void widget_numbut(uiWidgetColors *wcol,
                          rcti *rect,
                          const uiWidgetStateInfo *state,
                          int roundboxalign,
                          const float zoom)
{
  widget_numbut_draw(wcol, rect, zoom, state, roundboxalign, false);
}

static void widget_menubut(uiWidgetColors *wcol,
                           rcti *rect,
                           const uiWidgetStateInfo * /*state*/,
                           int roundboxalign,
                           const float zoom)
{
  uiWidgetBase wtb;
  widget_init(&wtb);

  const float rad = widget_radius_from_zoom(zoom, wcol);
  round_box_edges(&wtb, roundboxalign, rect, rad);

  /* decoration */
  shape_preset_trias_from_rect_menu(&wtb.tria1, rect);
  /* copy size and center to 2nd tria */
  wtb.tria2 = wtb.tria1;

  widgetbase_draw(&wtb, wcol);

  /* text space, arrows are about 0.6 height of button */
  rect->xmax -= (6 * BLI_rcti_size_y(rect)) / 10;
}

/**
 * Draw menu buttons still with triangles when field is not embossed
 */
static void widget_menubut_embossn(const uiBut * /*but*/,
                                   uiWidgetColors *wcol,
                                   rcti *rect,
                                   const uiWidgetStateInfo * /*state*/,
                                   int /*roundboxalign*/)
{
  uiWidgetBase wtb;
  widget_init(&wtb);
  wtb.draw_inner = false;
  wtb.draw_outline = false;

  /* decoration */
  shape_preset_trias_from_rect_menu(&wtb.tria1, rect);
  /* copy size and center to 2nd tria */
  wtb.tria2 = wtb.tria1;

  widgetbase_draw(&wtb, wcol);
}

/**
 * Draw number buttons still with triangles when field is not embossed
 */
static void widget_numbut_embossn(const uiBut * /*but*/,
                                  uiWidgetColors *wcol,
                                  rcti *rect,
                                  const uiWidgetStateInfo *state,
                                  int roundboxalign,
                                  const float zoom)
{
  widget_numbut_draw(wcol, rect, zoom, state, roundboxalign, true);
}

void UI_draw_widget_scroll(uiWidgetColors *wcol, const rcti *rect, const rcti *slider, int state)
{
  uiWidgetBase wtb;

  widget_init(&wtb);

  /* determine horizontal/vertical */
  const bool horizontal = (BLI_rcti_size_x(rect) > BLI_rcti_size_y(rect));

  const float rad = (horizontal) ? wcol->roundness * BLI_rcti_size_y(rect) :
                                   wcol->roundness * BLI_rcti_size_x(rect);

  wtb.uniform_params.shade_dir = (horizontal) ? 1.0f : 0.0;

  /* draw back part, colors swapped and shading inverted */
  if (horizontal) {
    std::swap(wcol->shadetop, wcol->shadedown);
  }

  round_box_edges(&wtb, UI_CNR_ALL, rect, rad);
  widgetbase_draw(&wtb, wcol);

  /* slider */
  if ((BLI_rcti_size_x(slider) < 2) || (BLI_rcti_size_y(slider) < 2)) {
    /* pass */
  }
  else {
    std::swap(wcol->shadetop, wcol->shadedown);

    copy_v4_v4_uchar(wcol->inner, wcol->item);

    if (wcol->shadetop > wcol->shadedown) {
      wcol->shadetop += 20; /* XXX violates themes... */
    }
    else {
      wcol->shadedown += 20;
    }

    if (state & UI_SCROLL_PRESSED) {
      wcol->inner[0] = wcol->inner[0] >= 250 ? 255 : wcol->inner[0] + 5;
      wcol->inner[1] = wcol->inner[1] >= 250 ? 255 : wcol->inner[1] + 5;
      wcol->inner[2] = wcol->inner[2] >= 250 ? 255 : wcol->inner[2] + 5;
    }

    /* draw */
    wtb.draw_emboss = false; /* only emboss once */

    round_box_edges(&wtb, UI_CNR_ALL, slider, rad);

    if (state & UI_SCROLL_ARROWS) {
      if (wcol->item[0] > 48) {
        wcol->item[0] -= 48;
      }
      if (wcol->item[1] > 48) {
        wcol->item[1] -= 48;
      }
      if (wcol->item[2] > 48) {
        wcol->item[2] -= 48;
      }
      wcol->item[3] = 255;

      if (horizontal) {
        rcti slider_inset = *slider;
        slider_inset.xmin += 0.05 * U.widget_unit;
        slider_inset.xmax -= 0.05 * U.widget_unit;
        shape_preset_init_scroll_circle(&wtb.tria1, &slider_inset, 0.6f, 'l');
        shape_preset_init_scroll_circle(&wtb.tria2, &slider_inset, 0.6f, 'r');
      }
      else {
        shape_preset_init_scroll_circle(&wtb.tria1, slider, 0.6f, 'b');
        shape_preset_init_scroll_circle(&wtb.tria2, slider, 0.6f, 't');
      }
    }
    widgetbase_draw(&wtb, wcol);
  }
}

static void widget_scroll(uiBut *but,
                          uiWidgetColors *wcol,
                          rcti *rect,
                          const uiWidgetStateInfo *state,
                          int /*roundboxalign*/,
                          const float /*zoom*/)
{
  /* calculate slider part */
  const float value = float(ui_but_value_get(but));

  const float size = max_ff((but->softmax + but->a1 - but->softmin), 2.0f);

  /* position */
  rcti rect1 = *rect;

  /* determine horizontal/vertical */
  const bool horizontal = (BLI_rcti_size_x(rect) > BLI_rcti_size_y(rect));

  if (horizontal) {
    const float fac = BLI_rcti_size_x(rect) / size;
    rect1.xmin = rect1.xmin + ceilf(fac * (value - but->softmin));
    rect1.xmax = rect1.xmin + ceilf(fac * (but->a1 - but->softmin));

    /* Ensure minimum size. */
    const float min = BLI_rcti_size_y(rect);

    if (BLI_rcti_size_x(&rect1) < min) {
      rect1.xmax = rect1.xmin + min;

      if (rect1.xmax > rect->xmax) {
        rect1.xmax = rect->xmax;
        rect1.xmin = max_ii(rect1.xmax - min, rect->xmin);
      }
    }
  }
  else {
    const float fac = BLI_rcti_size_y(rect) / size;
    rect1.ymax = rect1.ymax - ceilf(fac * (value - but->softmin));
    rect1.ymin = rect1.ymax - ceilf(fac * (but->a1 - but->softmin));

    /* Ensure minimum size. */
    const float min = BLI_rcti_size_x(rect);

    if (BLI_rcti_size_y(&rect1) < min) {
      rect1.ymax = rect1.ymin + min;

      if (rect1.ymax > rect->ymax) {
        rect1.ymax = rect->ymax;
        rect1.ymin = max_ii(rect1.ymax - min, rect->ymin);
      }
    }
  }

  UI_draw_widget_scroll(wcol, rect, &rect1, (state->but_flag & UI_SELECT) ? UI_SCROLL_PRESSED : 0);
}

static void widget_progress_type_bar(uiButProgress *but_progress,
                                     uiWidgetColors *wcol,
                                     rcti *rect,
                                     int roundboxalign,
                                     const float zoom)
{
  rcti rect_prog = *rect, rect_bar = *rect;

  uiWidgetBase wtb, wtb_bar;
  widget_init(&wtb);
  widget_init(&wtb_bar);

  /* round corners */
  const float factor = but_progress->progress_factor;
  const float ofs = widget_radius_from_zoom(zoom, wcol);
  float w = factor * BLI_rcti_size_x(&rect_prog);

  /* Ensure minimum size. */
  w = MAX2(w, ofs);

  rect_bar.xmax = rect_bar.xmin + w;

  round_box_edges(&wtb, roundboxalign, &rect_prog, ofs);
  round_box_edges(&wtb_bar, roundboxalign, &rect_bar, ofs);

  wtb.draw_outline = true;
  widgetbase_draw(&wtb, wcol);

  /* "slider" bar color */
  copy_v3_v3_uchar(wcol->inner, wcol->item);
  widgetbase_draw(&wtb_bar, wcol);
}

/**
 * Used for both ring & pie types.
 */
static void widget_progress_type_ring(uiButProgress *but_progress,
                                      uiWidgetColors *wcol,
                                      rcti *rect)
{
  const float ring_width = 0.6; /* 0.0 would be a pie. */
  const float outer_rad = (rect->ymax - rect->ymin) / 2.0f;
  const float inner_rad = outer_rad * ring_width;
  const float x = rect->xmin + outer_rad;
  const float y = rect->ymin + outer_rad;
  const float start = 0.0f;
  const float end = but_progress->progress_factor * 360.0f;
  GPUVertFormat *format = immVertexFormat();
  const uint pos = GPU_vertformat_attr_add(format, "pos", GPU_COMP_F32, 2, GPU_FETCH_FLOAT);
  immBindBuiltinProgram(GPU_SHADER_3D_UNIFORM_COLOR);
  immUniformColor3ubvAlpha(wcol->item, 255 / UI_PIXEL_AA_JITTER * 2);
  GPU_blend(GPU_BLEND_ALPHA);

  for (int i = 0; i < UI_PIXEL_AA_JITTER; i++) {
    imm_draw_disk_partial_fill_2d(pos,
                                  x + ui_pixel_jitter[i][0],
                                  y + ui_pixel_jitter[i][1],
                                  inner_rad,
                                  outer_rad,
                                  48,
                                  start,
                                  end);
  }
  immUnbindProgram();

  if (but_progress->drawstr[0]) {
    rect->xmin += UI_UNIT_X;
  }
}

static void widget_progress_indicator(uiBut *but,
                                      uiWidgetColors *wcol,
                                      rcti *rect,
                                      const uiWidgetStateInfo * /*state*/,
                                      int roundboxalign,
                                      const float zoom)
{
  uiButProgress *but_progress = static_cast<uiButProgress *>(but);
  switch (but_progress->progress_type) {
    case UI_BUT_PROGRESS_TYPE_BAR: {
      widget_progress_type_bar(but_progress, wcol, rect, roundboxalign, zoom);
      break;
    }
    case UI_BUT_PROGRESS_TYPE_RING: {
      widget_progress_type_ring(but_progress, wcol, rect);
      break;
    }
  }
}

static void widget_view_item(uiWidgetColors *wcol,
                             rcti *rect,
                             const uiWidgetStateInfo *state,
                             int /*roundboxalign*/,
                             const float zoom)
{
  uiWidgetBase wtb;
  widget_init(&wtb);

  /* no outline */
  wtb.draw_outline = false;
  const float rad = widget_radius_from_zoom(zoom, wcol);
  round_box_edges(&wtb, UI_CNR_ALL, rect, rad);

  if ((state->but_flag & UI_ACTIVE) || (state->but_flag & UI_SELECT)) {
    widgetbase_draw(&wtb, wcol);
  }
}

static void widget_nodesocket(uiBut *but,
                              uiWidgetColors *wcol,
                              rcti *rect,
                              const uiWidgetStateInfo * /*state*/,
                              int /*roundboxalign*/,
                              const float /*zoom*/)
{
  const int radi = 0.25f * BLI_rcti_size_y(rect);

  uiWidgetBase wtb;
  widget_init(&wtb);

  uchar old_inner[3], old_outline[3];
  copy_v3_v3_uchar(old_inner, wcol->inner);
  copy_v3_v3_uchar(old_outline, wcol->outline);

  wcol->inner[0] = but->col[0];
  wcol->inner[1] = but->col[1];
  wcol->inner[2] = but->col[2];
  wcol->outline[0] = 0;
  wcol->outline[1] = 0;
  wcol->outline[2] = 0;
  wcol->outline[3] = 150;

  const int cent_x = BLI_rcti_cent_x(rect);
  const int cent_y = BLI_rcti_cent_y(rect);
  rect->xmin = cent_x - radi;
  rect->xmax = cent_x + radi;
  rect->ymin = cent_y - radi;
  rect->ymax = cent_y + radi;

  wtb.draw_outline = true;
  round_box_edges(&wtb, UI_CNR_ALL, rect, float(radi));
  widgetbase_draw(&wtb, wcol);

  copy_v3_v3_uchar(wcol->inner, old_inner);
  copy_v3_v3_uchar(wcol->outline, old_outline);
}

static void widget_numslider(uiBut *but,
                             uiWidgetColors *wcol,
                             rcti *rect,
                             const uiWidgetStateInfo *state,
                             int roundboxalign,
                             const float zoom)
{
  uiWidgetBase wtb, wtb1;
  widget_init(&wtb);
  widget_init(&wtb1);

  /* Backdrop first. */
  const float rad = widget_radius_from_zoom(zoom, wcol);
  round_box_edges(&wtb, roundboxalign, rect, rad);

  wtb.draw_outline = false;
  widgetbase_draw(&wtb, wcol);

  /* Draw slider part only when not in text editing. */
  if (!state->is_text_input && !(but->drawflag & UI_BUT_INDETERMINATE)) {
    int roundboxalign_slider = roundboxalign;

    uchar outline[3];
    copy_v3_v3_uchar(outline, wcol->outline);
    copy_v3_v3_uchar(wcol->outline, wcol->item);
    copy_v3_v3_uchar(wcol->inner, wcol->item);

    if (!(state->but_flag & UI_SELECT)) {
      std::swap(wcol->shadetop, wcol->shadedown);
    }

    rcti rect1 = *rect;
    float factor, factor_ui;
    float factor_discard = 1.0f; /* No discard. */
    const float value = float(ui_but_value_get(but));
    const float softmin = but->softmin;
    const float softmax = but->softmax;
    const float softrange = softmax - softmin;
    const PropertyScaleType scale_type = ui_but_scale_type(but);

    switch (scale_type) {
      case PROP_SCALE_LINEAR: {
        if (but->rnaprop && (RNA_property_subtype(but->rnaprop) == PROP_PERCENTAGE)) {
          factor = value / softmax;
        }
        else {
          factor = (value - softmin) / softrange;
        }
        break;
      }
      case PROP_SCALE_LOG: {
        const float logmin = fmaxf(softmin, 0.5e-8f);
        const float base = softmax / logmin;
        factor = logf(value / logmin) / logf(base);
        break;
      }
      case PROP_SCALE_CUBIC: {
        const float cubicmin = cube_f(softmin);
        const float cubicmax = cube_f(softmax);
        const float cubicrange = cubicmax - cubicmin;
        const float f = (value - softmin) * cubicrange / softrange + cubicmin;
        factor = (cbrtf(f) - softmin) / softrange;
        break;
      }
    }

    const float width = float(BLI_rcti_size_x(rect));
    factor_ui = factor * width;
    /* The rectangle width needs to be at least twice the corner radius for the round corners
     * to be drawn properly. */
    const float min_width = 2.0f * rad;

    if (factor_ui > width - rad) {
      /* Left part + middle part + right part. */
      factor_discard = factor;
    }
    else if (factor_ui > min_width) {
      /* Left part + middle part. */
      roundboxalign_slider &= ~(UI_CNR_TOP_RIGHT | UI_CNR_BOTTOM_RIGHT);
      rect1.xmax = rect1.xmin + factor_ui;
    }
    else {
      /* Left part */
      roundboxalign_slider &= ~(UI_CNR_TOP_RIGHT | UI_CNR_BOTTOM_RIGHT);
      rect1.xmax = rect1.xmin + min_width;
      factor_discard = factor_ui / min_width;
    }

    round_box_edges(&wtb1, roundboxalign_slider, &rect1, rad);
    wtb1.draw_outline = false;
    widgetbase_set_uniform_discard_factor(&wtb1, factor_discard);
    widgetbase_draw(&wtb1, wcol);

    copy_v3_v3_uchar(wcol->outline, outline);

    if (!(state->but_flag & UI_SELECT)) {
      std::swap(wcol->shadetop, wcol->shadedown);
    }
  }

  /* Outline. */
  wtb.draw_outline = true;
  wtb.draw_inner = false;
  widgetbase_draw(&wtb, wcol);

  /* Add space at either side of the button so text aligns with number-buttons
   * (which have arrow icons). */
  if (!state->is_text_input) {
    const float text_padding = NUM_BUT_PADDING_FACTOR * BLI_rcti_size_y(rect);
    rect->xmax -= text_padding;
    rect->xmin += text_padding;
  }
}

/* I think 3 is sufficient border to indicate keyed status */
#define SWATCH_KEYED_BORDER 3

static void widget_swatch(uiBut *but,
                          uiWidgetColors *wcol,
                          rcti *rect,
                          const uiWidgetStateInfo *state,
                          int roundboxalign,
                          const float zoom)
{
  BLI_assert(but->type == UI_BTYPE_COLOR);
  uiButColor *color_but = (uiButColor *)but;
  float col[4];

  col[3] = 1.0f;

  if (but->rnaprop) {
    BLI_assert(but->rnaindex == -1);

    if (RNA_property_array_length(&but->rnapoin, but->rnaprop) == 4) {
      col[3] = RNA_property_float_get_index(&but->rnapoin, but->rnaprop, 3);
    }
  }

  uiWidgetBase wtb;
  widget_init(&wtb);

  const float rad = widget_radius_from_zoom(zoom, wcol);
  round_box_edges(&wtb, roundboxalign, rect, rad);

  ui_but_v3_get(but, col);

  if (but->drawflag & UI_BUT_INDETERMINATE) {
    col[0] = col[1] = col[2] = col[3] = 0.5f;
  }

  if ((state->but_flag & (UI_BUT_ANIMATED | UI_BUT_ANIMATED_KEY | UI_BUT_DRIVEN |
                          UI_BUT_OVERRIDDEN | UI_BUT_REDALERT)) ||
      (state->but_drawflag & UI_BUT_ANIMATED_CHANGED))
  {
    /* draw based on state - color for keyed etc */
    widgetbase_draw(&wtb, wcol);

    /* inset to draw swatch color */
    rect->xmin += SWATCH_KEYED_BORDER;
    rect->xmax -= SWATCH_KEYED_BORDER;
    rect->ymin += SWATCH_KEYED_BORDER;
    rect->ymax -= SWATCH_KEYED_BORDER;

    round_box_edges(&wtb, roundboxalign, rect, rad);
  }

  if (!ui_but_is_color_gamma(but)) {
    ui_block_cm_to_display_space_v3(but->block, col);
  }

  rgba_float_to_uchar(wcol->inner, col);
  const bool show_alpha_checkers = (wcol->inner[3] < 255);

  wcol->shaded = 0;

  /* Now we reduce alpha of the inner color (i.e. the color shown)
   * so that this setting can look grayed out, while retaining
   * the checkerboard (for transparent values). This is needed
   * here as the effects of ui_widget_color_disabled() are overwritten. */
  wcol->inner[3] *= widget_alpha_factor(state);

  widgetbase_draw_ex(&wtb, wcol, show_alpha_checkers);
  if (color_but->is_pallete_color &&
      ((Palette *)but->rnapoin.owner_id)->active_color == color_but->palette_color_index)
  {
    const float width = rect->xmax - rect->xmin;
    const float height = rect->ymax - rect->ymin;
    /* find color luminance and change it slightly */
    float bw = rgb_to_grayscale(col);

    bw += (bw < 0.5f) ? 0.5f : -0.5f;

    /* We are drawing on top of widget bases. Flush cache. */
    GPU_blend(GPU_BLEND_ALPHA);
    UI_widgetbase_draw_cache_flush();
    GPU_blend(GPU_BLEND_NONE);

    const uint pos = GPU_vertformat_attr_add(
        immVertexFormat(), "pos", GPU_COMP_F32, 2, GPU_FETCH_FLOAT);
    immBindBuiltinProgram(GPU_SHADER_3D_UNIFORM_COLOR);

    immUniformColor3f(bw, bw, bw);
    immBegin(GPU_PRIM_TRIS, 3);
    immVertex2f(pos, rect->xmin + 0.1f * width, rect->ymin + 0.9f * height);
    immVertex2f(pos, rect->xmin + 0.1f * width, rect->ymin + 0.5f * height);
    immVertex2f(pos, rect->xmin + 0.5f * width, rect->ymin + 0.9f * height);
    immEnd();

    immUnbindProgram();
  }
}

static void widget_unitvec(uiBut *but,
                           uiWidgetColors *wcol,
                           rcti *rect,
                           const uiWidgetStateInfo * /*state*/,
                           int /*roundboxalign*/,
                           const float zoom)
{
  const float rad = widget_radius_from_zoom(zoom, wcol);
  ui_draw_but_UNITVEC(but, wcol, rect, rad);
}

static void widget_icon_has_anim(uiBut *but,
                                 uiWidgetColors *wcol,
                                 rcti *rect,
                                 const uiWidgetStateInfo *state,
                                 int roundboxalign,
                                 const float zoom)
{
  if (state->but_flag &
          (UI_BUT_ANIMATED | UI_BUT_ANIMATED_KEY | UI_BUT_DRIVEN | UI_BUT_REDALERT) &&
      but->emboss != UI_EMBOSS_NONE)
  {
    uiWidgetBase wtb;
    widget_init(&wtb);
    wtb.draw_outline = false;

    const float rad = widget_radius_from_zoom(zoom, wcol);
    round_box_edges(&wtb, UI_CNR_ALL, rect, rad);
    widgetbase_draw(&wtb, wcol);
  }
  else if (but->type == UI_BTYPE_NUM) {
    /* Draw number buttons still with left/right
     * triangles when field is not embossed */
    widget_numbut_embossn(but, wcol, rect, state, roundboxalign, zoom);
  }
  else if (but->type == UI_BTYPE_MENU) {
    /* Draw menu buttons still with down arrow. */
    widget_menubut_embossn(but, wcol, rect, state, roundboxalign);
  }
}

static void widget_textbut(uiWidgetColors *wcol,
                           rcti *rect,
                           const uiWidgetStateInfo *state,
                           int roundboxalign,
                           const float zoom)
{
  if (state->but_flag & UI_SELECT) {
    std::swap(wcol->shadetop, wcol->shadedown);
  }

  uiWidgetBase wtb;
  widget_init(&wtb);

  const float rad = widget_radius_from_zoom(zoom, wcol);
  round_box_edges(&wtb, roundboxalign, rect, rad);

  widgetbase_draw(&wtb, wcol);
}

static void widget_menuiconbut(uiWidgetColors *wcol,
                               rcti *rect,
                               const uiWidgetStateInfo * /*state*/,
                               int roundboxalign,
                               const float zoom)
{
  uiWidgetBase wtb;
  widget_init(&wtb);

  const float rad = widget_radius_from_zoom(zoom, wcol);
  round_box_edges(&wtb, roundboxalign, rect, rad);

  /* decoration */
  widgetbase_draw(&wtb, wcol);
}

static void widget_pulldownbut(uiWidgetColors *wcol,
                               rcti *rect,
                               const uiWidgetStateInfo *state,
                               int roundboxalign,
                               const float zoom)
{
  float back[4];
  UI_GetThemeColor4fv(TH_BACK, back);

  if ((state->but_flag & UI_ACTIVE) || (back[3] < 1.0f)) {
    uiWidgetBase wtb;
    const float rad = widget_radius_from_zoom(zoom, wcol);

    if (state->but_flag & UI_ACTIVE) {
      copy_v4_v4_uchar(wcol->inner, wcol->inner_sel);
      copy_v3_v3_uchar(wcol->text, wcol->text_sel);
      copy_v3_v3_uchar(wcol->outline, wcol->inner);
    }
    else {
      wcol->inner[3] *= 1.0f - back[3];
      wcol->outline[3] = 0.0f;
    }

    widget_init(&wtb);

    /* half rounded */
    round_box_edges(&wtb, roundboxalign, rect, rad);

    widgetbase_draw(&wtb, wcol);
  }
}

static void widget_menu_itembut(uiWidgetColors *wcol,
                                rcti *rect,
                                const uiWidgetStateInfo * /*state*/,
                                int /*roundboxalign*/,
                                const float zoom)
{
  uiWidgetBase wtb;
  widget_init(&wtb);

  /* Padding on the sides. */
  const float padding = zoom * 0.125f * U.widget_unit;
  rect->xmin += padding;
  rect->xmax -= padding;

  /* No outline. */
  wtb.draw_outline = false;

  const float rad = widget_radius_from_zoom(zoom, wcol);

  round_box_edges(&wtb, UI_CNR_ALL, rect, rad);

  widgetbase_draw(&wtb, wcol);
}

static void widget_menu_itembut_unpadded(uiWidgetColors *wcol,
                                         rcti *rect,
                                         const uiWidgetStateInfo * /*state*/,
                                         int /*roundboxalign*/,
                                         const float zoom)
{
  /* This function is used for menu items placed close to each other horizontally, e.g. the matcap
   * preview popup or the row of collection color icons in the Outliner context menu. Don't use
   * padding on the sides like the normal menu item. */

  uiWidgetBase wtb;
  widget_init(&wtb);

  /* No outline. */
  wtb.draw_outline = false;
  const float rad = widget_radius_from_zoom(zoom, wcol);
  round_box_edges(&wtb, UI_CNR_ALL, rect, rad);

  widgetbase_draw(&wtb, wcol);
}

static void widget_menu_radial_itembut(uiBut *but,
                                       uiWidgetColors *wcol,
                                       rcti *rect,
                                       const uiWidgetStateInfo * /*state*/,
                                       int /*roundboxalign*/,
                                       const float zoom)
{
  const float fac = but->block->pie_data.alphafac;

  uiWidgetBase wtb;
  widget_init(&wtb);

  wtb.draw_emboss = false;

  const float rad = widget_radius_from_zoom(zoom, wcol);
  round_box_edges(&wtb, UI_CNR_ALL, rect, rad);

  wcol->inner[3] *= fac;
  wcol->inner_sel[3] *= fac;
  wcol->item[3] *= fac;
  wcol->text[3] *= fac;
  wcol->text_sel[3] *= fac;
  wcol->outline[3] *= fac;

  widgetbase_draw(&wtb, wcol);
}

static void widget_list_itembut(uiWidgetColors *wcol,
                                rcti *rect,
                                const uiWidgetStateInfo *state,
                                int /*roundboxalign*/,
                                const float zoom)
{
  uiWidgetBase wtb;
  widget_init(&wtb);

  /* no outline */
  wtb.draw_outline = false;
  const float rad = widget_radius_from_zoom(zoom, wcol);
  round_box_edges(&wtb, UI_CNR_ALL, rect, rad);

  if (state->but_flag & UI_ACTIVE && !(state->but_flag & UI_SELECT)) {
    copy_v3_v3_uchar(wcol->inner, wcol->text);
    wcol->inner[3] = 20;
  }

  widgetbase_draw(&wtb, wcol);
}

static void widget_preview_tile(uiBut *but,
                                uiWidgetColors *wcol,
                                rcti *rect,
                                const uiWidgetStateInfo *state,
                                int roundboxalign,
                                const float zoom)
{
  if (!ELEM(but->emboss, UI_EMBOSS_NONE, UI_EMBOSS_NONE_OR_STATUS)) {
    widget_list_itembut(wcol, rect, state, roundboxalign, zoom);
  }

  /* When the button is not tagged as having a preview icon, do regular icon drawing with the
   * standard icon size. */
  const bool draw_as_icon = !(but->flag & UI_BUT_ICON_PREVIEW);

  ui_draw_preview_item_stateless(&UI_style_get()->widget,
                                 rect,
                                 but->drawstr,
                                 but->icon,
                                 wcol->text,
                                 UI_STYLE_TEXT_CENTER,
                                 draw_as_icon);
}

static void widget_optionbut(uiWidgetColors *wcol,
                             rcti *rect,
                             const uiWidgetStateInfo *state,
                             int /*roundboxalign*/,
                             const float /*zoom*/)
{
  /* For a right aligned layout (signified by #UI_BUT_TEXT_RIGHT), draw the text on the left of the
   * checkbox. */
  const bool text_before_widget = (state->but_drawflag & UI_BUT_TEXT_RIGHT);
  rcti recttemp = *rect;

  uiWidgetBase wtb;
  widget_init(&wtb);

  /* square */
  if (text_before_widget) {
    recttemp.xmin = recttemp.xmax - BLI_rcti_size_y(&recttemp);
  }
  else {
    recttemp.xmax = recttemp.xmin + BLI_rcti_size_y(&recttemp);
  }

  /* smaller */
  const int delta = (BLI_rcti_size_y(&recttemp) - 2 * U.pixelsize) / 6;
  BLI_rcti_resize(
      &recttemp, BLI_rcti_size_x(&recttemp) - delta * 2, BLI_rcti_size_y(&recttemp) - delta * 2);
  /* Keep one edge in place. */
  BLI_rcti_translate(&recttemp, text_before_widget ? delta : -delta, 0);

  if (state->but_drawflag & UI_BUT_INDETERMINATE) {
    /* The same muted background color regardless of state. */
    color_blend_v4_v4v4(wcol->inner, wcol->inner, wcol->inner_sel, 0.75f);
  }

  const float rad = widget_radius_from_rcti(&recttemp, wcol);
  round_box_edges(&wtb, UI_CNR_ALL, &recttemp, rad);

  /* decoration */
  if (state->but_drawflag & UI_BUT_INDETERMINATE) {
    shape_preset_trias_from_rect_dash(&wtb.tria1, &recttemp);
  }
  else if (state->but_flag & UI_SELECT) {
    shape_preset_trias_from_rect_checkmark(&wtb.tria1, &recttemp);
  }

  widgetbase_draw(&wtb, wcol);

  /* Text space - factor is really just eyeballed. */
  const float offset = delta * 0.9;
  if (text_before_widget) {
    rect->xmax = recttemp.xmin - offset;
  }
  else {
    rect->xmin = recttemp.xmax + offset;
  }
}

/* labels use Editor theme colors for text */
static void widget_state_label(uiWidgetType *wt,
                               const uiWidgetStateInfo *state,
                               eUIEmbossType emboss)
{
  if (state->but_flag & UI_BUT_LIST_ITEM) {
    /* Override default label theme's colors. */
    bTheme *btheme = UI_GetTheme();
    wt->wcol_theme = &btheme->tui.wcol_list_item;
    /* call this for option button */
    widget_state(wt, state, emboss);
  }
  else {
    /* call this for option button */
    widget_state(wt, state, emboss);
    if (state->but_flag & UI_SELECT) {
      UI_GetThemeColor3ubv(TH_TEXT_HI, wt->wcol.text);
    }
    else {
      UI_GetThemeColor3ubv(TH_TEXT, wt->wcol.text);
    }
  }

  if (state->but_flag & UI_BUT_REDALERT) {
    const uchar red[4] = {255, 0, 0};
    color_blend_v3_v3(wt->wcol.text, red, 0.4f);
  }
}

static void widget_radiobut(uiWidgetColors *wcol,
                            rcti *rect,
                            const uiWidgetStateInfo * /*state*/,
                            int roundboxalign,
                            const float zoom)
{
  uiWidgetBase wtb;
  widget_init(&wtb);

  const float rad = widget_radius_from_zoom(zoom, wcol);
  round_box_edges(&wtb, roundboxalign, rect, rad);

  widgetbase_draw(&wtb, wcol);
}

static void widget_box(uiBut *but,
                       uiWidgetColors *wcol,
                       rcti *rect,
                       const uiWidgetStateInfo * /*state*/,
                       int roundboxalign,
                       const float zoom)
{
  uiWidgetBase wtb;
  widget_init(&wtb);

  uchar old_col[3];
  copy_v3_v3_uchar(old_col, wcol->inner);

  /* abuse but->hsv - if it's non-zero, use this color as the box's background */
  if (but != nullptr && but->col[3]) {
    wcol->inner[0] = but->col[0];
    wcol->inner[1] = but->col[1];
    wcol->inner[2] = but->col[2];
    wcol->inner[3] = but->col[3];
  }

  const float rad = widget_radius_from_zoom(zoom, wcol);
  round_box_edges(&wtb, roundboxalign, rect, rad);

  widgetbase_draw(&wtb, wcol);

  copy_v3_v3_uchar(wcol->inner, old_col);
}

static void widget_but(uiWidgetColors *wcol,
                       rcti *rect,
                       const uiWidgetStateInfo * /*state*/,
                       int roundboxalign,
                       const float zoom)
{
  uiWidgetBase wtb;
  widget_init(&wtb);

  const float rad = widget_radius_from_zoom(zoom, wcol);
  round_box_edges(&wtb, roundboxalign, rect, rad);

  widgetbase_draw(&wtb, wcol);
}

#if 0
static void widget_roundbut(uiWidgetColors *wcol, rcti *rect, int /*state*/ int roundboxalign)
{
  uiWidgetBase wtb;
  const float rad = wcol->roundness * U.widget_unit;

  widget_init(&wtb);

  /* half rounded */
  round_box_edges(&wtb, roundboxalign, rect, rad);

  widgetbase_draw(&wtb, wcol);
}
#endif

static void widget_roundbut_exec(uiWidgetColors *wcol,
                                 rcti *rect,
                                 const uiWidgetStateInfo *state,
                                 int roundboxalign,
                                 const float zoom)
{
  uiWidgetBase wtb;
  widget_init(&wtb);

  if (state->has_hold_action) {
    /* Show that keeping pressed performs another action (typically a menu). */
    shape_preset_init_hold_action(&wtb.tria1, rect, 0.75f, 'r');
  }

  const float rad = widget_radius_from_zoom(zoom, wcol);

  /* half rounded */
  round_box_edges(&wtb, roundboxalign, rect, rad);

  widgetbase_draw(&wtb, wcol);
}

static void widget_tab(uiWidgetColors *wcol,
                       rcti *rect,
                       const uiWidgetStateInfo *state,
                       int roundboxalign,
                       const float zoom)
{
  const float rad = widget_radius_from_zoom(zoom, wcol);
  const bool is_active = (state->but_flag & UI_SELECT);

  /* Draw shaded outline - Disabled for now,
   * seems incorrect and also looks nicer without it IMHO ;). */
  // #define USE_TAB_SHADED_HIGHLIGHT

  uchar theme_col_tab_highlight[3];

#ifdef USE_TAB_SHADED_HIGHLIGHT
  /* create outline highlight colors */
  if (is_active) {
    interp_v3_v3v3_uchar(theme_col_tab_highlight, wcol->inner_sel, wcol->outline, 0.2f);
  }
  else {
    interp_v3_v3v3_uchar(theme_col_tab_highlight, wcol->inner, wcol->outline, 0.12f);
  }
#endif

  uiWidgetBase wtb;
  widget_init(&wtb);

  /* half rounded */
  round_box_edges(&wtb, roundboxalign, rect, rad);

  /* draw inner */
#ifdef USE_TAB_SHADED_HIGHLIGHT
  wtb.draw_outline = 0;
#endif
  widgetbase_draw(&wtb, wcol);

  /* We are drawing on top of widget bases. Flush cache. */
  GPU_blend(GPU_BLEND_ALPHA);
  UI_widgetbase_draw_cache_flush();
  GPU_blend(GPU_BLEND_NONE);

#ifdef USE_TAB_SHADED_HIGHLIGHT
  /* draw outline (3d look) */
  ui_draw_but_TAB_outline(rect, rad, theme_col_tab_highlight, wcol->inner);
#endif

#ifndef USE_TAB_SHADED_HIGHLIGHT
  UNUSED_VARS(is_active, theme_col_tab_highlight);
#endif
}

static void widget_draw_extra_mask(const bContext *C, uiBut *but, uiWidgetType *wt, rcti *rect)
{
  bTheme *btheme = UI_GetTheme();
  uiWidgetColors *wcol = &btheme->tui.wcol_radio;
  const float rad = wcol->roundness * U.widget_unit;

  /* state copy! */
  wt->wcol = *(wt->wcol_theme);

  uiWidgetBase wtb;
  widget_init(&wtb);

  if (but->block->drawextra) {
    /* NOTE: drawextra can change rect +1 or -1, to match round errors of existing previews. */
    but->block->drawextra(
        C, but->poin, but->block->drawextra_arg1, but->block->drawextra_arg2, rect);

    const uint pos = GPU_vertformat_attr_add(
        immVertexFormat(), "pos", GPU_COMP_F32, 2, GPU_FETCH_FLOAT);
    immBindBuiltinProgram(GPU_SHADER_3D_UNIFORM_COLOR);

    /* make mask to draw over image */
    uchar col[4];
    UI_GetThemeColor3ubv(TH_BACK, col);
    immUniformColor3ubv(col);

    round_box__edges(&wtb, UI_CNR_ALL, rect, 0.0f, rad);
    widgetbase_outline(&wtb, pos);

    immUnbindProgram();
  }

  /* outline */
  round_box_edges(&wtb, UI_CNR_ALL, rect, rad);
  wtb.draw_outline = true;
  wtb.draw_inner = false;
  widgetbase_draw(&wtb, &wt->wcol);
}

static uiWidgetType *widget_type(uiWidgetTypeEnum type)
{
  bTheme *btheme = UI_GetTheme();

  /* defaults */
  static uiWidgetType wt;
  wt.wcol_theme = &btheme->tui.wcol_regular;
  wt.wcol_state = &btheme->tui.wcol_state;
  wt.state = widget_state;
  wt.draw = widget_but;
  wt.custom = nullptr;
  wt.text = widget_draw_text_icon;

  switch (type) {
    case UI_WTYPE_REGULAR:
      break;

    case UI_WTYPE_LABEL:
      wt.draw = nullptr;
      wt.state = widget_state_label;
      break;

    case UI_WTYPE_TOGGLE:
      wt.wcol_theme = &btheme->tui.wcol_toggle;
      break;

    case UI_WTYPE_CHECKBOX:
      wt.wcol_theme = &btheme->tui.wcol_option;
      wt.draw = widget_optionbut;
      break;

    case UI_WTYPE_RADIO:
      wt.wcol_theme = &btheme->tui.wcol_radio;
      wt.draw = widget_radiobut;
      break;

    case UI_WTYPE_NUMBER:
      wt.wcol_theme = &btheme->tui.wcol_num;
      wt.draw = widget_numbut;
      break;

    case UI_WTYPE_SLIDER:
      wt.wcol_theme = &btheme->tui.wcol_numslider;
      wt.custom = widget_numslider;
      wt.state = widget_state_numslider;
      break;

    case UI_WTYPE_EXEC:
      wt.wcol_theme = &btheme->tui.wcol_tool;
      wt.draw = widget_roundbut_exec;
      break;

    case UI_WTYPE_TOOLBAR_ITEM:
      wt.wcol_theme = &btheme->tui.wcol_toolbar_item;
      wt.draw = widget_roundbut_exec;
      break;

    case UI_WTYPE_TAB:
      wt.wcol_theme = &btheme->tui.wcol_tab;
      wt.draw = widget_tab;
      break;

    case UI_WTYPE_TOOLTIP:
      wt.wcol_theme = &btheme->tui.wcol_tooltip;
      wt.draw_block = widget_menu_back;
      break;

    /* strings */
    case UI_WTYPE_NAME:
      wt.wcol_theme = &btheme->tui.wcol_text;
      wt.draw = widget_textbut;
      break;

    case UI_WTYPE_NAME_LINK:
      break;

    case UI_WTYPE_POINTER_LINK:
      break;

    case UI_WTYPE_FILENAME:
      break;

    /* start menus */
    case UI_WTYPE_MENU_RADIO:
      wt.wcol_theme = &btheme->tui.wcol_menu;
      wt.draw = widget_menubut;
      break;

    case UI_WTYPE_MENU_ICON_RADIO:
    case UI_WTYPE_MENU_NODE_LINK:
      wt.wcol_theme = &btheme->tui.wcol_menu;
      wt.draw = widget_menuiconbut;
      break;

    case UI_WTYPE_MENU_POINTER_LINK:
      wt.wcol_theme = &btheme->tui.wcol_menu;
      wt.draw = widget_menubut;
      break;

    case UI_WTYPE_PULLDOWN:
      wt.wcol_theme = &btheme->tui.wcol_pulldown;
      wt.draw = widget_pulldownbut;
      wt.state = widget_state_pulldown;
      break;

    /* in menus */
    case UI_WTYPE_MENU_ITEM:
      wt.wcol_theme = &btheme->tui.wcol_menu_item;
      wt.draw = widget_menu_itembut;
      wt.state = widget_state_menu_item;
      break;

    case UI_WTYPE_MENU_ITEM_UNPADDED:
      wt.wcol_theme = &btheme->tui.wcol_menu_item;
      wt.draw = widget_menu_itembut_unpadded;
      wt.state = widget_state_menu_item;
      break;

    case UI_WTYPE_MENU_BACK:
      wt.wcol_theme = &btheme->tui.wcol_menu_back;
      wt.draw_block = widget_menu_back;
      break;

    /* specials */
    case UI_WTYPE_ICON:
      wt.custom = widget_icon_has_anim;
      break;

    case UI_WTYPE_ICON_LABEL:
      /* behave like regular labels (this is simply a label with an icon) */
      wt.state = widget_state_label;
      wt.custom = widget_icon_has_anim;
      break;

    case UI_WTYPE_PREVIEW_TILE:
      wt.draw = nullptr;
      /* Drawn via the `custom` callback. */
      wt.text = nullptr;
      /* Drawing indicates state well enough. No need to change colors further. */
      wt.state = widget_state_nothing;
      wt.custom = widget_preview_tile;
      wt.wcol_theme = &btheme->tui.wcol_list_item;
      break;

    case UI_WTYPE_SWATCH:
      wt.custom = widget_swatch;
      break;

    case UI_WTYPE_BOX:
      wt.custom = widget_box;
      wt.wcol_theme = &btheme->tui.wcol_box;
      break;

    case UI_WTYPE_RGB_PICKER:
      break;

    case UI_WTYPE_UNITVEC:
      wt.custom = widget_unitvec;
      break;

    case UI_WTYPE_SCROLL:
      wt.wcol_theme = &btheme->tui.wcol_scroll;
      wt.state = widget_state_nothing;
      wt.custom = widget_scroll;
      break;

    case UI_WTYPE_LISTITEM:
      wt.wcol_theme = &btheme->tui.wcol_list_item;
      wt.draw = widget_list_itembut;
      break;

    case UI_WTYPE_PROGRESS:
      wt.wcol_theme = &btheme->tui.wcol_progress;
      wt.custom = widget_progress_indicator;
      break;

    case UI_WTYPE_VIEW_ITEM:
      wt.wcol_theme = &btheme->tui.wcol_view_item;
      wt.draw = widget_view_item;
      break;

    case UI_WTYPE_NODESOCKET:
      wt.custom = widget_nodesocket;
      break;

    case UI_WTYPE_MENU_ITEM_RADIAL:
      wt.wcol_theme = &btheme->tui.wcol_pie_menu;
      wt.custom = widget_menu_radial_itembut;
      wt.state = widget_state_pie_menu_item;
      break;
  }

  return &wt;
}

static int widget_roundbox_set(uiBut *but, rcti *rect)
{
  int roundbox = UI_CNR_ALL;

  /* alignment */
  if ((but->drawflag & UI_BUT_ALIGN) && but->type != UI_BTYPE_PULLDOWN) {

    /* ui_popup_block_position has this correction too, keep in sync */
    if (but->drawflag & (UI_BUT_ALIGN_TOP | UI_BUT_ALIGN_STITCH_TOP)) {
      rect->ymax += U.pixelsize;
    }
    if (but->drawflag & (UI_BUT_ALIGN_LEFT | UI_BUT_ALIGN_STITCH_LEFT)) {
      rect->xmin -= U.pixelsize;
    }

    switch (but->drawflag & UI_BUT_ALIGN) {
      case UI_BUT_ALIGN_TOP:
        roundbox = UI_CNR_BOTTOM_LEFT | UI_CNR_BOTTOM_RIGHT;
        break;
      case UI_BUT_ALIGN_DOWN:
        roundbox = UI_CNR_TOP_LEFT | UI_CNR_TOP_RIGHT;
        break;
      case UI_BUT_ALIGN_LEFT:
        roundbox = UI_CNR_TOP_RIGHT | UI_CNR_BOTTOM_RIGHT;
        break;
      case UI_BUT_ALIGN_RIGHT:
        roundbox = UI_CNR_TOP_LEFT | UI_CNR_BOTTOM_LEFT;
        break;
      case UI_BUT_ALIGN_DOWN | UI_BUT_ALIGN_RIGHT:
        roundbox = UI_CNR_TOP_LEFT;
        break;
      case UI_BUT_ALIGN_DOWN | UI_BUT_ALIGN_LEFT:
        roundbox = UI_CNR_TOP_RIGHT;
        break;
      case UI_BUT_ALIGN_TOP | UI_BUT_ALIGN_RIGHT:
        roundbox = UI_CNR_BOTTOM_LEFT;
        break;
      case UI_BUT_ALIGN_TOP | UI_BUT_ALIGN_LEFT:
        roundbox = UI_CNR_BOTTOM_RIGHT;
        break;
      default:
        roundbox = 0;
        break;
    }
  }

  /* align with open menu */
  if (but->active && (but->type != UI_BTYPE_POPOVER) && !ui_but_menu_draw_as_popover(but)) {
    const int direction = ui_but_menu_direction(but);

    if (direction == UI_DIR_UP) {
      roundbox &= ~(UI_CNR_TOP_RIGHT | UI_CNR_TOP_LEFT);
    }
    else if (direction == UI_DIR_DOWN) {
      roundbox &= ~(UI_CNR_BOTTOM_RIGHT | UI_CNR_BOTTOM_LEFT);
    }
    else if (direction == UI_DIR_LEFT) {
      roundbox &= ~(UI_CNR_TOP_LEFT | UI_CNR_BOTTOM_LEFT);
    }
    else if (direction == UI_DIR_RIGHT) {
      roundbox &= ~(UI_CNR_TOP_RIGHT | UI_CNR_BOTTOM_RIGHT);
    }
  }

  return roundbox;
}

/** \} */

/* -------------------------------------------------------------------- */
/** \name Public API
 * \{ */

void ui_draw_but(const bContext *C, ARegion *region, uiStyle *style, uiBut *but, rcti *rect)
{
  bTheme *btheme = UI_GetTheme();
  const ThemeUI *tui = &btheme->tui;
  const uiFontStyle *fstyle = &style->widget;
  uiWidgetType *wt = nullptr;

  /* handle menus separately */
  if (but->emboss == UI_EMBOSS_PULLDOWN) {
    switch (but->type) {
      case UI_BTYPE_LABEL:
        widget_draw_text_icon(&style->widgetlabel, &tui->wcol_menu_back, but, rect);
        break;
      case UI_BTYPE_SEPR_LINE:
        ui_draw_separator(rect, &tui->wcol_menu_item);
        break;
      default: {
        const bool use_unpadded = (but->flag & UI_BUT_ICON_PREVIEW) ||
                                  ((but->flag & UI_HAS_ICON) && !but->drawstr[0]);
        wt = widget_type(use_unpadded ? UI_WTYPE_MENU_ITEM_UNPADDED : UI_WTYPE_MENU_ITEM);
        break;
      }
    }
  }
  else if (ELEM(but->emboss, UI_EMBOSS_NONE, UI_EMBOSS_NONE_OR_STATUS)) {
    /* Use the same widget types for both no emboss types. Later on,
     * #UI_EMBOSS_NONE_OR_STATUS will blend state colors if they apply. */
    switch (but->type) {
      case UI_BTYPE_LABEL:
        wt = widget_type(UI_WTYPE_ICON_LABEL);
        if (!(but->flag & UI_HAS_ICON)) {
          but->drawflag |= UI_BUT_NO_TEXT_PADDING;
        }
        break;
      case UI_BTYPE_PREVIEW_TILE:
        wt = widget_type(UI_WTYPE_PREVIEW_TILE);
        break;
      default:
        wt = widget_type(UI_WTYPE_ICON);
        break;
    }
  }
  else if (but->emboss == UI_EMBOSS_RADIAL) {
    wt = widget_type(UI_WTYPE_MENU_ITEM_RADIAL);
  }
  else {
    BLI_assert(but->emboss == UI_EMBOSS);

    switch (but->type) {
      case UI_BTYPE_LABEL:
        wt = widget_type(UI_WTYPE_LABEL);
        fstyle = &style->widgetlabel;
        if (but->drawflag & UI_BUT_BOX_ITEM) {
          wt->wcol_theme = &tui->wcol_box;
          wt->state = widget_state;
        }
        else if (but->block->theme_style == UI_BLOCK_THEME_STYLE_POPUP) {
          wt->wcol_theme = &tui->wcol_menu_back;
          wt->state = widget_state;
        }
        if (!(but->flag & UI_HAS_ICON)) {
          but->drawflag |= UI_BUT_NO_TEXT_PADDING;
        }
        break;

      case UI_BTYPE_SEPR:
      case UI_BTYPE_SEPR_LINE:
      case UI_BTYPE_SEPR_SPACER:
        break;

      case UI_BTYPE_BUT:
      case UI_BTYPE_DECORATOR:
#ifdef USE_UI_TOOLBAR_HACK
        if ((but->icon != ICON_NONE) && UI_but_is_tool(but)) {
          wt = widget_type(UI_WTYPE_TOOLBAR_ITEM);
        }
        else {
          wt = widget_type(UI_WTYPE_EXEC);
        }
#else
        wt = widget_type(UI_WTYPE_EXEC);
#endif
        break;

      case UI_BTYPE_NUM:
        wt = widget_type(UI_WTYPE_NUMBER);
        break;

      case UI_BTYPE_NUM_SLIDER:
        wt = widget_type(UI_WTYPE_SLIDER);
        break;

      case UI_BTYPE_ROW:
        wt = widget_type(UI_WTYPE_RADIO);
        break;

      case UI_BTYPE_LISTROW:
        wt = widget_type(UI_WTYPE_LISTITEM);
        break;

      case UI_BTYPE_TEXT:
        wt = widget_type(UI_WTYPE_NAME);
        break;

      case UI_BTYPE_SEARCH_MENU:
        wt = widget_type(UI_WTYPE_NAME);
        break;

      case UI_BTYPE_TAB:
        wt = widget_type(UI_WTYPE_TAB);
        break;

      case UI_BTYPE_BUT_TOGGLE:
      case UI_BTYPE_TOGGLE:
      case UI_BTYPE_TOGGLE_N:
        wt = widget_type(UI_WTYPE_TOGGLE);
        break;

      case UI_BTYPE_CHECKBOX:
      case UI_BTYPE_CHECKBOX_N:
        if (!(but->flag & UI_HAS_ICON)) {
          wt = widget_type(UI_WTYPE_CHECKBOX);

          if ((but->drawflag & (UI_BUT_TEXT_LEFT | UI_BUT_TEXT_RIGHT)) == 0) {
            but->drawflag |= UI_BUT_TEXT_LEFT;
          }
          /* #widget_optionbut() carefully sets the text rectangle for fine tuned paddings. If the
           * text drawing were to add its own padding, DPI and zoom factor would be applied twice
           * in the final padding, so it's difficult to control it. */
          but->drawflag |= UI_BUT_NO_TEXT_PADDING;
        }
        else {
          wt = widget_type(UI_WTYPE_TOGGLE);
        }

        /* option buttons have strings outside, on menus use different colors */
        if (but->block->theme_style == UI_BLOCK_THEME_STYLE_POPUP) {
          wt->state = widget_state_option_menu;
        }
        break;

      case UI_BTYPE_MENU:
      case UI_BTYPE_BLOCK:
      case UI_BTYPE_POPOVER:
        if (but->flag & UI_BUT_NODE_LINK) {
          /* new node-link button, not active yet XXX */
          wt = widget_type(UI_WTYPE_MENU_NODE_LINK);
        }
        else {
          /* with menu arrows */

          /* We could use a flag for this, but for now just check size,
           * add up/down arrows if there is room. */
          if ((!but->str[0] && but->icon && (BLI_rcti_size_x(rect) < BLI_rcti_size_y(rect) + 2)) ||
              /* disable for brushes also */
              (but->flag & UI_BUT_ICON_PREVIEW))
          {
            /* no arrows */
            wt = widget_type(UI_WTYPE_MENU_ICON_RADIO);
          }
          else {
            wt = widget_type(UI_WTYPE_MENU_RADIO);
          }
        }
        break;

      case UI_BTYPE_PULLDOWN:
        wt = widget_type(UI_WTYPE_PULLDOWN);
        break;

      case UI_BTYPE_BUT_MENU:
        wt = widget_type(UI_WTYPE_MENU_ITEM);
        break;

      case UI_BTYPE_COLOR:
        wt = widget_type(UI_WTYPE_SWATCH);
        break;

      case UI_BTYPE_ROUNDBOX:
      case UI_BTYPE_LISTBOX:
        wt = widget_type(UI_WTYPE_BOX);
        break;

      case UI_BTYPE_PREVIEW_TILE:
        wt = widget_type(UI_WTYPE_PREVIEW_TILE);
        break;

      case UI_BTYPE_EXTRA:
        widget_draw_extra_mask(C, but, widget_type(UI_WTYPE_BOX), rect);
        break;

      case UI_BTYPE_HSVCUBE: {
        const uiButHSVCube *hsv_but = (uiButHSVCube *)but;

        if (ELEM(hsv_but->gradient_type, UI_GRAD_V_ALT, UI_GRAD_L_ALT)) {
          /* vertical V slider, uses new widget draw now */
          ui_draw_but_HSV_v(but, rect);
        }
        else { /* other HSV pickers... */
          ui_draw_but_HSVCUBE(but, rect);
        }
        break;
      }

      case UI_BTYPE_HSVCIRCLE:
        ui_draw_but_HSVCIRCLE(but, &tui->wcol_regular, rect);
        break;

      case UI_BTYPE_COLORBAND:
        /* do not draw right to edge of rect */
        rect->xmin += (0.25f * UI_UNIT_X);
        rect->xmax -= (0.3f * UI_UNIT_X);
        ui_draw_but_COLORBAND(but, &tui->wcol_regular, rect);
        break;

      case UI_BTYPE_UNITVEC:
        wt = widget_type(UI_WTYPE_UNITVEC);
        break;

      case UI_BTYPE_IMAGE:
        ui_draw_but_IMAGE(region, but, &tui->wcol_regular, rect);
        break;

      case UI_BTYPE_HISTOGRAM:
        ui_draw_but_HISTOGRAM(region, but, &tui->wcol_regular, rect);
        break;

      case UI_BTYPE_WAVEFORM:
        ui_draw_but_WAVEFORM(region, but, &tui->wcol_regular, rect);
        break;

      case UI_BTYPE_VECTORSCOPE:
        ui_draw_but_VECTORSCOPE(region, but, &tui->wcol_regular, rect);
        break;

      case UI_BTYPE_CURVE:
        ui_draw_but_CURVE(region, but, &tui->wcol_regular, rect);
        break;

      case UI_BTYPE_CURVEPROFILE:
        ui_draw_but_CURVEPROFILE(region, but, &tui->wcol_regular, rect);
        break;

      case UI_BTYPE_PROGRESS:
        wt = widget_type(UI_WTYPE_PROGRESS);
        fstyle = &style->widgetlabel;
        break;

      case UI_BTYPE_VIEW_ITEM:
        wt = widget_type(UI_WTYPE_VIEW_ITEM);
        fstyle = &style->widgetlabel;
        break;

      case UI_BTYPE_SCROLL:
        wt = widget_type(UI_WTYPE_SCROLL);
        break;

      case UI_BTYPE_GRIP:
        wt = widget_type(UI_WTYPE_ICON);
        break;

      case UI_BTYPE_TRACK_PREVIEW:
        ui_draw_but_TRACKPREVIEW(region, but, &tui->wcol_regular, rect);
        break;

      case UI_BTYPE_NODE_SOCKET:
        wt = widget_type(UI_WTYPE_NODESOCKET);
        break;

      default:
        wt = widget_type(UI_WTYPE_REGULAR);
        break;
    }
  }

  if (wt == nullptr) {
    return;
  }

  // rcti disablerect = *rect; /* rect gets clipped smaller for text */

  const int roundboxalign = widget_roundbox_set(but, rect);

  uiWidgetStateInfo state = {0};
  state.but_flag = but->flag;
  state.but_drawflag = but->drawflag;

  /* Override selected flag for drawing. */
  if (but->flag & UI_SELECT_DRAW) {
    state.but_flag |= UI_SELECT;
  }

  if ((but->editstr) ||
      (UNLIKELY(but->flag & UI_BUT_DRAG_MULTI) && ui_but_drag_multi_edit_get(but))) {
    state.is_text_input = true;
  }

  if (but->hold_func) {
    state.has_hold_action = true;
  }

  bool use_alpha_blend = false;
  if (but->emboss != UI_EMBOSS_PULLDOWN) {
    if (but->flag & (UI_BUT_DISABLED | UI_BUT_INACTIVE | UI_SEARCH_FILTER_NO_MATCH)) {
      use_alpha_blend = true;
      ui_widget_color_disabled(wt, &state);
    }
  }

#ifdef USE_UI_POPOVER_ONCE
  if (but->block->flag & UI_BLOCK_POPOVER_ONCE) {
    if ((but->flag & UI_ACTIVE) && ui_but_is_popover_once_compat(but)) {
      state.but_flag |= UI_BUT_ACTIVE_DEFAULT;
    }
  }
#endif
  if (but->block->flag & UI_BLOCK_NO_DRAW_OVERRIDDEN_STATE) {
    state.but_flag &= ~UI_BUT_OVERRIDDEN;
  }

  if (state.but_drawflag & UI_BUT_INDETERMINATE) {
    state.but_flag &= ~UI_SELECT;
  }

  const float zoom = 1.0f / but->block->aspect;
  wt->state(wt, &state, but->emboss);
  if (wt->custom) {
    wt->custom(but, &wt->wcol, rect, &state, roundboxalign, zoom);
  }
  else if (wt->draw) {
    wt->draw(&wt->wcol, rect, &state, roundboxalign, zoom);
  }

  if (wt->text) {
    if (use_alpha_blend) {
      GPU_blend(GPU_BLEND_ALPHA);
    }

    wt->text(fstyle, &wt->wcol, but, rect);
    if (use_alpha_blend) {
      GPU_blend(GPU_BLEND_NONE);
    }
  }
}

static void ui_draw_clip_tri(uiBlock *block, rcti *rect, uiWidgetType *wt)
{
  if (block) {
    float draw_color[4];
    const uchar *color = wt->wcol.text;

    draw_color[0] = float(color[0]) / 255.0f;
    draw_color[1] = float(color[1]) / 255.0f;
    draw_color[2] = float(color[2]) / 255.0f;
    draw_color[3] = 1.0f;

    if (block->flag & UI_BLOCK_CLIPTOP) {
      /* XXX no scaling for UI here yet */
      UI_draw_icon_tri(BLI_rcti_cent_x(rect), rect->ymax - 6 * UI_SCALE_FAC, 't', draw_color);
    }
    if (block->flag & UI_BLOCK_CLIPBOTTOM) {
      /* XXX no scaling for UI here yet */
      UI_draw_icon_tri(BLI_rcti_cent_x(rect), rect->ymin + 10 * UI_SCALE_FAC, 'v', draw_color);
    }
  }
}

void ui_draw_menu_back(uiStyle * /*style*/, uiBlock *block, rcti *rect)
{
  uiWidgetType *wt = widget_type(UI_WTYPE_MENU_BACK);

  wt->state(wt, &STATE_INFO_NULL, UI_EMBOSS_UNDEFINED);
  if (block) {
    const float zoom = 1.0f / block->aspect;
    wt->draw_block(&wt->wcol, rect, block->flag, block->direction, zoom);
  }
  else {
    wt->draw_block(&wt->wcol, rect, 0, 0, 1.0f);
  }

  ui_draw_clip_tri(block, rect, wt);
}

/**
 * Similar to 'widget_menu_back', however we can't use the widget preset system
 * because we need to pass in the original location so we know where to show the arrow.
 */
static void ui_draw_popover_back_impl(const uiWidgetColors *wcol,
                                      rcti *rect,
                                      int direction,
                                      const float unit_size,
                                      const float mval_origin[2])
{
  /* Alas, this isn't nice. */
  const float unit_half = unit_size / 2;
  const float cent_x = mval_origin ? CLAMPIS(mval_origin[0],
                                             rect->xmin + unit_size,
                                             rect->xmax - unit_size) :
                                     BLI_rcti_cent_x(rect);

  GPU_blend(GPU_BLEND_ALPHA);

  /* Extracted from 'widget_menu_back', keep separate to avoid menu changes breaking popovers */
  {
    uiWidgetBase wtb;
    widget_init(&wtb);

    const int roundboxalign = UI_CNR_ALL;
    widget_softshadow(rect, roundboxalign, wcol->roundness * U.widget_unit);

    round_box_edges(&wtb, roundboxalign, rect, wcol->roundness * U.widget_unit);
    wtb.draw_emboss = false;
    widgetbase_draw(&wtb, wcol);
  }

  /* Draw popover arrow (top/bottom) */
  if (ELEM(direction, UI_DIR_UP, UI_DIR_DOWN)) {
    const uint pos = GPU_vertformat_attr_add(
        immVertexFormat(), "pos", GPU_COMP_F32, 2, GPU_FETCH_FLOAT);
    immBindBuiltinProgram(GPU_SHADER_3D_UNIFORM_COLOR);

    const bool is_down = (direction == UI_DIR_DOWN);
    const int sign = is_down ? 1 : -1;
    float y = is_down ? rect->ymax : rect->ymin;

    GPU_blend(GPU_BLEND_ALPHA);
    immBegin(GPU_PRIM_TRIS, 3);
    immUniformColor4ubv(wcol->outline);
    immVertex2f(pos, cent_x - unit_half, y);
    immVertex2f(pos, cent_x + unit_half, y);
    immVertex2f(pos, cent_x, y + sign * unit_half);
    immEnd();

    y = y - sign * round(U.pixelsize * 1.41);

    GPU_blend(GPU_BLEND_NONE);
    immBegin(GPU_PRIM_TRIS, 3);
    immUniformColor4ub(0, 0, 0, 0);
    immVertex2f(pos, cent_x - unit_half, y);
    immVertex2f(pos, cent_x + unit_half, y);
    immVertex2f(pos, cent_x, y + sign * unit_half);
    immEnd();

    GPU_blend(GPU_BLEND_ALPHA);
    immBegin(GPU_PRIM_TRIS, 3);
    immUniformColor4ubv(wcol->inner);
    immVertex2f(pos, cent_x - unit_half, y);
    immVertex2f(pos, cent_x + unit_half, y);
    immVertex2f(pos, cent_x, y + sign * unit_half);
    immEnd();

    immUnbindProgram();
  }

  GPU_blend(GPU_BLEND_NONE);
}

void ui_draw_popover_back(ARegion *region, uiStyle * /*style*/, uiBlock *block, rcti *rect)
{
  uiWidgetType *wt = widget_type(UI_WTYPE_MENU_BACK);

  if (block) {
    float mval_origin[2] = {float(block->bounds_offset[0]), float(block->bounds_offset[1])};
    ui_window_to_block_fl(region, block, &mval_origin[0], &mval_origin[1]);
    ui_draw_popover_back_impl(
        wt->wcol_theme, rect, block->direction, U.widget_unit / block->aspect, mval_origin);
  }
  else {
    const float zoom = 1.0f / block->aspect;
    wt->state(wt, &STATE_INFO_NULL, UI_EMBOSS_UNDEFINED);
    wt->draw_block(&wt->wcol, rect, 0, 0, zoom);
  }

  ui_draw_clip_tri(block, rect, wt);
}

static void draw_disk_shaded(float start,
                             float angle,
                             float radius_int,
                             float radius_ext,
                             int subd,
                             const uchar col1[4],
                             const uchar col2[4],
                             bool shaded)
{
  const float radius_ext_scale = (0.5f / radius_ext); /* 1 / (2 * radius_ext) */

  uint col;
  GPUVertFormat *format = immVertexFormat();
  const uint pos = GPU_vertformat_attr_add(format, "pos", GPU_COMP_F32, 2, GPU_FETCH_FLOAT);
  if (shaded) {
    col = GPU_vertformat_attr_add(format, "color", GPU_COMP_U8, 4, GPU_FETCH_INT_TO_FLOAT_UNIT);
    immBindBuiltinProgram(GPU_SHADER_3D_SMOOTH_COLOR);
  }
  else {
    immBindBuiltinProgram(GPU_SHADER_3D_UNIFORM_COLOR);
    immUniformColor4ubv(col1);
  }

  immBegin(GPU_PRIM_TRI_STRIP, subd * 2);
  for (int i = 0; i < subd; i++) {
    const float a = start + ((i) / float(subd - 1)) * angle;
    const float s = sinf(a);
    const float c = cosf(a);
    const float y1 = s * radius_int;
    const float y2 = s * radius_ext;

    if (shaded) {
      uchar r_col[4];
      const float fac = (y1 + radius_ext) * radius_ext_scale;
      color_blend_v4_v4v4(r_col, col1, col2, fac);
      immAttr4ubv(col, r_col);
    }
    immVertex2f(pos, c * radius_int, s * radius_int);

    if (shaded) {
      uchar r_col[4];
      const float fac = (y2 + radius_ext) * radius_ext_scale;
      color_blend_v4_v4v4(r_col, col1, col2, fac);
      immAttr4ubv(col, r_col);
    }
    immVertex2f(pos, c * radius_ext, s * radius_ext);
  }
  immEnd();

  immUnbindProgram();
}

void ui_draw_pie_center(uiBlock *block)
{
  bTheme *btheme = UI_GetTheme();
  const float cx = block->pie_data.pie_center_spawned[0];
  const float cy = block->pie_data.pie_center_spawned[1];

  float *pie_dir = block->pie_data.pie_dir;

  const float pie_radius_internal = UI_SCALE_FAC * U.pie_menu_threshold;
  const float pie_radius_external = UI_SCALE_FAC * (U.pie_menu_threshold + 7.0f);

  const int subd = 40;

  const float angle = atan2f(pie_dir[1], pie_dir[0]);
  const float range = (block->pie_data.flags & UI_PIE_DEGREES_RANGE_LARGE) ? M_PI_2 : M_PI_4;

  GPU_matrix_push();
  GPU_matrix_translate_2f(cx, cy);

  GPU_blend(GPU_BLEND_ALPHA);
  if (btheme->tui.wcol_pie_menu.shaded) {
    uchar col1[4], col2[4];
    shadecolors4(col1,
                 col2,
                 btheme->tui.wcol_pie_menu.inner,
                 btheme->tui.wcol_pie_menu.shadetop,
                 btheme->tui.wcol_pie_menu.shadedown);
    draw_disk_shaded(
        0.0f, float(M_PI * 2.0), pie_radius_internal, pie_radius_external, subd, col1, col2, true);
  }
  else {
    draw_disk_shaded(0.0f,
                     float(M_PI * 2.0),
                     pie_radius_internal,
                     pie_radius_external,
                     subd,
                     btheme->tui.wcol_pie_menu.inner,
                     nullptr,
                     false);
  }

  if (!(block->pie_data.flags & UI_PIE_INVALID_DIR)) {
    if (btheme->tui.wcol_pie_menu.shaded) {
      uchar col1[4], col2[4];
      shadecolors4(col1,
                   col2,
                   btheme->tui.wcol_pie_menu.inner_sel,
                   btheme->tui.wcol_pie_menu.shadetop,
                   btheme->tui.wcol_pie_menu.shadedown);
      draw_disk_shaded(angle - range / 2.0f,
                       range,
                       pie_radius_internal,
                       pie_radius_external,
                       subd,
                       col1,
                       col2,
                       true);
    }
    else {
      draw_disk_shaded(angle - range / 2.0f,
                       range,
                       pie_radius_internal,
                       pie_radius_external,
                       subd,
                       btheme->tui.wcol_pie_menu.inner_sel,
                       nullptr,
                       false);
    }
  }

  GPUVertFormat *format = immVertexFormat();
  const uint pos = GPU_vertformat_attr_add(format, "pos", GPU_COMP_F32, 2, GPU_FETCH_FLOAT);
  immBindBuiltinProgram(GPU_SHADER_3D_UNIFORM_COLOR);
  immUniformColor4ubv(btheme->tui.wcol_pie_menu.outline);

  imm_draw_circle_wire_2d(pos, 0.0f, 0.0f, pie_radius_internal, subd);
  imm_draw_circle_wire_2d(pos, 0.0f, 0.0f, pie_radius_external, subd);

  immUnbindProgram();

  if (U.pie_menu_confirm > 0 &&
      !(block->pie_data.flags & (UI_PIE_INVALID_DIR | UI_PIE_CLICK_STYLE))) {
    const float pie_confirm_radius = UI_SCALE_FAC * (pie_radius_internal + U.pie_menu_confirm);
    const float pie_confirm_external = UI_SCALE_FAC *
                                       (pie_radius_internal + U.pie_menu_confirm + 7.0f);

    const uchar col[4] = {UNPACK3(btheme->tui.wcol_pie_menu.text_sel), 64};
    draw_disk_shaded(angle - range / 2.0f,
                     range,
                     pie_confirm_radius,
                     pie_confirm_external,
                     subd,
                     col,
                     nullptr,
                     false);
  }

  GPU_blend(GPU_BLEND_NONE);
  GPU_matrix_pop();
}

const uiWidgetColors *ui_tooltip_get_theme()
{
  uiWidgetType *wt = widget_type(UI_WTYPE_TOOLTIP);
  return wt->wcol_theme;
}

/**
 * Generic drawing for background.
 */
static void ui_draw_widget_back_color(uiWidgetTypeEnum type,
                                      bool use_shadow,
                                      const rcti *rect,
                                      const float color[4])
{
  uiWidgetType *wt = widget_type(type);

  if (use_shadow) {
    GPU_blend(GPU_BLEND_ALPHA);
    widget_softshadow(rect, UI_CNR_ALL, 0.25f * U.widget_unit);
    GPU_blend(GPU_BLEND_NONE);
  }

  rcti rect_copy = *rect;
  wt->state(wt, &STATE_INFO_NULL, UI_EMBOSS_UNDEFINED);
  if (color) {
    rgba_float_to_uchar(wt->wcol.inner, color);
  }

  if (wt->draw_block) {
    wt->draw_block(&wt->wcol, &rect_copy, 0, UI_CNR_ALL, 1.0f);
  }
  else if (wt->draw) {
    wt->draw(&wt->wcol, &rect_copy, &STATE_INFO_NULL, UI_CNR_ALL, 1.0f);
  }
  else {
    BLI_assert_unreachable();
  }
}
void ui_draw_widget_menu_back_color(const rcti *rect, bool use_shadow, const float color[4])
{
  ui_draw_widget_back_color(UI_WTYPE_MENU_BACK, use_shadow, rect, color);
}

void ui_draw_widget_menu_back(const rcti *rect, bool use_shadow)
{
  ui_draw_widget_back_color(UI_WTYPE_MENU_BACK, use_shadow, rect, nullptr);
}

void ui_draw_tooltip_background(const uiStyle * /*style*/, uiBlock * /*block*/, rcti *rect)
{
  uiWidgetType *wt = widget_type(UI_WTYPE_TOOLTIP);
  wt->state(wt, &STATE_INFO_NULL, UI_EMBOSS_UNDEFINED);
  /* wt->draw_block ends up using same function to draw the tooltip as menu_back */
  wt->draw_block(&wt->wcol, rect, 0, 0, 1.0f);
}

void ui_draw_menu_item(const uiFontStyle *fstyle,
                       rcti *rect,
                       const char *name,
                       int iconid,
                       int but_flag,
                       uiMenuItemSeparatorType separator_type,
                       int *r_xmax)
{
  uiWidgetType *wt = widget_type(UI_WTYPE_MENU_ITEM);
  const rcti _rect = *rect;
  const int row_height = BLI_rcti_size_y(rect);
  int max_hint_width = INT_MAX;
  int padding = 0.25f * row_height;
  char *cpoin = nullptr;

  uiWidgetStateInfo state = {0};
  state.but_flag = but_flag;

  wt->state(wt, &state, UI_EMBOSS_UNDEFINED);
  wt->draw(&wt->wcol, rect, &STATE_INFO_NULL, 0, 1.0f);

  UI_fontstyle_set(fstyle);

  /* text location offset */
  rect->xmin += padding;
  if (iconid) {
    rect->xmin += row_height; /* Use square area for icon. */
  }

  /* cut string in 2 parts? */
  if (separator_type != UI_MENU_ITEM_SEPARATOR_NONE) {
    cpoin = const_cast<char *>(strrchr(name, UI_SEP_CHAR));
    if (cpoin) {
      *cpoin = 0;

      /* need to set this first */
      UI_fontstyle_set(fstyle);

      if (separator_type == UI_MENU_ITEM_SEPARATOR_SHORTCUT) {
        /* Shrink rect to exclude the shortcut string. */
        rect->xmax -= BLF_width(fstyle->uifont_id, cpoin + 1, INT_MAX) + UI_ICON_SIZE;
      }
      else if (separator_type == UI_MENU_ITEM_SEPARATOR_HINT) {
        /* Determine max-width for the hint string to leave the name string un-clipped (if there's
         * enough space to display it). */

        const int available_width = BLI_rcti_size_x(rect) - padding;
        const int name_width = BLF_width(fstyle->uifont_id, name, INT_MAX);
        const int hint_width = BLF_width(fstyle->uifont_id, cpoin + 1, INT_MAX) + padding;

        if ((name_width + hint_width) > available_width) {
          /* Clipping width for hint string. */
          max_hint_width = available_width * 0.40f;
          /* Clipping xmax for clipping of item name. */
          rect->xmax = (hint_width < max_hint_width) ?
                           (rect->xmax - hint_width) :
                           (rect->xmin + (available_width - max_hint_width));
        }
      }
      else {
        BLI_assert_msg(0, "Unknown menu item separator type");
      }
    }
  }

  {
    char drawstr[UI_MAX_DRAW_STR];
    const float okwidth = float(BLI_rcti_size_x(rect));
    const size_t max_len = sizeof(drawstr);
    const float minwidth = float(UI_ICON_SIZE);

    STRNCPY(drawstr, name);
    if (drawstr[0]) {
      UI_text_clip_middle_ex(fstyle, drawstr, okwidth, minwidth, max_len, '\0');
    }

    int xofs = 0, yofs = 0;
    ResultBLF info;
    uiFontStyleDraw_Params params{};
    params.align = UI_STYLE_TEXT_LEFT;
    UI_fontstyle_draw_ex(
        fstyle, rect, drawstr, sizeof(drawstr), wt->wcol.text, &params, &xofs, &yofs, &info);
    if (r_xmax != nullptr) {
      *r_xmax = xofs + info.width;
    }
  }

  /* restore rect, was messed with */
  *rect = _rect;

  if (iconid) {
    float height, aspect;
    const int xs = rect->xmin + 0.2f * UI_UNIT_X;
    const int ys = rect->ymin + 0.1f * BLI_rcti_size_y(rect);

    height = ICON_SIZE_FROM_BUTRECT(rect);
    aspect = ICON_DEFAULT_HEIGHT / height;

    GPU_blend(GPU_BLEND_ALPHA);
    /* XXX scale weak get from fstyle? */
    UI_icon_draw_ex(
        xs, ys, iconid, aspect, 1.0f, 0.0f, wt->wcol.text, false, UI_NO_ICON_OVERLAY_TEXT);
    GPU_blend(GPU_BLEND_NONE);
  }

  /* part text right aligned */
  if (separator_type != UI_MENU_ITEM_SEPARATOR_NONE) {
    if (cpoin) {
      /* State info for the hint drawing. */
      uiWidgetStateInfo hint_state = state;
      /* Set inactive state for grayed out text. */
      hint_state.but_flag |= UI_BUT_INACTIVE;

      wt->state(wt, &hint_state, UI_EMBOSS_UNDEFINED);

      char hint_drawstr[UI_MAX_DRAW_STR];
      {
        const size_t max_len = sizeof(hint_drawstr);
        const float minwidth = float(UI_ICON_SIZE);

        STRNCPY(hint_drawstr, cpoin + 1);
        if (hint_drawstr[0] && (max_hint_width < INT_MAX)) {
          UI_text_clip_middle_ex(fstyle, hint_drawstr, max_hint_width, minwidth, max_len, '\0');
        }
      }

      rect->xmax = _rect.xmax - 5;
      uiFontStyleDraw_Params params{};
      params.align = UI_STYLE_TEXT_RIGHT;
      UI_fontstyle_draw(fstyle, rect, hint_drawstr, sizeof(hint_drawstr), wt->wcol.text, &params);
      *cpoin = UI_SEP_CHAR;
    }
  }
}

void ui_draw_preview_item_stateless(const uiFontStyle *fstyle,
                                    rcti *rect,
                                    const char *name,
                                    int iconid,
                                    const uchar text_col[4],
                                    eFontStyle_Align text_align,
                                    bool draw_as_icon)
{
  rcti trect = *rect;
  float font_dims[2] = {0.0f, 0.0f};
  const bool has_text = name && name[0];
  const float padding = PREVIEW_PAD;

  float alpha = 1.0f;

  {
    /* Special handling: Previews often want to show a loading icon while the preview is being
     * loaded. Draw this with reduced opacity. */
    const bool is_loading_icon = iconid == ICON_TEMP;
    if (is_loading_icon) {
      alpha *= 0.5f;
      draw_as_icon = true;
    }
  }

  if (has_text) {
    UI_fontstyle_set(fstyle);
    BLF_width_and_height(
        fstyle->uifont_id, name, BLF_DRAW_STR_DUMMY_MAX, &font_dims[0], &font_dims[1]);

    /* draw icon in rect above the space reserved for the label */
    rect->ymin += round_fl_to_int(font_dims[1] + 2 * padding);
  }
  GPU_blend(GPU_BLEND_ALPHA);
<<<<<<< HEAD
  if (iconid < BIFICONID_LAST) {
    const int x = BLI_rcti_cent_x(rect) - ICON_DEFAULT_WIDTH_SCALE / 2;
    const int y = BLI_rcti_cent_y(rect) - ICON_DEFAULT_HEIGHT_SCALE / 2;
    UI_icon_draw(x, y, iconid);
  }
  else {
    widget_draw_preview(BIFIconID(iconid), 1.0f, rect);
=======
  if (draw_as_icon) {
    widget_draw_icon_centered(iconid, 1.0f, alpha, rect, text_col);
  }
  else {
    widget_draw_preview(iconid, alpha, rect);
>>>>>>> 7fb58a33
  }
  GPU_blend(GPU_BLEND_NONE);

  if (!has_text) {
    return;
  }

  /* text rect */
  BLI_rcti_pad(&trect, -padding * 2, -padding * 2);
  trect.ymax = round_fl_to_int(trect.ymin + font_dims[1]);

  {
    char drawstr[UI_MAX_DRAW_STR];
    const float okwidth = float(BLI_rcti_size_x(&trect));
    const size_t max_len = sizeof(drawstr);
    const float minwidth = float(UI_ICON_SIZE);

    STRNCPY(drawstr, name);
    UI_text_clip_middle_ex(fstyle, drawstr, okwidth, minwidth, max_len, '\0');

    uiFontStyleDraw_Params params{};
    params.align = text_align;
    UI_fontstyle_draw(fstyle, &trect, drawstr, sizeof(drawstr), text_col, &params);
  }
}

void ui_draw_preview_item(const uiFontStyle *fstyle,
                          rcti *rect,
                          const char *name,
                          int iconid,
                          int but_flag,
                          eFontStyle_Align text_align)
{
  uiWidgetType *wt = widget_type(UI_WTYPE_MENU_ITEM_UNPADDED);

  uiWidgetStateInfo state = {0};
  state.but_flag = but_flag;

  /* drawing button background */
  wt->state(wt, &state, UI_EMBOSS_UNDEFINED);
  wt->draw(&wt->wcol, rect, &STATE_INFO_NULL, 0, 1.0f);

  ui_draw_preview_item_stateless(fstyle, rect, name, iconid, wt->wcol.text, text_align);
}

/** \} */<|MERGE_RESOLUTION|>--- conflicted
+++ resolved
@@ -5636,21 +5636,11 @@
     rect->ymin += round_fl_to_int(font_dims[1] + 2 * padding);
   }
   GPU_blend(GPU_BLEND_ALPHA);
-<<<<<<< HEAD
-  if (iconid < BIFICONID_LAST) {
-    const int x = BLI_rcti_cent_x(rect) - ICON_DEFAULT_WIDTH_SCALE / 2;
-    const int y = BLI_rcti_cent_y(rect) - ICON_DEFAULT_HEIGHT_SCALE / 2;
-    UI_icon_draw(x, y, iconid);
-  }
-  else {
-    widget_draw_preview(BIFIconID(iconid), 1.0f, rect);
-=======
   if (draw_as_icon) {
     widget_draw_icon_centered(iconid, 1.0f, alpha, rect, text_col);
   }
   else {
     widget_draw_preview(iconid, alpha, rect);
->>>>>>> 7fb58a33
   }
   GPU_blend(GPU_BLEND_NONE);
 
