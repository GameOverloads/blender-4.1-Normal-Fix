--- conflicted
+++ resolved
@@ -196,12 +196,9 @@
   uiButHandleFunc func = nullptr;
   void *func_arg1 = nullptr;
   void *func_arg2 = nullptr;
-<<<<<<< HEAD
   /** C++ version of #func above. Allows storing arbitrary data in a type safe way, no void
    * pointer arguments.*/
   std::function<void(bContext &)> apply_func;
-=======
->>>>>>> 55843cd6
 
   uiButHandleNFunc funcN = nullptr;
   void *func_argN = nullptr;
@@ -278,12 +275,7 @@
   double *editval = nullptr;
   float *editvec = nullptr;
 
-<<<<<<< HEAD
   std::function<bool(const uiBut &)> pushed_state_func;
-=======
-  uiButPushedStateFunc pushed_state_func = nullptr;
-  const void *pushed_state_arg = nullptr;
->>>>>>> 55843cd6
 
   /** Little indicator (e.g., counter) displayed on top of some icons. */
   IconTextOverlay icon_overlay_text = {};
@@ -320,21 +312,12 @@
   uiButSearchCreateFn popup_create_fn = nullptr;
   uiButSearchUpdateFn items_update_fn = nullptr;
   uiButSearchListenFn listen_fn = nullptr;
-<<<<<<< HEAD
 
   void *item_active = nullptr;
 
   void *arg = nullptr;
   uiFreeArgFunc arg_free_fn = nullptr;
 
-=======
-
-  void *item_active = nullptr;
-
-  void *arg = nullptr;
-  uiFreeArgFunc arg_free_fn = nullptr;
-
->>>>>>> 55843cd6
   uiButSearchContextMenuFn item_context_menu_fn = nullptr;
   uiButSearchTooltipFn item_tooltip_fn = nullptr;
 
@@ -350,13 +333,6 @@
   bool results_are_suggestions = false;
 };
 
-<<<<<<< HEAD
-/** Derived struct for #UI_BTYPE_DECORATOR */
-struct uiButDecorator : public uiBut {
-  struct PointerRNA rnapoin = {};
-  struct PropertyRNA *rnaprop = nullptr;
-  int rnaindex = -1;
-=======
 /** Derived struct for #UI_BTYPE_DECORATOR
  * Decorators have own RNA data, using the normal #uiBut RNA members has many side-effects.
  */
@@ -364,7 +340,6 @@
   struct PointerRNA decorated_rnapoin = {};
   struct PropertyRNA *decorated_rnaprop = nullptr;
   int decorated_rnaindex = -1;
->>>>>>> 55843cd6
 };
 
 /** Derived struct for #UI_BTYPE_PROGRESS_BAR. */
