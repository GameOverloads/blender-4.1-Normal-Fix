--- conflicted
+++ resolved
@@ -4053,11 +4053,8 @@
   /* Copy construct button with the new type. */
   but = ui_but_new(new_type);
   *but = *old_but_ptr;
-<<<<<<< HEAD
-=======
   /* We didn't mean to override this :) */
   but->type = new_type;
->>>>>>> 55843cd6
   if (has_str_ptr_to_self) {
     but->str = but->strdata;
   }
@@ -6309,11 +6306,7 @@
   if (search_exec_fn) {
 #ifdef DEBUG
     if (but->func) {
-<<<<<<< HEAD
-      /* watch this, can be cause of much confusion, see: T47691 */
-=======
       /* watch this, can be cause of much confusion, see: #47691 */
->>>>>>> 55843cd6
       printf("%s: warning, overwriting button callback with search function callback!\n",
              __func__);
     }
