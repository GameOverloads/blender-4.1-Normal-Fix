/*
 * This program is free software; you can redistribute it and/or
 * modify it under the terms of the GNU General Public License
 * as published by the Free Software Foundation; either version 2
 * of the License, or (at your option) any later version.
 *
 * This program is distributed in the hope that it will be useful,
 * but WITHOUT ANY WARRANTY; without even the implied warranty of
 * MERCHANTABILITY or FITNESS FOR A PARTICULAR PURPOSE.  See the
 * GNU General Public License for more details.
 *
 * You should have received a copy of the GNU General Public License
 * along with this program; if not, write to the Free Software Foundation,
 * Inc., 51 Franklin Street, Fifth Floor, Boston, MA 02110-1301, USA.
 *
 * The Original Code is Copyright (C) 2004 by Blender Foundation
 * All rights reserved.
 */

/** \file
 * \ingroup edobj
 */

#include <string.h>

#include "MEM_guardedalloc.h"

#include "DNA_material_types.h"
#include "DNA_mesh_types.h"
#include "DNA_meshdata_types.h"
#include "DNA_object_types.h"
#include "DNA_scene_types.h"
#include "DNA_screen_types.h"
#include "DNA_space_types.h"
#include "DNA_world_types.h"

#include "BLI_blenlib.h"
#include "BLI_utildefines.h"

#include "BKE_DerivedMesh.h"
#include "BKE_blender.h"
#include "BKE_cdderivedmesh.h"
#include "BKE_context.h"
#include "BKE_global.h"
#include "BKE_image.h"
#include "BKE_material.h"
#include "BKE_mesh.h"
#include "BKE_modifier.h"
#include "BKE_multires.h"
#include "BKE_report.h"
#include "BKE_scene.h"

#include "DEG_depsgraph.h"

#include "RE_multires_bake.h"
#include "RE_pipeline.h"
#include "RE_texture.h"

#include "PIL_time.h"

#include "IMB_imbuf.h"
#include "IMB_imbuf_types.h"

#include "WM_api.h"
#include "WM_types.h"

#include "ED_object.h"
#include "ED_screen.h"
#include "ED_uvedit.h"

#include "object_intern.h"

static Image *bake_object_image_get(Object *ob, int mat_nr)
{
  Image *image = NULL;
  ED_object_get_active_image(ob, mat_nr + 1, &image, NULL, NULL, NULL);
  return image;
}

static Image **bake_object_image_get_array(Object *ob)
{
  Image **image_array = MEM_mallocN(sizeof(Material *) * ob->totcol, __func__);
  for (int i = 0; i < ob->totcol; i++) {
    image_array[i] = bake_object_image_get(ob, i);
  }
  return image_array;
}

/* ****************** multires BAKING ********************** */

/* holder of per-object data needed for bake job
 * needed to make job totally thread-safe */
typedef struct MultiresBakerJobData {
  struct MultiresBakerJobData *next, *prev;
  /* material aligned image array (for per-face bake image) */
  struct {
    Image **array;
    int len;
  } ob_image;
  DerivedMesh *lores_dm, *hires_dm;
  int lvl, tot_lvl;
  ListBase images;
} MultiresBakerJobData;

/* data passing to multires-baker job */
typedef struct {
  Scene *scene;
  ListBase data;
  /** Clear the images before baking */
  bool bake_clear;
<<<<<<< HEAD
  /** margin size in pixels*/
=======
  /** Margin size in pixels. */
>>>>>>> ec2e9a43
  int bake_margin;
  /** margin type */
  char bake_margin_type;
  /** mode of baking (displacement, normals, AO) */
  short mode;
  /** Use low-resolution mesh when baking displacement maps */
  bool use_lores_mesh;
  /** Number of rays to be cast when doing AO baking */
  int number_of_rays;
  /** Bias between object and start ray point when doing AO baking */
  float bias;
  /** Number of threads to be used for baking */
  int threads;
  /** User scale used to scale displacement when baking derivative map. */
  float user_scale;
} MultiresBakeJob;

static bool multiresbake_check(bContext *C, wmOperator *op)
{
  Scene *scene = CTX_data_scene(C);
  Object *ob;
  Mesh *me;
  MultiresModifierData *mmd;
  bool ok = true;
  int a;

  CTX_DATA_BEGIN (C, Base *, base, selected_editable_bases) {
    ob = base->object;

    if (ob->type != OB_MESH) {
      BKE_report(
          op->reports, RPT_ERROR, "Baking of multires data only works with an active mesh object");

      ok = false;
      break;
    }

    me = (Mesh *)ob->data;
    mmd = get_multires_modifier(scene, ob, 0);

    /* Multi-resolution should be and be last in the stack */
    if (ok && mmd) {
      ModifierData *md;

      ok = mmd->totlvl > 0;

      for (md = (ModifierData *)mmd->modifier.next; md && ok; md = md->next) {
        if (BKE_modifier_is_enabled(scene, md, eModifierMode_Realtime)) {
          ok = false;
        }
      }
    }
    else {
      ok = false;
    }

    if (!ok) {
      BKE_report(op->reports, RPT_ERROR, "Multires data baking requires multi-resolution object");

      break;
    }

    if (!me->mloopuv) {
      BKE_report(op->reports, RPT_ERROR, "Mesh should be unwrapped before multires data baking");

      ok = false;
    }
    else {
      a = me->totpoly;
      while (ok && a--) {
        Image *ima = bake_object_image_get(ob, me->mpoly[a].mat_nr);

        if (!ima) {
          BKE_report(
              op->reports, RPT_ERROR, "You should have active texture to use multires baker");

          ok = false;
        }
        else {
          ImBuf *ibuf = BKE_image_acquire_ibuf(ima, NULL, NULL);

          if (!ibuf) {
            BKE_report(op->reports, RPT_ERROR, "Baking should happen to image with image buffer");

            ok = false;
          }
          else {
            if (ibuf->rect == NULL && ibuf->rect_float == NULL) {
              ok = false;
            }

            if (ibuf->rect_float && !(ELEM(ibuf->channels, 0, 4))) {
              ok = false;
            }

            if (!ok) {
              BKE_report(op->reports, RPT_ERROR, "Baking to unsupported image type");
            }
          }

          BKE_image_release_ibuf(ima, ibuf, NULL);
        }
      }
    }

    if (!ok) {
      break;
    }
  }
  CTX_DATA_END;

  return ok;
}

static DerivedMesh *multiresbake_create_loresdm(Scene *scene, Object *ob, int *lvl)
{
  DerivedMesh *dm;
  MultiresModifierData *mmd = get_multires_modifier(scene, ob, 0);
  Mesh *me = (Mesh *)ob->data;
  MultiresModifierData tmp_mmd = *mmd;
  DerivedMesh *cddm = CDDM_from_mesh(me);

  DM_set_only_copy(cddm, &CD_MASK_BAREMESH);

  if (mmd->lvl == 0) {
    dm = CDDM_copy(cddm);
  }
  else {
    tmp_mmd.lvl = mmd->lvl;
    tmp_mmd.sculptlvl = mmd->lvl;
    dm = multires_make_derived_from_derived(cddm, &tmp_mmd, scene, ob, 0);
  }

  cddm->release(cddm);

  *lvl = mmd->lvl;

  return dm;
}

static DerivedMesh *multiresbake_create_hiresdm(Scene *scene, Object *ob, int *lvl)
{
  Mesh *me = (Mesh *)ob->data;
  MultiresModifierData *mmd = get_multires_modifier(scene, ob, 0);
  MultiresModifierData tmp_mmd = *mmd;
  DerivedMesh *cddm = CDDM_from_mesh(me);
  DerivedMesh *dm;

  DM_set_only_copy(cddm, &CD_MASK_BAREMESH);

  /* TODO: DM_set_only_copy wouldn't set mask for loop and poly data,
   *       but we really need BAREMESH only to save lots of memory
   */
  CustomData_set_only_copy(&cddm->loopData, CD_MASK_BAREMESH.lmask);
  CustomData_set_only_copy(&cddm->polyData, CD_MASK_BAREMESH.pmask);

  *lvl = mmd->totlvl;

  tmp_mmd.lvl = mmd->totlvl;
  tmp_mmd.sculptlvl = mmd->totlvl;
  dm = multires_make_derived_from_derived(cddm, &tmp_mmd, scene, ob, 0);
  cddm->release(cddm);

  return dm;
}

typedef enum ClearFlag {
  CLEAR_TANGENT_NORMAL = 1,
  CLEAR_DISPLACEMENT = 2,
} ClearFlag;

static void clear_single_image(Image *image, ClearFlag flag)
{
  const float vec_alpha[4] = {0.0f, 0.0f, 0.0f, 0.0f};
  const float vec_solid[4] = {0.0f, 0.0f, 0.0f, 1.0f};
  const float nor_alpha[4] = {0.5f, 0.5f, 1.0f, 0.0f};
  const float nor_solid[4] = {0.5f, 0.5f, 1.0f, 1.0f};
  const float disp_alpha[4] = {0.5f, 0.5f, 0.5f, 0.0f};
  const float disp_solid[4] = {0.5f, 0.5f, 0.5f, 1.0f};

  if ((image->id.tag & LIB_TAG_DOIT) == 0) {
    ImBuf *ibuf = BKE_image_acquire_ibuf(image, NULL, NULL);

    if (flag == CLEAR_TANGENT_NORMAL) {
      IMB_rectfill(ibuf, (ibuf->planes == R_IMF_PLANES_RGBA) ? nor_alpha : nor_solid);
    }
    else if (flag == CLEAR_DISPLACEMENT) {
      IMB_rectfill(ibuf, (ibuf->planes == R_IMF_PLANES_RGBA) ? disp_alpha : disp_solid);
    }
    else {
      IMB_rectfill(ibuf, (ibuf->planes == R_IMF_PLANES_RGBA) ? vec_alpha : vec_solid);
    }

    image->id.tag |= LIB_TAG_DOIT;

    BKE_image_release_ibuf(image, ibuf, NULL);
  }
}

static void clear_images_poly(Image **ob_image_array, int ob_image_array_len, ClearFlag flag)
{
  for (int i = 0; i < ob_image_array_len; i++) {
    Image *image = ob_image_array[i];
    if (image) {
      image->id.tag &= ~LIB_TAG_DOIT;
    }
  }

  for (int i = 0; i < ob_image_array_len; i++) {
    Image *image = ob_image_array[i];
    if (image) {
      clear_single_image(image, flag);
    }
  }

  for (int i = 0; i < ob_image_array_len; i++) {
    Image *image = ob_image_array[i];
    if (image) {
      image->id.tag &= ~LIB_TAG_DOIT;
    }
  }
}

static int multiresbake_image_exec_locked(bContext *C, wmOperator *op)
{
  Object *ob;
  Scene *scene = CTX_data_scene(C);
  int objects_baked = 0;

  if (!multiresbake_check(C, op)) {
    return OPERATOR_CANCELLED;
  }

  if (scene->r.bake_flag & R_BAKE_CLEAR) { /* clear images */
    CTX_DATA_BEGIN (C, Base *, base, selected_editable_bases) {
      ClearFlag clear_flag = 0;

      ob = base->object;
      // me = (Mesh *)ob->data;

      if (scene->r.bake_mode == RE_BAKE_NORMALS) {
        clear_flag = CLEAR_TANGENT_NORMAL;
      }
      else if (scene->r.bake_mode == RE_BAKE_DISPLACEMENT) {
        clear_flag = CLEAR_DISPLACEMENT;
      }

      {
        Image **ob_image_array = bake_object_image_get_array(ob);
        clear_images_poly(ob_image_array, ob->totcol, clear_flag);
        MEM_freeN(ob_image_array);
      }
    }
    CTX_DATA_END;
  }

  CTX_DATA_BEGIN (C, Base *, base, selected_editable_bases) {
    MultiresBakeRender bkr = {NULL};

    ob = base->object;

    multires_flush_sculpt_updates(ob);

    /* copy data stored in job descriptor */
    bkr.scene = scene;
    bkr.bake_margin = scene->r.bake_margin;
    bkr.bake_margin_type = scene->r.bake_margin_type;
    bkr.mode = scene->r.bake_mode;
    bkr.use_lores_mesh = scene->r.bake_flag & R_BAKE_LORES_MESH;
    bkr.bias = scene->r.bake_biasdist;
    bkr.number_of_rays = scene->r.bake_samples;
    bkr.threads = BKE_scene_num_threads(scene);
    bkr.user_scale = (scene->r.bake_flag & R_BAKE_USERSCALE) ? scene->r.bake_user_scale : -1.0f;
    // bkr.reports= op->reports;

    /* create low-resolution DM (to bake to) and hi-resolution DM (to bake from) */
    bkr.ob_image.array = bake_object_image_get_array(ob);
    bkr.ob_image.len = ob->totcol;

    bkr.hires_dm = multiresbake_create_hiresdm(scene, ob, &bkr.tot_lvl);
    bkr.lores_dm = multiresbake_create_loresdm(scene, ob, &bkr.lvl);

    RE_multires_bake_images(&bkr);

    MEM_freeN(bkr.ob_image.array);

    BLI_freelistN(&bkr.image);

    bkr.lores_dm->release(bkr.lores_dm);
    bkr.hires_dm->release(bkr.hires_dm);

    objects_baked++;
  }
  CTX_DATA_END;

  if (!objects_baked) {
    BKE_report(op->reports, RPT_ERROR, "No objects found to bake from");
  }

  return OPERATOR_FINISHED;
}

/* Multiresbake adopted for job-system executing */
static void init_multiresbake_job(bContext *C, MultiresBakeJob *bkj)
{
  Scene *scene = CTX_data_scene(C);
  Object *ob;

  /* backup scene settings, so their changing in UI would take no effect on baker */
  bkj->scene = scene;
  bkj->bake_margin = scene->r.bake_margin;
  bkj->bake_margin_type = scene->r.bake_margin_type;
  bkj->mode = scene->r.bake_mode;
  bkj->use_lores_mesh = scene->r.bake_flag & R_BAKE_LORES_MESH;
  bkj->bake_clear = scene->r.bake_flag & R_BAKE_CLEAR;
  bkj->bias = scene->r.bake_biasdist;
  bkj->number_of_rays = scene->r.bake_samples;
  bkj->threads = BKE_scene_num_threads(scene);
  bkj->user_scale = (scene->r.bake_flag & R_BAKE_USERSCALE) ? scene->r.bake_user_scale : -1.0f;
  // bkj->reports = op->reports;

  CTX_DATA_BEGIN (C, Base *, base, selected_editable_bases) {
    MultiresBakerJobData *data;
    int lvl;

    ob = base->object;

    multires_flush_sculpt_updates(ob);

    data = MEM_callocN(sizeof(MultiresBakerJobData), "multiresBaker derivedMesh_data");

    data->ob_image.array = bake_object_image_get_array(ob);
    data->ob_image.len = ob->totcol;

    /* create low-resolution DM (to bake to) and hi-resolution DM (to bake from) */
    data->hires_dm = multiresbake_create_hiresdm(scene, ob, &data->tot_lvl);
    data->lores_dm = multiresbake_create_loresdm(scene, ob, &lvl);
    data->lvl = lvl;

    BLI_addtail(&bkj->data, data);
  }
  CTX_DATA_END;
}

static void multiresbake_startjob(void *bkv, short *stop, short *do_update, float *progress)
{
  MultiresBakerJobData *data;
  MultiresBakeJob *bkj = bkv;
  int baked_objects = 0, tot_obj;

  tot_obj = BLI_listbase_count(&bkj->data);

  if (bkj->bake_clear) { /* clear images */
    for (data = bkj->data.first; data; data = data->next) {
      ClearFlag clear_flag = 0;

      if (bkj->mode == RE_BAKE_NORMALS) {
        clear_flag = CLEAR_TANGENT_NORMAL;
      }
      else if (bkj->mode == RE_BAKE_DISPLACEMENT) {
        clear_flag = CLEAR_DISPLACEMENT;
      }

      clear_images_poly(data->ob_image.array, data->ob_image.len, clear_flag);
    }
  }

  for (data = bkj->data.first; data; data = data->next) {
    MultiresBakeRender bkr = {NULL};

    /* copy data stored in job descriptor */
    bkr.scene = bkj->scene;
    bkr.bake_margin = bkj->bake_margin;
    bkr.bake_margin_type = bkj->bake_margin_type;
    bkr.mode = bkj->mode;
    bkr.use_lores_mesh = bkj->use_lores_mesh;
    bkr.user_scale = bkj->user_scale;
    // bkr.reports = bkj->reports;
    bkr.ob_image.array = data->ob_image.array;
    bkr.ob_image.len = data->ob_image.len;

    /* create low-resolution DM (to bake to) and hi-resolution DM (to bake from) */
    bkr.lores_dm = data->lores_dm;
    bkr.hires_dm = data->hires_dm;
    bkr.tot_lvl = data->tot_lvl;
    bkr.lvl = data->lvl;

    /* needed for proper progress bar */
    bkr.tot_obj = tot_obj;
    bkr.baked_objects = baked_objects;

    bkr.stop = stop;
    bkr.do_update = do_update;
    bkr.progress = progress;

    bkr.bias = bkj->bias;
    bkr.number_of_rays = bkj->number_of_rays;
    bkr.threads = bkj->threads;

    RE_multires_bake_images(&bkr);

    data->images = bkr.image;

    baked_objects++;
  }
}

static void multiresbake_freejob(void *bkv)
{
  MultiresBakeJob *bkj = bkv;
  MultiresBakerJobData *data, *next;
  LinkData *link;

  data = bkj->data.first;
  while (data) {
    next = data->next;
    data->lores_dm->release(data->lores_dm);
    data->hires_dm->release(data->hires_dm);

    /* delete here, since this delete will be called from main thread */
    for (link = data->images.first; link; link = link->next) {
      Image *ima = (Image *)link->data;
      BKE_image_free_gputextures(ima);
    }

    MEM_freeN(data->ob_image.array);

    BLI_freelistN(&data->images);

    MEM_freeN(data);
    data = next;
  }

  MEM_freeN(bkj);
}

static int multiresbake_image_exec(bContext *C, wmOperator *op)
{
  Scene *scene = CTX_data_scene(C);
  MultiresBakeJob *bkr;
  wmJob *wm_job;

  if (!multiresbake_check(C, op)) {
    return OPERATOR_CANCELLED;
  }

  bkr = MEM_callocN(sizeof(MultiresBakeJob), "MultiresBakeJob data");
  init_multiresbake_job(C, bkr);

  if (!bkr->data.first) {
    BKE_report(op->reports, RPT_ERROR, "No objects found to bake from");
    return OPERATOR_CANCELLED;
  }

  /* setup job */
  wm_job = WM_jobs_get(CTX_wm_manager(C),
                       CTX_wm_window(C),
                       scene,
                       "Multires Bake",
                       WM_JOB_EXCL_RENDER | WM_JOB_PRIORITY | WM_JOB_PROGRESS,
                       WM_JOB_TYPE_OBJECT_BAKE_TEXTURE);
  WM_jobs_customdata_set(wm_job, bkr, multiresbake_freejob);
  WM_jobs_timer(wm_job, 0.5, NC_IMAGE, 0); /* TODO: only draw bake image, can we enforce this. */
  WM_jobs_callbacks(wm_job, multiresbake_startjob, NULL, NULL, NULL);

  G.is_break = false;

  WM_jobs_start(CTX_wm_manager(C), wm_job);
  WM_cursor_wait(false);

  /* add modal handler for ESC */
  WM_event_add_modal_handler(C, op);

  return OPERATOR_RUNNING_MODAL;
}

/* ****************** render BAKING ********************** */

/* catch esc */
static int objects_bake_render_modal(bContext *C, wmOperator *UNUSED(op), const wmEvent *event)
{
  /* no running blender, remove handler and pass through */
  if (0 == WM_jobs_test(CTX_wm_manager(C), CTX_data_scene(C), WM_JOB_TYPE_OBJECT_BAKE_TEXTURE)) {
    return OPERATOR_FINISHED | OPERATOR_PASS_THROUGH;
  }

  /* running render */
  switch (event->type) {
    case EVT_ESCKEY:
      return OPERATOR_RUNNING_MODAL;
  }
  return OPERATOR_PASS_THROUGH;
}

static bool is_multires_bake(Scene *scene)
{
  if (ELEM(scene->r.bake_mode, RE_BAKE_NORMALS, RE_BAKE_DISPLACEMENT, RE_BAKE_AO)) {
    return scene->r.bake_flag & R_BAKE_MULTIRES;
  }

  return 0;
}

static int objects_bake_render_invoke(bContext *C, wmOperator *op, const wmEvent *UNUSED(_event))
{
  Scene *scene = CTX_data_scene(C);
  int result = OPERATOR_CANCELLED;

  result = multiresbake_image_exec(C, op);

  WM_event_add_notifier(C, NC_SCENE | ND_RENDER_RESULT, scene);

  return result;
}

static int bake_image_exec(bContext *C, wmOperator *op)
{
  Scene *scene = CTX_data_scene(C);
  int result = OPERATOR_CANCELLED;

  if (!is_multires_bake(scene)) {
    BLI_assert(0);
    return result;
  }

  result = multiresbake_image_exec_locked(C, op);

  WM_event_add_notifier(C, NC_SCENE | ND_RENDER_RESULT, scene);

  return result;
}

void OBJECT_OT_bake_image(wmOperatorType *ot)
{
  /* identifiers */
  ot->name = "Bake";
  ot->description = "Bake image textures of selected objects";
  ot->idname = "OBJECT_OT_bake_image";

  /* api callbacks */
  ot->exec = bake_image_exec;
  ot->invoke = objects_bake_render_invoke;
  ot->modal = objects_bake_render_modal;
  ot->poll = ED_operator_object_active;
}<|MERGE_RESOLUTION|>--- conflicted
+++ resolved
@@ -108,11 +108,7 @@
   ListBase data;
   /** Clear the images before baking */
   bool bake_clear;
-<<<<<<< HEAD
-  /** margin size in pixels*/
-=======
   /** Margin size in pixels. */
->>>>>>> ec2e9a43
   int bake_margin;
   /** margin type */
   char bake_margin_type;
