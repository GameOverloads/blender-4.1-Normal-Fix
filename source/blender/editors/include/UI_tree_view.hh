--- conflicted
+++ resolved
@@ -236,15 +236,6 @@
   virtual bool matches_single(const AbstractTreeViewItem &other) const;
 
   /**
-<<<<<<< HEAD
-   * Calls #AbstractViewItem::activate(), #AbstractTreeViewItem::on_activate() and ensures this
-   * item's parents are not collapsed (so the item is visible).
-   */
-  bool activate() override;
-
-  /**
-=======
->>>>>>> 7fb58a33
    * Can be called from the #AbstractTreeViewItem::build_row() implementation, but not earlier. The
    * hovered state can't be queried reliably otherwise.
    * Note that this does a linear lookup in the old block, so isn't too great performance-wise.
