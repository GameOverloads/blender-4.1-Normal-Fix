--- conflicted
+++ resolved
@@ -839,14 +839,8 @@
   const AssetMetaData *asset_data = filelist_file_internal_get_asset_data(file);
 
   /* Not used yet for the asset view template. */
-<<<<<<< HEAD
   if (filter->asset_catalog_filter && !asset_view_is_asset_visible_in_catalog_filter_settings(
                                           filter->asset_catalog_filter, asset_data)) {
-=======
-  if (filter->asset_catalog_filter &&
-      !file_is_asset_visible_in_catalog_filter_settings(filter->asset_catalog_filter, asset_data))
-  {
->>>>>>> bcedbdcf
     return false;
   }
 
@@ -1510,26 +1504,6 @@
   //  printf("%s: Start (%d)...\n", __func__, threadid);
 
   //  printf("%s: %d - %s - %p\n", __func__, preview->index, preview->path, preview->img);
-<<<<<<< HEAD
-=======
-  BLI_assert(preview->flags &
-             (FILE_TYPE_IMAGE | FILE_TYPE_MOVIE | FILE_TYPE_FTFONT | FILE_TYPE_BLENDER |
-              FILE_TYPE_BLENDER_BACKUP | FILE_TYPE_BLENDERLIB));
-
-  if (preview->flags & FILE_TYPE_IMAGE) {
-    source = THB_SOURCE_IMAGE;
-  }
-  else if (preview->flags & (FILE_TYPE_BLENDER | FILE_TYPE_BLENDER_BACKUP | FILE_TYPE_BLENDERLIB))
-  {
-    source = THB_SOURCE_BLEND;
-  }
-  else if (preview->flags & FILE_TYPE_MOVIE) {
-    source = THB_SOURCE_MOVIE;
-  }
-  else if (preview->flags & FILE_TYPE_FTFONT) {
-    source = THB_SOURCE_FONT;
-  }
->>>>>>> bcedbdcf
 
   IMB_thumb_path_lock(preview->filepath);
   /* Always generate biggest preview size for now, it's simpler and avoids having to re-generate
