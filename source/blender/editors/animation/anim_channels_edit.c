--- conflicted
+++ resolved
@@ -364,27 +364,18 @@
  *	 	  then the channels under closed expanders get ignored...
  *	- ale_setting: the anim channel (not in the anim_data list directly, though occuring there)
  *		with the new state of the setting that we want flushed up/down the hierarchy 
-<<<<<<< HEAD
- *	- vizOn: whether the visibility setting has been enabled or disabled 
- */
-void ANIM_visibility_flush_anim_channels (bAnimContext *ac, ListBase *anim_data, bAnimListElem *ale_setting, short vizOn)
-=======
  *	- setting: type of setting to set
  *	- on: whether the visibility setting has been enabled or disabled 
  */
 void ANIM_flush_setting_anim_channels (bAnimContext *ac, ListBase *anim_data, bAnimListElem *ale_setting, int setting, short on)
->>>>>>> 7a76bc9a
 {
 	bAnimListElem *ale, *match=NULL;
 	int prevLevel=0, matchLevel=0;
 	
-<<<<<<< HEAD
-=======
 	/* sanity check */
 	if (ELEM(NULL, anim_data, anim_data->first))
 		return;
 	
->>>>>>> 7a76bc9a
 	/* find the channel that got changed */
 	for (ale= anim_data->first; ale; ale= ale->next) {
 		/* compare data, and type as main way of identifying the channel */
@@ -404,27 +395,15 @@
 	else {
 		bAnimChannelType *acf= ANIM_channel_get_typeinfo(ale_setting);
 		
-<<<<<<< HEAD
-=======
 		if (acf == NULL) {
 			printf("ERROR: no channel info for the changed channel \n");
 			return;
 		}
 		
->>>>>>> 7a76bc9a
 		/* get the level of the channel that was affected
 		 * 	 - we define the level as simply being the offset for the start of the channel
 		 */
 		matchLevel= (acf->get_offset)? acf->get_offset(ac, ale_setting) : 0;
-<<<<<<< HEAD
-	}
-	
-	/* flush up? 
-	 *	- only flush up if the current state is now enabled 
-	 *	  (otherwise, it's too much work to force the parents to be inactive too)
-	 */
-	if (vizOn) {
-=======
 		prevLevel= matchLevel;
 	}
 	
@@ -441,19 +420,15 @@
 	if ( ((setting == ACHANNEL_SETTING_VISIBLE) && on) ||
 		 ((setting != ACHANNEL_SETTING_VISIBLE) && on==0) )
 	{
->>>>>>> 7a76bc9a
 		/* go backwards in the list, until the highest-ranking element (by indention has been covered) */
 		for (ale= match->prev; ale; ale= ale->prev) {
 			bAnimChannelType *acf= ANIM_channel_get_typeinfo(ale);
 			int level;
 			
-<<<<<<< HEAD
-=======
 			/* if no channel info was found, skip, since this type might not have any useful info */
 			if (acf == NULL)
 				continue;
 			
->>>>>>> 7a76bc9a
 			/* get the level of the current channel traversed 
 			 * 	 - we define the level as simply being the offset for the start of the channel
 			 */
@@ -464,11 +439,7 @@
 			 * when toggling visibility of F-Curves, gets flushed), flush the new status...
 			 */
 			if (level < prevLevel)
-<<<<<<< HEAD
-				ANIM_channel_setting_set(ac, ale, ACHANNEL_SETTING_VISIBLE, vizOn);
-=======
 				ANIM_channel_setting_set(ac, ale, setting, on);
->>>>>>> 7a76bc9a
 			/* however, if the level is 'greater than' (i.e. less important than the previous channel,
 			 * stop searching, since we've already reached the bottom of another hierarchy
 			 */
@@ -487,13 +458,10 @@
 			bAnimChannelType *acf= ANIM_channel_get_typeinfo(ale);
 			int level;
 			
-<<<<<<< HEAD
-=======
 			/* if no channel info was found, skip, since this type might not have any useful info */
 			if (acf == NULL)
 				continue;
 			
->>>>>>> 7a76bc9a
 			/* get the level of the current channel traversed 
 			 * 	 - we define the level as simply being the offset for the start of the channel
 			 */
@@ -503,11 +471,7 @@
 			 * flush the new status...
 			 */
 			if (level > matchLevel)
-<<<<<<< HEAD
-				ANIM_channel_setting_set(ac, ale, ACHANNEL_SETTING_VISIBLE, vizOn);
-=======
 				ANIM_channel_setting_set(ac, ale, setting, on);
->>>>>>> 7a76bc9a
 			/* however, if the level is 'less than or equal to' the channel that was changed,
 			 * (i.e. the current channel is as important if not more important than the changed channel)
 			 * then we should stop, since we've found the last one of the children we should flush
@@ -1117,11 +1081,7 @@
 		ANIM_channel_setting_set(&ac, ale, ACHANNEL_SETTING_VISIBLE, ACHANNEL_SETFLAG_ADD);
 		
 		/* now, also flush selection status up/down as appropriate */
-<<<<<<< HEAD
-		ANIM_visibility_flush_anim_channels(&ac, &all_data, ale, 1);
-=======
 		ANIM_flush_setting_anim_channels(&ac, &all_data, ale, ACHANNEL_SETTING_VISIBLE, 1);
->>>>>>> 7a76bc9a
 	}
 	
 	BLI_freelistN(&anim_data);
@@ -1195,11 +1155,7 @@
 		ANIM_channel_setting_set(&ac, ale, ACHANNEL_SETTING_VISIBLE, vis);
 		
 		/* now, also flush selection status up/down as appropriate */
-<<<<<<< HEAD
-		ANIM_visibility_flush_anim_channels(&ac, &all_data, ale, (vis == ACHANNEL_SETFLAG_ADD));
-=======
 		ANIM_flush_setting_anim_channels(&ac, &all_data, ale, ACHANNEL_SETTING_VISIBLE, (vis == ACHANNEL_SETFLAG_ADD));
->>>>>>> 7a76bc9a
 	}
 	
 	/* cleanup */
