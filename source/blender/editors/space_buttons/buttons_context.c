--- conflicted
+++ resolved
@@ -1216,11 +1216,7 @@
   strcpy(pt->translation_context, BLT_I18NCONTEXT_DEFAULT_BPYRNA);
   pt->poll = buttons_panel_context_poll;
   pt->draw = buttons_panel_context_draw;
-<<<<<<< HEAD
-  pt->flag = PANEL_TYPE_NO_HEADER;
-=======
-  pt->flag = PNL_NO_HEADER | PNL_NO_SEARCH;
->>>>>>> cc0b8cb3
+  pt->flag = PANEL_TYPE_NO_HEADER | PANEL_TYPE_NO_SEARCH;
   BLI_addtail(&art->paneltypes, pt);
 }
 
