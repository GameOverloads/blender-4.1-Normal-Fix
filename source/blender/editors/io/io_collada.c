/*
 * ***** BEGIN GPL LICENSE BLOCK *****
 *
 * This program is free software; you can redistribute it and/or
 * modify it under the terms of the GNU General Public License
 * as published by the Free Software Foundation; either version 2
 * of the License, or (at your option) any later version. 
 *
 * This program is distributed in the hope that it will be useful,
 * but WITHOUT ANY WARRANTY; without even the implied warranty of
 * MERCHANTABILITY or FITNESS FOR A PARTICULAR PURPOSE.  See the
 * GNU General Public License for more details.
 *
 * You should have received a copy of the GNU General Public License
 * along with this program; if not, write to the Free Software Foundation,
 * Inc., 51 Franklin Street, Fifth Floor, Boston, MA 02110-1301, USA.
 *
 * The Original Code is Copyright (C) 2008 Blender Foundation.
 * All rights reserved.
 *
 * 
 * Contributor(s): Blender Foundation
 *
 * ***** END GPL LICENSE BLOCK *****
 */

/** \file blender/editors/io/io_collada.c
 *  \ingroup collada
 */
#ifdef WITH_COLLADA
#include "DNA_space_types.h"

#include "BLT_translation.h"

#include "BLI_blenlib.h"
#include "BLI_utildefines.h"

#include "BKE_context.h"
#include "BKE_global.h"
#include "BKE_main.h"
#include "BKE_report.h"
#include "BKE_object.h"

#include "DEG_depsgraph.h"

#include "ED_screen.h"
#include "ED_object.h"

#include "RNA_access.h"
#include "RNA_define.h"

#include "UI_interface.h"
#include "UI_resources.h"

#include "WM_api.h"
#include "WM_types.h"

#include "../../collada/collada.h"

#include "io_collada.h"

static int wm_collada_export_invoke(bContext *C, wmOperator *op, const wmEvent *UNUSED(event))
{	
	if (!RNA_struct_property_is_set(op->ptr, "filepath")) {
		char filepath[FILE_MAX];

		if (G.main->name[0] == 0)
			BLI_strncpy(filepath, "untitled", sizeof(filepath));
		else
			BLI_strncpy(filepath, G.main->name, sizeof(filepath));

		BLI_replace_extension(filepath, sizeof(filepath), ".dae");
		RNA_string_set(op->ptr, "filepath", filepath);
	}

	WM_event_add_fileselect(C, op);

	return OPERATOR_RUNNING_MODAL;
}

/* function used for WM_OT_save_mainfile too */
static int wm_collada_export_exec(bContext *C, wmOperator *op)
{
	char filepath[FILE_MAX];
	int apply_modifiers;
	int export_mesh_type;
	int selected;
	int include_children;
	int include_armatures;
	int include_shapekeys;
	int deform_bones_only;

	int include_animations;
	int sample_animations;
	int sampling_rate;

	int include_material_textures;
	int use_texture_copies;
	int active_uv_only;

	int triangulate;
	int use_object_instantiation;
	int use_blender_profile;
	int sort_by_name;
	int export_transformation_type;

	int open_sim;
	int limit_precision;
	int keep_bind_info;

	int export_count;

	if (!RNA_struct_property_is_set(op->ptr, "filepath")) {
		BKE_report(op->reports, RPT_ERROR, "No filename given");
		return OPERATOR_CANCELLED;
	}

	RNA_string_get(op->ptr, "filepath", filepath);
	BLI_ensure_extension(filepath, sizeof(filepath), ".dae");


	/* Avoid File write exceptions in Collada */
	if (!BLI_exists(filepath)) {
		BLI_make_existing_file(filepath);
		if (!BLI_file_touch(filepath)) {
			BKE_report(op->reports, RPT_ERROR, "Can't create export file");
			fprintf(stdout, "Collada export: Can not create: %s\n", filepath);
			return OPERATOR_CANCELLED;
		}
	}
	else if (!BLI_file_is_writable(filepath)) {
		BKE_report(op->reports, RPT_ERROR, "Can't overwrite export file");
		fprintf(stdout, "Collada export: Can not modify: %s\n", filepath);
		return OPERATOR_CANCELLED;
	}

	/* Now the exporter can create and write the export file */

	/* Options panel */
	apply_modifiers          = RNA_boolean_get(op->ptr, "apply_modifiers");
	export_mesh_type         = RNA_enum_get(op->ptr,    "export_mesh_type_selection");
	selected                 = RNA_boolean_get(op->ptr, "selected");
	include_children         = RNA_boolean_get(op->ptr, "include_children");
	include_armatures        = RNA_boolean_get(op->ptr, "include_armatures");
	include_shapekeys        = RNA_boolean_get(op->ptr, "include_shapekeys");

	include_animations       = RNA_boolean_get(op->ptr, "include_animations");
	sample_animations        = RNA_boolean_get(op->ptr, "sample_animations");
	sampling_rate            = (sample_animations) ? RNA_int_get(op->ptr, "sampling_rate") : 0;

	deform_bones_only        = RNA_boolean_get(op->ptr, "deform_bones_only");

	include_material_textures = RNA_boolean_get(op->ptr, "include_material_textures");
	use_texture_copies       = RNA_boolean_get(op->ptr, "use_texture_copies");
	active_uv_only           = RNA_boolean_get(op->ptr, "active_uv_only");

	triangulate                = RNA_boolean_get(op->ptr, "triangulate");
	use_object_instantiation   = RNA_boolean_get(op->ptr, "use_object_instantiation");
	use_blender_profile        = RNA_boolean_get(op->ptr, "use_blender_profile");
	sort_by_name               = RNA_boolean_get(op->ptr, "sort_by_name");
	export_transformation_type = RNA_enum_get(op->ptr,    "export_transformation_type_selection");
	open_sim                   = RNA_boolean_get(op->ptr, "open_sim");

	limit_precision = RNA_boolean_get(op->ptr, "limit_precision");
	keep_bind_info = RNA_boolean_get(op->ptr, "keep_bind_info");

	Main *bmain = CTX_data_main(C);

	/* get editmode results */
	ED_object_editmode_load(bmain, CTX_data_edit_object(C));

<<<<<<< HEAD
=======
	EvaluationContext *eval_ctx = bmain->eval_ctx;
>>>>>>> 051e186d
	Scene *scene = CTX_data_scene(C);

	ExportSettings export_settings;

	export_settings.filepath = filepath;

	export_settings.apply_modifiers = apply_modifiers != 0;
	export_settings.export_mesh_type = export_mesh_type;
	export_settings.selected = selected != 0;
	export_settings.include_children = include_children != 0;
	export_settings.include_armatures = include_armatures != 0;
	export_settings.include_shapekeys = include_shapekeys != 0;
	export_settings.deform_bones_only = deform_bones_only != 0;
	export_settings.include_animations = include_animations;
	export_settings.sampling_rate = sampling_rate;

	export_settings.active_uv_only = active_uv_only != 0;
	export_settings.include_material_textures = include_material_textures != 0;
	export_settings.use_texture_copies = use_texture_copies != 0;

	export_settings.triangulate = triangulate != 0;
	export_settings.use_object_instantiation = use_object_instantiation != 0;
	export_settings.use_blender_profile = use_blender_profile != 0;
	export_settings.sort_by_name = sort_by_name != 0;
	export_settings.export_transformation_type = export_transformation_type;
	export_settings.open_sim = open_sim != 0;
	export_settings.limit_precision = limit_precision != 0;
	export_settings.keep_bind_info = keep_bind_info != 0;

	int includeFilter = OB_REL_NONE;
	if (export_settings.include_armatures) includeFilter |= OB_REL_MOD_ARMATURE;
	if (export_settings.include_children) includeFilter |= OB_REL_CHILDREN_RECURSIVE;

	export_count = collada_export(CTX_data_depsgraph(C),
		scene,
		&export_settings
	);

	if (export_count == 0) {
		BKE_report(op->reports, RPT_WARNING, "No objects selected -- Created empty export file");
		return OPERATOR_CANCELLED;
	}
	else if (export_count < 0) {
		BKE_report(op->reports, RPT_WARNING, "Error during export (see Console)");
		return OPERATOR_CANCELLED;
	}
	else {
		char buff[100];
		sprintf(buff, "Exported %d Objects", export_count);
		BKE_report(op->reports, RPT_INFO, buff);
		return OPERATOR_FINISHED;
	}
}

static void uiCollada_exportSettings(uiLayout *layout, PointerRNA *imfptr)
{
	uiLayout *box, *row, *col, *split;
	bool include_animations = RNA_boolean_get(imfptr, "include_animations");

	/* Export Options: */
	box = uiLayoutBox(layout);
	row = uiLayoutRow(box, false);
	uiItemL(row, IFACE_("Export Data Options:"), ICON_MESH_DATA);

	row = uiLayoutRow(box, false);
	split = uiLayoutSplit(row, 0.6f, UI_LAYOUT_ALIGN_RIGHT);
	col   = uiLayoutColumn(split, false);
	uiItemR(col, imfptr, "apply_modifiers", 0, NULL, ICON_NONE);
	col   = uiLayoutColumn(split, false);
	uiItemR(col, imfptr, "export_mesh_type_selection", 0, "", ICON_NONE);
	uiLayoutSetEnabled(col, RNA_boolean_get(imfptr, "apply_modifiers"));

	row = uiLayoutRow(box, false);
	uiItemR(row, imfptr, "selected", 0, NULL, ICON_NONE);

	row = uiLayoutRow(box, false);
	uiItemR(row, imfptr, "include_children", 0, NULL, ICON_NONE);
	uiLayoutSetEnabled(row, RNA_boolean_get(imfptr, "selected"));

	row = uiLayoutRow(box, false);
	uiItemR(row, imfptr, "include_armatures", 0, NULL, ICON_NONE);
	uiLayoutSetEnabled(row, RNA_boolean_get(imfptr, "selected"));

	row = uiLayoutRow(box, false);
	uiItemR(row, imfptr, "include_shapekeys", 0, NULL, ICON_NONE);
	uiLayoutSetEnabled(row, RNA_boolean_get(imfptr, "selected"));

	row = uiLayoutRow(box, false);
	uiItemR(row, imfptr, "include_animations", 0, NULL, ICON_NONE);
	row = uiLayoutRow(box, false);
	if (include_animations) {
		uiItemR(row, imfptr, "sample_animations", 0, NULL, ICON_NONE);
		row = uiLayoutColumn(box, false);
		uiItemR(row, imfptr, "sampling_rate", 0, NULL, ICON_NONE);
		uiLayoutSetEnabled(row, RNA_boolean_get(imfptr, "sample_animations"));
	}

	/* Texture options */
	box = uiLayoutBox(layout);
	row = uiLayoutRow(box, false);
	uiItemL(row, IFACE_("Texture Options:"), ICON_TEXTURE_DATA);

	row = uiLayoutRow(box, false);
	uiItemR(row, imfptr, "active_uv_only", 0, NULL, ICON_NONE);

	row = uiLayoutRow(box, false);
	uiItemR(row, imfptr, "include_material_textures", 0, NULL, ICON_NONE);

	row = uiLayoutRow(box, false);
	uiItemR(row, imfptr, "use_texture_copies", 1, NULL, ICON_NONE);


	/* Armature options */
	box = uiLayoutBox(layout);
	row = uiLayoutRow(box, false);
	uiItemL(row, IFACE_("Armature Options:"), ICON_ARMATURE_DATA);

	row = uiLayoutRow(box, false);
	uiItemR(row, imfptr, "deform_bones_only", 0, NULL, ICON_NONE);

	row = uiLayoutRow(box, false);
	uiItemR(row, imfptr, "open_sim", 0, NULL, ICON_NONE);

	/* Collada options: */
	box = uiLayoutBox(layout);
	row = uiLayoutRow(box, false);
	uiItemL(row, IFACE_("Collada Options:"), ICON_MODIFIER);

	row = uiLayoutRow(box, false);
	uiItemR(row, imfptr, "triangulate", 1, NULL, ICON_NONE);
	row = uiLayoutRow(box, false);
	uiItemR(row, imfptr, "use_object_instantiation", 1, NULL, ICON_NONE);
	row = uiLayoutRow(box, false);
	uiItemR(row, imfptr, "use_blender_profile", 1, NULL, ICON_NONE);

	row = uiLayoutRow(box, false);
	split = uiLayoutSplit(row, 0.6f, UI_LAYOUT_ALIGN_RIGHT);
	uiItemL(split, IFACE_("Transformation Type"), ICON_NONE);
	uiItemR(split, imfptr, "export_transformation_type_selection", 0, "", ICON_NONE);
	row = uiLayoutRow(box, false);
	uiItemR(row, imfptr, "sort_by_name", 0, NULL, ICON_NONE);

	row = uiLayoutRow(box, false);
	uiItemR(row, imfptr, "keep_bind_info", 0, NULL, ICON_NONE);

	row = uiLayoutRow(box, false);
	uiItemR(row, imfptr, "limit_precision", 0, NULL, ICON_NONE);

}

static void wm_collada_export_draw(bContext *UNUSED(C), wmOperator *op)
{
	PointerRNA ptr;

	RNA_pointer_create(NULL, op->type->srna, op->properties, &ptr);
	uiCollada_exportSettings(op->layout, &ptr);
}

static bool wm_collada_export_check(bContext *UNUSED(C), wmOperator *op)
{
	char filepath[FILE_MAX];
	RNA_string_get(op->ptr, "filepath", filepath);

	if (!BLI_testextensie(filepath, ".dae")) {
		BLI_ensure_extension(filepath, FILE_MAX, ".dae");
		RNA_string_set(op->ptr, "filepath", filepath);
		return true;
	}

	return false;
}

void WM_OT_collada_export(wmOperatorType *ot)
{
	struct StructRNA *func = ot->srna;

	static const EnumPropertyItem prop_bc_export_mesh_type[] = {
		{BC_MESH_TYPE_VIEW, "view", 0, "View", "Apply modifier's view settings"},
		{BC_MESH_TYPE_RENDER, "render", 0, "Render", "Apply modifier's render settings"},
		{0, NULL, 0, NULL, NULL}
	};

	static const EnumPropertyItem prop_bc_export_transformation_type[] = {
		{BC_TRANSFORMATION_TYPE_MATRIX, "matrix", 0, "Matrix", "Use <matrix> to specify transformations"},
		{BC_TRANSFORMATION_TYPE_TRANSROTLOC, "transrotloc", 0, "TransRotLoc", "Use <translate>, <rotate>, <scale> to specify transformations"},
		{0, NULL, 0, NULL, NULL}
	};

	ot->name = "Export COLLADA";
	ot->description = "Save a Collada file";
	ot->idname = "WM_OT_collada_export";

	ot->invoke = wm_collada_export_invoke;
	ot->exec = wm_collada_export_exec;
	ot->poll = WM_operator_winactive;
	ot->check = wm_collada_export_check;

	ot->flag |= OPTYPE_PRESET;

	ot->ui = wm_collada_export_draw;

	WM_operator_properties_filesel(
	        ot, FILE_TYPE_FOLDER | FILE_TYPE_COLLADA, FILE_BLENDER, FILE_SAVE,
	        WM_FILESEL_FILEPATH, FILE_DEFAULTDISPLAY, FILE_SORT_ALPHA);

	RNA_def_boolean(func,
	                "apply_modifiers", 0, "Apply Modifiers",
	                "Apply modifiers to exported mesh (non destructive))");

	RNA_def_int(func, "export_mesh_type", 0, INT_MIN, INT_MAX,
	            "Resolution", "Modifier resolution for export", INT_MIN, INT_MAX);

	RNA_def_enum(func, "export_mesh_type_selection", prop_bc_export_mesh_type, 0,
	             "Resolution", "Modifier resolution for export");

	RNA_def_boolean(func, "selected", false, "Selection Only",
	                "Export only selected elements");

	RNA_def_boolean(func, "include_children", false, "Include Children",
	                "Export all children of selected objects (even if not selected)");

	RNA_def_boolean(func, "include_armatures", false, "Include Armatures",
	                "Export related armatures (even if not selected)");

	RNA_def_boolean(func, "include_shapekeys", false, "Include Shape Keys",
	                "Export all Shape Keys from Mesh Objects");

	RNA_def_boolean(func, "deform_bones_only", false, "Deform Bones only",
	            	"Only export deforming bones with armatures");

	RNA_def_boolean(func, "include_animations", true,
		"Include Animations", "Export Animations if available.\nExporting Animations will enforce the decomposition of node transforms\ninto  <translation> <rotation> and <scale> components");

	RNA_def_boolean(func, "sample_animations", 0,
		"Sample Animations", "Auto-generate keyframes with a frame distance set by 'Sampling Rate'.\nWhen disabled, export only the keyframes defined in the animation f-curves (may be less accurate)");

	RNA_def_int(func, "sampling_rate", 1, 1, INT_MAX,
		"Sampling Rate", "The distance between 2 keyframes. 1 means: Every frame is keyed", 1, INT_MAX);


	RNA_def_boolean(func, "active_uv_only", 0, "Only Selected UV Map",
	                "Export only the selected UV Map");

	RNA_def_boolean(func, "include_material_textures", 0, "Include Material Textures",
	                "Export textures assigned to the object Materials");

	RNA_def_boolean(func, "use_texture_copies", 1, "Copy",
	                "Copy textures to same folder where the .dae file is exported");


	RNA_def_boolean(func, "triangulate", 1, "Triangulate",
	                "Export Polygons (Quads & NGons) as Triangles");

	RNA_def_boolean(func, "use_object_instantiation", 1, "Use Object Instances",
		"Instantiate multiple Objects from same Data");

	RNA_def_boolean(func, "use_blender_profile", 1, "Use Blender Profile",
		"Export additional Blender specific information (for material, shaders, bones, etc.)");

	RNA_def_boolean(func, "sort_by_name", 0, "Sort by Object name",
	                "Sort exported data by Object name");

	RNA_def_int(func, "export_transformation_type", 0, INT_MIN, INT_MAX,
	            "Transform", "Transformation type for translation, scale and rotation", INT_MIN, INT_MAX);

	RNA_def_enum(func, "export_transformation_type_selection", prop_bc_export_transformation_type, 0,
	             "Transform", "Transformation type for translation, scale and rotation");

	RNA_def_boolean(func, "open_sim", 0, "Export to SL/OpenSim",
	                "Compatibility mode for SL, OpenSim and other compatible online worlds");

	RNA_def_boolean(func, "limit_precision", 0,
		"Limit Precision", "Reduce the precision of the exported data to 6 digits");

	RNA_def_boolean(func, "keep_bind_info", 0,
		"Keep Bind Info", "Store Bindpose information in custom bone properties for later use during Collada export");

}


/* function used for WM_OT_save_mainfile too */
static int wm_collada_import_exec(bContext *C, wmOperator *op)
{
	char filename[FILE_MAX];
	int import_units;
	int find_chains;
	int auto_connect;
	int fix_orientation;
	int min_chain_length;

	int keep_bind_info;
	ImportSettings import_settings;

	if (!RNA_struct_property_is_set(op->ptr, "filepath")) {
		BKE_report(op->reports, RPT_ERROR, "No filename given");
		return OPERATOR_CANCELLED;
	}

	/* Options panel */
	import_units     = RNA_boolean_get(op->ptr, "import_units");
	find_chains      = RNA_boolean_get(op->ptr, "find_chains");
	auto_connect     = RNA_boolean_get(op->ptr, "auto_connect");
	fix_orientation  = RNA_boolean_get(op->ptr, "fix_orientation");

	keep_bind_info = RNA_boolean_get(op->ptr, "keep_bind_info");

	min_chain_length = RNA_int_get(op->ptr, "min_chain_length");

	RNA_string_get(op->ptr, "filepath", filename);

	import_settings.filepath = filename;
	import_settings.import_units = import_units != 0;
	import_settings.auto_connect = auto_connect != 0;
	import_settings.find_chains = find_chains != 0;
	import_settings.fix_orientation = fix_orientation != 0;
	import_settings.min_chain_length = min_chain_length;
	import_settings.keep_bind_info = keep_bind_info != 0;

	if (collada_import(C, &import_settings)) {
		DEG_id_tag_update(&CTX_data_scene(C)->id, DEG_TAG_BASE_FLAGS_UPDATE);
		return OPERATOR_FINISHED;
	}
	else {
		BKE_report(op->reports, RPT_ERROR, "Errors found during parsing COLLADA document (see console for details)");
		return OPERATOR_CANCELLED;
	}
}

static void uiCollada_importSettings(uiLayout *layout, PointerRNA *imfptr)
{
	uiLayout *box, *row;

	/* Import Options: */
	box = uiLayoutBox(layout);
	row = uiLayoutRow(box, false);
	uiItemL(row, IFACE_("Import Data Options:"), ICON_MESH_DATA);

	row = uiLayoutRow(box, false);
	uiItemR(row, imfptr, "import_units", 0, NULL, ICON_NONE);

	box = uiLayoutBox(layout);
	row = uiLayoutRow(box, false);
	uiItemL(row, IFACE_("Armature Options:"), ICON_MESH_DATA);

	row = uiLayoutRow(box, false);
	uiItemR(row, imfptr, "fix_orientation", 0, NULL, ICON_NONE);

	row = uiLayoutRow(box, false);
	uiItemR(row, imfptr, "find_chains", 0, NULL, ICON_NONE);

	row = uiLayoutRow(box, false);
	uiItemR(row, imfptr, "auto_connect", 0, NULL, ICON_NONE);

	row = uiLayoutRow(box, false);
	uiItemR(row, imfptr, "min_chain_length", 0, NULL, ICON_NONE);

	box = uiLayoutBox(layout);
	row = uiLayoutRow(box, false);

	row = uiLayoutRow(box, false);
	uiItemR(row, imfptr, "keep_bind_info", 0, NULL, ICON_NONE);

}

static void wm_collada_import_draw(bContext *UNUSED(C), wmOperator *op)
{
	PointerRNA ptr;

	RNA_pointer_create(NULL, op->type->srna, op->properties, &ptr);
	uiCollada_importSettings(op->layout, &ptr);
}

void WM_OT_collada_import(wmOperatorType *ot)
{
	ot->name = "Import COLLADA";
	ot->description = "Load a Collada file";
	ot->idname = "WM_OT_collada_import";

	ot->invoke = WM_operator_filesel;
	ot->exec = wm_collada_import_exec;
	ot->poll = WM_operator_winactive;

	//ot->flag |= OPTYPE_PRESET;

	ot->ui = wm_collada_import_draw;

	WM_operator_properties_filesel(
	        ot, FILE_TYPE_FOLDER | FILE_TYPE_COLLADA, FILE_BLENDER, FILE_OPENFILE,
	        WM_FILESEL_FILEPATH, FILE_DEFAULTDISPLAY, FILE_SORT_ALPHA);

	RNA_def_boolean(ot->srna,
		"import_units", 0, "Import Units",
		"If disabled match import to Blender's current Unit settings, "
		"otherwise use the settings from the Imported scene");

	RNA_def_boolean(ot->srna,
		"fix_orientation", 0, "Fix Leaf Bones",
		"Fix Orientation of Leaf Bones (Collada does only support Joints)");

	RNA_def_boolean(ot->srna,
		"find_chains", 0, "Find Bone Chains",
		"Find best matching Bone Chains and ensure bones in chain are connected");

	RNA_def_boolean(ot->srna,
		"auto_connect", 0, "Auto Connect",
		"Set use_connect for parent bones which have exactly one child bone");

	RNA_def_int(ot->srna,
		"min_chain_length",
		0,
		0,
		INT_MAX,
		"Minimum Chain Length",
		"When searching Bone Chains disregard chains of length below this value",
		0,
		INT_MAX);

	RNA_def_boolean(ot->srna, 
		"keep_bind_info", 0, "Keep Bind Info", 
		"Store Bindpose information in custom bone properties for later use during Collada export");

}
#endif<|MERGE_RESOLUTION|>--- conflicted
+++ resolved
@@ -169,10 +169,6 @@
 	/* get editmode results */
 	ED_object_editmode_load(bmain, CTX_data_edit_object(C));
 
-<<<<<<< HEAD
-=======
-	EvaluationContext *eval_ctx = bmain->eval_ctx;
->>>>>>> 051e186d
 	Scene *scene = CTX_data_scene(C);
 
 	ExportSettings export_settings;
