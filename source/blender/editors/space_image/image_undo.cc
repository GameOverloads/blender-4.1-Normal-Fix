--- conflicted
+++ resolved
@@ -39,12 +39,7 @@
 
 #include "BKE_context.h"
 #include "BKE_image.h"
-<<<<<<< HEAD
-#include "BKE_paint.h"
-#include "BKE_sculpt.h" /* for DEBUG_SHOW_SCULPT_BM_UV_EDGES */
-=======
 #include "BKE_paint.hh"
->>>>>>> dd9a9278
 #include "BKE_undo_system.h"
 
 #include "DEG_depsgraph.h"
@@ -1167,47 +1162,4 @@
   WM_file_tag_modified();
 }
 
-/** \} */
-
-/* NotForPR: shows uv edges in sculpt mode.  Moved to image_undo.cc for easier reversion (it needs
- * C++ to read .bm from ob->sculpt).
- */
-
-#include "BKE_editmesh.h"
-
-#include "ED_image.h"
-#include "ED_mesh.h"
-
-extern "C" bool ED_space_image_show_uvedit(const SpaceImage *sima,
-                                           Object *obedit,
-                                           Object *obact,
-                                           bool is_operator_poll)
-{
-  if (sima) {
-    if (ED_space_image_show_render(sima)) {
-      return false;
-    }
-    if (sima->mode != SI_MODE_UV) {
-      return false;
-    }
-  }
-
-  if (obedit && obedit->type == OB_MESH) {
-    BMEditMesh *em = BKE_editmesh_from_object(obedit);
-    bool ret;
-
-    ret = EDBM_uv_check(em);
-
-    return ret;
-  }
-
-#ifdef DEBUG_SHOW_SCULPT_BM_UV_EDGES
-  if (obact && obact->type == OB_MESH && obact->mode == OB_MODE_SCULPT && obact->sculpt &&
-      obact->sculpt->bm)
-  {
-    return true;
-  }
-#endif
-
-  return false;
-}+/** \} */