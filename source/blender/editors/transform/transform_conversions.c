/*
 * ***** BEGIN GPL LICENSE BLOCK *****
 *
 * This program is free software; you can redistribute it and/or
 * modify it under the terms of the GNU General Public License
 * as published by the Free Software Foundation; either version 2
 * of the License, or (at your option) any later version.
 *
 * This program is distributed in the hope that it will be useful,
 * but WITHOUT ANY WARRANTY; without even the implied warranty of
 * MERCHANTABILITY or FITNESS FOR A PARTICULAR PURPOSE.  See the
 * GNU General Public License for more details.
 *
 * You should have received a copy of the GNU General Public License
 * along with this program; if not, write to the Free Software Foundation,
 * Inc., 51 Franklin Street, Fifth Floor, Boston, MA 02110-1301, USA.
 *
 * The Original Code is Copyright (C) 2001-2002 by NaN Holding BV.
 * All rights reserved.
 *
 * The Original Code is: all of this file.
 *
 * Contributor(s): none yet.
 *
 * ***** END GPL LICENSE BLOCK *****
 */

/** \file blender/editors/transform/transform_conversions.c
 *  \ingroup edtransform
 */


#ifndef WIN32
#include <unistd.h>
#else
#include <io.h>
#endif
#include <string.h>
#include <math.h>

#include "DNA_anim_types.h"
#include "DNA_armature_types.h"
#include "DNA_lattice_types.h"
#include "DNA_meta_types.h"
#include "DNA_node_types.h"
#include "DNA_screen_types.h"
#include "DNA_space_types.h"
#include "DNA_sequence_types.h"
#include "DNA_view3d_types.h"
#include "DNA_constraint_types.h"
#include "DNA_scene_types.h"
#include "DNA_meshdata_types.h"
#include "DNA_gpencil_types.h"
#include "DNA_movieclip_types.h"

#include "MEM_guardedalloc.h"

#include "BKE_action.h"
#include "BKE_armature.h"
#include "BKE_context.h"
#include "BKE_curve.h"
#include "BKE_constraint.h"
#include "BKE_depsgraph.h"
#include "BKE_fcurve.h"
#include "BKE_gpencil.h"
#include "BKE_global.h"
#include "BKE_key.h"
#include "BKE_main.h"
#include "BKE_modifier.h"
#include "BKE_nla.h"
#include "BKE_object.h"
#include "BKE_particle.h"
#include "BKE_sequencer.h"
#include "BKE_pointcache.h"
#include "BKE_bmesh.h"
#include "BKE_tessmesh.h"
#include "BKE_scene.h"
#include "BKE_report.h"
#include "BKE_tracking.h"
#include "BKE_movieclip.h"
#include "BKE_node.h"


#include "ED_anim_api.h"
#include "ED_armature.h"
#include "ED_particle.h"
#include "ED_image.h"
#include "ED_keyframing.h"
#include "ED_keyframes_edit.h"
#include "ED_object.h"
#include "ED_markers.h"
#include "ED_mesh.h"
#include "ED_node.h"
#include "ED_types.h"
#include "ED_uvedit.h"
#include "ED_clip.h"
#include "ED_util.h"  /* for crazyspace correction */

#include "WM_api.h"		/* for WM_event_add_notifier to deal with stabilization nodes */
#include "WM_types.h"

#include "UI_view2d.h"

#include "BLI_math.h"
#include "BLI_blenlib.h"
#include "BLI_editVert.h"
#include "BLI_array.h"
#include "BLI_utildefines.h"
#include "BLI_smallhash.h"

#include "RNA_access.h"

extern ListBase editelems;

#include "transform.h"
#include "bmesh.h"

#include "BLO_sys_types.h" // for intptr_t support

/* local function prototype - for Object/Bone Constraints */
static short constraints_list_needinv(TransInfo *t, ListBase *list);

/* ************************** Functions *************************** */

static void qsort_trans_data(TransInfo *t, TransData *head, TransData *tail, TransData *temp)
{
	TransData *ihead = head;
	TransData *itail = tail;
	*temp = *head;

	while (head < tail)
	{
		if (t->flag & T_PROP_CONNECTED) {
			while ((tail->dist >= temp->dist) && (head < tail))
				tail--;
		}
		else {
			while ((tail->rdist >= temp->rdist) && (head < tail))
				tail--;
		}

		if (head != tail)
		{
			*head = *tail;
			head++;
		}

		if (t->flag & T_PROP_CONNECTED) {
			while ((head->dist <= temp->dist) && (head < tail))
				head++;
		}
		else {
			while ((head->rdist <= temp->rdist) && (head < tail))
				head++;
		}

		if (head != tail)
		{
			*tail = *head;
			tail--;
		}
	}

	*head = *temp;
	if (ihead < head) {
		qsort_trans_data(t, ihead, head-1, temp);
	}
	if (itail > head) {
		qsort_trans_data(t, head+1, itail, temp);
	}
}

void sort_trans_data_dist(TransInfo *t)
{
	TransData temp;
	TransData *start = t->data;
	int i = 1;

	while(i < t->total && start->flag & TD_SELECTED) {
		start++;
		i++;
	}
	qsort_trans_data(t, start, t->data + t->total - 1, &temp);
}

static void sort_trans_data(TransInfo *t)
{
	TransData *sel, *unsel;
	TransData temp;
	unsel = t->data;
	sel = t->data;
	sel += t->total - 1;
	while (sel > unsel) {
		while (unsel->flag & TD_SELECTED) {
			unsel++;
			if (unsel == sel) {
				return;
			}
		}
		while (!(sel->flag & TD_SELECTED)) {
			sel--;
			if (unsel == sel) {
				return;
			}
		}
		temp = *unsel;
		*unsel = *sel;
		*sel = temp;
		sel--;
		unsel++;
	}
}

/* distance calculated from not-selected vertex to nearest selected vertex
   warning; this is loops inside loop, has minor N^2 issues, but by sorting list it is OK */
static void set_prop_dist(TransInfo *t, short with_dist)
{
	TransData *tob;
	int a;

	for(a=0, tob= t->data; a<t->total; a++, tob++) {

		tob->rdist= 0.0f; // init, it was mallocced

		if((tob->flag & TD_SELECTED)==0) {
			TransData *td;
			int i;
			float dist, vec[3];

			tob->rdist = -1.0f; // signal for next loop

			for (i = 0, td= t->data; i < t->total; i++, td++) {
				if(td->flag & TD_SELECTED) {
					sub_v3_v3v3(vec, tob->center, td->center);
					mul_m3_v3(tob->mtx, vec);
					dist = normalize_v3(vec);
					if (tob->rdist == -1.0f) {
						tob->rdist = dist;
					}
					else if (dist < tob->rdist) {
						tob->rdist = dist;
					}
				}
				else break;	// by definition transdata has selected items in beginning
			}
			if (with_dist) {
				tob->dist = tob->rdist;
			}
		}
	}
}

/* ************************** CONVERSIONS ************************* */

/* ********************* texture space ********* */

static void createTransTexspace(TransInfo *t)
{
	Scene *scene = t->scene;
	TransData *td;
	Object *ob;
	ID *id;
	short *texflag;

	ob = OBACT;

	if (ob == NULL) { // Shouldn't logically happen, but still...
		t->total = 0;
		return;
	}

	id = ob->data;
	if(id == NULL || !ELEM3( GS(id->name), ID_ME, ID_CU, ID_MB )) {
		t->total = 0;
		return;
	}

	t->total = 1;
	td= t->data= MEM_callocN(sizeof(TransData), "TransTexspace");
	td->ext= t->ext= MEM_callocN(sizeof(TransDataExtension), "TransTexspace");

	td->flag= TD_SELECTED;
	copy_v3_v3(td->center, ob->obmat[3]);
	td->ob = ob;

	copy_m3_m4(td->mtx, ob->obmat);
	copy_m3_m4(td->axismtx, ob->obmat);
	normalize_m3(td->axismtx);
	invert_m3_m3(td->smtx, td->mtx);

	if (give_obdata_texspace(ob, &texflag, &td->loc, &td->ext->size, &td->ext->rot)) {
		ob->dtx |= OB_TEXSPACE;
		*texflag &= ~AUTOSPACE;
	}

	copy_v3_v3(td->iloc, td->loc);
	copy_v3_v3(td->ext->irot, td->ext->rot);
	copy_v3_v3(td->ext->isize, td->ext->size);
}

/* ********************* edge (for crease) ***** */

static void createTransEdge(TransInfo *t)
{
	BMEditMesh *em = ((Mesh *)t->obedit->data)->edit_btmesh;
	TransData *td = NULL;
	BMEdge *eed;
	BMIter iter;
	float mtx[3][3], smtx[3][3];
	int count=0, countsel=0;
	int propmode = t->flag & T_PROP_EDIT;

	BM_ITER(eed, &iter, em->bm, BM_EDGES_OF_MESH, NULL) {
		if (!BM_TestHFlag(eed, BM_HIDDEN)) {
			if (BM_TestHFlag(eed, BM_SELECT)) countsel++;
			if (propmode) count++;
		}
	}

	if (countsel == 0)
		return;

	if(propmode) {
		t->total = count;
	}
	else {
		t->total = countsel;
	}

	td= t->data= MEM_callocN(t->total * sizeof(TransData), "TransCrease");

	copy_m3_m4(mtx, t->obedit->obmat);
	invert_m3_m3(smtx, mtx);

	BM_ITER(eed, &iter, em->bm, BM_EDGES_OF_MESH, NULL) {
		if(!BM_TestHFlag(eed, BM_HIDDEN) && (BM_TestHFlag(eed, BM_SELECT) || propmode)) { 
			float *bweight = CustomData_bmesh_get(&em->bm->edata, eed->head.data, CD_BWEIGHT);
			float *crease = CustomData_bmesh_get(&em->bm->edata, eed->head.data, CD_CREASE);
			
			/* need to set center for center calculations */
			add_v3_v3v3(td->center, eed->v1->co, eed->v2->co);
			mul_v3_fl(td->center, 0.5f);

			td->loc= NULL;
			if (BM_TestHFlag(eed, BM_SELECT))
				td->flag= TD_SELECTED;
			else
				td->flag= 0;


			copy_m3_m3(td->smtx, smtx);
			copy_m3_m3(td->mtx, mtx);

			td->ext = NULL;
			if (t->mode == TFM_BWEIGHT) {
				td->val = bweight;
				td->ival = bweight ? *bweight : 1.0f;
			}
			else {
				td->val = crease;
				td->ival = crease ? *crease : 0.0f;
			}

			td++;
		}
	}
}

/* ********************* pose mode ************* */

static bKinematicConstraint *has_targetless_ik(bPoseChannel *pchan)
{
	bConstraint *con= pchan->constraints.first;

	for(;con; con= con->next) {
		if(con->type==CONSTRAINT_TYPE_KINEMATIC && (con->enforce!=0.0f)) {
			bKinematicConstraint *data= con->data;

			if(data->tar==NULL)
				return data;
			if(data->tar->type==OB_ARMATURE && data->subtarget[0]==0)
				return data;
		}
	}
	return NULL;
}

static short apply_targetless_ik(Object *ob)
{
	bPoseChannel *pchan, *parchan, *chanlist[256];
	bKinematicConstraint *data;
	int segcount, apply= 0;

	/* now we got a difficult situation... we have to find the
	   target-less IK pchans, and apply transformation to the all
	   pchans that were in the chain */

	for (pchan=ob->pose->chanbase.first; pchan; pchan=pchan->next) {
		data= has_targetless_ik(pchan);
		if(data && (data->flag & CONSTRAINT_IK_AUTO)) {

			/* fill the array with the bones of the chain (armature.c does same, keep it synced) */
			segcount= 0;

			/* exclude tip from chain? */
			if(!(data->flag & CONSTRAINT_IK_TIP))
				parchan= pchan->parent;
			else
				parchan= pchan;

			/* Find the chain's root & count the segments needed */
			for (; parchan; parchan=parchan->parent){
				chanlist[segcount]= parchan;
				segcount++;

				if(segcount==data->rootbone || segcount>255) break; // 255 is weak
			}
			for(;segcount;segcount--) {
				Bone *bone;
				float rmat[4][4], tmat[4][4], imat[4][4];

				/* pose_mat(b) = pose_mat(b-1) * offs_bone * channel * constraint * IK  */
				/* we put in channel the entire result of rmat= (channel * constraint * IK) */
				/* pose_mat(b) = pose_mat(b-1) * offs_bone * rmat  */
				/* rmat = pose_mat(b) * inv( pose_mat(b-1) * offs_bone ) */

				parchan= chanlist[segcount-1];
				bone= parchan->bone;
				bone->flag |= BONE_TRANSFORM;	/* ensures it gets an auto key inserted */

				if(parchan->parent) {
					Bone *parbone= parchan->parent->bone;
					float offs_bone[4][4];

					/* offs_bone =  yoffs(b-1) + root(b) + bonemat(b) */
					copy_m4_m3(offs_bone, bone->bone_mat);

					/* The bone's root offset (is in the parent's coordinate system) */
					copy_v3_v3(offs_bone[3], bone->head);

					/* Get the length translation of parent (length along y axis) */
					offs_bone[3][1]+= parbone->length;

					/* pose_mat(b-1) * offs_bone */
					if(parchan->bone->flag & BONE_HINGE) {
						/* the rotation of the parent restposition */
						copy_m4_m4(rmat, parbone->arm_mat);	/* rmat used as temp */

						/* the location of actual parent transform */
						copy_v3_v3(rmat[3], offs_bone[3]);
						offs_bone[3][0]= offs_bone[3][1]= offs_bone[3][2]= 0.0f;
						mul_m4_v3(parchan->parent->pose_mat, rmat[3]);

						mult_m4_m4m4(tmat, rmat, offs_bone);
					}
					else if(parchan->bone->flag & BONE_NO_SCALE) {
						mult_m4_m4m4(tmat, parchan->parent->pose_mat, offs_bone);
						normalize_m4(tmat);
					}
					else
						mult_m4_m4m4(tmat, parchan->parent->pose_mat, offs_bone);

					invert_m4_m4(imat, tmat);
				}
				else {
					copy_m4_m3(tmat, bone->bone_mat);

					copy_v3_v3(tmat[3], bone->head);
					invert_m4_m4(imat, tmat);
				}
				/* result matrix */
				mult_m4_m4m4(rmat, imat, parchan->pose_mat);

				/* apply and decompose, doesn't work for constraints or non-uniform scale well */
				{
					float rmat3[3][3], qrmat[3][3], imat3[3][3], smat[3][3];
					
					copy_m3_m4(rmat3, rmat);
					
					/* rotation */
						/* [#22409] is partially caused by this, as slight numeric error introduced during 
						 * the solving process leads to locked-axis values changing. However, we cannot modify
						 * the values here, or else there are huge discreptancies between IK-solver (interactive)
						 * and applied poses.
						 */
					if (parchan->rotmode > 0)
						mat3_to_eulO(parchan->eul, parchan->rotmode,rmat3);
					else if (parchan->rotmode == ROT_MODE_AXISANGLE)
						mat3_to_axis_angle(parchan->rotAxis, &parchan->rotAngle,rmat3);
					else
						mat3_to_quat(parchan->quat,rmat3);
					
					/* for size, remove rotation */
					/* causes problems with some constraints (so apply only if needed) */
					if (data->flag & CONSTRAINT_IK_STRETCH) {
						if (parchan->rotmode > 0)
							eulO_to_mat3( qrmat,parchan->eul, parchan->rotmode);
						else if (parchan->rotmode == ROT_MODE_AXISANGLE)
							axis_angle_to_mat3( qrmat,parchan->rotAxis, parchan->rotAngle);
						else
							quat_to_mat3( qrmat,parchan->quat);
						
						invert_m3_m3(imat3, qrmat);
						mul_m3_m3m3(smat, rmat3, imat3);
						mat3_to_size( parchan->size,smat);
					}
					
					/* causes problems with some constraints (e.g. childof), so disable this */
					/* as it is IK shouldn't affect location directly */
					/* copy_v3_v3(parchan->loc, rmat[3]); */
				}

			}

			apply= 1;
			data->flag &= ~CONSTRAINT_IK_AUTO;
		}
	}

	return apply;
}

static void add_pose_transdata(TransInfo *t, bPoseChannel *pchan, Object *ob, TransData *td)
{
	Bone *bone= pchan->bone;
	float pmat[3][3], omat[3][3], bmat[3][3];
	float cmat[3][3], tmat[3][3];
	float vec[3];

	copy_v3_v3(vec, pchan->pose_mat[3]);
	copy_v3_v3(td->center, vec);

	td->ob = ob;
	td->flag = TD_SELECTED;
	if (bone->flag & BONE_HINGE_CHILD_TRANSFORM)
	{
		td->flag |= TD_NOCENTER;
	}

	if (bone->flag & BONE_TRANSFORM_CHILD)
	{
		td->flag |= TD_NOCENTER;
		td->flag |= TD_NO_LOC;
	}

	td->protectflag= pchan->protectflag;

	td->loc = pchan->loc;
	copy_v3_v3(td->iloc, pchan->loc);

	td->ext->size= pchan->size;
	copy_v3_v3(td->ext->isize, pchan->size);

	if (pchan->rotmode > 0) {
		td->ext->rot= pchan->eul;
		td->ext->rotAxis= NULL;
		td->ext->rotAngle= NULL;
		td->ext->quat= NULL;
		
		copy_v3_v3(td->ext->irot, pchan->eul);
	}
	else if (pchan->rotmode == ROT_MODE_AXISANGLE) {
		td->ext->rot= NULL;
		td->ext->rotAxis= pchan->rotAxis;
		td->ext->rotAngle= &pchan->rotAngle;
		td->ext->quat= NULL;
		
		td->ext->irotAngle= pchan->rotAngle;
		copy_v3_v3(td->ext->irotAxis, pchan->rotAxis);
	}
	else {
		td->ext->rot= NULL;
		td->ext->rotAxis= NULL;
		td->ext->rotAngle= NULL;
		td->ext->quat= pchan->quat;
		
		copy_qt_qt(td->ext->iquat, pchan->quat);
	}
	td->ext->rotOrder= pchan->rotmode;
	

	/* proper way to get parent transform + own transform + constraints transform */
	copy_m3_m4(omat, ob->obmat);

	if (ELEM(t->mode, TFM_TRANSLATION, TFM_RESIZE) && (pchan->bone->flag & BONE_NO_LOCAL_LOCATION))
		unit_m3(bmat);
	else
		copy_m3_m3(bmat, pchan->bone->bone_mat);

	if (pchan->parent) {
		if(pchan->bone->flag & BONE_HINGE)
			copy_m3_m4(pmat, pchan->parent->bone->arm_mat);
		else
			copy_m3_m4(pmat, pchan->parent->pose_mat);

		if (constraints_list_needinv(t, &pchan->constraints)) {
			copy_m3_m4(tmat, pchan->constinv);
			invert_m3_m3(cmat, tmat);
			mul_serie_m3(td->mtx, bmat, pmat, omat, cmat, NULL,NULL,NULL,NULL);    // dang mulserie swaps args
		}
		else
			mul_serie_m3(td->mtx, bmat, pmat, omat, NULL,NULL,NULL,NULL,NULL);    // dang mulserie swaps args
	}
	else {
		if (constraints_list_needinv(t, &pchan->constraints)) {
			copy_m3_m4(tmat, pchan->constinv);
			invert_m3_m3(cmat, tmat);
			mul_serie_m3(td->mtx, bmat, omat, cmat, NULL,NULL,NULL,NULL,NULL);    // dang mulserie swaps args
		}
		else
			mul_m3_m3m3(td->mtx, omat, bmat);  // Mat3MulMat3 has swapped args!
	}

	invert_m3_m3(td->smtx, td->mtx);

	/* exceptional case: rotate the pose bone which also applies transformation
	 * when a parentless bone has BONE_NO_LOCAL_LOCATION [] */
	if (!ELEM(t->mode, TFM_TRANSLATION, TFM_RESIZE) && (pchan->bone->flag & BONE_NO_LOCAL_LOCATION)) {
		if(pchan->parent) {
			/* same as td->smtx but without pchan->bone->bone_mat */
			td->flag |= TD_PBONE_LOCAL_MTX_C;
			mul_m3_m3m3(td->ext->l_smtx, pchan->bone->bone_mat, td->smtx);
		}
		else {
			td->flag |= TD_PBONE_LOCAL_MTX_P;
		}
	}
	
	/* for axismat we use bone's own transform */
	copy_m3_m4(pmat, pchan->pose_mat);
	mul_m3_m3m3(td->axismtx, omat, pmat);
	normalize_m3(td->axismtx);

	if (t->mode==TFM_BONESIZE) {
		bArmature *arm= t->poseobj->data;

		if(arm->drawtype==ARM_ENVELOPE) {
			td->loc= NULL;
			td->val= &bone->dist;
			td->ival= bone->dist;
		}
		else {
			// abusive storage of scale in the loc pointer :)
			td->loc= &bone->xwidth;
			copy_v3_v3(td->iloc, td->loc);
			td->val= NULL;
		}
	}

	/* in this case we can do target-less IK grabbing */
	if (t->mode==TFM_TRANSLATION) {
		bKinematicConstraint *data= has_targetless_ik(pchan);
		if(data) {
			if(data->flag & CONSTRAINT_IK_TIP) {
				copy_v3_v3(data->grabtarget, pchan->pose_tail);
			}
			else {
				copy_v3_v3(data->grabtarget, pchan->pose_head);
			}
			td->loc = data->grabtarget;
			copy_v3_v3(td->iloc, td->loc);
			data->flag |= CONSTRAINT_IK_AUTO;

			/* only object matrix correction */
			copy_m3_m3(td->mtx, omat);
			invert_m3_m3(td->smtx, td->mtx);
		}
	}

	/* store reference to first constraint */
	td->con= pchan->constraints.first;
}

static void bone_children_clear_transflag(int mode, short around, ListBase *lb)
{
	Bone *bone= lb->first;

	for(;bone;bone= bone->next) {
		if((bone->flag & BONE_HINGE) && (bone->flag & BONE_CONNECTED))
		{
			bone->flag |= BONE_HINGE_CHILD_TRANSFORM;
		}
		else if (bone->flag & BONE_TRANSFORM && (mode == TFM_ROTATION || mode == TFM_TRACKBALL) && around == V3D_LOCAL)
		{
			bone->flag |= BONE_TRANSFORM_CHILD;
		}
		else
		{
			bone->flag &= ~BONE_TRANSFORM;
		}

		bone_children_clear_transflag(mode, around, &bone->childbase);
	}
}

/* sets transform flags in the bones
 * returns total number of bones with BONE_TRANSFORM */
int count_set_pose_transflags(int *out_mode, short around, Object *ob)
{
	bArmature *arm= ob->data;
	bPoseChannel *pchan;
	Bone *bone;
	int mode = *out_mode;
	int hastranslation = 0;
	int total = 0;

	for (pchan = ob->pose->chanbase.first; pchan; pchan = pchan->next) {
		bone = pchan->bone;
		if (PBONE_VISIBLE(arm, bone)) {
			if ((bone->flag & BONE_SELECTED))
				bone->flag |= BONE_TRANSFORM;
			else
				bone->flag &= ~BONE_TRANSFORM;
			
			bone->flag &= ~BONE_HINGE_CHILD_TRANSFORM;
			bone->flag &= ~BONE_TRANSFORM_CHILD;
		}
		else
			bone->flag &= ~BONE_TRANSFORM;
	}

	/* make sure no bone can be transformed when a parent is transformed */
	/* since pchans are depsgraph sorted, the parents are in beginning of list */
	if(mode != TFM_BONESIZE) {
		for(pchan = ob->pose->chanbase.first; pchan; pchan = pchan->next) {
			bone = pchan->bone;
			if(bone->flag & BONE_TRANSFORM)
				bone_children_clear_transflag(mode, around, &bone->childbase);
		}
	}
	/* now count, and check if we have autoIK or have to switch from translate to rotate */
	hastranslation = 0;

	for(pchan = ob->pose->chanbase.first; pchan; pchan = pchan->next) {
		bone = pchan->bone;
		if(bone->flag & BONE_TRANSFORM) {
			total++;
			
			if(mode == TFM_TRANSLATION) {
				if( has_targetless_ik(pchan)==NULL ) {
					if(pchan->parent && (pchan->bone->flag & BONE_CONNECTED)) {
						if(pchan->bone->flag & BONE_HINGE_CHILD_TRANSFORM)
							hastranslation = 1;
					}
					else if((pchan->protectflag & OB_LOCK_LOC)!=OB_LOCK_LOC)
						hastranslation = 1;
				}
				else
					hastranslation = 1;
			}
		}
	}

	/* if there are no translatable bones, do rotation */
	if(mode == TFM_TRANSLATION && !hastranslation)
	{
		*out_mode = TFM_ROTATION;
	}

	return total;
}


/* -------- Auto-IK ---------- */

/* adjust pose-channel's auto-ik chainlen */
static void pchan_autoik_adjust (bPoseChannel *pchan, short chainlen)
{
	bConstraint *con;

	/* don't bother to search if no valid constraints */
	if ((pchan->constflag & (PCHAN_HAS_IK|PCHAN_HAS_TARGET))==0)
		return;

	/* check if pchan has ik-constraint */
	for (con= pchan->constraints.first; con; con= con->next) {
		if (con->type == CONSTRAINT_TYPE_KINEMATIC && (con->enforce!=0.0f)) {
			bKinematicConstraint *data= con->data;
			
			/* only accept if a temporary one (for auto-ik) */
			if (data->flag & CONSTRAINT_IK_TEMP) {
				/* chainlen is new chainlen, but is limited by maximum chainlen */
				if ((chainlen==0) || (chainlen > data->max_rootbone))
					data->rootbone= data->max_rootbone;
				else
					data->rootbone= chainlen;
			}
		}
	}
}

/* change the chain-length of auto-ik */
void transform_autoik_update (TransInfo *t, short mode)
{
	short *chainlen= &t->settings->autoik_chainlen;
	bPoseChannel *pchan;

	/* mode determines what change to apply to chainlen */
	if (mode == 1) {
		/* mode=1 is from WHEELMOUSEDOWN... increases len */
		(*chainlen)++;
	}
	else if (mode == -1) {
		/* mode==-1 is from WHEELMOUSEUP... decreases len */
		if (*chainlen > 0) (*chainlen)--;
	}

	/* sanity checks (don't assume t->poseobj is set, or that it is an armature) */
	if (ELEM(NULL, t->poseobj, t->poseobj->pose))
		return;

	/* apply to all pose-channels */
	for (pchan=t->poseobj->pose->chanbase.first; pchan; pchan=pchan->next) {
		pchan_autoik_adjust(pchan, *chainlen);
	}
}

/* frees temporal IKs */
static void pose_grab_with_ik_clear(Object *ob)
{
	bKinematicConstraint *data;
	bPoseChannel *pchan;
	bConstraint *con, *next;

	for (pchan= ob->pose->chanbase.first; pchan; pchan= pchan->next) {
		/* clear all temporary lock flags */
		pchan->ikflag &= ~(BONE_IK_NO_XDOF_TEMP|BONE_IK_NO_YDOF_TEMP|BONE_IK_NO_ZDOF_TEMP);
		
		pchan->constflag &= ~(PCHAN_HAS_IK|PCHAN_HAS_TARGET);
		
		/* remove all temporary IK-constraints added */
		for (con= pchan->constraints.first; con; con= next) {
			next= con->next;
			if (con->type==CONSTRAINT_TYPE_KINEMATIC) {
				data= con->data;
				if (data->flag & CONSTRAINT_IK_TEMP) {
					BLI_remlink(&pchan->constraints, con);
					MEM_freeN(con->data);
					MEM_freeN(con);
					continue;
				}
				pchan->constflag |= PCHAN_HAS_IK;
				if(data->tar==NULL || (data->tar->type==OB_ARMATURE && data->subtarget[0]==0))
					pchan->constflag |= PCHAN_HAS_TARGET;
			}
		}
	}
}

/* adds the IK to pchan - returns if added */
static short pose_grab_with_ik_add(bPoseChannel *pchan)
{
	bKinematicConstraint *targetless = NULL;
	bKinematicConstraint *data;
	bConstraint *con;

	/* Sanity check */
	if (pchan == NULL)
		return 0;

	/* Rule: not if there's already an IK on this channel */
	for (con= pchan->constraints.first; con; con= con->next) {
		if (con->type==CONSTRAINT_TYPE_KINEMATIC) {
			data= con->data;
			
			if (data->tar==NULL || (data->tar->type==OB_ARMATURE && data->subtarget[0]=='\0')) {
				/* make reference to constraint to base things off later (if it's the last targetless constraint encountered) */
				targetless = (bKinematicConstraint *)con->data;
				
				/* but, if this is a targetless IK, we make it auto anyway (for the children loop) */
				if (con->enforce!=0.0f) {
					data->flag |= CONSTRAINT_IK_AUTO;
					
					/* if no chain length has been specified, just make things obey standard rotation locks too */
					if (data->rootbone == 0) {
						for (; pchan; pchan=pchan->parent) {
							/* here, we set ik-settings for bone from pchan->protectflag */
							// XXX: careful with quats/axis-angle rotations where we're locking 4d components
							if (pchan->protectflag & OB_LOCK_ROTX) pchan->ikflag |= BONE_IK_NO_XDOF_TEMP;
							if (pchan->protectflag & OB_LOCK_ROTY) pchan->ikflag |= BONE_IK_NO_YDOF_TEMP;
							if (pchan->protectflag & OB_LOCK_ROTZ) pchan->ikflag |= BONE_IK_NO_ZDOF_TEMP;
						}
					}
					
					return 0; 
				}
			}
			
			if ((con->flag & CONSTRAINT_DISABLE)==0 && (con->enforce!=0.0f))
				return 0;
		}
	}

	con = add_pose_constraint(NULL, pchan, "TempConstraint", CONSTRAINT_TYPE_KINEMATIC);
	pchan->constflag |= (PCHAN_HAS_IK|PCHAN_HAS_TARGET);	/* for draw, but also for detecting while pose solving */
	data= con->data;
	if (targetless) { 
		/* if exists, use values from last targetless (but disabled) IK-constraint as base */
		*data = *targetless;
	}
	else
		data->flag= CONSTRAINT_IK_TIP;
	data->flag |= CONSTRAINT_IK_TEMP|CONSTRAINT_IK_AUTO;
	copy_v3_v3(data->grabtarget, pchan->pose_tail);
	data->rootbone= 0; /* watch-it! has to be 0 here, since we're still on the same bone for the first time through the loop [#25885] */
	
	/* we only include bones that are part of a continual connected chain */
	while (pchan) {
		/* here, we set ik-settings for bone from pchan->protectflag */
		// XXX: careful with quats/axis-angle rotations where we're locking 4d components
		if (pchan->protectflag & OB_LOCK_ROTX) pchan->ikflag |= BONE_IK_NO_XDOF_TEMP;
		if (pchan->protectflag & OB_LOCK_ROTY) pchan->ikflag |= BONE_IK_NO_YDOF_TEMP;
		if (pchan->protectflag & OB_LOCK_ROTZ) pchan->ikflag |= BONE_IK_NO_ZDOF_TEMP;
		
		/* now we count this pchan as being included */
		data->rootbone++;
		
		/* continue to parent, but only if we're connected to it */
		if (pchan->bone->flag & BONE_CONNECTED)
			pchan = pchan->parent;
		else
			pchan = NULL;
	}

	/* make a copy of maximum chain-length */
	data->max_rootbone= data->rootbone;

	return 1;
}

/* bone is a candidate to get IK, but we don't do it if it has children connected */
static short pose_grab_with_ik_children(bPose *pose, Bone *bone)
{
	Bone *bonec;
	short wentdeeper=0, added=0;

	/* go deeper if children & children are connected */
	for (bonec= bone->childbase.first; bonec; bonec= bonec->next) {
		if (bonec->flag & BONE_CONNECTED) {
			wentdeeper= 1;
			added+= pose_grab_with_ik_children(pose, bonec);
		}
	}
	if (wentdeeper==0) {
		bPoseChannel *pchan= get_pose_channel(pose, bone->name);
		if (pchan)
			added+= pose_grab_with_ik_add(pchan);
	}

	return added;
}

/* main call which adds temporal IK chains */
static short pose_grab_with_ik(Object *ob)
{
	bArmature *arm;
	bPoseChannel *pchan, *parent;
	Bone *bonec;
	short tot_ik= 0;

	if ((ob==NULL) || (ob->pose==NULL) || (ob->mode & OB_MODE_POSE)==0)
		return 0;

	arm = ob->data;

	/* Rule: allow multiple Bones (but they must be selected, and only one ik-solver per chain should get added) */
	for (pchan= ob->pose->chanbase.first; pchan; pchan= pchan->next) {
		if (pchan->bone->layer & arm->layer) {
			if (pchan->bone->flag & BONE_SELECTED) {
				/* Rule: no IK for solitatry (unconnected) bones */
				for (bonec=pchan->bone->childbase.first; bonec; bonec=bonec->next) {
					if (bonec->flag & BONE_CONNECTED) {
						break;
					}
				}
				if ((pchan->bone->flag & BONE_CONNECTED)==0 && (bonec == NULL))
					continue;

				/* rule: if selected Bone is not a root bone, it gets a temporal IK */
				if (pchan->parent) {
					/* only adds if there's no IK yet (and no parent bone was selected) */
					for (parent= pchan->parent; parent; parent= parent->parent) {
						if (parent->bone->flag & BONE_SELECTED)
							break;
					}
					if (parent == NULL)
						tot_ik += pose_grab_with_ik_add(pchan);
				}
				else {
					/* rule: go over the children and add IK to the tips */
					tot_ik += pose_grab_with_ik_children(ob->pose, pchan->bone);
				}
			}
		}
	}

	return (tot_ik) ? 1 : 0;
}


/* only called with pose mode active object now */
static void createTransPose(TransInfo *t, Object *ob)
{
	bArmature *arm;
	bPoseChannel *pchan;
	TransData *td;
	TransDataExtension *tdx;
	short ik_on= 0;
	int i;

	t->total= 0;

	/* check validity of state */
	arm= get_armature(ob);
	if ((arm==NULL) || (ob->pose==NULL)) return;

	if (arm->flag & ARM_RESTPOS) {
		if (ELEM(t->mode, TFM_DUMMY, TFM_BONESIZE)==0) {
			// XXX use transform operator reports
			// BKE_report(op->reports, RPT_ERROR, "Can't select linked when sync selection is enabled");
			return;
		}
	}

	/* do we need to add temporal IK chains? */
	if ((arm->flag & ARM_AUTO_IK) && t->mode==TFM_TRANSLATION) {
		ik_on= pose_grab_with_ik(ob);
		if (ik_on) t->flag |= T_AUTOIK;
	}

	/* set flags and count total (warning, can change transform to rotate) */
	t->total = count_set_pose_transflags(&t->mode, t->around, ob);

	if(t->total == 0) return;

	t->flag |= T_POSE;
	t->poseobj= ob;	/* we also allow non-active objects to be transformed, in weightpaint */

	/* init trans data */
	td = t->data = MEM_callocN(t->total*sizeof(TransData), "TransPoseBone");
	tdx = t->ext = MEM_callocN(t->total*sizeof(TransDataExtension), "TransPoseBoneExt");
	for(i=0; i<t->total; i++, td++, tdx++) {
		td->ext= tdx;
		td->val = NULL;
	}

	/* use pose channels to fill trans data */
	td= t->data;
	for (pchan= ob->pose->chanbase.first; pchan; pchan= pchan->next) {
		if (pchan->bone->flag & BONE_TRANSFORM) {
			add_pose_transdata(t, pchan, ob, td);
			td++;
		}
	}

	if(td != (t->data+t->total)) {
		// XXX use transform operator reports
		// BKE_report(op->reports, RPT_DEBUG, "Bone selection count error");
	}

	/* initialise initial auto=ik chainlen's? */
	if (ik_on) transform_autoik_update(t, 0);
}

/* ********************* armature ************** */

static void createTransArmatureVerts(TransInfo *t)
{
	EditBone *ebo;
	bArmature *arm= t->obedit->data;
	ListBase *edbo = arm->edbo;
	TransData *td;
	float mtx[3][3], smtx[3][3], delta[3], bonemat[3][3];
	
	/* special hack for envelope drawmode and scaling:
	 * 	to allow scaling the size of the envelope around single points,
	 *	mode should become TFM_BONE_ENVELOPE in this case
	 */
	// TODO: maybe we need a separate hotkey for it, but this is consistent with 2.4x for now
	if ((t->mode == TFM_RESIZE) && (arm->drawtype==ARM_ENVELOPE))
		t->mode= TFM_BONE_ENVELOPE;
	
	t->total = 0;
	for (ebo = edbo->first; ebo; ebo = ebo->next)
	{
		if (EBONE_VISIBLE(arm, ebo) && !(ebo->flag & BONE_EDITMODE_LOCKED)) 
		{
			if (t->mode==TFM_BONESIZE)
			{
				if (ebo->flag & BONE_SELECTED)
					t->total++;
			}
			else if (t->mode==TFM_BONE_ROLL)
			{
				if (ebo->flag & BONE_SELECTED)
					t->total++;
			}
			else
			{
				if (ebo->flag & BONE_TIPSEL)
					t->total++;
				if (ebo->flag & BONE_ROOTSEL)
					t->total++;
			}
		}
	}

	if (!t->total) return;

	copy_m3_m4(mtx, t->obedit->obmat);
	invert_m3_m3(smtx, mtx);

	td = t->data = MEM_callocN(t->total*sizeof(TransData), "TransEditBone");

	for (ebo = edbo->first; ebo; ebo = ebo->next)
	{
		ebo->oldlength = ebo->length;	// length==0.0 on extrude, used for scaling radius of bone points

		if (EBONE_VISIBLE(arm, ebo) && !(ebo->flag & BONE_EDITMODE_LOCKED)) 
		{
			if (t->mode==TFM_BONE_ENVELOPE)
			{
				if (ebo->flag & BONE_ROOTSEL)
				{
					td->val= &ebo->rad_head;
					td->ival= *td->val;

					copy_v3_v3(td->center, ebo->head);
					td->flag= TD_SELECTED;

					copy_m3_m3(td->smtx, smtx);
					copy_m3_m3(td->mtx, mtx);

					td->loc = NULL;
					td->ext = NULL;
					td->ob = t->obedit;

					td++;
				}
				if (ebo->flag & BONE_TIPSEL)
				{
					td->val= &ebo->rad_tail;
					td->ival= *td->val;
					copy_v3_v3(td->center, ebo->tail);
					td->flag= TD_SELECTED;

					copy_m3_m3(td->smtx, smtx);
					copy_m3_m3(td->mtx, mtx);

					td->loc = NULL;
					td->ext = NULL;
					td->ob = t->obedit;

					td++;
				}

			}
			else if (t->mode==TFM_BONESIZE)
			{
				if (ebo->flag & BONE_SELECTED) {
					if(arm->drawtype==ARM_ENVELOPE)
					{
						td->loc= NULL;
						td->val= &ebo->dist;
						td->ival= ebo->dist;
					}
					else
					{
						// abusive storage of scale in the loc pointer :)
						td->loc= &ebo->xwidth;
						copy_v3_v3(td->iloc, td->loc);
						td->val= NULL;
					}
					copy_v3_v3(td->center, ebo->head);
					td->flag= TD_SELECTED;

					/* use local bone matrix */
					sub_v3_v3v3(delta, ebo->tail, ebo->head);
					vec_roll_to_mat3(delta, ebo->roll, bonemat);
					mul_m3_m3m3(td->mtx, mtx, bonemat);
					invert_m3_m3(td->smtx, td->mtx);

					copy_m3_m3(td->axismtx, td->mtx);
					normalize_m3(td->axismtx);

					td->ext = NULL;
					td->ob = t->obedit;

					td++;
				}
			}
			else if (t->mode==TFM_BONE_ROLL)
			{
				if (ebo->flag & BONE_SELECTED)
				{
					td->loc= NULL;
					td->val= &(ebo->roll);
					td->ival= ebo->roll;

					copy_v3_v3(td->center, ebo->head);
					td->flag= TD_SELECTED;

					td->ext = NULL;
					td->ob = t->obedit;

					td++;
				}
			}
			else
			{
				if (ebo->flag & BONE_TIPSEL)
				{
					copy_v3_v3(td->iloc, ebo->tail);
					copy_v3_v3(td->center, (t->around==V3D_LOCAL) ? ebo->head : td->iloc);
					td->loc= ebo->tail;
					td->flag= TD_SELECTED;
					if (ebo->flag & BONE_EDITMODE_LOCKED)
						td->protectflag = OB_LOCK_LOC|OB_LOCK_ROT|OB_LOCK_SCALE;

					copy_m3_m3(td->smtx, smtx);
					copy_m3_m3(td->mtx, mtx);

					sub_v3_v3v3(delta, ebo->tail, ebo->head);
					vec_roll_to_mat3(delta, ebo->roll, td->axismtx);

					if ((ebo->flag & BONE_ROOTSEL) == 0)
					{
						td->extra = ebo;
					}

					td->ext = NULL;
					td->val = NULL;
					td->ob = t->obedit;

					td++;
				}
				if (ebo->flag & BONE_ROOTSEL)
				{
					copy_v3_v3(td->iloc, ebo->head);
					copy_v3_v3(td->center, td->iloc);
					td->loc= ebo->head;
					td->flag= TD_SELECTED;
					if (ebo->flag & BONE_EDITMODE_LOCKED)
						td->protectflag = OB_LOCK_LOC|OB_LOCK_ROT|OB_LOCK_SCALE;

					copy_m3_m3(td->smtx, smtx);
					copy_m3_m3(td->mtx, mtx);

					sub_v3_v3v3(delta, ebo->tail, ebo->head);
					vec_roll_to_mat3(delta, ebo->roll, td->axismtx);

					td->extra = ebo; /* to fix roll */

					td->ext = NULL;
					td->val = NULL;
					td->ob = t->obedit;

					td++;
				}
			}
		}
	}
}

/* ********************* meta elements ********* */

static void createTransMBallVerts(TransInfo *t)
{
	MetaBall *mb = (MetaBall*)t->obedit->data;
	MetaElem *ml;
	TransData *td;
	TransDataExtension *tx;
	float mtx[3][3], smtx[3][3];
	int count=0, countsel=0;
	int propmode = t->flag & T_PROP_EDIT;

	/* count totals */
	for(ml= mb->editelems->first; ml; ml= ml->next) {
		if(ml->flag & SELECT) countsel++;
		if(propmode) count++;
	}

	/* note: in prop mode we need at least 1 selected */
	if (countsel==0) return;

	if(propmode) t->total = count;
	else t->total = countsel;

	td = t->data= MEM_callocN(t->total*sizeof(TransData), "TransObData(MBall EditMode)");
	tx = t->ext = MEM_callocN(t->total*sizeof(TransDataExtension), "MetaElement_TransExtension");

	copy_m3_m4(mtx, t->obedit->obmat);
	invert_m3_m3(smtx, mtx);

	for(ml= mb->editelems->first; ml; ml= ml->next) {
		if(propmode || (ml->flag & SELECT)) {
			td->loc= &ml->x;
			copy_v3_v3(td->iloc, td->loc);
			copy_v3_v3(td->center, td->loc);

			if(ml->flag & SELECT) td->flag= TD_SELECTED | TD_USEQUAT | TD_SINGLESIZE;
			else td->flag= TD_USEQUAT;

			copy_m3_m3(td->smtx, smtx);
			copy_m3_m3(td->mtx, mtx);

			td->ext = tx;

			/* Radius of MetaElem (mass of MetaElem influence) */
			if(ml->flag & MB_SCALE_RAD){
				td->val = &ml->rad;
				td->ival = ml->rad;
			}
			else{
				td->val = &ml->s;
				td->ival = ml->s;
			}

			/* expx/expy/expz determine "shape" of some MetaElem types */
			tx->size = &ml->expx;
			tx->isize[0] = ml->expx;
			tx->isize[1] = ml->expy;
			tx->isize[2] = ml->expz;

			/* quat is used for rotation of MetaElem */
			tx->quat = ml->quat;
			copy_qt_qt(tx->iquat, ml->quat);

			tx->rot = NULL;

			td++;
			tx++;
		}
	}
}

/* ********************* curve/surface ********* */

static void calc_distanceCurveVerts(TransData *head, TransData *tail)
{
	TransData *td, *td_near = NULL;
	for (td = head; td<=tail; td++) {
		if (td->flag & TD_SELECTED) {
			td_near = td;
			td->dist = 0.0f;
		}
		else if(td_near) {
			float dist;
			dist = len_v3v3(td_near->center, td->center);
			if (dist < (td-1)->dist) {
				td->dist = (td-1)->dist;
			}
			else {
				td->dist = dist;
			}
		}
		else {
			td->dist = MAXFLOAT;
			td->flag |= TD_NOTCONNECTED;
		}
	}
	td_near = NULL;
	for (td = tail; td>=head; td--) {
		if (td->flag & TD_SELECTED) {
			td_near = td;
			td->dist = 0.0f;
		}
		else if(td_near) {
			float dist;
			dist = len_v3v3(td_near->center, td->center);
			if (td->flag & TD_NOTCONNECTED || dist < td->dist || (td+1)->dist < td->dist) {
				td->flag &= ~TD_NOTCONNECTED;
				if (dist < (td+1)->dist) {
					td->dist = (td+1)->dist;
				}
				else {
					td->dist = dist;
				}
			}
		}
	}
}

/* Utility function for getting the handle data from bezier's */
static TransDataCurveHandleFlags *initTransDataCurveHandles(TransData *td, struct BezTriple *bezt)
{
	TransDataCurveHandleFlags *hdata;
	td->flag |= TD_BEZTRIPLE;
	hdata = td->hdata = MEM_mallocN(sizeof(TransDataCurveHandleFlags), "CuHandle Data");
	hdata->ih1 = bezt->h1;
	hdata->h1 = &bezt->h1;
	hdata->ih2 = bezt->h2; /* incase the second is not selected */
	hdata->h2 = &bezt->h2;
	return hdata;
}

static void createTransCurveVerts(bContext *C, TransInfo *t)
{
	Object *obedit= CTX_data_edit_object(C);
	Curve *cu= obedit->data;
	TransData *td = NULL;
	  Nurb *nu;
	BezTriple *bezt;
	BPoint *bp;
	float mtx[3][3], smtx[3][3];
	int a;
	int count=0, countsel=0;
	int propmode = t->flag & T_PROP_EDIT;
	short hide_handles = (cu->drawflag & CU_HIDE_HANDLES);
	ListBase *nurbs;

	/* to be sure */
	if(cu->editnurb==NULL) return;

	/* count total of vertices, check identical as in 2nd loop for making transdata! */
	nurbs= curve_editnurbs(cu);
	for(nu= nurbs->first; nu; nu= nu->next) {
		if(nu->type == CU_BEZIER) {
			for(a=0, bezt= nu->bezt; a<nu->pntsu; a++, bezt++) {
				if(bezt->hide==0) {
					if (hide_handles) {
						if(bezt->f2 & SELECT) countsel+=3;
						if(propmode) count+= 3;
					} else {
						if(bezt->f1 & SELECT) countsel++;
						if(bezt->f2 & SELECT) countsel++;
						if(bezt->f3 & SELECT) countsel++;
						if(propmode) count+= 3;
					}
				}
			}
		}
		else {
			for(a= nu->pntsu*nu->pntsv, bp= nu->bp; a>0; a--, bp++) {
				if(bp->hide==0) {
					if(propmode) count++;
					if(bp->f1 & SELECT) countsel++;
				}
			}
		}
	}
	/* note: in prop mode we need at least 1 selected */
	if (countsel==0) return;

	if(propmode) t->total = count;
	else t->total = countsel;
	t->data= MEM_callocN(t->total*sizeof(TransData), "TransObData(Curve EditMode)");

	copy_m3_m4(mtx, t->obedit->obmat);
	invert_m3_m3(smtx, mtx);

	td = t->data;
	for(nu= nurbs->first; nu; nu= nu->next) {
		if(nu->type == CU_BEZIER) {
			TransData *head, *tail;
			head = tail = td;
			for(a=0, bezt= nu->bezt; a<nu->pntsu; a++, bezt++) {
				if(bezt->hide==0) {
					TransDataCurveHandleFlags *hdata = NULL;

					if(		propmode ||
							((bezt->f2 & SELECT) && hide_handles) ||
							((bezt->f1 & SELECT) && hide_handles == 0)
					  ) {
						copy_v3_v3(td->iloc, bezt->vec[0]);
						td->loc= bezt->vec[0];
						copy_v3_v3(td->center, bezt->vec[(hide_handles || bezt->f2 & SELECT) ? 1:0]);
						if (hide_handles) {
							if(bezt->f2 & SELECT) td->flag= TD_SELECTED;
							else td->flag= 0;
						} else {
							if(bezt->f1 & SELECT) td->flag= TD_SELECTED;
							else td->flag= 0;
						}
						td->ext = NULL;
						td->val = NULL;

						hdata = initTransDataCurveHandles(td, bezt);

						copy_m3_m3(td->smtx, smtx);
						copy_m3_m3(td->mtx, mtx);

						td++;
						count++;
						tail++;
					}

					/* This is the Curve Point, the other two are handles */
					if(propmode || (bezt->f2 & SELECT)) {
						copy_v3_v3(td->iloc, bezt->vec[1]);
						td->loc= bezt->vec[1];
						copy_v3_v3(td->center, td->loc);
						if(bezt->f2 & SELECT) td->flag= TD_SELECTED;
						else td->flag= 0;
						td->ext = NULL;

						if (t->mode==TFM_CURVE_SHRINKFATTEN) { /* || t->mode==TFM_RESIZE) {*/ /* TODO - make points scale */
							td->val = &(bezt->radius);
							td->ival = bezt->radius;
						} else if (t->mode==TFM_TILT) {
							td->val = &(bezt->alfa);
							td->ival = bezt->alfa;
						} else {
							td->val = NULL;
						}

						copy_m3_m3(td->smtx, smtx);
						copy_m3_m3(td->mtx, mtx);

						if ((bezt->f1&SELECT)==0 && (bezt->f3&SELECT)==0)
						/* If the middle is selected but the sides arnt, this is needed */
						if (hdata==NULL) { /* if the handle was not saved by the previous handle */
							hdata = initTransDataCurveHandles(td, bezt);
						}

						td++;
						count++;
						tail++;
					}
					if(		propmode ||
							((bezt->f2 & SELECT) && hide_handles) ||
							((bezt->f3 & SELECT) && hide_handles == 0)
					  ) {
						copy_v3_v3(td->iloc, bezt->vec[2]);
						td->loc= bezt->vec[2];
						copy_v3_v3(td->center, bezt->vec[(hide_handles || bezt->f2 & SELECT) ? 1:2]);
						if (hide_handles) {
							if(bezt->f2 & SELECT) td->flag= TD_SELECTED;
							else td->flag= 0;
						} else {
							if(bezt->f3 & SELECT) td->flag= TD_SELECTED;
							else td->flag= 0;
						}
						td->ext = NULL;
						td->val = NULL;

						if (hdata==NULL) { /* if the handle was not saved by the previous handle */
							hdata = initTransDataCurveHandles(td, bezt);
						}

						copy_m3_m3(td->smtx, smtx);
						copy_m3_m3(td->mtx, mtx);

						td++;
						count++;
						tail++;
					}
				}
				else if (propmode && head != tail) {
					calc_distanceCurveVerts(head, tail-1);
					head = tail;
				}
			}
			if (propmode && head != tail)
				calc_distanceCurveVerts(head, tail-1);

			/* TODO - in the case of tilt and radius we can also avoid allocating the initTransDataCurveHandles
			 * but for now just dont change handle types */
			if (ELEM(t->mode, TFM_CURVE_SHRINKFATTEN, TFM_TILT) == 0) {
				/* sets the handles based on their selection, do this after the data is copied to the TransData */
				testhandlesNurb(nu);
			}
		}
		else {
			TransData *head, *tail;
			head = tail = td;
			for(a= nu->pntsu*nu->pntsv, bp= nu->bp; a>0; a--, bp++) {
				if(bp->hide==0) {
					if(propmode || (bp->f1 & SELECT)) {
						copy_v3_v3(td->iloc, bp->vec);
						td->loc= bp->vec;
						copy_v3_v3(td->center, td->loc);
						if(bp->f1 & SELECT) td->flag= TD_SELECTED;
						else td->flag= 0;
						td->ext = NULL;

						if (t->mode==TFM_CURVE_SHRINKFATTEN || t->mode==TFM_RESIZE) {
							td->val = &(bp->radius);
							td->ival = bp->radius;
						} else {
							td->val = &(bp->alfa);
							td->ival = bp->alfa;
						}

						copy_m3_m3(td->smtx, smtx);
						copy_m3_m3(td->mtx, mtx);

						td++;
						count++;
						tail++;
					}
				}
				else if (propmode && head != tail) {
					calc_distanceCurveVerts(head, tail-1);
					head = tail;
				}
			}
			if (propmode && head != tail)
				calc_distanceCurveVerts(head, tail-1);
		}
	}
}

/* ********************* lattice *************** */

static void createTransLatticeVerts(TransInfo *t)
{
	Lattice *latt = ((Lattice*)t->obedit->data)->editlatt->latt;
	TransData *td = NULL;
	BPoint *bp;
	float mtx[3][3], smtx[3][3];
	int a;
	int count=0, countsel=0;
	int propmode = t->flag & T_PROP_EDIT;

	bp = latt->def;
	a  = latt->pntsu * latt->pntsv * latt->pntsw;
	while(a--) {
		if(bp->hide==0) {
			if(bp->f1 & SELECT) countsel++;
			if(propmode) count++;
		}
		bp++;
	}

	 /* note: in prop mode we need at least 1 selected */
	if (countsel==0) return;

	if(propmode) t->total = count;
	else t->total = countsel;
	t->data= MEM_callocN(t->total*sizeof(TransData), "TransObData(Lattice EditMode)");

	copy_m3_m4(mtx, t->obedit->obmat);
	invert_m3_m3(smtx, mtx);

	td = t->data;
	bp = latt->def;
	a  = latt->pntsu * latt->pntsv * latt->pntsw;
	while(a--) {
		if(propmode || (bp->f1 & SELECT)) {
			if(bp->hide==0) {
				copy_v3_v3(td->iloc, bp->vec);
				td->loc= bp->vec;
				copy_v3_v3(td->center, td->loc);
				if(bp->f1 & SELECT) td->flag= TD_SELECTED;
				else td->flag= 0;
				copy_m3_m3(td->smtx, smtx);
				copy_m3_m3(td->mtx, mtx);

				td->ext = NULL;
				td->val = NULL;

				td++;
				count++;
			}
		}
		bp++;
	}
}

/* ******************* particle edit **************** */
static void createTransParticleVerts(bContext *C, TransInfo *t)
{
	TransData *td = NULL;
	TransDataExtension *tx;
	Base *base = CTX_data_active_base(C);
	Object *ob = CTX_data_active_object(C);
	ParticleEditSettings *pset = PE_settings(t->scene);
	PTCacheEdit *edit = PE_get_current(t->scene, ob);
	ParticleSystem *psys = NULL;
	ParticleSystemModifierData *psmd = NULL;
	PTCacheEditPoint *point;
	PTCacheEditKey *key;
	float mat[4][4];
	int i,k, transformparticle;
	int count = 0, hasselected = 0;
	int propmode = t->flag & T_PROP_EDIT;

	if(edit==NULL || t->settings->particle.selectmode==SCE_SELECT_PATH) return;

	psys = edit->psys;

	if(psys)
		psmd = psys_get_modifier(ob,psys);

	base->flag |= BA_HAS_RECALC_DATA;

	for(i=0, point=edit->points; i<edit->totpoint; i++, point++) {
		point->flag &= ~PEP_TRANSFORM;
		transformparticle= 0;

		if((point->flag & PEP_HIDE)==0) {
			for(k=0, key=point->keys; k<point->totkey; k++, key++) {
				if((key->flag&PEK_HIDE)==0) {
					if(key->flag&PEK_SELECT) {
						hasselected= 1;
						transformparticle= 1;
					}
					else if(propmode)
						transformparticle= 1;
				}
			}
		}

		if(transformparticle) {
			count += point->totkey;
			point->flag |= PEP_TRANSFORM;
		}
	}

	 /* note: in prop mode we need at least 1 selected */
	if (hasselected==0) return;

	t->total = count;
	td = t->data = MEM_callocN(t->total * sizeof(TransData), "TransObData(Particle Mode)");

	if(t->mode == TFM_BAKE_TIME)
		tx = t->ext = MEM_callocN(t->total * sizeof(TransDataExtension), "Particle_TransExtension");
	else
		tx = t->ext = NULL;

	unit_m4(mat);

	invert_m4_m4(ob->imat,ob->obmat);

	for(i=0, point=edit->points; i<edit->totpoint; i++, point++) {
		TransData *head, *tail;
		head = tail = td;

		if(!(point->flag & PEP_TRANSFORM)) continue;

		if(psys && !(psys->flag & PSYS_GLOBAL_HAIR))
			psys_mat_hair_to_global(ob, psmd->dm, psys->part->from, psys->particles + i, mat);

		for(k=0, key=point->keys; k<point->totkey; k++, key++) {
			if(key->flag & PEK_USE_WCO) {
				copy_v3_v3(key->world_co, key->co);
				mul_m4_v3(mat, key->world_co);
				td->loc = key->world_co;
			}
			else
				td->loc = key->co;

			copy_v3_v3(td->iloc, td->loc);
			copy_v3_v3(td->center, td->loc);

			if(key->flag & PEK_SELECT)
				td->flag |= TD_SELECTED;
			else if(!propmode)
				td->flag |= TD_SKIP;

			unit_m3(td->mtx);
			unit_m3(td->smtx);

			/* don't allow moving roots */
			if(k==0 && pset->flag & PE_LOCK_FIRST && (!psys || !(psys->flag & PSYS_GLOBAL_HAIR)))
				td->protectflag |= OB_LOCK_LOC;

			td->ob = ob;
			td->ext = tx;
			if(t->mode == TFM_BAKE_TIME) {
				td->val = key->time;
				td->ival = *(key->time);
				/* abuse size and quat for min/max values */
				td->flag |= TD_NO_EXT;
				if(k==0) tx->size = NULL;
				else tx->size = (key - 1)->time;

				if(k == point->totkey - 1) tx->quat = NULL;
				else tx->quat = (key + 1)->time;
			}

			td++;
			if(tx)
				tx++;
			tail++;
		}
		if (propmode && head != tail)
			calc_distanceCurveVerts(head, tail - 1);
	}
}

void flushTransParticles(TransInfo *t)
{
	Scene *scene = t->scene;
	Object *ob = OBACT;
	PTCacheEdit *edit = PE_get_current(scene, ob);
	ParticleSystem *psys = edit->psys;
	ParticleSystemModifierData *psmd = NULL;
	PTCacheEditPoint *point;
	PTCacheEditKey *key;
	TransData *td;
	float mat[4][4], imat[4][4], co[3];
	int i, k, propmode = t->flag & T_PROP_EDIT;

	if(psys)
		psmd = psys_get_modifier(ob, psys);

	/* we do transform in world space, so flush world space position
	 * back to particle local space (only for hair particles) */
	td= t->data;
	for(i=0, point=edit->points; i<edit->totpoint; i++, point++, td++) {
		if(!(point->flag & PEP_TRANSFORM)) continue;

		if(psys && !(psys->flag & PSYS_GLOBAL_HAIR)) {
			psys_mat_hair_to_global(ob, psmd->dm, psys->part->from, psys->particles + i, mat);
			invert_m4_m4(imat,mat);

			for(k=0, key=point->keys; k<point->totkey; k++, key++) {
				copy_v3_v3(co, key->world_co);
				mul_m4_v3(imat, co);


				/* optimization for proportional edit */
				if(!propmode || !compare_v3v3(key->co, co, 0.0001f)) {
					copy_v3_v3(key->co, co);
					point->flag |= PEP_EDIT_RECALC;
				}
			}
		}
		else
			point->flag |= PEP_EDIT_RECALC;
	}

	PE_update_object(scene, OBACT, 1);
}

/* ********************* mesh ****************** */

/* proportional distance based on connectivity  */
#define THRESHOLDFACTOR (1.0f-0.0001f)

/*I did this wrong, it should be a breadth-first search
  but instead it's a depth-first search, fudged
  to report shortest distances.  I have no idea how fast
  or slow this is.*/
static void editmesh_set_connectivity_distance(BMEditMesh *em, float mtx[][3], float *dists)
{
	BMVert **queue = NULL;
	float *dqueue = NULL;
	int *tots = MEM_callocN(sizeof(int)*em->bm->totvert, "tots editmesh_set_connectivity_distance");
	BLI_array_declare(queue);
	BLI_array_declare(dqueue);
	SmallHash svisit, *visit=&svisit;
	BMVert *v;
	BMIter viter;
	int i, start;
	
	fill_vn_fl(dists, em->bm->totvert, FLT_MAX);

	BM_ElemIndex_Ensure(em->bm, BM_VERT);

	BLI_smallhash_init(visit);

	BM_ITER(v, &viter, em->bm, BM_VERTS_OF_MESH, NULL) {
		if (BM_TestHFlag(v, BM_SELECT)==0 || BM_TestHFlag(v, BM_HIDDEN))
			continue;
			
		
		BLI_smallhash_insert(visit, (uintptr_t)v, NULL);
		BLI_array_append(queue, v);
		BLI_array_append(dqueue, 0.0f);
		dists[BM_GetIndex(v)] = 0.0f;
	}
	
	start = 0;
	while (start < BLI_array_count(queue)) {
		BMIter eiter;
		BMEdge *e;
		BMVert *v3, *v2;
		float d, vec[3];
		
		v2 = queue[start];
		d = dqueue[start];
		
		BM_ITER(e, &eiter, em->bm, BM_EDGES_OF_VERT, v2) {
			float d2;
			v3 = BM_OtherEdgeVert(e, v2);
			
			if (BM_TestHFlag(v3, BM_SELECT) || BM_TestHFlag(v3, BM_HIDDEN))
				continue;
			
			sub_v3_v3v3(vec, v2->co, v3->co);
			mul_m3_v3(mtx, vec);
			
			d2 = d + len_v3(vec);
			
			if (dists[BM_GetIndex(v3)] != FLT_MAX)
				dists[BM_GetIndex(v3)] = MIN2(d2, dists[BM_GetIndex(v3)]);
			else
				dists[BM_GetIndex(v3)] = d2;
			
			tots[BM_GetIndex(v3)] = 1;

			if (BLI_smallhash_haskey(visit, (uintptr_t)v3))
				continue;
			
			BLI_smallhash_insert(visit, (uintptr_t)v3, NULL);
			
			BLI_array_append(queue, v3);
			BLI_array_append(dqueue, d2);
		}
		
		start++;
	}

	BLI_smallhash_release(visit);
	
	for (i=0; i<em->bm->totvert; i++) {
		if (tots[i])
			dists[i] /= (float)tots[i];
	}
	
	BLI_array_free(queue);
	BLI_array_free(dqueue);
	MEM_freeN(tots);
}

/* loop-in-a-loop I know, but we need it! (ton) */
 static void get_face_center(float cent_r[3], BMesh *bm, BMVert *eve)

{
	BMFace *efa;
	BMIter iter;

	BM_ITER(efa, &iter, bm, BM_FACES_OF_VERT, eve) {
		if (BM_Selected(bm, efa)) {
			BM_Compute_Face_CenterMean(bm, efa, cent_r);
			break;
		}
	}
}

static void get_edge_center(float *cent, EditMesh *em, EditVert *eve)
{
	EditEdge *eed;

	for(eed= em->edges.first; eed; eed= eed->next)
		if(eed->f & SELECT)
			if(eed->v1==eve || eed->v2==eve)
				break;
	if(eed) {
		mid_v3_v3v3(cent, eed->v1->co, eed->v2->co);
	}
}

/* way to overwrite what data is edited with transform
 * static void VertsToTransData(TransData *td, EditVert *eve, BakeKey *key) */
static void VertsToTransData(TransInfo *t, TransData *td, BMEditMesh *em, BMVert *eve, float *bweight)
{
	td->flag = 0;
	//if(key)
	//	td->loc = key->co;
	//else
	td->loc = eve->co;

	copy_v3_v3(td->center, td->loc);
<<<<<<< HEAD
	if(t->around==V3D_LOCAL && (em->selectmode & SCE_SELECT_FACE))
		get_face_center(td->center, em->bm, eve);
=======
	if(t->around==V3D_LOCAL) {
		if(em->selectmode & SCE_SELECT_FACE)
			get_face_center(td->center, em, eve);
		else if(em->selectmode & SCE_SELECT_EDGE)
			get_edge_center(td->center, em, eve);
	}
>>>>>>> 5c93135e
	copy_v3_v3(td->iloc, td->loc);

	// Setting normals
	copy_v3_v3(td->axismtx[2], eve->no);
	td->axismtx[0][0]		=
		td->axismtx[0][1]	=
		td->axismtx[0][2]	=
		td->axismtx[1][0]	=
		td->axismtx[1][1]	=
		td->axismtx[1][2]	= 0.0f;

	td->ext = NULL;
	td->val = NULL;
	td->extra = NULL;
	if (t->mode == TFM_BWEIGHT) {
		td->val = bweight;
		td->ival = bweight ? *(bweight) : 1.0f;
	}
}

static void createTransEditVerts(bContext *C, TransInfo *t)
{
	ToolSettings *ts = CTX_data_tool_settings(C);
	TransData *tob = NULL;
	BMEditMesh *em = ((Mesh *)t->obedit->data)->edit_btmesh;
	BMesh *bm = em->bm;
	BMVert *eve;
	BMIter iter;
	BMVert *eve_act = NULL;
	float *mappedcos = NULL, *quats= NULL;
	float mtx[3][3], smtx[3][3], (*defmats)[3][3] = NULL, (*defcos)[3] = NULL;
	float *dists=NULL;
	int count=0, countsel=0, a, totleft, *selstate = NULL;
	BLI_array_declare(selstate);
	int propmode = (t->flag & T_PROP_EDIT) ? (t->flag & (T_PROP_EDIT | T_PROP_CONNECTED)) : 0;
	int mirror = 0;
	short selectmode = ts->selectmode;

	if (t->flag & T_MIRROR)
	{
		EDBM_CacheMirrorVerts(em, TRUE);
		mirror = 1;
	}

	/* edge slide forces edge select */
	if (t->mode == TFM_EDGE_SLIDE) {
		selectmode = SCE_SELECT_EDGE;
	}

	/* BMESH_TODO, writing into the index values is BAD!, means we cant
	 * use the values for vertex mirror - campbell */

	// transform now requires awareness for select mode, so we tag the f1 flags in verts
	if(selectmode & SCE_SELECT_VERTEX) {
		BM_ITER(eve, &iter, bm, BM_VERTS_OF_MESH, NULL) {
			if (BM_Selected(bm, eve)) {
				BM_SetHFlag(eve, BM_TMP_TAG);
			}
			else {
				BM_ClearHFlag(eve, BM_TMP_TAG);
			}
		}
	}
	else if(selectmode & SCE_SELECT_EDGE) {
		BMEdge *eed;

		eve = BMIter_New(&iter, bm, BM_VERTS_OF_MESH, NULL);
		for( ; eve; eve=BMIter_Step(&iter)) BM_ClearHFlag(eve, BM_TMP_TAG);

		eed = BMIter_New(&iter, bm, BM_EDGES_OF_MESH, NULL);
		for( ; eed; eed=BMIter_Step(&iter)) {
			if (BM_Selected(bm, eed)) {
				BM_SetHFlag(eed->v1, BM_TMP_TAG);
				BM_SetHFlag(eed->v2, BM_TMP_TAG);
			}
		}
	}
	else {
		BMFace *efa;
		eve = BMIter_New(&iter, bm, BM_VERTS_OF_MESH, NULL);
		for( ; eve; eve=BMIter_Step(&iter)) BM_ClearHFlag(eve, BM_TMP_TAG);

		efa = BMIter_New(&iter, bm, BM_FACES_OF_MESH, NULL);
		for( ; efa; efa=BMIter_Step(&iter)) {
			if (BM_Selected(bm, efa)) {
				BMIter liter;
				BMLoop *l;

				l = BMIter_New(&liter, bm, BM_LOOPS_OF_FACE, efa);
				for (; l; l=BMIter_Step(&liter)) {
					BM_SetHFlag(l->v, BM_TMP_TAG);
				}
			}
		}
	}

	/* now we can count. we store selection state in selstate, since
	   get_crazy_mapped_editverts messes up the index state of the
	   verts*/
	eve = BMIter_New(&iter, bm, BM_VERTS_OF_MESH, NULL);
	for(a=0; eve; eve=BMIter_Step(&iter), a++) {
		BLI_array_growone(selstate);

		if (BM_TestHFlag(eve, BM_TMP_TAG)) {
			selstate[a] = 1;
			countsel++;
		}
		if(propmode) count++;
	}

	/* note: in prop mode we need at least 1 selected */
	if (countsel == 0) {
		goto cleanup;
	}

	/* check active */
	if (em->bm->selected.last) {
		BMEditSelection *ese = em->bm->selected.last;
		if (ese->htype == BM_VERT) {
			eve_act = (BMVert *)ese->data;
		}
	}


	if(propmode) {
		t->total = count;

		/* allocating scratch arrays */
		if (propmode & T_PROP_CONNECTED)
			dists = MEM_mallocN(em->bm->totvert * sizeof(float), "scratch nears");
	}
	else t->total = countsel;

	tob= t->data= MEM_callocN(t->total*sizeof(TransData), "TransObData(Mesh EditMode)");

	copy_m3_m4(mtx, t->obedit->obmat);
	invert_m3_m3(smtx, mtx);

	if(propmode & T_PROP_CONNECTED) {
		editmesh_set_connectivity_distance(em, mtx, dists);
	}

	/* detect CrazySpace [tm] */
	if(modifiers_getCageIndex(t->scene, t->obedit, NULL, 1)>=0) {
		if(modifiers_isCorrectableDeformed(t->obedit)) {
			/* check if we can use deform matrices for modifier from the
			   start up to stack, they are more accurate than quats */
			totleft= editbmesh_get_first_deform_matrices(t->scene, t->obedit, em, &defmats, &defcos);

			/* if we still have more modifiers, also do crazyspace
			   correction with quats, relative to the coordinates after
			   the modifiers that support deform matrices (defcos) */
			if(totleft > 0) {
				mappedcos= crazyspace_get_mapped_editverts(t->scene, t->obedit);
				quats= MEM_mallocN( (t->total)*sizeof(float)*4, "crazy quats");
				crazyspace_set_quats_editmesh(em, (float*)defcos, mappedcos, quats); /* BMESH_TODO, abuses vertex index, should use an int array */
				if(mappedcos)
					MEM_freeN(mappedcos);
			}

			if(defcos)
				MEM_freeN(defcos);
		}
	}

	/* find out which half we do */
	if(mirror) {
		eve = BMIter_New(&iter, bm, BM_VERTS_OF_MESH, NULL);
		for(a=0; eve; eve=BMIter_Step(&iter), a++) {
			if(!BM_TestHFlag(eve, BM_HIDDEN) && selstate[a] && eve->co[0]!=0.0f) {
				if(eve->co[0]<0.0f)
				{
					t->mirror = -1;
					mirror = -1;
				}
				break;
			}
		}
	}

	eve = BMIter_New(&iter, bm, BM_VERTS_OF_MESH, NULL);
	for(a=0; eve; eve=BMIter_Step(&iter), a++) {
		if(!BM_TestHFlag(eve, BM_HIDDEN)) {
			if(propmode || selstate[a]) {
				float *bweight = CustomData_bmesh_get(&bm->vdata, eve->head.data, CD_BWEIGHT);
				
				VertsToTransData(t, tob, em, eve, bweight);

				/* selected */
				if(selstate[a]) tob->flag |= TD_SELECTED;

				/* active */
				if(eve == eve_act) tob->flag |= TD_ACTIVE;

				if(propmode) {
					if (propmode & T_PROP_CONNECTED) {
						tob->dist = dists[a];
					} else {
						tob->flag |= TD_NOTCONNECTED;
						tob->dist = MAXFLOAT;
					}
				}

				/* CrazySpace */
				if(defmats || (quats && BM_GetIndex(eve) != -1)) {
					float mat[3][3], qmat[3][3], imat[3][3];

					/* use both or either quat and defmat correction */
					if(quats && BM_GetIndex(eve) != -1) {
						quat_to_mat3(qmat, quats + 4*BM_GetIndex(eve));

						if(defmats)
							mul_serie_m3(mat, mtx, qmat, defmats[a],
								NULL, NULL, NULL, NULL, NULL);
						else
							mul_m3_m3m3(mat, mtx, qmat);
					}
					else
						mul_m3_m3m3(mat, mtx, defmats[a]);

					invert_m3_m3(imat, mat);

					copy_m3_m3(tob->smtx, imat);
					copy_m3_m3(tob->mtx, mat);
				}
				else {
					copy_m3_m3(tob->smtx, smtx);
					copy_m3_m3(tob->mtx, mtx);
				}

				/* Mirror? */
				if( (mirror>0 && tob->iloc[0]>0.0f) || (mirror<0 && tob->iloc[0]<0.0f)) {
					BMVert *vmir= EDBM_GetMirrorVert(em, eve); //t->obedit, em, eve, tob->iloc, a);
					if(vmir && vmir != eve) {
						tob->extra = vmir;
					}
				}
				tob++;
			}
		}
	}
	
	if (mirror != 0)
	{
		tob = t->data;
		for( a = 0; a < t->total; a++, tob++ )
		{
			if (ABS(tob->loc[0]) <= 0.00001f)
			{
				tob->flag |= TD_MIRROR_EDGE;
			}
		}
	}

cleanup:
	/* crazy space free */
	if(quats)
		MEM_freeN(quats);
	if(defmats)
		MEM_freeN(defmats);
	if (dists)
		MEM_freeN(dists);
	
	BLI_array_free(selstate);

	if (t->flag & T_MIRROR) {
		EDBM_EndMirrorCache(em);
		mirror = 1;
	}
}

/* *** NODE EDITOR *** */
void flushTransNodes(TransInfo *t)
{
	int a;
	TransData2D *td;

	/* flush to 2d vector from internally used 3d vector */
	for(a=0, td= t->data2d; a<t->total; a++, td++) {
		td->loc2d[0]= td->loc[0];
		td->loc2d[1]= td->loc[1];
	}
	
	/* handle intersection with noodles */
	if(t->total==1) {
		ED_node_link_intersect_test(t->sa, 1);
	}
	
}

/* *** SEQUENCE EDITOR *** */

/* commented _only_ because the meta may have animaion data which
 * needs moving too [#28158] */

#define SEQ_TX_NESTED_METAS

void flushTransSeq(TransInfo *t)
{
	ListBase *seqbasep= seq_give_editing(t->scene, FALSE)->seqbasep; /* Editing null check already done */
	int a, new_frame, old_start;
	TransData *td= NULL;
	TransData2D *td2d= NULL;
	TransDataSeq *tdsq= NULL;
	Sequence *seq;



	/* prevent updating the same seq twice
	 * if the transdata order is changed this will mess up
	 * but so will TransDataSeq */
	Sequence *seq_prev= NULL;

	/* flush to 2d vector from internally used 3d vector */
	for(a=0, td= t->data, td2d= t->data2d; a<t->total; a++, td++, td2d++) {
		tdsq= (TransDataSeq *)td->extra;
		seq= tdsq->seq;
		old_start = seq->start;
		new_frame= (int)floor(td2d->loc[0] + 0.5f);

		switch (tdsq->sel_flag) {
		case SELECT:
#ifdef SEQ_TX_NESTED_METAS
			if ((seq->depth != 0 || seq_tx_test(seq))) /* for meta's, their children move */
				seq->start= new_frame - tdsq->start_offset;
#else
			if (seq->type != SEQ_META && (seq->depth != 0 || seq_tx_test(seq))) /* for meta's, their children move */
				seq->start= new_frame - tdsq->start_offset;
#endif
			if (seq->depth==0) {
				seq->machine= (int)floor(td2d->loc[1] + 0.5f);
				CLAMP(seq->machine, 1, MAXSEQ);
			}
			break;
		case SEQ_LEFTSEL: /* no vertical transform  */
			seq_tx_set_final_left(seq, new_frame);
			seq_tx_handle_xlimits(seq, tdsq->flag&SEQ_LEFTSEL, tdsq->flag&SEQ_RIGHTSEL);
			seq_single_fix(seq); /* todo - move this into aftertrans update? - old seq tx needed it anyway */
			break;
		case SEQ_RIGHTSEL: /* no vertical transform  */
			seq_tx_set_final_right(seq, new_frame);
			seq_tx_handle_xlimits(seq, tdsq->flag&SEQ_LEFTSEL, tdsq->flag&SEQ_RIGHTSEL);
			seq_single_fix(seq); /* todo - move this into aftertrans update? - old seq tx needed it anyway */
			break;
		}

		if (seq != seq_prev) {
			if(seq->depth==0) {
				/* Calculate this strip and all nested strips
				 * children are ALWAYS transformed first
				 * so we dont need to do this in another loop. */
				calc_sequence(t->scene, seq);
			}
			else {
				calc_sequence_disp(t->scene, seq);
			}

			if(tdsq->sel_flag == SELECT)
				seq_offset_animdata(t->scene, seq, seq->start - old_start);
		}
		seq_prev= seq;
	}

	/* need to do the overlap check in a new loop otherwise adjacent strips
	 * will not be updated and we'll get false positives */
	seq_prev= NULL;
	for(a=0, td= t->data, td2d= t->data2d; a<t->total; a++, td++, td2d++) {

		tdsq= (TransDataSeq *)td->extra;
		seq= tdsq->seq;

		if (seq != seq_prev) {
			if(seq->depth==0) {
				/* test overlap, displayes red outline */
				seq->flag &= ~SEQ_OVERLAP;
				if( seq_test_overlap(seqbasep, seq) ) {
					seq->flag |= SEQ_OVERLAP;
				}
			}
		}
		seq_prev= seq;
	}

	if (t->mode == TFM_SEQ_SLIDE) { /* originally TFM_TIME_EXTEND, transform changes */
		/* Special annoying case here, need to calc metas with TFM_TIME_EXTEND only */
		seq= seqbasep->first;

		while(seq) {
			if (seq->type == SEQ_META && seq->flag & SELECT)
				calc_sequence(t->scene, seq);
			seq= seq->next;
		}
	}
}

/* ********************* UV ****************** */

static void UVsToTransData(SpaceImage *sima, TransData *td, TransData2D *td2d, float *uv, int selected)
{
	float aspx, aspy;

	ED_space_image_uv_aspect(sima, &aspx, &aspy);

	/* uv coords are scaled by aspects. this is needed for rotations and
	   proportional editing to be consistent with the stretchted uv coords
	   that are displayed. this also means that for display and numinput,
	   and when the the uv coords are flushed, these are converted each time */
	td2d->loc[0] = uv[0]*aspx;
	td2d->loc[1] = uv[1]*aspy;
	td2d->loc[2] = 0.0f;
	td2d->loc2d = uv;

	td->flag = 0;
	td->loc = td2d->loc;
	copy_v3_v3(td->center, td->loc);
	copy_v3_v3(td->iloc, td->loc);

	memset(td->axismtx, 0, sizeof(td->axismtx));
	td->axismtx[2][2] = 1.0f;

	td->ext= NULL; td->val= NULL;

	if(selected) {
		td->flag |= TD_SELECTED;
		td->dist= 0.0;
	}
	else {
		td->dist= MAXFLOAT;
	}
	unit_m3(td->mtx);
	unit_m3(td->smtx);
}

static void createTransUVs(bContext *C, TransInfo *t)
{
	SpaceImage *sima = CTX_wm_space_image(C);
	Image *ima = CTX_data_edit_image(C);
	Scene *scene = t->scene;
	TransData *td = NULL;
	TransData2D *td2d = NULL;
	MTexPoly *tf;
	MLoopUV *luv;
	BMEditMesh *em = ((Mesh *)t->obedit->data)->edit_btmesh;
	BMFace *efa;
	BMLoop *l;
	BMIter iter, liter;
	int count=0, countsel=0;
	int propmode = t->flag & T_PROP_EDIT;

	if(!ED_space_image_show_uvedit(sima, t->obedit)) return;

	/* count */
	BM_ITER(efa, &iter, em->bm, BM_FACES_OF_MESH, NULL) {
		tf= CustomData_bmesh_get(&em->bm->pdata, efa->head.data, CD_MTEXPOLY);

		if(!uvedit_face_visible(scene, ima, efa, tf)) {
			BM_ClearHFlag(efa, BM_TMP_TAG);
			continue;
		}
		
		BM_SetHFlag(efa, BM_TMP_TAG);
		BM_ITER(l, &liter, em->bm, BM_LOOPS_OF_FACE, efa) {
			if (uvedit_uv_selected(em, scene, l)) 
				countsel++;

			if(propmode)
				count++;
		}
	}

	 /* note: in prop mode we need at least 1 selected */
	if (countsel==0) return;

	t->total= (propmode)? count: countsel;
	t->data= MEM_callocN(t->total*sizeof(TransData), "TransObData(UV Editing)");
	/* for each 2d uv coord a 3d vector is allocated, so that they can be
	   treated just as if they were 3d verts */
	t->data2d= MEM_callocN(t->total*sizeof(TransData2D), "TransObData2D(UV Editing)");

	if(sima->flag & SI_CLIP_UV)
		t->flag |= T_CLIP_UV;

	td= t->data;
	td2d= t->data2d;

	BM_ITER(efa, &iter, em->bm, BM_FACES_OF_MESH, NULL) {
		if (!BM_TestHFlag(efa, BM_TMP_TAG))
			continue;

		tf= CustomData_bmesh_get(&em->bm->pdata, efa->head.data, CD_MTEXPOLY);
		BM_ITER(l, &liter, em->bm, BM_LOOPS_OF_FACE, efa) {
			if (!propmode && !uvedit_uv_selected(em, scene, l))
				continue;
			
			luv = CustomData_bmesh_get(&em->bm->ldata, l->head.data, CD_MLOOPUV);
			UVsToTransData(sima, td++, td2d++, luv->uv, uvedit_uv_selected(em, scene, l));
		}
	}

	if (sima->flag & SI_LIVE_UNWRAP)
		ED_uvedit_live_unwrap_begin(t->scene, t->obedit);
}

void flushTransUVs(TransInfo *t)
{
	SpaceImage *sima = t->sa->spacedata.first;
	TransData2D *td;
	int a, width, height;
	float aspx, aspy, invx, invy;

	ED_space_image_uv_aspect(sima, &aspx, &aspy);
	ED_space_image_size(sima, &width, &height);
	invx= 1.0f/aspx;
	invy= 1.0f/aspy;

	/* flush to 2d vector from internally used 3d vector */
	for(a=0, td= t->data2d; a<t->total; a++, td++) {
		td->loc2d[0]= td->loc[0]*invx;
		td->loc2d[1]= td->loc[1]*invy;

		if((sima->flag & SI_PIXELSNAP) && (t->state != TRANS_CANCEL)) {
			td->loc2d[0]= (float)floor(width*td->loc2d[0] + 0.5f)/width;
			td->loc2d[1]= (float)floor(height*td->loc2d[1] + 0.5f)/height;
		}
	}
}

int clipUVTransform(TransInfo *t, float *vec, int resize)
{
	TransData *td;
	int a, clipx=1, clipy=1;
	float aspx, aspy, min[2], max[2];

	ED_space_image_uv_aspect(t->sa->spacedata.first, &aspx, &aspy);
	min[0]= min[1]= 0.0f;
	max[0]= aspx; max[1]= aspy;

	for(a=0, td= t->data; a<t->total; a++, td++) {
		DO_MINMAX2(td->loc, min, max);
	}

	if(resize) {
		if(min[0] < 0.0f && t->center[0] > 0.0f && t->center[0] < aspx*0.5f)
			vec[0] *= t->center[0]/(t->center[0] - min[0]);
		else if(max[0] > aspx && t->center[0] < aspx)
			vec[0] *= (t->center[0] - aspx)/(t->center[0] - max[0]);
		else
			clipx= 0;

		if(min[1] < 0.0f && t->center[1] > 0.0f && t->center[1] < aspy*0.5f)
			vec[1] *= t->center[1]/(t->center[1] - min[1]);
		else if(max[1] > aspy && t->center[1] < aspy)
			vec[1] *= (t->center[1] - aspy)/(t->center[1] - max[1]);
		else
			clipy= 0;
	}
	else {
		if(min[0] < 0.0f)
			vec[0] -= min[0];
		else if(max[0] > aspx)
			vec[0] -= max[0]-aspx;
		else
			clipx= 0;

		if(min[1] < 0.0f)
			vec[1] -= min[1];
		else if(max[1] > aspy)
			vec[1] -= max[1]-aspy;
		else
			clipy= 0;
	}

	return (clipx || clipy);
}

/* ********************* ANIMATION EDITORS (GENERAL) ************************* */

/* This function tests if a point is on the "mouse" side of the cursor/frame-marking */
static short FrameOnMouseSide(char side, float frame, float cframe)
{
	/* both sides, so it doesn't matter */
	if (side == 'B') return 1;

	/* only on the named side */
	if (side == 'R')
		return (frame >= cframe) ? 1 : 0;
	else
		return (frame <= cframe) ? 1 : 0;
}

/* ********************* NLA EDITOR ************************* */

static void createTransNlaData(bContext *C, TransInfo *t)
{
	Scene *scene= t->scene;
	SpaceNla *snla = NULL;
	TransData *td = NULL;
	TransDataNla *tdn = NULL;
	
	bAnimContext ac;
	ListBase anim_data = {NULL, NULL};
	bAnimListElem *ale;
	int filter;
	
	int count=0;
	
	/* determine what type of data we are operating on */
	if (ANIM_animdata_get_context(C, &ac) == 0)
		return;
	snla = (SpaceNla *)ac.sl;
	
	/* filter data */
	filter= (ANIMFILTER_DATA_VISIBLE | ANIMFILTER_LIST_VISIBLE | ANIMFILTER_FOREDIT);
	ANIM_animdata_filter(&ac, &anim_data, filter, ac.data, ac.datatype);
	
	/* which side of the current frame should be allowed */
	if (t->mode == TFM_TIME_EXTEND) {
		/* only side on which mouse is gets transformed */
		float xmouse, ymouse;
		
		UI_view2d_region_to_view(&ac.ar->v2d, t->imval[0], t->imval[1], &xmouse, &ymouse);
		t->frame_side= (xmouse > CFRA) ? 'R' : 'L';
	}
	else {
		/* normal transform - both sides of current frame are considered */
		t->frame_side = 'B';
	}
	
	/* loop 1: count how many strips are selected (consider each strip as 2 points) */
	for (ale= anim_data.first; ale; ale= ale->next) {
		NlaTrack *nlt= (NlaTrack *)ale->data;
		NlaStrip *strip;
		
		/* make some meta-strips for chains of selected strips */
		BKE_nlastrips_make_metas(&nlt->strips, 1);
		
		/* only consider selected strips */
		for (strip= nlt->strips.first; strip; strip= strip->next) {
			// TODO: we can make strips have handles later on...
			/* transition strips can't get directly transformed */
			if (strip->type != NLASTRIP_TYPE_TRANSITION) {
				if (strip->flag & NLASTRIP_FLAG_SELECT) {
					if (FrameOnMouseSide(t->frame_side, strip->start, (float)CFRA)) count++;
					if (FrameOnMouseSide(t->frame_side, strip->end, (float)CFRA)) count++;
				}
			}
		}
	}
	
	/* stop if trying to build list if nothing selected */
	if (count == 0) {
		/* cleanup temp list */
		BLI_freelistN(&anim_data);
		return;
	}
	
	/* allocate memory for data */
	t->total= count;
	
	t->data= MEM_callocN(t->total*sizeof(TransData), "TransData(NLA Editor)");
	td= t->data;
	t->customData= MEM_callocN(t->total*sizeof(TransDataNla), "TransDataNla (NLA Editor)");
	tdn= t->customData;
	
	/* loop 2: build transdata array */
	for (ale= anim_data.first; ale; ale= ale->next) {
		/* only if a real NLA-track */
		if (ale->type == ANIMTYPE_NLATRACK) {
			AnimData *adt = ale->adt;
			NlaTrack *nlt= (NlaTrack *)ale->data;
			NlaStrip *strip;
			
			/* only consider selected strips */
			for (strip= nlt->strips.first; strip; strip= strip->next) {
				// TODO: we can make strips have handles later on...
				/* transition strips can't get directly transformed */
				if (strip->type != NLASTRIP_TYPE_TRANSITION) {
					if (strip->flag & NLASTRIP_FLAG_SELECT) {
						/* our transform data is constructed as follows:
						 *	- only the handles on the right side of the current-frame get included
						 *	- td structs are transform-elements operated on by the transform system
						 *	  and represent a single handle. The storage/pointer used (val or loc) depends on
						 *	  whether we're scaling or transforming. Ultimately though, the handles
						 * 	  the td writes to will simply be a dummy in tdn
						 *	- for each strip being transformed, a single tdn struct is used, so in some
						 *	  cases, there will need to be 1 of these tdn elements in the array skipped...
						 */
						float center[3], yval;
						
						/* firstly, init tdn settings */
						tdn->id= ale->id;
						tdn->oldTrack= tdn->nlt= nlt;
						tdn->strip= strip;
						tdn->trackIndex= BLI_findindex(&adt->nla_tracks, nlt);
						
						yval= (float)(tdn->trackIndex * NLACHANNEL_STEP(snla));
						
						tdn->h1[0]= strip->start;
						tdn->h1[1]= yval;
						tdn->h2[0]= strip->end;
						tdn->h2[1]= yval;
						
						center[0]= (float)CFRA;
						center[1]= yval;
						center[2]= 0.0f;
						
						/* set td's based on which handles are applicable */
						if (FrameOnMouseSide(t->frame_side, strip->start, (float)CFRA))
						{
							/* just set tdn to assume that it only has one handle for now */
							tdn->handle= -1;
							
							/* now, link the transform data up to this data */
							if (ELEM(t->mode, TFM_TRANSLATION, TFM_TIME_EXTEND)) {
								td->loc= tdn->h1;
								copy_v3_v3(td->iloc, tdn->h1);
								
								/* store all the other gunk that is required by transform */
								copy_v3_v3(td->center, center);
								memset(td->axismtx, 0, sizeof(td->axismtx));
								td->axismtx[2][2] = 1.0f;
								
								td->ext= NULL; td->val= NULL;
								
								td->flag |= TD_SELECTED;
								td->dist= 0.0f;
								
								unit_m3(td->mtx);
								unit_m3(td->smtx);
							}
							else {
								/* time scaling only needs single value */
								td->val= &tdn->h1[0];
								td->ival= tdn->h1[0];
							}
							
							td->extra= tdn;
							td++;
						}
						if (FrameOnMouseSide(t->frame_side, strip->end, (float)CFRA))
						{
							/* if tdn is already holding the start handle, then we're doing both, otherwise, only end */
							tdn->handle= (tdn->handle) ? 2 : 1;
							
							/* now, link the transform data up to this data */
							if (ELEM(t->mode, TFM_TRANSLATION, TFM_TIME_EXTEND)) {
								td->loc= tdn->h2;
								copy_v3_v3(td->iloc, tdn->h2);
								
								/* store all the other gunk that is required by transform */
								copy_v3_v3(td->center, center);
								memset(td->axismtx, 0, sizeof(td->axismtx));
								td->axismtx[2][2] = 1.0f;
								
								td->ext= NULL; td->val= NULL;
								
								td->flag |= TD_SELECTED;
								td->dist= 0.0f;
								
								unit_m3(td->mtx);
								unit_m3(td->smtx);
							}
							else {
								/* time scaling only needs single value */
								td->val= &tdn->h2[0];
								td->ival= tdn->h2[0];
							}
							
							td->extra= tdn;
							td++;
						}
						
						/* if both handles were used, skip the next tdn (i.e. leave it blank) since the counting code is dumb...
						 * otherwise, just advance to the next one...
						 */
						if (tdn->handle == 2)
							tdn += 2;
						else
							tdn++;
					}
				}
			}
		}
	}
	
	/* cleanup temp list */
	BLI_freelistN(&anim_data);
}

/* ********************* ACTION EDITOR ****************** */

/* Called by special_aftertrans_update to make sure selected gp-frames replace
 * any other gp-frames which may reside on that frame (that are not selected).
 * It also makes sure gp-frames are still stored in chronological order after
 * transform.
 */
static void posttrans_gpd_clean (bGPdata *gpd)
{
	bGPDlayer *gpl;
	
	for (gpl= gpd->layers.first; gpl; gpl= gpl->next) {
		ListBase sel_buffer = {NULL, NULL};
		bGPDframe *gpf, *gpfn;
		bGPDframe *gfs, *gfsn;
		
		/* loop 1: loop through and isolate selected gp-frames to buffer
		 * (these need to be sorted as they are isolated)
		 */
		for (gpf= gpl->frames.first; gpf; gpf= gpfn) {
			short added= 0;
			gpfn= gpf->next;
			
			if (gpf->flag & GP_FRAME_SELECT) {
				BLI_remlink(&gpl->frames, gpf);
				
				/* find place to add them in buffer
				 * - go backwards as most frames will still be in order,
				 *   so doing it this way will be faster
				 */
				for (gfs= sel_buffer.last; gfs; gfs= gfs->prev) {
					/* if current (gpf) occurs after this one in buffer, add! */
					if (gfs->framenum < gpf->framenum) {
						BLI_insertlinkafter(&sel_buffer, gfs, gpf);
						added= 1;
						break;
					}
				}
				if (added == 0)
					BLI_addhead(&sel_buffer, gpf);
			}
		}
		
		/* error checking: it is unlikely, but may be possible to have none selected */
		if (sel_buffer.first == NULL)
			continue;
		
		/* if all were selected (i.e. gpl->frames is empty), then just transfer sel-buf over */
		if (gpl->frames.first == NULL) {
			gpl->frames.first= sel_buffer.first;
			gpl->frames.last= sel_buffer.last;
			
			continue;
		}
		
		/* loop 2: remove duplicates of frames in buffers */
		for (gpf= gpl->frames.first; gpf && sel_buffer.first; gpf= gpfn) {
			gpfn= gpf->next;
			
			/* loop through sel_buffer, emptying stuff from front of buffer if ok */
			for (gfs= sel_buffer.first; gfs && gpf; gfs= gfsn) {
				gfsn= gfs->next;
				
				/* if this buffer frame needs to go before current, add it! */
				if (gfs->framenum < gpf->framenum) {
					/* transfer buffer frame to frames list (before current) */
					BLI_remlink(&sel_buffer, gfs);
					BLI_insertlinkbefore(&gpl->frames, gpf, gfs);
				}
				/* if this buffer frame is on same frame, replace current with it and stop */
				else if (gfs->framenum == gpf->framenum) {
					/* transfer buffer frame to frames list (before current) */
					BLI_remlink(&sel_buffer, gfs);
					BLI_insertlinkbefore(&gpl->frames, gpf, gfs);
					
					/* get rid of current frame */
					gpencil_layer_delframe(gpl, gpf);
				}
			}
		}
		
		/* if anything is still in buffer, append to end */
		for (gfs= sel_buffer.first; gfs; gfs= gfsn) {
			gfsn= gfs->next;
			
			BLI_remlink(&sel_buffer, gfs);
			BLI_addtail(&gpl->frames, gfs);
		}
	}
}

/* Called during special_aftertrans_update to make sure selected keyframes replace
 * any other keyframes which may reside on that frame (that is not selected).
 */
static void posttrans_fcurve_clean (FCurve *fcu, const short use_handle)
{
	float *selcache;	/* cache for frame numbers of selected frames (fcu->totvert*sizeof(float)) */
	int len, index, i;	/* number of frames in cache, item index */

	/* allocate memory for the cache */
	// TODO: investigate using BezTriple columns instead?
	if (fcu->totvert == 0 || fcu->bezt==NULL)
		return;
	selcache= MEM_callocN(sizeof(float)*fcu->totvert, "FCurveSelFrameNums");
	len= 0;
	index= 0;

	/* We do 2 loops, 1 for marking keyframes for deletion, one for deleting
	 * as there is no guarantee what order the keyframes are exactly, even though
	 * they have been sorted by time.
	 */

	/*	Loop 1: find selected keyframes   */
	for (i = 0; i < fcu->totvert; i++) {
		BezTriple *bezt= &fcu->bezt[i];
		
		if (BEZSELECTED(bezt)) {
			selcache[index]= bezt->vec[1][0];
			index++;
			len++;
		}
	}

	/* Loop 2: delete unselected keyframes on the same frames 
	 * (if any keyframes were found, or the whole curve wasn't affected) 
	 */
	if ((len) && (len != fcu->totvert)) {
		for (i= fcu->totvert-1; i >= 0; i--) {
			BezTriple *bezt= &fcu->bezt[i];
			
			if (BEZSELECTED(bezt) == 0) {
				/* check beztriple should be removed according to cache */
				for (index= 0; index < len; index++) {
					if (IS_EQF(bezt->vec[1][0], selcache[index])) {
						delete_fcurve_key(fcu, i, 0);
						break;
					}
					else if (bezt->vec[1][0] < selcache[index])
						break;
				}
			}
		}
		
		testhandles_fcurve(fcu, use_handle);
	}

	/* free cache */
	MEM_freeN(selcache);
}



/* Called by special_aftertrans_update to make sure selected keyframes replace
 * any other keyframes which may reside on that frame (that is not selected).
 * remake_action_ipos should have already been called
 */
static void posttrans_action_clean (bAnimContext *ac, bAction *act)
{
	ListBase anim_data = {NULL, NULL};
	bAnimListElem *ale;
	int filter;

	/* filter data */
	filter= (ANIMFILTER_DATA_VISIBLE | ANIMFILTER_FOREDIT /*| ANIMFILTER_CURVESONLY*/);
	ANIM_animdata_filter(ac, &anim_data, filter, act, ANIMCONT_ACTION);

	/* loop through relevant data, removing keyframes as appropriate
	 *  	- all keyframes are converted in/out of global time
	 */
	for (ale= anim_data.first; ale; ale= ale->next) {
		AnimData *adt= ANIM_nla_mapping_get(ac, ale);
		
		if (adt) {
			ANIM_nla_mapping_apply_fcurve(adt, ale->key_data, 0, 1);
			posttrans_fcurve_clean(ale->key_data, FALSE); /* only use handles in graph editor */
			ANIM_nla_mapping_apply_fcurve(adt, ale->key_data, 1, 1);
		}
		else
			posttrans_fcurve_clean(ale->key_data, FALSE); /* only use handles in graph editor */
	}

	/* free temp data */
	BLI_freelistN(&anim_data);
}

/* ----------------------------- */

/* fully select selected beztriples, but only include if it's on the right side of cfra */
static int count_fcurve_keys(FCurve *fcu, char side, float cfra)
{
	BezTriple *bezt;
	int i, count = 0;

	if (ELEM(NULL, fcu, fcu->bezt))
		return count;

	/* only include points that occur on the right side of cfra */
	for (i=0, bezt=fcu->bezt; i < fcu->totvert; i++, bezt++) {
		if (bezt->f2 & SELECT) {
			/* no need to adjust the handle selection since they are assumed
			 * selected (like graph editor with SIPO_NOHANDLES) */
			if (FrameOnMouseSide(side, bezt->vec[1][0], cfra)) {
				count += 1;
			}
		}
	}

	return count;
}

/* fully select selected beztriples, but only include if it's on the right side of cfra */
static int count_gplayer_frames(bGPDlayer *gpl, char side, float cfra)
{
	bGPDframe *gpf;
	int count = 0;
	
	if (gpl == NULL)
		return count;
	
	/* only include points that occur on the right side of cfra */
	for (gpf= gpl->frames.first; gpf; gpf= gpf->next) {
		if (gpf->flag & GP_FRAME_SELECT) {
			if (FrameOnMouseSide(side, (float)gpf->framenum, cfra))
				count++;
		}
	}
	
	return count;
}

/* This function assigns the information to transdata */
static void TimeToTransData(TransData *td, float *time, AnimData *adt)
{
	/* memory is calloc'ed, so that should zero everything nicely for us */
	td->val = time;
	td->ival = *(time);

	/* store the AnimData where this keyframe exists as a keyframe of the
	 * active action as td->extra.
	 */
	td->extra= adt;
}

/* This function advances the address to which td points to, so it must return
 * the new address so that the next time new transform data is added, it doesn't
 * overwrite the existing ones...  i.e.   td = IcuToTransData(td, icu, ob, side, cfra);
 *
 * The 'side' argument is needed for the extend mode. 'B' = both sides, 'R'/'L' mean only data
 * on the named side are used.
 */
static TransData *ActionFCurveToTransData(TransData *td, TransData2D **td2dv, FCurve *fcu, AnimData *adt, char side, float cfra)
{
	BezTriple *bezt;
	TransData2D *td2d = *td2dv;
	int i;

	if (ELEM(NULL, fcu, fcu->bezt))
		return td;

	for (i=0, bezt=fcu->bezt; i < fcu->totvert; i++, bezt++) {
		/* only add selected keyframes (for now, proportional edit is not enabled) */
		if (bezt->f2 & SELECT) { /* note this MUST match count_fcurve_keys(), so can't use BEZSELECTED() macro */
			/* only add if on the right 'side' of the current frame */
			if (FrameOnMouseSide(side, bezt->vec[1][0], cfra)) {
				TimeToTransData(td, bezt->vec[1], adt);
				
				/*set flags to move handles as necassary*/
				td->flag |= TD_MOVEHANDLE1|TD_MOVEHANDLE2;
				td2d->h1 = bezt->vec[0];
				td2d->h2 = bezt->vec[2];
				
				copy_v2_v2(td2d->ih1, td2d->h1);
				copy_v2_v2(td2d->ih2, td2d->h2);
				
				td++;
				td2d++;
			}
		}
	}
	
	*td2dv = td2d;
	
	return td;
}

/* helper struct for gp-frame transforms (only used here) */
typedef struct tGPFtransdata {
	float val;			/* where transdata writes transform */
	int *sdata;			/* pointer to gpf->framenum */
} tGPFtransdata;

/* This function helps flush transdata written to tempdata into the gp-frames  */
void flushTransGPactionData (TransInfo *t)
{
	tGPFtransdata *tfd;
	int i;

	/* find the first one to start from */
	if (t->mode == TFM_TIME_SLIDE)
		tfd= (tGPFtransdata *)( (float *)(t->customData) + 2 );
	else
		tfd= (tGPFtransdata *)(t->customData);

	/* flush data! */
	for (i = 0; i < t->total; i++, tfd++) {
		*(tfd->sdata)= (int)floor(tfd->val + 0.5f);
	}
}

/* This function advances the address to which td points to, so it must return
 * the new address so that the next time new transform data is added, it doesn't
 * overwrite the existing ones...  i.e.   td = GPLayerToTransData(td, ipo, ob, side, cfra);
 *
 * The 'side' argument is needed for the extend mode. 'B' = both sides, 'R'/'L' mean only data
 * on the named side are used.
 */
static int GPLayerToTransData (TransData *td, tGPFtransdata *tfd, bGPDlayer *gpl, char side, float cfra)
{
	bGPDframe *gpf;
	int count= 0;
	
	/* check for select frames on right side of current frame */
	for (gpf= gpl->frames.first; gpf; gpf= gpf->next) {
		if (gpf->flag & GP_FRAME_SELECT) {
			if (FrameOnMouseSide(side, (float)gpf->framenum, cfra)) {
				/* memory is calloc'ed, so that should zero everything nicely for us */
				td->val= &tfd->val;
				td->ival= (float)gpf->framenum;
				
				tfd->val= (float)gpf->framenum;
				tfd->sdata= &gpf->framenum;
				
				/* advance td now */
				td++;
				tfd++;
				count++;
			}
		}
	}
	
	return count;
}

static void createTransActionData(bContext *C, TransInfo *t)
{
	Scene *scene= t->scene;
	TransData *td = NULL;
	TransData2D *td2d = NULL;
	tGPFtransdata *tfd = NULL;
	
	bAnimContext ac;
	ListBase anim_data = {NULL, NULL};
	bAnimListElem *ale;
	int filter;
	
	int count=0;
	float cfra;
	
	/* determine what type of data we are operating on */
	if (ANIM_animdata_get_context(C, &ac) == 0)
		return;
	
	/* filter data */
	if (ac.datatype == ANIMCONT_GPENCIL)
		filter= (ANIMFILTER_DATA_VISIBLE | ANIMFILTER_FOREDIT);
	else
		filter= (ANIMFILTER_DATA_VISIBLE | ANIMFILTER_FOREDIT /*| ANIMFILTER_CURVESONLY*/);
	ANIM_animdata_filter(&ac, &anim_data, filter, ac.data, ac.datatype);
	
	/* which side of the current frame should be allowed */
	if (t->mode == TFM_TIME_EXTEND) {
		/* only side on which mouse is gets transformed */
		float xmouse, ymouse;
		
		UI_view2d_region_to_view(&ac.ar->v2d, t->imval[0], t->imval[1], &xmouse, &ymouse);
		t->frame_side = (xmouse > CFRA) ? 'R' : 'L'; // XXX use t->frame_side
	}
	else {
		/* normal transform - both sides of current frame are considered */
		t->frame_side = 'B';
	}
	
	/* loop 1: fully select ipo-keys and count how many BezTriples are selected */
	for (ale= anim_data.first; ale; ale= ale->next) {
		AnimData *adt= ANIM_nla_mapping_get(&ac, ale);
		
		/* convert current-frame to action-time (slightly less accurate, espcially under
		 * higher scaling ratios, but is faster than converting all points)
		 */
		if (adt)
			cfra = BKE_nla_tweakedit_remap(adt, (float)CFRA, NLATIME_CONVERT_UNMAP);
		else
			cfra = (float)CFRA;
		
		if (ale->type == ANIMTYPE_FCURVE)
			count += count_fcurve_keys(ale->key_data, t->frame_side, cfra);
		else
			count += count_gplayer_frames(ale->data, t->frame_side, cfra);
	}
	
	/* stop if trying to build list if nothing selected */
	if (count == 0) {
		/* cleanup temp list */
		BLI_freelistN(&anim_data);
		return;
	}
	
	/* allocate memory for data */
	t->total= count;
	
	t->data= MEM_callocN(t->total*sizeof(TransData), "TransData(Action Editor)");
	t->data2d= MEM_callocN(t->total*sizeof(TransData2D), "transdata2d");
	td= t->data;
	td2d = t->data2d;
	
	if (ac.datatype == ANIMCONT_GPENCIL) {
		if (t->mode == TFM_TIME_SLIDE) {
			t->customData= MEM_callocN((sizeof(float)*2)+(sizeof(tGPFtransdata)*count), "TimeSlide + tGPFtransdata");
			tfd= (tGPFtransdata *)( (float *)(t->customData) + 2 );
		}
		else {
			t->customData= MEM_callocN(sizeof(tGPFtransdata)*count, "tGPFtransdata");
			tfd= (tGPFtransdata *)(t->customData);
		}
	}
	else if (t->mode == TFM_TIME_SLIDE)
		t->customData= MEM_callocN(sizeof(float)*2, "TimeSlide Min/Max");
	
	/* loop 2: build transdata array */
	for (ale= anim_data.first; ale; ale= ale->next) {
		if (ale->type == ANIMTYPE_GPLAYER) {
			bGPDlayer *gpl= (bGPDlayer *)ale->data;
			int i;
			
			i = GPLayerToTransData(td, tfd, gpl, t->frame_side, cfra);
			td += i;
			tfd += i;
		}
		else {
			AnimData *adt= ANIM_nla_mapping_get(&ac, ale);
			FCurve *fcu= (FCurve *)ale->key_data;
			
			/* convert current-frame to action-time (slightly less accurate, espcially under
			 * higher scaling ratios, but is faster than converting all points)
			 */
			if (adt)
				cfra = BKE_nla_tweakedit_remap(adt, (float)CFRA, NLATIME_CONVERT_UNMAP);
			else
				cfra = (float)CFRA;
			
			td= ActionFCurveToTransData(td, &td2d, fcu, adt, t->frame_side, cfra);
		}
	}
	
	/* check if we're supposed to be setting minx/maxx for TimeSlide */
	if (t->mode == TFM_TIME_SLIDE) {
		float min=999999999.0f, max=-999999999.0f;
		int i;
		
		td= t->data;
		for (i=0; i < count; i++, td++) {
			if (min > *(td->val)) min= *(td->val);
			if (max < *(td->val)) max= *(td->val);
		}
		
		if (min == max) {
			/* just use the current frame ranges */
			min = (float)PSFRA;
			max = (float)PEFRA;
		}
		
		/* minx/maxx values used by TimeSlide are stored as a
		 * calloced 2-float array in t->customData. This gets freed
		 * in postTrans (T_FREE_CUSTOMDATA).
		 */
		*((float *)(t->customData)) = min;
		*((float *)(t->customData) + 1) = max;
	}

	/* cleanup temp list */
	BLI_freelistN(&anim_data);
}

/* ********************* GRAPH EDITOR ************************* */

/* Helper function for createTransGraphEditData, which is reponsible for associating
 * source data with transform data
 */
static void bezt_to_transdata (TransData *td, TransData2D *td2d, AnimData *adt, BezTriple *bezt, 
				int bi, short selected, short ishandle, short intvals, 
				float mtx[3][3], float smtx[3][3])
{
	float *loc = bezt->vec[bi];
	float *cent = bezt->vec[1];

	/* New location from td gets dumped onto the old-location of td2d, which then
	 * gets copied to the actual data at td2d->loc2d (bezt->vec[n])
	 *
	 * Due to NLA mapping, we apply NLA mapping to some of the verts here,
	 * and then that mapping will be undone after transform is done.
	 */
	
	if (adt) {
		td2d->loc[0] = BKE_nla_tweakedit_remap(adt, loc[0], NLATIME_CONVERT_MAP);
		td2d->loc[1] = loc[1];
		td2d->loc[2] = 0.0f;
		td2d->loc2d = loc;
		
		td->loc = td2d->loc;
		td->center[0] = BKE_nla_tweakedit_remap(adt, cent[0], NLATIME_CONVERT_MAP);
		td->center[1] = cent[1];
		td->center[2] = 0.0f;
		
		copy_v3_v3(td->iloc, td->loc);
	}
	else {
		td2d->loc[0] = loc[0];
		td2d->loc[1] = loc[1];
		td2d->loc[2] = 0.0f;
		td2d->loc2d = loc;
		
		td->loc = td2d->loc;
		copy_v3_v3(td->center, cent);
		copy_v3_v3(td->iloc, td->loc);
	}

	if (td->flag & TD_MOVEHANDLE1) {
		td2d->h1 = bezt->vec[0];
		copy_v2_v2(td2d->ih1, td2d->h1);
	} 
	else 	
		td2d->h1 = NULL;

	if (td->flag & TD_MOVEHANDLE2) {
		td2d->h2 = bezt->vec[2];
		copy_v2_v2(td2d->ih2, td2d->h2);
	} 
	else 
		td2d->h2 = NULL;

	memset(td->axismtx, 0, sizeof(td->axismtx));
	td->axismtx[2][2] = 1.0f;
	
	td->ext= NULL; td->val= NULL;
	
	/* store AnimData info in td->extra, for applying mapping when flushing */
	td->extra= adt;
	
	if (selected) {
		td->flag |= TD_SELECTED;
		td->dist= 0.0f;
	}
	else
		td->dist= MAXFLOAT;
	
	if (ishandle)
		td->flag |= TD_NOTIMESNAP;
	if (intvals)
		td->flag |= TD_INTVALUES;

	/* copy space-conversion matrices for dealing with non-uniform scales */
	copy_m3_m3(td->mtx, mtx);
	copy_m3_m3(td->smtx, smtx);
}

static void createTransGraphEditData(bContext *C, TransInfo *t)
{
	SpaceIpo *sipo = (SpaceIpo *)t->sa->spacedata.first;
	Scene *scene= t->scene;
	ARegion *ar= t->ar;
	View2D *v2d= &ar->v2d;
	
	TransData *td = NULL;
	TransData2D *td2d = NULL;
	
	bAnimContext ac;
	ListBase anim_data = {NULL, NULL};
	bAnimListElem *ale;
	int filter;
	
	BezTriple *bezt;
	int count=0, i;
	float cfra;
	float mtx[3][3], smtx[3][3];
	const short use_handle = !(sipo->flag & SIPO_NOHANDLES);
	
	/* determine what type of data we are operating on */
	if (ANIM_animdata_get_context(C, &ac) == 0)
		return;
	
	/* filter data */
	filter= (ANIMFILTER_DATA_VISIBLE | ANIMFILTER_FOREDIT | ANIMFILTER_CURVE_VISIBLE);
	ANIM_animdata_filter(&ac, &anim_data, filter, ac.data, ac.datatype);
	
	/* which side of the current frame should be allowed */
		// XXX we still want this mode, but how to get this using standard transform too?
	if (t->mode == TFM_TIME_EXTEND) {
		/* only side on which mouse is gets transformed */
		float xmouse, ymouse;
		
		UI_view2d_region_to_view(v2d, t->imval[0], t->imval[1], &xmouse, &ymouse);
		t->frame_side = (xmouse > CFRA) ? 'R' : 'L'; // XXX use t->frame_side
	}
	else {
		/* normal transform - both sides of current frame are considered */
		t->frame_side = 'B';
	}
	
	/* loop 1: count how many BezTriples (specifically their verts) are selected (or should be edited) */
	for (ale= anim_data.first; ale; ale= ale->next) {
		AnimData *adt= ANIM_nla_mapping_get(&ac, ale);
		FCurve *fcu= (FCurve *)ale->key_data;
		
		/* convert current-frame to action-time (slightly less accurate, espcially under
		 * higher scaling ratios, but is faster than converting all points)
		 */
		if (adt)
			cfra = BKE_nla_tweakedit_remap(adt, (float)CFRA, NLATIME_CONVERT_UNMAP);
		else
			cfra = (float)CFRA;
		
		/* F-Curve may not have any keyframes */
		if (fcu->bezt == NULL)
			continue;
		
		/* only include BezTriples whose 'keyframe' occurs on the same side of the current frame as mouse */
		for (i=0, bezt=fcu->bezt; i < fcu->totvert; i++, bezt++) {
			if (FrameOnMouseSide(t->frame_side, bezt->vec[1][0], cfra)) {
				const char sel2= bezt->f2 & SELECT;
				const char sel1= use_handle ? bezt->f1 & SELECT : sel2;
				const char sel3= use_handle ? bezt->f3 & SELECT : sel2;

				if (ELEM3(t->mode, TFM_TRANSLATION, TFM_TIME_TRANSLATE, TFM_TIME_SLIDE)) {
					/* for 'normal' pivots - just include anything that is selected.
					   this works a bit differently in translation modes */
					if (sel2) count++;
					else {
						if (sel1) count++;
						if (sel3) count++;
					}
				} 
				else if (sipo->around == V3D_LOCAL) {
					/* for local-pivot we only need to count the number of selected handles only, so that centerpoints don't
					 * don't get moved wrong
					 */
					if (bezt->ipo == BEZT_IPO_BEZ) {
						if (sel1) count++;
						if (sel3) count++;
					}
					/* else if (sel2) count++; // TODO: could this cause problems? */
					/* - yes this causes problems, because no td is created for the center point */
				}
				else {
					/* for 'normal' pivots - just include anything that is selected */
					if (sel1) count++;
					if (sel2) count++;
					if (sel3) count++;
				}
			}
		}
	}
	
	/* stop if trying to build list if nothing selected */
	if (count == 0) {
		/* cleanup temp list */
		BLI_freelistN(&anim_data);
		return;
	}
	
	/* allocate memory for data */
	t->total= count;
	
	t->data= MEM_callocN(t->total*sizeof(TransData), "TransData (Graph Editor)");
		/* for each 2d vert a 3d vector is allocated, so that they can be treated just as if they were 3d verts */
	t->data2d= MEM_callocN(t->total*sizeof(TransData2D), "TransData2D (Graph Editor)");
	
	td= t->data;
	td2d= t->data2d;
	
	/* precompute space-conversion matrices for dealing with non-uniform scaling of Graph Editor */
	unit_m3(mtx);
	unit_m3(smtx);
	
	if (ELEM(t->mode, TFM_ROTATION, TFM_RESIZE)) {
		float xscale, yscale;
		
		/* apply scale factors to x and y axes of space-conversion matrices */
		UI_view2d_getscale(v2d, &xscale, &yscale);
		
		/* mtx is data to global (i.e. view) conversion */
		mul_v3_fl(mtx[0], xscale);
		mul_v3_fl(mtx[1], yscale);
		
		/* smtx is global (i.e. view) to data conversion */
		if (IS_EQF(xscale, 0.0f) == 0) mul_v3_fl(smtx[0], 1.0f/xscale);
		if (IS_EQF(yscale, 0.0f) == 0) mul_v3_fl(smtx[1], 1.0f/yscale);
	}
	
	/* loop 2: build transdata arrays */
	for (ale= anim_data.first; ale; ale= ale->next) {
		AnimData *adt= ANIM_nla_mapping_get(&ac, ale);
		FCurve *fcu= (FCurve *)ale->key_data;
		short intvals= (fcu->flag & FCURVE_INT_VALUES);
		
		/* convert current-frame to action-time (slightly less accurate, espcially under
		 * higher scaling ratios, but is faster than converting all points)
		 */
		if (adt)
			cfra = BKE_nla_tweakedit_remap(adt, (float)CFRA, NLATIME_CONVERT_UNMAP);
		else
			cfra = (float)CFRA;
			
		/* F-Curve may not have any keyframes */
		if (fcu->bezt == NULL)
			continue;
		
		ANIM_unit_mapping_apply_fcurve(ac.scene, ale->id, ale->key_data, ANIM_UNITCONV_ONLYSEL|ANIM_UNITCONV_SELVERTS);
		
		/* only include BezTriples whose 'keyframe' occurs on the same side of the current frame as mouse (if applicable) */
		for (i=0, bezt= fcu->bezt; i < fcu->totvert; i++, bezt++) {
			if (FrameOnMouseSide(t->frame_side, bezt->vec[1][0], cfra)) {
				const char sel2= bezt->f2 & SELECT;
				const char sel1= use_handle ? bezt->f1 & SELECT : sel2;
				const char sel3= use_handle ? bezt->f3 & SELECT : sel2;

				TransDataCurveHandleFlags *hdata = NULL;
				/* short h1=1, h2=1; */ /* UNUSED */
				
				/* only include handles if selected, irrespective of the interpolation modes.
				 * also, only treat handles specially if the center point isn't selected. 
				 */
				if (!ELEM3(t->mode, TFM_TRANSLATION, TFM_TIME_TRANSLATE, TFM_TIME_SLIDE) || !(sel2)) {
					if (sel1) {
						hdata = initTransDataCurveHandles(td, bezt);
						bezt_to_transdata(td++, td2d++, adt, bezt, 0, 1, 1, intvals, mtx, smtx);
					} 
					else {
						/* h1= 0; */ /* UNUSED */
					}
					
					if (sel3) {
						if (hdata==NULL)
							hdata = initTransDataCurveHandles(td, bezt);
						bezt_to_transdata(td++, td2d++, adt, bezt, 2, 1, 1, intvals, mtx, smtx);
					} 
					else {
						/* h2= 0; */ /* UNUSED */
					}
				}
				
				/* only include main vert if selected */
				if (sel2 && (sipo->around != V3D_LOCAL || ELEM3(t->mode, TFM_TRANSLATION, TFM_TIME_TRANSLATE, TFM_TIME_SLIDE))) {

					/* move handles relative to center */
					if (ELEM3(t->mode, TFM_TRANSLATION, TFM_TIME_TRANSLATE, TFM_TIME_SLIDE)) {
						if (sel1) td->flag |= TD_MOVEHANDLE1;
						if (sel3) td->flag |= TD_MOVEHANDLE2;
					}
					
					/* if handles were not selected, store their selection status */
					if (!(sel1) && !(sel3)) {
						if (hdata == NULL)
							hdata = initTransDataCurveHandles(td, bezt);
					}
				
					bezt_to_transdata(td++, td2d++, adt, bezt, 1, 1, 0, intvals, mtx, smtx);
					
				}
				/* special hack (must be done after initTransDataCurveHandles(), as that stores handle settings to restore...):
				 *	- Check if we've got entire BezTriple selected and we're scaling/rotating that point,
				 *	  then check if we're using auto-handles.
				 *	- If so, change them auto-handles to aligned handles so that handles get affected too
				 */
				if ( ELEM(bezt->h1, HD_AUTO, HD_AUTO_ANIM) &&
				     ELEM(bezt->h2, HD_AUTO, HD_AUTO_ANIM) &&
				     ELEM(t->mode, TFM_ROTATION, TFM_RESIZE))
				{
					if (hdata && (sel1) && (sel3)) {
						bezt->h1= HD_ALIGN;
						bezt->h2= HD_ALIGN;
					}
				}
			}
		}
		
		/* Sets handles based on the selection */
		testhandles_fcurve(fcu, use_handle);
	}
	
	/* cleanup temp list */
	BLI_freelistN(&anim_data);
}


/* ------------------------ */

/* struct for use in re-sorting BezTriples during Graph Editor transform */
typedef struct BeztMap {
	BezTriple *bezt;
	unsigned int oldIndex; 		/* index of bezt in fcu->bezt array before sorting */
	unsigned int newIndex;		/* index of bezt in fcu->bezt array after sorting */
	short swapHs; 				/* swap order of handles (-1=clear; 0=not checked, 1=swap) */
	char pipo, cipo;			/* interpolation of current and next segments */
} BeztMap;


/* This function converts an FCurve's BezTriple array to a BeztMap array
 * NOTE: this allocates memory that will need to get freed later
 */
static BeztMap *bezt_to_beztmaps (BezTriple *bezts, int totvert, const short UNUSED(use_handle))
{
	BezTriple *bezt= bezts;
	BezTriple *prevbezt= NULL;
	BeztMap *bezm, *bezms;
	int i;
	
	/* allocate memory for this array */
	if (totvert==0 || bezts==NULL)
		return NULL;
	bezm= bezms= MEM_callocN(sizeof(BeztMap)*totvert, "BeztMaps");
	
	/* assign beztriples to beztmaps */
	for (i=0; i < totvert; i++, bezm++, prevbezt=bezt, bezt++) {
		bezm->bezt= bezt;
		
		bezm->oldIndex= i;
		bezm->newIndex= i;
		
		bezm->pipo= (prevbezt) ? prevbezt->ipo : bezt->ipo;
		bezm->cipo= bezt->ipo;
	}

	return bezms;
}

/* This function copies the code of sort_time_ipocurve, but acts on BeztMap structs instead */
static void sort_time_beztmaps (BeztMap *bezms, int totvert, const short UNUSED(use_handle))
{
	BeztMap *bezm;
	int i, ok= 1;
	
	/* keep repeating the process until nothing is out of place anymore */
	while (ok) {
		ok= 0;
		
		bezm= bezms;
		i= totvert;
		while (i--) {
			/* is current bezm out of order (i.e. occurs later than next)? */
			if (i > 0) {
				if (bezm->bezt->vec[1][0] > (bezm+1)->bezt->vec[1][0]) {
					bezm->newIndex++;
					(bezm+1)->newIndex--;
					
					SWAP(BeztMap, *bezm, *(bezm+1));
					
					ok= 1;
				}
			}
			
			/* do we need to check if the handles need to be swapped?
			 * optimisation: this only needs to be performed in the first loop
			 */
			if (bezm->swapHs == 0) {
				if ( (bezm->bezt->vec[0][0] > bezm->bezt->vec[1][0]) &&
					 (bezm->bezt->vec[2][0] < bezm->bezt->vec[1][0]) )
				{
					/* handles need to be swapped */
					bezm->swapHs = 1;
				}
				else {
					/* handles need to be cleared */
					bezm->swapHs = -1;
				}
			}
			
			bezm++;
		}
	}
}

/* This function firstly adjusts the pointers that the transdata has to each BezTriple */
static void beztmap_to_data (TransInfo *t, FCurve *fcu, BeztMap *bezms, int totvert, const short UNUSED(use_handle))
{
	BezTriple *bezts = fcu->bezt;
	BeztMap *bezm;
	TransData2D *td2d;
	TransData *td;
	int i, j;
	char *adjusted;
	
	/* dynamically allocate an array of chars to mark whether an TransData's
	 * pointers have been fixed already, so that we don't override ones that are
	 * already done
	  */
	adjusted= MEM_callocN(t->total, "beztmap_adjusted_map");
	
	/* for each beztmap item, find if it is used anywhere */
	bezm= bezms;
	for (i= 0; i < totvert; i++, bezm++) {
		/* loop through transdata, testing if we have a hit
		 * for the handles (vec[0]/vec[2]), we must also check if they need to be swapped...
		 */
		td2d= t->data2d;
		td= t->data;
		for (j= 0; j < t->total; j++, td2d++, td++) {
			/* skip item if already marked */
			if (adjusted[j] != 0) continue;
			
			/* update all transdata pointers, no need to check for selections etc,
			 * since only points that are really needed were created as transdata
			 */
			if (td2d->loc2d == bezm->bezt->vec[0]) {
				if (bezm->swapHs == 1)
					td2d->loc2d= (bezts + bezm->newIndex)->vec[2];
				else
					td2d->loc2d= (bezts + bezm->newIndex)->vec[0];
				adjusted[j] = 1;
			}
			else if (td2d->loc2d == bezm->bezt->vec[2]) {
				if (bezm->swapHs == 1)
					td2d->loc2d= (bezts + bezm->newIndex)->vec[0];
				else
					td2d->loc2d= (bezts + bezm->newIndex)->vec[2];
				adjusted[j] = 1;
			}
			else if (td2d->loc2d == bezm->bezt->vec[1]) {
				td2d->loc2d= (bezts + bezm->newIndex)->vec[1];
					
				/* if only control point is selected, the handle pointers need to be updated as well */
				if(td2d->h1)
					td2d->h1= (bezts + bezm->newIndex)->vec[0];
				if(td2d->h2)
					td2d->h2= (bezts + bezm->newIndex)->vec[2];
					
				adjusted[j] = 1;
			}

			/* the handle type pointer has to be updated too */
			if (adjusted[j] && td->flag & TD_BEZTRIPLE && td->hdata) {
				if(bezm->swapHs == 1) {
					td->hdata->h1 = &(bezts + bezm->newIndex)->h2;
					td->hdata->h2 = &(bezts + bezm->newIndex)->h1;
				}
				else {
					td->hdata->h1 = &(bezts + bezm->newIndex)->h1;
					td->hdata->h2 = &(bezts + bezm->newIndex)->h2;
				}
			}
		}
		
	}
	
	/* free temp memory used for 'adjusted' array */
	MEM_freeN(adjusted);
}

/* This function is called by recalcData during the Transform loop to recalculate
 * the handles of curves and sort the keyframes so that the curves draw correctly.
 * It is only called if some keyframes have moved out of order.
 *
 * anim_data is the list of channels (F-Curves) retrieved already containing the
 * channels to work on. It should not be freed here as it may still need to be used.
 */
void remake_graph_transdata (TransInfo *t, ListBase *anim_data)
{
	SpaceIpo *sipo = (SpaceIpo *)t->sa->spacedata.first;
	bAnimListElem *ale;
	const short use_handle = !(sipo->flag & SIPO_NOHANDLES);
	
	/* sort and reassign verts */
	for (ale= anim_data->first; ale; ale= ale->next) {
		FCurve *fcu= (FCurve *)ale->key_data;
		
		if (fcu->bezt) {
			BeztMap *bezm;
			
			/* adjust transform-data pointers */
			/* note, none of these functions use 'use_handle', it could be removed */
			bezm= bezt_to_beztmaps(fcu->bezt, fcu->totvert, use_handle);
			sort_time_beztmaps(bezm, fcu->totvert, use_handle);
			beztmap_to_data(t, fcu, bezm, fcu->totvert, use_handle);
			
			/* free mapping stuff */
			MEM_freeN(bezm);
			
			/* re-sort actual beztriples (perhaps this could be done using the beztmaps to save time?) */
			sort_time_fcurve(fcu);
			
			/* make sure handles are all set correctly */
			testhandles_fcurve(fcu, use_handle);
		}
	}
}

/* this function is called on recalcData to apply the transforms applied
 * to the transdata on to the actual keyframe data
 */
void flushTransGraphData(TransInfo *t)
{
	SpaceIpo *sipo = (SpaceIpo *)t->sa->spacedata.first;
	TransData *td;
	TransData2D *td2d;
	Scene *scene= t->scene;
	double secf= FPS;
	int a;

	/* flush to 2d vector from internally used 3d vector */
	for (a=0, td= t->data, td2d=t->data2d; a<t->total; a++, td++, td2d++) {
		AnimData *adt= (AnimData *)td->extra; /* pointers to relevant AnimData blocks are stored in the td->extra pointers */
		
		/* handle snapping for time values
		 *	- we should still be in NLA-mapping timespace
		 *	- only apply to keyframes (but never to handles)
		 */
		if ((td->flag & TD_NOTIMESNAP)==0) {
			switch (sipo->autosnap) {
				case SACTSNAP_FRAME: /* snap to nearest frame (or second if drawing seconds) */
					if (sipo->flag & SIPO_DRAWTIME)
						td2d->loc[0]= (float)( floor((td2d->loc[0]/secf) + 0.5f) * secf );
					else
						td2d->loc[0]= (float)( floor(td2d->loc[0]+0.5f) );
					break;
				
				case SACTSNAP_MARKER: /* snap to nearest marker */
					td2d->loc[0]= (float)ED_markers_find_nearest_marker_time(&t->scene->markers, td2d->loc[0]);
					break;
			}
		}
		
		/* we need to unapply the nla-mapping from the time in some situations */
		if (adt)
			td2d->loc2d[0]= BKE_nla_tweakedit_remap(adt, td2d->loc[0], NLATIME_CONVERT_UNMAP);
		else
			td2d->loc2d[0]= td2d->loc[0];
		
		/* if int-values only, truncate to integers */
		if (td->flag & TD_INTVALUES)
			td2d->loc2d[1]= floorf(td2d->loc[1] + 0.5f);
		else
			td2d->loc2d[1]= td2d->loc[1];
		
		if ((td->flag & TD_MOVEHANDLE1) && td2d->h1) {
			td2d->h1[0] = td2d->ih1[0] + td->loc[0] - td->iloc[0];
			td2d->h1[1] = td2d->ih1[1] + td->loc[1] - td->iloc[1];
		}
		
		if ((td->flag & TD_MOVEHANDLE2) && td2d->h2) {
			td2d->h2[0] = td2d->ih2[0] + td->loc[0] - td->iloc[0];
			td2d->h2[1] = td2d->ih2[1] + td->loc[1] - td->iloc[1];
		}
	}
}

/* ******************* Sequencer Transform data ******************* */

/* This function applies the rules for transforming a strip so duplicate
 * checks dont need to be added in multiple places.
 *
 * recursive, count and flag MUST be set.
 *
 * seq->depth must be set before running this function so we know if the strips
 * are root level or not
 */
static void SeqTransInfo(TransInfo *t, Sequence *seq, int *recursive, int *count, int *flag)
{
	/* for extend we need to do some tricks */
	if (t->mode == TFM_TIME_EXTEND) {

		/* *** Extend Transform *** */

		Scene * scene= t->scene;
		int cfra= CFRA;
		int left= seq_tx_get_final_left(seq, 0);
		int right= seq_tx_get_final_right(seq, 0);

		if (seq->depth == 0 && ((seq->flag & SELECT) == 0 || (seq->flag & SEQ_LOCK))) {
			*recursive= 0;
			*count= 0;
			*flag= 0;
		}
		else if (seq->type ==SEQ_META) {

			/* for meta's we only ever need to extend their children, no matter what depth
			 * just check the meta's are in the bounds */
			if (t->frame_side=='R' && right <= cfra)		*recursive= 0;
			else if (t->frame_side=='L' && left >= cfra)	*recursive= 0;
			else											*recursive= 1;

			*count= 0;
			*flag= 0;
		}
		else {

			*recursive= 0;	/* not a meta, so no thinking here */
			*count= 1;		/* unless its set to 0, extend will never set 2 handles at once */
			*flag= (seq->flag | SELECT) & ~(SEQ_LEFTSEL|SEQ_RIGHTSEL);

			if (t->frame_side=='R') {
				if (right <= cfra)		*count= *flag= 0;	/* ignore */
				else if (left > cfra)	;	/* keep the selection */
				else					*flag |= SEQ_RIGHTSEL;
			}
			else {
				if (left >= cfra)		*count= *flag= 0;	/* ignore */
				else if (right < cfra)	;	/* keep the selection */
				else					*flag |= SEQ_LEFTSEL;
			}
		}
	} else {

		t->frame_side= 'B';

		/* *** Normal Transform *** */

		if (seq->depth == 0) {

			/* Count */

			/* Non nested strips (resect selection and handles) */
			if ((seq->flag & SELECT) == 0 || (seq->flag & SEQ_LOCK)) {
				*recursive= 0;
				*count= 0;
				*flag= 0;
			}
			else {
				if ((seq->flag & (SEQ_LEFTSEL|SEQ_RIGHTSEL)) == (SEQ_LEFTSEL|SEQ_RIGHTSEL)) {
					*flag= seq->flag;
					*count= 2; /* we need 2 transdata's */
				} else {
					*flag= seq->flag;
					*count= 1; /* selected or with a handle selected */
				}

				/* Recursive */

				if ((seq->type == SEQ_META) && ((seq->flag & (SEQ_LEFTSEL|SEQ_RIGHTSEL)) == 0)) {
					/* if any handles are selected, dont recurse */
					*recursive = 1;
				}
				else {
					*recursive = 0;
				}
			}
		}
		else {
			/* Nested, different rules apply */

#ifdef SEQ_TX_NESTED_METAS
			*flag= (seq->flag | SELECT) & ~(SEQ_LEFTSEL|SEQ_RIGHTSEL);
			*count= 1; /* ignore the selection for nested */
			*recursive = (seq->type == SEQ_META	);
#else
			if (seq->type == SEQ_META) {
				/* Meta's can only directly be moved between channels since they
				 * dont have their start and length set directly (children affect that)
				 * since this Meta is nested we dont need any of its data infact.
				 * calc_sequence() will update its settings when run on the toplevel meta */
				*flag= 0;
				*count= 0;
				*recursive = 1;
			}
			else {
				*flag= (seq->flag | SELECT) & ~(SEQ_LEFTSEL|SEQ_RIGHTSEL);
				*count= 1; /* ignore the selection for nested */
				*recursive = 0;
			}
#endif
		}
	}
}



static int SeqTransCount(TransInfo *t, ListBase *seqbase, int depth)
{
	Sequence *seq;
	int tot= 0, recursive, count, flag;

	for (seq= seqbase->first; seq; seq= seq->next) {
		seq->depth= depth;

		SeqTransInfo(t, seq, &recursive, &count, &flag); /* ignore the flag */
		tot += count;

		if (recursive) {
			tot += SeqTransCount(t, &seq->seqbase, depth+1);
		}
	}

	return tot;
}


static TransData *SeqToTransData(TransData *td, TransData2D *td2d, TransDataSeq *tdsq, Sequence *seq, int flag, int sel_flag)
{
	int start_left;

	switch(sel_flag) {
	case SELECT:
		/* Use seq_tx_get_final_left() and an offset here
		 * so transform has the left hand location of the strip.
		 * tdsq->start_offset is used when flushing the tx data back */
		start_left= seq_tx_get_final_left(seq, 0);
		td2d->loc[0]= start_left;
		tdsq->start_offset= start_left - seq->start; /* use to apply the original location */
		break;
	case SEQ_LEFTSEL:
		start_left= seq_tx_get_final_left(seq, 0);
		td2d->loc[0] = start_left;
		break;
	case SEQ_RIGHTSEL:
		td2d->loc[0] = seq_tx_get_final_right(seq, 0);
		break;
	}

	td2d->loc[1] = seq->machine; /* channel - Y location */
	td2d->loc[2] = 0.0f;
	td2d->loc2d = NULL;


	tdsq->seq= seq;

	/* Use instead of seq->flag for nested strips and other
	 * cases where the selection may need to be modified */
	tdsq->flag= flag;
	tdsq->sel_flag= sel_flag;


	td->extra= (void *)tdsq; /* allow us to update the strip from here */

	td->flag = 0;
	td->loc = td2d->loc;
	copy_v3_v3(td->center, td->loc);
	copy_v3_v3(td->iloc, td->loc);

	memset(td->axismtx, 0, sizeof(td->axismtx));
	td->axismtx[2][2] = 1.0f;

	td->ext= NULL; td->val= NULL;

	td->flag |= TD_SELECTED;
	td->dist= 0.0;

	unit_m3(td->mtx);
	unit_m3(td->smtx);

	/* Time Transform (extend) */
	td->val= td2d->loc;
	td->ival= td2d->loc[0];

	return td;
}

static int SeqToTransData_Recursive(TransInfo *t, ListBase *seqbase, TransData *td, TransData2D *td2d, TransDataSeq *tdsq)
{
	Sequence *seq;
	int recursive, count, flag;
	int tot= 0;

	for (seq= seqbase->first; seq; seq= seq->next) {

		SeqTransInfo(t, seq, &recursive, &count, &flag);

		/* add children first so recalculating metastrips does nested strips first */
		if (recursive) {
			int tot_children= SeqToTransData_Recursive(t, &seq->seqbase, td, td2d, tdsq);

			td=		td +	tot_children;
			td2d=	td2d +	tot_children;
			tdsq=	tdsq +	tot_children;

			tot += tot_children;
		}

		/* use 'flag' which is derived from seq->flag but modified for special cases */
		if (flag & SELECT) {
			if (flag & (SEQ_LEFTSEL|SEQ_RIGHTSEL)) {
				if (flag & SEQ_LEFTSEL) {
					SeqToTransData(td++, td2d++, tdsq++, seq, flag, SEQ_LEFTSEL);
					tot++;
				}
				if (flag & SEQ_RIGHTSEL) {
					SeqToTransData(td++, td2d++, tdsq++, seq, flag, SEQ_RIGHTSEL);
					tot++;
				}
			}
			else {
				SeqToTransData(td++, td2d++, tdsq++, seq, flag, SELECT);
				tot++;
			}
		}
	}

	return tot;
}

static void freeSeqData(TransInfo *t)
{
	Editing *ed= seq_give_editing(t->scene, FALSE);

	if(ed != NULL) {
		ListBase *seqbasep= ed->seqbasep;
		TransData *td= t->data;
		int a;

		/* prevent updating the same seq twice
		 * if the transdata order is changed this will mess up
		 * but so will TransDataSeq */
		Sequence *seq_prev= NULL;
		Sequence *seq;


		if (!(t->state == TRANS_CANCEL)) {

#if 0		// default 2.4 behavior

			/* flush to 2d vector from internally used 3d vector */
			for(a=0; a<t->total; a++, td++) {
				if ((seq != seq_prev) && (seq->depth==0) && (seq->flag & SEQ_OVERLAP)) {
				seq= ((TransDataSeq *)td->extra)->seq;
					shuffle_seq(seqbasep, seq);
				}

				seq_prev= seq;
			}

#else		// durian hack
			{
				int overlap= 0;

				for(a=0; a<t->total; a++, td++) {
					seq_prev= NULL;
					seq= ((TransDataSeq *)td->extra)->seq;
					if ((seq != seq_prev) && (seq->depth==0) && (seq->flag & SEQ_OVERLAP)) {
						overlap= 1;
						break;
					}
					seq_prev= seq;
				}

				if(overlap) {
					int has_effect= 0;
					for(seq= seqbasep->first; seq; seq= seq->next)
						seq->tmp= NULL;

					td= t->data;
					seq_prev= NULL;
					for(a=0; a<t->total; a++, td++) {
						seq= ((TransDataSeq *)td->extra)->seq;
						if ((seq != seq_prev)) {
							/* check effects strips, we cant change their time */
							if((seq->type & SEQ_EFFECT) && seq->seq1) {
								has_effect= TRUE;
							}
							else {
								/* Tag seq with a non zero value, used by shuffle_seq_time to identify the ones to shuffle */
								seq->tmp= (void*)1;
							}
						}
					}

					shuffle_seq_time(seqbasep, t->scene);

					if(has_effect) {
						/* update effects strips based on strips just moved in time */
						td= t->data;
						seq_prev= NULL;
						for(a=0; a<t->total; a++, td++) {
							seq= ((TransDataSeq *)td->extra)->seq;
							if ((seq != seq_prev)) {
								if((seq->type & SEQ_EFFECT) && seq->seq1) {
									calc_sequence(t->scene, seq);
								}
							}
						}

						/* now if any effects _still_ overlap, we need to move them up */
						td= t->data;
						seq_prev= NULL;
						for(a=0; a<t->total; a++, td++) {
							seq= ((TransDataSeq *)td->extra)->seq;
							if ((seq != seq_prev)) {
								if((seq->type & SEQ_EFFECT) && seq->seq1) {
									if(seq_test_overlap(seqbasep, seq)) {
										shuffle_seq(seqbasep, seq, t->scene);
									}
								}
							}
						}
						/* done with effects */
					}
				}
			}
#endif

			for(seq= seqbasep->first; seq; seq= seq->next) {
				/* We might want to build a list of effects that need to be updated during transform */
				if(seq->type & SEQ_EFFECT) {
					if		(seq->seq1 && seq->seq1->flag & SELECT) calc_sequence(t->scene, seq);
					else if	(seq->seq2 && seq->seq2->flag & SELECT) calc_sequence(t->scene, seq);
					else if	(seq->seq3 && seq->seq3->flag & SELECT) calc_sequence(t->scene, seq);
				}
			}

			sort_seq(t->scene);
		}
		else {
			/* Cancelled, need to update the strips display */
			for(a=0; a<t->total; a++, td++) {
				seq= ((TransDataSeq *)td->extra)->seq;
				if ((seq != seq_prev) && (seq->depth==0)) {
					calc_sequence_disp(t->scene, seq);
				}
				seq_prev= seq;
			}
		}
	}

	if (t->customData) {
		MEM_freeN(t->customData);
		t->customData= NULL;
	}
	if (t->data) {
		MEM_freeN(t->data); // XXX postTrans usually does this
		t->data= NULL;
	}
}

static void createTransSeqData(bContext *C, TransInfo *t)
{
#define XXX_DURIAN_ANIM_TX_HACK

	View2D *v2d= UI_view2d_fromcontext(C);
	Scene *scene= t->scene;
	Editing *ed= seq_give_editing(t->scene, FALSE);
	TransData *td = NULL;
	TransData2D *td2d= NULL;
	TransDataSeq *tdsq= NULL;

	int count=0;

	if (ed==NULL) {
		t->total= 0;
		return;
	}

	t->customFree= freeSeqData;

	/* which side of the current frame should be allowed */
	if (t->mode == TFM_TIME_EXTEND) {
		/* only side on which mouse is gets transformed */
		float xmouse, ymouse;

		UI_view2d_region_to_view(v2d, t->imval[0], t->imval[1], &xmouse, &ymouse);
		t->frame_side = (xmouse > CFRA) ? 'R' : 'L';
	}
	else {
		/* normal transform - both sides of current frame are considered */
		t->frame_side = 'B';
	}

#ifdef XXX_DURIAN_ANIM_TX_HACK
	{
		Sequence *seq;
		for(seq= ed->seqbasep->first; seq; seq= seq->next) {
			/* hack */
			if((seq->flag & SELECT)==0 && seq->type & SEQ_EFFECT) {
				Sequence *seq_user;
				int i;
				for(i=0; i<3; i++) {
					seq_user= *((&seq->seq1) + i);
					if ( seq_user && (seq_user->flag & SELECT) &&
					     !(seq_user->flag & SEQ_LOCK) &&
					     !(seq_user->flag & (SEQ_LEFTSEL|SEQ_RIGHTSEL)))
					{
						seq->flag |= SELECT;
					}
				}
			}
		}
	}
#endif

	count = SeqTransCount(t, ed->seqbasep, 0);

	/* allocate memory for data */
	t->total= count;

	/* stop if trying to build list if nothing selected */
	if (count == 0) {
		return;
	}

	td = t->data = MEM_callocN(t->total*sizeof(TransData), "TransSeq TransData");
	td2d = t->data2d = MEM_callocN(t->total*sizeof(TransData2D), "TransSeq TransData2D");
	tdsq = t->customData= MEM_callocN(t->total*sizeof(TransDataSeq), "TransSeq TransDataSeq");



	/* loop 2: build transdata array */
	SeqToTransData_Recursive(t, ed->seqbasep, td, td2d, tdsq);

#undef XXX_DURIAN_ANIM_TX_HACK
}


/* *********************** Object Transform data ******************* */

/* Little helper function for ObjectToTransData used to give certain
 * constraints (ChildOf, FollowPath, and others that may be added)
 * inverse corrections for transform, so that they aren't in CrazySpace.
 * These particular constraints benefit from this, but others don't, hence
 * this semi-hack ;-)    - Aligorith
 */
static short constraints_list_needinv(TransInfo *t, ListBase *list)
{
	bConstraint *con;

	/* loop through constraints, checking if there's one of the mentioned
	 * constraints needing special crazyspace corrections
	 */
	if (list) {
		for (con= list->first; con; con=con->next) {
			/* only consider constraint if it is enabled, and has influence on result */
			if ((con->flag & CONSTRAINT_DISABLE)==0 && (con->enforce!=0.0f)) {
				/* (affirmative) returns for specific constraints here... */
					/* constraints that require this regardless  */
				if (con->type == CONSTRAINT_TYPE_CHILDOF) return 1;
				if (con->type == CONSTRAINT_TYPE_FOLLOWPATH) return 1;
				if (con->type == CONSTRAINT_TYPE_CLAMPTO) return 1;
				if (con->type == CONSTRAINT_TYPE_OBJECTSOLVER) return 1;
				
					/* constraints that require this only under special conditions */
				if (con->type == CONSTRAINT_TYPE_ROTLIKE) {
					/* CopyRot constraint only does this when rotating, and offset is on */
					bRotateLikeConstraint *data = (bRotateLikeConstraint *)con->data;
					
					if ((data->flag & ROTLIKE_OFFSET) && (t->mode == TFM_ROTATION))
						return 1;
				}
			}
		}
	}

	/* no appropriate candidates found */
	return 0;
}

/* transcribe given object into TransData for Transforming */
static void ObjectToTransData(TransInfo *t, TransData *td, Object *ob)
{
	Scene *scene = t->scene;
	float obmtx[3][3];
	short constinv;
	short skip_invert = 0;

	/* axismtx has the real orientation */
	copy_m3_m4(td->axismtx, ob->obmat);
	normalize_m3(td->axismtx);

	td->con= ob->constraints.first;

	/* hack: tempolarily disable tracking and/or constraints when getting
	 *		object matrix, if tracking is on, or if constraints don't need
	 * 		inverse correction to stop it from screwing up space conversion
	 *		matrix later
	 */
	constinv = constraints_list_needinv(t, &ob->constraints);

	/* disable constraints inversion for dummy pass */
	if (t->mode == TFM_DUMMY)
		skip_invert = 1;

	if (skip_invert == 0 && constinv == 0) {
		if (constinv == 0)
			ob->transflag |= OB_NO_CONSTRAINTS; /* where_is_object_time checks this */
		
		where_is_object(t->scene, ob);
		
		if (constinv == 0)
			ob->transflag &= ~OB_NO_CONSTRAINTS;
	}
	else
		where_is_object(t->scene, ob);

	td->ob = ob;

	td->loc = ob->loc;
	copy_v3_v3(td->iloc, td->loc);
	
	if (ob->rotmode > 0) {
		td->ext->rot= ob->rot;
		td->ext->rotAxis= NULL;
		td->ext->rotAngle= NULL;
		td->ext->quat= NULL;
		
		copy_v3_v3(td->ext->irot, ob->rot);
		copy_v3_v3(td->ext->drot, ob->drot);
	}
	else if (ob->rotmode == ROT_MODE_AXISANGLE) {
		td->ext->rot= NULL;
		td->ext->rotAxis= ob->rotAxis;
		td->ext->rotAngle= &ob->rotAngle;
		td->ext->quat= NULL;
		
		td->ext->irotAngle= ob->rotAngle;
		copy_v3_v3(td->ext->irotAxis, ob->rotAxis);
		// td->ext->drotAngle= ob->drotAngle;			// XXX, not implimented
		// copy_v3_v3(td->ext->drotAxis, ob->drotAxis);	// XXX, not implimented
	}
	else {
		td->ext->rot= NULL;
		td->ext->rotAxis= NULL;
		td->ext->rotAngle= NULL;
		td->ext->quat= ob->quat;
		
		copy_qt_qt(td->ext->iquat, ob->quat);
		copy_qt_qt(td->ext->dquat, ob->dquat);
	}
	td->ext->rotOrder=ob->rotmode;

	td->ext->size = ob->size;
	copy_v3_v3(td->ext->isize, ob->size);
	copy_v3_v3(td->ext->dscale, ob->dscale);

	copy_v3_v3(td->center, ob->obmat[3]);

	copy_m4_m4(td->ext->obmat, ob->obmat);

	/* is there a need to set the global<->data space conversion matrices? */
	if (ob->parent || constinv) {
		float totmat[3][3], obinv[3][3];

		/* Get the effect of parenting, and/or certain constraints.
		 * NOTE: some Constraints, and also Tracking should never get this
		 *		done, as it doesn't work well.
		 */
		object_to_mat3(ob, obmtx);
		copy_m3_m4(totmat, ob->obmat);
		invert_m3_m3(obinv, totmat);
		mul_m3_m3m3(td->smtx, obmtx, obinv);
		invert_m3_m3(td->mtx, td->smtx);
	}
	else {
		/* no conversion to/from dataspace */
		unit_m3(td->smtx);
		unit_m3(td->mtx);
	}

	/* set active flag */
	if (ob == OBACT)
	{
		td->flag |= TD_ACTIVE;
	}
}


/* sets flags in Bases to define whether they take part in transform */
/* it deselects Bases, so we have to call the clear function always after */
static void set_trans_object_base_flags(TransInfo *t)
{
	Scene *scene = t->scene;
	View3D *v3d = t->view;

	/*
	 if Base selected and has parent selected:
	 base->flag= BA_WAS_SEL
	 */
	Base *base;

	/* don't do it if we're not actually going to recalculate anything */
	if(t->mode == TFM_DUMMY)
		return;

	/* makes sure base flags and object flags are identical */
	copy_baseflags(t->scene);

	/* handle pending update events, otherwise they got copied below */
	for (base= scene->base.first; base; base= base->next) {
		if(base->object->recalc)
			object_handle_update(t->scene, base->object);
	}

	for (base= scene->base.first; base; base= base->next) {
		base->flag &= ~BA_WAS_SEL;

		if(TESTBASELIB_BGMODE(v3d, scene, base)) {
			Object *ob= base->object;
			Object *parsel= ob->parent;

			/* if parent selected, deselect */
			while(parsel) {
				if(parsel->flag & SELECT) {
					Base *parbase = object_in_scene(parsel, scene);
					if(parbase) { /* in rare cases this can fail */
						if TESTBASELIB_BGMODE(v3d, scene, parbase) {
							break;
						}
					}
				}
				parsel= parsel->parent;
			}

			if(parsel)
			{
				/* rotation around local centers are allowed to propagate */
				if ((t->mode == TFM_ROTATION || t->mode == TFM_TRACKBALL)  && t->around == V3D_LOCAL) {
					base->flag |= BA_TRANSFORM_CHILD;
				} else {
					base->flag &= ~SELECT;
					base->flag |= BA_WAS_SEL;
				}
			}
			/* used for flush, depgraph will change recalcs if needed :) */
			ob->recalc |= OB_RECALC_OB;
		}
	}

	/* all recalc flags get flushed to all layers, so a layer flip later on works fine */
	DAG_scene_flush_update(G.main, t->scene, -1, 0);

	/* and we store them temporal in base (only used for transform code) */
	/* this because after doing updates, the object->recalc is cleared */
	for (base= scene->base.first; base; base= base->next) {
		if(base->object->recalc & OB_RECALC_OB)
			base->flag |= BA_HAS_RECALC_OB;
		if(base->object->recalc & OB_RECALC_DATA)
			base->flag |= BA_HAS_RECALC_DATA;
	}
}

static int mark_children(Object *ob)
{
	if (ob->flag & (SELECT|BA_TRANSFORM_CHILD))
		return 1;

	if (ob->parent)
	{
		if (mark_children(ob->parent))
		{
			ob->flag |= BA_TRANSFORM_CHILD;
			return 1;
		}
	}
	
	return 0;
}

static int count_proportional_objects(TransInfo *t)
{
	int total = 0;
	Scene *scene = t->scene;
	View3D *v3d = t->view;
	Base *base;

	/* rotations around local centers are allowed to propagate, so we take all objects */
	if (!((t->mode == TFM_ROTATION || t->mode == TFM_TRACKBALL)  && t->around == V3D_LOCAL))
	{
		/* mark all parents */
		for (base= scene->base.first; base; base= base->next) {
			if(TESTBASELIB_BGMODE(v3d, scene, base)) {
				Object *parent = base->object->parent;
	
				/* flag all parents */
				while(parent) {
					parent->flag |= BA_TRANSFORM_PARENT;
					parent = parent->parent;
				}
			}
		}

		/* mark all children */
		for (base= scene->base.first; base; base= base->next) {
			/* all base not already selected or marked that is editable */
			if ( (base->object->flag & (SELECT|BA_TRANSFORM_CHILD|BA_TRANSFORM_PARENT)) == 0 &&
			     (BASE_EDITABLE_BGMODE(v3d, scene, base)))
			{
				mark_children(base->object);
			}
		}
	}
	
	for (base= scene->base.first; base; base= base->next) {
		Object *ob= base->object;

		/* if base is not selected, not a parent of selection or not a child of selection and it is editable */
		if ( (ob->flag & (SELECT|BA_TRANSFORM_CHILD|BA_TRANSFORM_PARENT)) == 0 &&
		     (BASE_EDITABLE_BGMODE(v3d, scene, base)))
		{

			/* used for flush, depgraph will change recalcs if needed :) */
			ob->recalc |= OB_RECALC_OB;

			total += 1;
		}
	}
	

	/* all recalc flags get flushed to all layers, so a layer flip later on works fine */
	DAG_scene_flush_update(G.main, t->scene, -1, 0);

	/* and we store them temporal in base (only used for transform code) */
	/* this because after doing updates, the object->recalc is cleared */
	for (base= scene->base.first; base; base= base->next) {
		if(base->object->recalc & OB_RECALC_OB)
			base->flag |= BA_HAS_RECALC_OB;
		if(base->object->recalc & OB_RECALC_DATA)
			base->flag |= BA_HAS_RECALC_DATA;
	}

	return total;
}

static void clear_trans_object_base_flags(TransInfo *t)
{
	Scene *sce = t->scene;
	Base *base;

	for (base= sce->base.first; base; base = base->next)
	{
		if(base->flag & BA_WAS_SEL)
			base->flag |= SELECT;

		base->flag &= ~(BA_WAS_SEL|BA_HAS_RECALC_OB|BA_HAS_RECALC_DATA|BA_TEMP_TAG|BA_TRANSFORM_CHILD|BA_TRANSFORM_PARENT);
	}
}

/* auto-keyframing feature - for objects
 * 	tmode: should be a transform mode
 */
// NOTE: context may not always be available, so must check before using it as it's a luxury for a few cases
void autokeyframe_ob_cb_func(bContext *C, Scene *scene, View3D *v3d, Object *ob, int tmode)
{
	ID *id= &ob->id;
	FCurve *fcu;
	
	// TODO: this should probably be done per channel instead...
	if (autokeyframe_cfra_can_key(scene, id)) {
		ReportList *reports = CTX_wm_reports(C);
		KeyingSet *active_ks = ANIM_scene_get_active_keyingset(scene);
		ListBase dsources = {NULL, NULL};
		float cfra= (float)CFRA; // xxx this will do for now
		short flag = 0;
		
		/* get flags used for inserting keyframes */
		flag = ANIM_get_keyframing_flags(scene, 1);
		
		/* add datasource override for the camera object */
		ANIM_relative_keyingset_add_source(&dsources, id, NULL, NULL); 
		
		if (IS_AUTOKEY_FLAG(scene, ONLYKEYINGSET) && (active_ks)) {
			/* only insert into active keyingset 
			 * NOTE: we assume here that the active Keying Set does not need to have its iterator overridden spe
			 */
			ANIM_apply_keyingset(C, &dsources, NULL, active_ks, MODIFYKEY_MODE_INSERT, cfra);
		}
		else if (IS_AUTOKEY_FLAG(scene, INSERTAVAIL)) {
			AnimData *adt= ob->adt;
			
			/* only key on available channels */
			if (adt && adt->action) {
				for (fcu= adt->action->curves.first; fcu; fcu= fcu->next) {
					fcu->flag &= ~FCURVE_SELECTED;
					insert_keyframe(reports, id, adt->action,
					                (fcu->grp ? fcu->grp->name : NULL),
					                fcu->rna_path, fcu->array_index, cfra, flag);
				}
			}
		}
		else if (IS_AUTOKEY_FLAG(scene, INSERTNEEDED)) {
			short doLoc=0, doRot=0, doScale=0;
			
			/* filter the conditions when this happens (assume that curarea->spacetype==SPACE_VIE3D) */
			if (tmode == TFM_TRANSLATION) {
				doLoc = 1;
			}
			else if (tmode == TFM_ROTATION) {
				if (v3d->around == V3D_ACTIVE) {
					if (ob != OBACT)
						doLoc = 1;
				}
				else if (v3d->around == V3D_CURSOR)
					doLoc = 1;
				
				if ((v3d->flag & V3D_ALIGN)==0)
					doRot = 1;
			}
			else if (tmode == TFM_RESIZE) {
				if (v3d->around == V3D_ACTIVE) {
					if (ob != OBACT)
						doLoc = 1;
				}
				else if (v3d->around == V3D_CURSOR)
					doLoc = 1;
				
				if ((v3d->flag & V3D_ALIGN)==0)
					doScale = 1;
			}
			
			/* insert keyframes for the affected sets of channels using the builtin KeyingSets found */
			if (doLoc) {
				KeyingSet *ks= ANIM_builtin_keyingset_get_named(NULL, ANIM_KS_LOCATION_ID);
				ANIM_apply_keyingset(C, &dsources, NULL, ks, MODIFYKEY_MODE_INSERT, cfra);
			}
			if (doRot) {
				KeyingSet *ks= ANIM_builtin_keyingset_get_named(NULL, ANIM_KS_ROTATION_ID);
				ANIM_apply_keyingset(C, &dsources, NULL, ks, MODIFYKEY_MODE_INSERT, cfra);
			}
			if (doScale) {
				KeyingSet *ks= ANIM_builtin_keyingset_get_named(NULL, ANIM_KS_SCALING_ID);
				ANIM_apply_keyingset(C, &dsources, NULL, ks, MODIFYKEY_MODE_INSERT, cfra);
			}
		}
		/* insert keyframe in all (transform) channels */
		else {
			KeyingSet *ks= ANIM_builtin_keyingset_get_named(NULL, ANIM_KS_LOC_ROT_SCALE_ID);
			ANIM_apply_keyingset(C, &dsources, NULL, ks, MODIFYKEY_MODE_INSERT, cfra);
		}
		
		/* free temp info */
		BLI_freelistN(&dsources);
	}
}

/* auto-keyframing feature - for poses/pose-channels
 * 	tmode: should be a transform mode
 *	targetless_ik: has targetless ik been done on any channels?
 */
// NOTE: context may not always be available, so must check before using it as it's a luxury for a few cases
void autokeyframe_pose_cb_func(bContext *C, Scene *scene, View3D *v3d, Object *ob, int tmode, short targetless_ik)
{
	ID *id= &ob->id;
	AnimData *adt= ob->adt;
	bAction	*act= (adt) ? adt->action : NULL;
	bPose	*pose= ob->pose;
	bPoseChannel *pchan;
	FCurve *fcu;
	
	// TODO: this should probably be done per channel instead...
	if (autokeyframe_cfra_can_key(scene, id)) {
		ReportList *reports = CTX_wm_reports(C);
		KeyingSet *active_ks = ANIM_scene_get_active_keyingset(scene);
		float cfra= (float)CFRA;
		short flag= 0;
		
		/* flag is initialised from UserPref keyframing settings
		 *	- special exception for targetless IK - INSERTKEY_MATRIX keyframes should get
		 * 	  visual keyframes even if flag not set, as it's not that useful otherwise
		 *	  (for quick animation recording)
		 */
		flag = ANIM_get_keyframing_flags(scene, 1);
		
		if (targetless_ik) 
			flag |= INSERTKEY_MATRIX;
		
		for (pchan=pose->chanbase.first; pchan; pchan=pchan->next) {
			if (pchan->bone->flag & BONE_TRANSFORM) {
				ListBase dsources = {NULL, NULL};
				
				/* clear any 'unkeyed' flag it may have */
				pchan->bone->flag &= ~BONE_UNKEYED;
				
				/* add datasource override for the camera object */
				ANIM_relative_keyingset_add_source(&dsources, id, &RNA_PoseBone, pchan); 
				
				/* only insert into active keyingset? */
				if (IS_AUTOKEY_FLAG(scene, ONLYKEYINGSET) && (active_ks)) {
					/* run the active Keying Set on the current datasource */
					ANIM_apply_keyingset(C, &dsources, NULL, active_ks, MODIFYKEY_MODE_INSERT, cfra);
				}
				/* only insert into available channels? */
				else if (IS_AUTOKEY_FLAG(scene, INSERTAVAIL)) {
					if (act) {
						for (fcu= act->curves.first; fcu; fcu= fcu->next) {
							/* only insert keyframes for this F-Curve if it affects the current bone */
							if (strstr(fcu->rna_path, "bones")) {
								char *pchanName= BLI_getQuotedStr(fcu->rna_path, "bones[");
								
								/* only if bone name matches too... 
								 * NOTE: this will do constraints too, but those are ok to do here too?
								 */
								if (pchanName && strcmp(pchanName, pchan->name) == 0) 
									insert_keyframe(reports, id, act, ((fcu->grp)?(fcu->grp->name):(NULL)), fcu->rna_path, fcu->array_index, cfra, flag);
									
								if (pchanName) MEM_freeN(pchanName);
							}
						}
					}
				}
				/* only insert keyframe if needed? */
				else if (IS_AUTOKEY_FLAG(scene, INSERTNEEDED)) {
					short doLoc=0, doRot=0, doScale=0;
					
					/* filter the conditions when this happens (assume that curarea->spacetype==SPACE_VIE3D) */
					if (tmode == TFM_TRANSLATION) {
						if (targetless_ik)
							doRot= 1;
						else
							doLoc = 1;
					}
					else if (tmode == TFM_ROTATION) {
						if (ELEM(v3d->around, V3D_CURSOR, V3D_ACTIVE))
							doLoc = 1;
							
						if ((v3d->flag & V3D_ALIGN)==0)
							doRot = 1;
					}
					else if (tmode == TFM_RESIZE) {
						if (ELEM(v3d->around, V3D_CURSOR, V3D_ACTIVE))
							doLoc = 1;
							
						if ((v3d->flag & V3D_ALIGN)==0)
							doScale = 1;
					}
					
					if (doLoc) {
						KeyingSet *ks= ANIM_builtin_keyingset_get_named(NULL, ANIM_KS_LOCATION_ID);
						ANIM_apply_keyingset(C, &dsources, NULL, ks, MODIFYKEY_MODE_INSERT, cfra);
					}
					if (doRot) {
						KeyingSet *ks= ANIM_builtin_keyingset_get_named(NULL, ANIM_KS_ROTATION_ID);
						ANIM_apply_keyingset(C, &dsources, NULL, ks, MODIFYKEY_MODE_INSERT, cfra);
					}
					if (doScale) {
						KeyingSet *ks= ANIM_builtin_keyingset_get_named(NULL, ANIM_KS_SCALING_ID);
						ANIM_apply_keyingset(C, &dsources, NULL, ks, MODIFYKEY_MODE_INSERT, cfra);
					}
				}
				/* insert keyframe in all (transform) channels */
				else {
					KeyingSet *ks= ANIM_builtin_keyingset_get_named(NULL, ANIM_KS_LOC_ROT_SCALE_ID);
					ANIM_apply_keyingset(C, &dsources, NULL, ks, MODIFYKEY_MODE_INSERT, cfra);
				}
				
				/* free temp info */
				BLI_freelistN(&dsources);
			}
		}
		
		/* do the bone paths 
		 * 	- only do this when there is context info, since we need that to resolve
		 *	  how to do the updates and so on...
		 *	- do not calculate unless there are paths already to update...
		 */
		if (C && (ob->pose->avs.path_bakeflag & MOTIONPATH_BAKE_HAS_PATHS)) {
			//ED_pose_clear_paths(C, ob); // XXX for now, don't need to clear
			ED_pose_recalculate_paths(scene, ob);
		}
	}
	else {
		/* tag channels that should have unkeyed data */
		for (pchan=pose->chanbase.first; pchan; pchan=pchan->next) {
			if (pchan->bone->flag & BONE_TRANSFORM) {
				/* tag this channel */
				pchan->bone->flag |= BONE_UNKEYED;
			}
		}
	}
}


/* inserting keys, pointcache, redraw events... */
/* 
 * note: sequencer freeing has its own function now because of a conflict with transform's order of freeing (campbell)
 * 		 Order changed, the sequencer stuff should go back in here
 * */
void special_aftertrans_update(bContext *C, TransInfo *t)
{
	Object *ob;
//	short redrawipo=0, resetslowpar=1;
	int cancelled= (t->state == TRANS_CANCEL);
	short duplicate= (t->mode == TFM_TIME_DUPLICATE);
	
	/* early out when nothing happened */
	if (t->total == 0 || t->mode == TFM_DUMMY)
		return;
	
	if (t->spacetype==SPACE_VIEW3D) {
		if (t->obedit) {
			if (cancelled==0) {
				EDBM_automerge(t->scene, t->obedit, 1);
			}
		}
	}
	
	if (t->spacetype == SPACE_SEQ) {
		/* freeSeqData in transform_conversions.c does this
		 * keep here so the else at the end wont run... */

		SpaceSeq *sseq= (SpaceSeq *)t->sa->spacedata.first;

		/* marker transform, not especially nice but we may want to move markers
		 * at the same time as keyframes in the dope sheet. */
		if ((sseq->flag & SEQ_MARKER_TRANS) && (cancelled == 0)) {
			/* cant use , TFM_TIME_EXTEND
			 * for some reason EXTEND is changed into TRANSLATE, so use frame_side instead */

			if(t->mode == TFM_SEQ_SLIDE) {
				if(t->frame_side == 'B')
					ED_markers_post_apply_transform(&t->scene->markers, t->scene, TFM_TIME_TRANSLATE, t->values[0], t->frame_side);
			}
			else if (ELEM(t->frame_side, 'L', 'R')) {
				ED_markers_post_apply_transform(&t->scene->markers, t->scene, TFM_TIME_EXTEND, t->values[0], t->frame_side);
			}
		}

	}
	else if (t->spacetype == SPACE_NODE) {
		SpaceNode *snode= (SpaceNode *)t->sa->spacedata.first;
		ED_node_update_hierarchy(C, snode->edittree);
		
		if(cancelled == 0)
			ED_node_link_insert(t->sa);
		
		/* clear link line */
		ED_node_link_intersect_test(t->sa, 0);
	}
	else if (t->spacetype == SPACE_CLIP) {
		SpaceClip *sc= t->sa->spacedata.first;
		MovieClip *clip= ED_space_clip(sc);

		if(t->scene->nodetree) {
			/* tracks can be used for stabilization nodes,
			   flush update for such nodes */
			nodeUpdateID(t->scene->nodetree, &clip->id);
			WM_event_add_notifier(C, NC_SCENE|ND_NODES, NULL);
		}
	}
	else if (t->spacetype == SPACE_ACTION) {
		SpaceAction *saction= (SpaceAction *)t->sa->spacedata.first;
		bAnimContext ac;
		
		/* initialise relevant anim-context 'context' data */
		if (ANIM_animdata_get_context(C, &ac) == 0)
			return;
			
		ob = ac.obact;
		
		if (ELEM(ac.datatype, ANIMCONT_DOPESHEET, ANIMCONT_SHAPEKEY)) {
			ListBase anim_data = {NULL, NULL};
			bAnimListElem *ale;
			short filter= (ANIMFILTER_DATA_VISIBLE | ANIMFILTER_FOREDIT /*| ANIMFILTER_CURVESONLY*/);
			
			/* get channels to work on */
			ANIM_animdata_filter(&ac, &anim_data, filter, ac.data, ac.datatype);
			
			/* these should all be F-Curves */
			for (ale= anim_data.first; ale; ale= ale->next) {
				AnimData *adt= ANIM_nla_mapping_get(&ac, ale);
				FCurve *fcu= (FCurve *)ale->key_data;
				
				/* 3 cases here for curve cleanups:
				 * 1) NOTRANSKEYCULL on     -> cleanup of duplicates shouldn't be done
				 * 2) cancelled == 0        -> user confirmed the transform, so duplicates should be removed
				 * 3) cancelled + duplicate -> user cancelled the transform, but we made duplicates, so get rid of these
				 */
				if ( (saction->flag & SACTION_NOTRANSKEYCULL)==0 &&
					 ((cancelled == 0) || (duplicate)) )
				{
					if (adt) {
						ANIM_nla_mapping_apply_fcurve(adt, fcu, 0, 1);
						posttrans_fcurve_clean(fcu, FALSE); /* only use handles in graph editor */
						ANIM_nla_mapping_apply_fcurve(adt, fcu, 1, 1);
					}
					else
						posttrans_fcurve_clean(fcu, FALSE); /* only use handles in graph editor */
				}
			}
			
			/* free temp memory */
			BLI_freelistN(&anim_data);
		}
		else if (ac.datatype == ANIMCONT_ACTION) { // TODO: just integrate into the above...
			/* Depending on the lock status, draw necessary views */
			// fixme... some of this stuff is not good
			if (ob) {
				if (ob->pose || ob_get_key(ob))
					DAG_id_tag_update(&ob->id, OB_RECALC_OB|OB_RECALC_DATA|OB_RECALC_TIME);
				else
					DAG_id_tag_update(&ob->id, OB_RECALC_OB);
			}
			
			/* 3 cases here for curve cleanups:
			 * 1) NOTRANSKEYCULL on     -> cleanup of duplicates shouldn't be done
			 * 2) cancelled == 0        -> user confirmed the transform, so duplicates should be removed
			 * 3) cancelled + duplicate -> user cancelled the transform, but we made duplicates, so get rid of these
			 */
			if ( (saction->flag & SACTION_NOTRANSKEYCULL)==0 &&
				 ((cancelled == 0) || (duplicate)) )
			{
				posttrans_action_clean(&ac, (bAction *)ac.data);
			}
		}
		else if (ac.datatype == ANIMCONT_GPENCIL) {
			/* remove duplicate frames and also make sure points are in order! */
				/* 3 cases here for curve cleanups:
				 * 1) NOTRANSKEYCULL on     -> cleanup of duplicates shouldn't be done
				 * 2) cancelled == 0        -> user confirmed the transform, so duplicates should be removed
				 * 3) cancelled + duplicate -> user cancelled the transform, but we made duplicates, so get rid of these
				 */
			if ( (saction->flag & SACTION_NOTRANSKEYCULL)==0 &&
				 ((cancelled == 0) || (duplicate)) )
			{
				bGPdata *gpd;
				
				// XXX: BAD! this get gpencil datablocks directly from main db...
				// but that's how this currently works :/
				for (gpd = G.main->gpencil.first; gpd; gpd = gpd->id.next) {
					if (ID_REAL_USERS(gpd))
						posttrans_gpd_clean(gpd);
				}
			}
		}
		
		/* marker transform, not especially nice but we may want to move markers
		 * at the same time as keyframes in the dope sheet. 
		 */
		if ((saction->flag & SACTION_MARKERS_MOVE) && (cancelled == 0)) {
			if (t->mode == TFM_TIME_TRANSLATE) {
#if 0
				if (ELEM(t->frame_side, 'L', 'R')) { /* TFM_TIME_EXTEND */
					/* same as below */
					ED_markers_post_apply_transform(ED_context_get_markers(C), t->scene, t->mode, t->values[0], t->frame_side);
				}
				else /* TFM_TIME_TRANSLATE */
#endif
				{
					ED_markers_post_apply_transform(ED_context_get_markers(C), t->scene, t->mode, t->values[0], t->frame_side);
				}
			}
			else if (t->mode == TFM_TIME_SCALE) {
				ED_markers_post_apply_transform(ED_context_get_markers(C), t->scene, t->mode, t->values[0], t->frame_side);
			}
		}
		
		/* make sure all F-Curves are set correctly */
		if (ac.datatype != ANIMCONT_GPENCIL)
			ANIM_editkeyframes_refresh(&ac);
		
		/* clear flag that was set for time-slide drawing */
		saction->flag &= ~SACTION_MOVING;
	}
	else if (t->spacetype == SPACE_IPO) {
		SpaceIpo *sipo= (SpaceIpo *)t->sa->spacedata.first;
		bAnimContext ac;
		const short use_handle = !(sipo->flag & SIPO_NOHANDLES);
		
		/* initialise relevant anim-context 'context' data */
		if (ANIM_animdata_get_context(C, &ac) == 0)
			return;
		
		if (ac.datatype)
		{
			ListBase anim_data = {NULL, NULL};
			bAnimListElem *ale;
			short filter= (ANIMFILTER_DATA_VISIBLE | ANIMFILTER_FOREDIT | ANIMFILTER_CURVE_VISIBLE);
			
			/* get channels to work on */
			ANIM_animdata_filter(&ac, &anim_data, filter, ac.data, ac.datatype);
			
			for (ale= anim_data.first; ale; ale= ale->next) {
				AnimData *adt= ANIM_nla_mapping_get(&ac, ale);
				FCurve *fcu= (FCurve *)ale->key_data;
				
				/* 3 cases here for curve cleanups:
				 * 1) NOTRANSKEYCULL on     -> cleanup of duplicates shouldn't be done
				 * 2) cancelled == 0        -> user confirmed the transform, so duplicates should be removed
				 * 3) cancelled + duplicate -> user cancelled the transform, but we made duplicates, so get rid of these
				 */
				if ( (sipo->flag & SIPO_NOTRANSKEYCULL)==0 &&
					 ((cancelled == 0) || (duplicate)) )
				{
					if (adt) {
						ANIM_nla_mapping_apply_fcurve(adt, fcu, 0, 0);
						posttrans_fcurve_clean(fcu, use_handle);
						ANIM_nla_mapping_apply_fcurve(adt, fcu, 1, 0);
					}
					else
						posttrans_fcurve_clean(fcu, use_handle);
				}
			}
			
			/* free temp memory */
			BLI_freelistN(&anim_data);
		}
		
		/* Make sure all F-Curves are set correctly, but not if transform was
		 * canceled, since then curves were already restored to initial state.
		 * Note: if the refresh is really needed after cancel then some way
		 *       has to be added to not update handle types (see bug 22289).
		 */
		if(!cancelled)
			ANIM_editkeyframes_refresh(&ac);
	}
	else if (t->spacetype == SPACE_NLA) {
		bAnimContext ac;
		
		/* initialise relevant anim-context 'context' data */
		if (ANIM_animdata_get_context(C, &ac) == 0)
			return;
			
		if (ac.datatype)
		{
			ListBase anim_data = {NULL, NULL};
			bAnimListElem *ale;
			short filter= (ANIMFILTER_DATA_VISIBLE | ANIMFILTER_FOREDIT);
			
			/* get channels to work on */
			ANIM_animdata_filter(&ac, &anim_data, filter, ac.data, ac.datatype);
			
			for (ale= anim_data.first; ale; ale= ale->next) {
				NlaTrack *nlt= (NlaTrack *)ale->data;
				
				/* make sure strips are in order again */
				BKE_nlatrack_sort_strips(nlt);
				
				/* remove the temp metas */
				BKE_nlastrips_clear_metas(&nlt->strips, 0, 1);
			}
			
			/* free temp memory */
			BLI_freelistN(&anim_data);
			
			/* perform after-transfrom validation */
			ED_nla_postop_refresh(&ac);
		}
	}
	else if (t->obedit) {
		if (t->obedit->type == OB_MESH)
		{
			BMEditMesh *em = ((Mesh *)t->obedit->data)->edit_btmesh;
			/* table needs to be created for each edit command, since vertices can move etc */
			mesh_octree_table(t->obedit, em, NULL, 'e');
		}
	}
	else if ((t->flag & T_POSE) && (t->poseobj)) {
		bArmature *arm;
		bPoseChannel *pchan;
		short targetless_ik= 0;

		ob= t->poseobj;
		arm= ob->data;

		if((t->flag & T_AUTOIK) && (t->options & CTX_AUTOCONFIRM)) {
			/* when running transform non-interactively (operator exec),
			 * we need to update the pose otherwise no updates get called during
			 * transform and the auto-ik is not applied. see [#26164] */
			struct Object *pose_ob=t->poseobj;
			where_is_pose(t->scene, pose_ob);
		}

		/* set BONE_TRANSFORM flags for autokey, manipulator draw might have changed them */
		if (!cancelled && (t->mode != TFM_DUMMY))
			count_set_pose_transflags(&t->mode, t->around, ob);

		/* if target-less IK grabbing, we calculate the pchan transforms and clear flag */
		if (!cancelled && t->mode==TFM_TRANSLATION)
			targetless_ik= apply_targetless_ik(ob);
		else {
			/* not forget to clear the auto flag */
			for (pchan=ob->pose->chanbase.first; pchan; pchan=pchan->next) {
				bKinematicConstraint *data= has_targetless_ik(pchan);
				if(data) data->flag &= ~CONSTRAINT_IK_AUTO;
			}
		}

		if (t->mode==TFM_TRANSLATION)
			pose_grab_with_ik_clear(ob);

		/* automatic inserting of keys and unkeyed tagging - only if transform wasn't cancelled (or TFM_DUMMY) */
		if (!cancelled && (t->mode != TFM_DUMMY)) {
			autokeyframe_pose_cb_func(C, t->scene, (View3D *)t->view, ob, t->mode, targetless_ik);
			DAG_id_tag_update(&ob->id, OB_RECALC_DATA);
		}
		else if (arm->flag & ARM_DELAYDEFORM) {
			/* old optimize trick... this enforces to bypass the depgraph */
			DAG_id_tag_update(&ob->id, OB_RECALC_DATA);
			ob->recalc= 0;	// is set on OK position already by recalcData()
		}
		else
			DAG_id_tag_update(&ob->id, OB_RECALC_DATA);

	}
	else if ( (t->scene->basact) &&
	          (ob = t->scene->basact->object) &&
	          (ob->mode & OB_MODE_PARTICLE_EDIT) &&
	          PE_get_current(t->scene, ob))
	{
		/* do nothing */ ;
	}
	else { /* Objects */
		int i, recalcObPaths=0;

		for (i = 0; i < t->total; i++) {
			TransData *td = t->data + i;
			ListBase pidlist;
			PTCacheID *pid;
			ob = td->ob;

			if (td->flag & TD_NOACTION)
				break;
			
			if (td->flag & TD_SKIP)
				continue;

			/* flag object caches as outdated */
			BKE_ptcache_ids_from_object(&pidlist, ob, t->scene, MAX_DUPLI_RECUR);
			for(pid=pidlist.first; pid; pid=pid->next) {
				if(pid->type != PTCACHE_TYPE_PARTICLES) /* particles don't need reset on geometry change */
					pid->cache->flag |= PTCACHE_OUTDATED;
			}
			BLI_freelistN(&pidlist);

			/* pointcache refresh */
			if (BKE_ptcache_object_reset(t->scene, ob, PTCACHE_RESET_OUTDATED))
				ob->recalc |= OB_RECALC_DATA;

			/* Needed for proper updating of "quick cached" dynamics. */
			/* Creates troubles for moving animated objects without */
			/* autokey though, probably needed is an anim sys override? */
			/* Please remove if some other solution is found. -jahka */
			DAG_id_tag_update(&ob->id, OB_RECALC_OB);

			/* Set autokey if necessary */
			if (!cancelled) {
				autokeyframe_ob_cb_func(C, t->scene, (View3D *)t->view, ob, t->mode);
				
				/* only calculate paths if there are paths to be recalculated */
				if (ob->avs.path_bakeflag & MOTIONPATH_BAKE_HAS_PATHS)
					recalcObPaths= 1;
			}
		}
		
		/* recalculate motion paths for objects (if necessary) 
		 * NOTE: only do this when there is context info
		 */
		if (C && recalcObPaths) {
			//ED_objects_clear_paths(C); // XXX for now, don't need to clear
			ED_objects_recalculate_paths(C, t->scene);

			/* recalculating the frame positions means we loose our original transform if its not auto-keyed [#24451]
			 * this hack re-applies it, which is annoying, only alternatives are...
			 * - dont recalc paths.
			 * - have an object_handle_update() which gives is the new transform without touching the objects.
			 * - only recalc paths on auto-keying.
			 * - ED_objects_recalculate_paths could backup/restore transforms.
			 * - re-apply the transform which is simplest in this case. (2 lines below)
			 */
			t->redraw |= TREDRAW_HARD;
			transformApply(C, t);
		}
	}

	clear_trans_object_base_flags(t);


#if 0 // TRANSFORM_FIX_ME
	if(resetslowpar)
		reset_slowparents();
#endif
}

static void createTransObject(bContext *C, TransInfo *t)
{
	TransData *td = NULL;
	TransDataExtension *tx;
	int propmode = t->flag & T_PROP_EDIT;

	set_trans_object_base_flags(t);

	/* count */
	t->total= CTX_DATA_COUNT(C, selected_objects);
	
	if(!t->total) {
		/* clear here, main transform function escapes too */
		clear_trans_object_base_flags(t);
		return;
	}
	
	if (propmode)
	{
		t->total += count_proportional_objects(t);
	}

	td = t->data = MEM_callocN(t->total*sizeof(TransData), "TransOb");
	tx = t->ext = MEM_callocN(t->total*sizeof(TransDataExtension), "TransObExtension");

	CTX_DATA_BEGIN(C, Base*, base, selected_bases)
	{
		Object *ob= base->object;
		
		td->flag = TD_SELECTED;
		td->protectflag= ob->protectflag;
		td->ext = tx;
		td->ext->rotOrder= ob->rotmode;
		
		if (base->flag & BA_TRANSFORM_CHILD)
		{
			td->flag |= TD_NOCENTER;
			td->flag |= TD_NO_LOC;
		}
		
		/* select linked objects, but skip them later */
		if (ob->id.lib != NULL) {
			td->flag |= TD_SKIP;
		}
		
		ObjectToTransData(t, td, ob);
		td->val = NULL;
		td++;
		tx++;
	}
	CTX_DATA_END;
	
	if (propmode)
	{
		Scene *scene = t->scene;
		View3D *v3d = t->view;
		Base *base;

		for (base= scene->base.first; base; base= base->next) {
			Object *ob= base->object;

			/* if base is not selected, not a parent of selection or not a child of selection and it is editable */
			if ((ob->flag & (SELECT|BA_TRANSFORM_CHILD|BA_TRANSFORM_PARENT)) == 0 && BASE_EDITABLE_BGMODE(v3d, scene, base))
			{
				td->protectflag= ob->protectflag;
				td->ext = tx;
				td->ext->rotOrder= ob->rotmode;
				
				ObjectToTransData(t, td, ob);
				td->val = NULL;
				td++;
				tx++;
			}
		}
	}
}

/* transcribe given node into TransData2D for Transforming */
static void NodeToTransData(TransData *td, TransData2D *td2d, bNode *node)
// static void NodeToTransData(bContext *C, TransInfo *t, TransData2D *td, bNode *node)
{
	td2d->loc[0] = node->locx; /* hold original location */
	td2d->loc[1] = node->locy;
	td2d->loc[2] = 0.0f;
	td2d->loc2d = &node->locx; /* current location */

	td->flag = 0;
	/* exclude nodes whose parent is also transformed */
	if (node->parent && (node->parent->flag & NODE_TRANSFORM)) {
		td->flag |= TD_SKIP;
	}

	td->loc = td2d->loc;
	copy_v3_v3(td->center, td->loc);
	copy_v3_v3(td->iloc, td->loc);

	memset(td->axismtx, 0, sizeof(td->axismtx));
	td->axismtx[2][2] = 1.0f;

	td->ext= NULL; td->val= NULL;

	td->flag |= TD_SELECTED;
	td->dist= 0.0;

	unit_m3(td->mtx);
	unit_m3(td->smtx);
}

static void createTransNodeData(bContext *C, TransInfo *t)
{
	TransData *td;
	TransData2D *td2d;
	SpaceNode *snode= t->sa->spacedata.first;
	bNode *node;

	if(!snode->edittree) {
		t->total= 0;
		return;
	}

	/* set transform flags on nodes */
	for (node=snode->edittree->nodes.first; node; node=node->next) {
		if ((node->flag & NODE_SELECT) || (node->parent && (node->parent->flag & NODE_TRANSFORM)))
			node->flag |= NODE_TRANSFORM;
		else
			node->flag &= ~NODE_TRANSFORM;
	}

	t->total= CTX_DATA_COUNT(C, selected_nodes);

	td = t->data = MEM_callocN(t->total*sizeof(TransData), "TransNode TransData");
	td2d = t->data2d = MEM_callocN(t->total*sizeof(TransData2D), "TransNode TransData2D");

	CTX_DATA_BEGIN(C, bNode *, selnode, selected_nodes)
		NodeToTransData(td++, td2d++, selnode);
	CTX_DATA_END
}

/* *** CLIP EDITOR *** */

typedef struct TransDataTracking {
	int area;
	float *relative, *loc;
	float soffset[2], srelative[2];
	float offset[2];

	float (*smarkers)[2];
	int markersnr;
	MovieTrackingMarker *markers;
} TransDataTracking;

static void markerToTransDataInit(TransData *td, TransData2D *td2d,
			TransDataTracking *tdt, MovieTrackingTrack *track, int area, float *loc, float *rel, float *off)
{
	int anchor = area==TRACK_AREA_POINT && off;

	if(anchor) {
		td2d->loc[0] = rel[0]; /* hold original location */
		td2d->loc[1] = rel[1];

		tdt->loc= loc;
		td2d->loc2d = loc; /* current location */
	} else {
		td2d->loc[0] = loc[0]; /* hold original location */
		td2d->loc[1] = loc[1];

		td2d->loc2d = loc; /* current location */
	}
	td2d->loc[2] = 0.0f;

	tdt->relative= rel;
	tdt->area= area;

	tdt->markersnr= track->markersnr;
	tdt->markers= track->markers;

	if(rel) {
		if(!anchor) {
			td2d->loc[0]+= rel[0];
			td2d->loc[1]+= rel[1];
		}

		copy_v2_v2(tdt->srelative, rel);
	}

	if(off)
		copy_v2_v2(tdt->soffset, off);

	td->flag = 0;
	td->loc = td2d->loc;
	VECCOPY(td->center, td->loc);
	VECCOPY(td->iloc, td->loc);

	memset(td->axismtx, 0, sizeof(td->axismtx));
	td->axismtx[2][2] = 1.0f;

	td->ext= NULL; td->val= NULL;

	td->flag |= TD_SELECTED;
	td->dist= 0.0;

	unit_m3(td->mtx);
	unit_m3(td->smtx);
}

static void trackToTransData(SpaceClip *sc, TransData *td, TransData2D *td2d,
			TransDataTracking *tdt, MovieTrackingTrack *track)
{
	MovieTrackingMarker *marker= BKE_tracking_ensure_marker(track, sc->user.framenr);

	track->transflag= marker->flag;

	marker->flag&= ~(MARKER_DISABLED|MARKER_TRACKED);

	markerToTransDataInit(td++, td2d++, tdt++, track, TRACK_AREA_POINT, track->offset, marker->pos, track->offset);

	if(track->flag&SELECT)
		markerToTransDataInit(td++, td2d++, tdt++, track, TRACK_AREA_POINT, marker->pos, NULL, NULL);

	if(track->pat_flag&SELECT) {
		markerToTransDataInit(td++, td2d++, tdt++, track, TRACK_AREA_PAT, track->pat_min, marker->pos, NULL);
		markerToTransDataInit(td++, td2d++, tdt++, track, TRACK_AREA_PAT, track->pat_max, marker->pos, NULL);
	}

	if(track->search_flag&SELECT) {
		markerToTransDataInit(td++, td2d++, tdt++, track, TRACK_AREA_SEARCH, track->search_min, marker->pos, NULL);
		markerToTransDataInit(td++, td2d++, tdt++, track, TRACK_AREA_SEARCH, track->search_max, marker->pos, NULL);
	}
}

static void transDataTrackingFree(TransInfo *t)
{
	TransDataTracking *tdt= t->customData;

	if(tdt) {
		if(tdt->smarkers) MEM_freeN(tdt->smarkers);
		MEM_freeN(tdt);
	}
}

static void createTransTrackingData(bContext *C, TransInfo *t)
{
	TransData *td;
	TransData2D *td2d;
	SpaceClip *sc = CTX_wm_space_clip(C);
	MovieClip *clip = ED_space_clip(sc);
	ListBase *tracksbase= BKE_tracking_get_tracks(&clip->tracking);
	MovieTrackingTrack *track;
	MovieTrackingMarker *marker;
	TransDataTracking *tdt;
	int framenr = sc->user.framenr;

	if(!clip || !BKE_movieclip_has_frame(clip, &sc->user)) {
		t->total = 0;
		return;
	}

	/* count */
	t->total = 0;

	track = tracksbase->first;
	while(track) {
		if(TRACK_VIEW_SELECTED(sc, track) && (track->flag&TRACK_LOCKED)==0) {
			marker= BKE_tracking_get_marker(track, framenr);

			if(marker) {
				t->total++;	/* offset */

				if(track->flag&SELECT) t->total++;
				if(track->pat_flag&SELECT) t->total+= 2;
				if(track->search_flag&SELECT) t->total+= 2;
			}
		}

		track = track->next;
	}

	if(t->total==0)
		return;

	td = t->data = MEM_callocN(t->total*sizeof(TransData), "TransTracking TransData");
	td2d = t->data2d = MEM_callocN(t->total*sizeof(TransData2D), "TransTracking TransData2D");
	tdt = t->customData = MEM_callocN(t->total*sizeof(TransDataTracking), "TransTracking TransDataTracking");

	t->customFree= transDataTrackingFree;

	/* create actual data */
	track = tracksbase->first;
	while(track) {
		if(TRACK_VIEW_SELECTED(sc, track) && (track->flag&TRACK_LOCKED)==0) {
			marker= BKE_tracking_get_marker(track, framenr);

			trackToTransData(sc, td, td2d, tdt, track);

			/* offset */
			td++;
			td2d++;
			tdt++;

			if((marker->flag&MARKER_DISABLED)==0) {
				if(track->flag&SELECT) {td++; td2d++; tdt++;}
				if(track->pat_flag&SELECT) {td+= 2; td2d+= 2;tdt+=2;}
			}

			if(track->search_flag&SELECT) {
				td+= 2;
				td2d+= 2;
				tdt+= 2;

				if(marker->flag&MARKER_DISABLED) {
					td+= 3;
					td2d+= 3;
					tdt+= 3;
				};
			}
		}

		track = track->next;
	}
}

void flushTransTracking(TransInfo *t)
{
	TransData *td;
	TransData2D *td2d;
	TransDataTracking *tdt;
	int a;

	/* flush to 2d vector from internally used 3d vector */
	for(a=0, td= t->data, td2d= t->data2d, tdt= t->customData; a<t->total; a++, td2d++, td++, tdt++) {
		if(t->flag&T_ALT_TRANSFORM) {
			if(tdt->area==TRACK_AREA_POINT && tdt->relative) {
				float d[2], d2[2];

				if(!tdt->smarkers) {
					tdt->smarkers= MEM_callocN(sizeof(*tdt->smarkers)*tdt->markersnr, "flushTransTracking markers");
					for(a= 0; a<tdt->markersnr; a++)
						copy_v2_v2(tdt->smarkers[a], tdt->markers[a].pos);
				}

				sub_v2_v2v2(d, td2d->loc, tdt->soffset);
				sub_v2_v2(d, tdt->srelative);

				sub_v2_v2v2(d2, td2d->loc, tdt->srelative);

				for(a= 0; a<tdt->markersnr; a++)
					add_v2_v2v2(tdt->markers[a].pos, tdt->smarkers[a], d2);

				negate_v2_v2(td2d->loc2d, d);
			}
		}

		if(tdt->area!=TRACK_AREA_POINT || tdt->relative==0) {
			td2d->loc2d[0] = td2d->loc[0];
			td2d->loc2d[1] = td2d->loc[1];

			if(tdt->relative)
				sub_v2_v2(td2d->loc2d, tdt->relative);
		}
	}
}

void createTransData(bContext *C, TransInfo *t)
{
	Scene *scene = t->scene;
	Object *ob = OBACT;

	if (t->options & CTX_TEXTURE) {
		t->flag |= T_TEXTURE;
		createTransTexspace(t);
	}
	else if (t->options & CTX_EDGE) {
		t->ext = NULL;
		t->flag |= T_EDIT;
		createTransEdge(t);
		if(t->data && t->flag & T_PROP_EDIT) {
			sort_trans_data(t);	// makes selected become first in array
			set_prop_dist(t, 1);
			sort_trans_data_dist(t);
		}
	}
	else if (t->options == CTX_BMESH) {
		// TRANSFORM_FIX_ME
		//createTransBMeshVerts(t, G.editBMesh->bm, G.editBMesh->td);
	}
	else if (t->spacetype == SPACE_IMAGE) {
		t->flag |= T_POINTS|T_2D_EDIT;
		createTransUVs(C, t);
		if(t->data && (t->flag & T_PROP_EDIT)) {
			sort_trans_data(t);	// makes selected become first in array
			set_prop_dist(t, 1);
			sort_trans_data_dist(t);
		}
	}
	else if (t->spacetype == SPACE_ACTION) {
		t->flag |= T_POINTS|T_2D_EDIT;
		createTransActionData(C, t);
	}
	else if (t->spacetype == SPACE_NLA) {
		t->flag |= T_POINTS|T_2D_EDIT;
		createTransNlaData(C, t);
	}
	else if (t->spacetype == SPACE_SEQ) {
		t->flag |= T_POINTS|T_2D_EDIT;
		t->num.flag |= NUM_NO_FRACTION; /* sequencer has no use for floating point transformations */
		createTransSeqData(C, t);
	}
	else if (t->spacetype == SPACE_IPO) {
		t->flag |= T_POINTS|T_2D_EDIT;
		createTransGraphEditData(C, t);
#if 0
		if (t->data && (t->flag & T_PROP_EDIT)) {
			sort_trans_data(t);	// makes selected become first in array
			set_prop_dist(t, 1);
			sort_trans_data_dist(t);
		}
#endif
	}
	else if(t->spacetype == SPACE_NODE) {
		t->flag |= T_2D_EDIT|T_POINTS;
		createTransNodeData(C, t);
		if (t->data && (t->flag & T_PROP_EDIT)) {
			sort_trans_data(t);	// makes selected become first in array
			set_prop_dist(t, 1);
			sort_trans_data_dist(t);
		}
	}
	else if (t->spacetype == SPACE_CLIP) {
		t->flag |= T_POINTS|T_2D_EDIT;
		createTransTrackingData(C, t);
	}
	else if (t->obedit) {
		t->ext = NULL;
		if (t->obedit->type == OB_MESH) {
			createTransEditVerts(C, t);
		}
		else if ELEM(t->obedit->type, OB_CURVE, OB_SURF) {
			createTransCurveVerts(C, t);
		}
		else if (t->obedit->type==OB_LATTICE) {
			createTransLatticeVerts(t);
		}
		else if (t->obedit->type==OB_MBALL) {
			createTransMBallVerts(t);
		}
		else if (t->obedit->type==OB_ARMATURE) {
			t->flag &= ~T_PROP_EDIT;
			createTransArmatureVerts(t);
		}
		else {
			printf("edit type not implemented!\n");
		}

		t->flag |= T_EDIT|T_POINTS;

		if(t->data && t->flag & T_PROP_EDIT) {
			if (ELEM(t->obedit->type, OB_CURVE, OB_MESH)) {
				sort_trans_data(t);	// makes selected become first in array
				set_prop_dist(t, 0);
				sort_trans_data_dist(t);
			}
			else {
				sort_trans_data(t);	// makes selected become first in array
				set_prop_dist(t, 1);
				sort_trans_data_dist(t);
			}
		}

		/* exception... hackish, we want bonesize to use bone orientation matrix (ton) */
		if(t->mode==TFM_BONESIZE) {
			t->flag &= ~(T_EDIT|T_POINTS);
			t->flag |= T_POSE;
			t->poseobj = ob;	/* <- tsk tsk, this is going to give issues one day */
		}
	}
	else if (ob && (ob->mode & OB_MODE_POSE)) {
		// XXX this is currently limited to active armature only...
		// XXX active-layer checking isn't done as that should probably be checked through context instead
		createTransPose(t, ob);
	}
	else if (ob && (ob->mode & OB_MODE_WEIGHT_PAINT)) {
		/* important that ob_armature can be set even when its not selected [#23412]
		 * lines below just check is also visible */
		Object *ob_armature= modifiers_isDeformedByArmature(ob);
		if(ob_armature && ob_armature->mode & OB_MODE_POSE) {
			Base *base_arm= object_in_scene(ob_armature, t->scene);
			if(base_arm) {
				View3D *v3d = t->view;
				if(BASE_VISIBLE(v3d, base_arm)) {
					createTransPose(t, ob_armature);
				}
			}
			
		}
	}
	else if (ob && (ob->mode & OB_MODE_PARTICLE_EDIT) 
		&& PE_start_edit(PE_get_current(scene, ob))) {
		createTransParticleVerts(C, t);
		t->flag |= T_POINTS;

		if(t->data && t->flag & T_PROP_EDIT) {
			sort_trans_data(t);	// makes selected become first in array
			set_prop_dist(t, 1);
			sort_trans_data_dist(t);
		}
	}
	else if (ob && (ob->mode & (OB_MODE_SCULPT|OB_MODE_TEXTURE_PAINT))) {
		/* sculpt mode and project paint have own undo stack
		 * transform ops redo clears sculpt/project undo stack.
		 *
		 * Could use 'OB_MODE_ALL_PAINT' since there are key conflicts,
		 * transform + paint isnt well supported. */
	}
	else {
		createTransObject(C, t);
		t->flag |= T_OBJECT;

		if(t->data && t->flag & T_PROP_EDIT) {
			// selected objects are already first, no need to presort
			set_prop_dist(t, 1);
			sort_trans_data_dist(t);
		}

		if ((t->spacetype == SPACE_VIEW3D) && (t->ar->regiontype == RGN_TYPE_WINDOW))
		{
			View3D *v3d = t->view;
			RegionView3D *rv3d = CTX_wm_region_view3d(C);
			if(rv3d && (t->flag & T_OBJECT) && v3d->camera == OBACT && rv3d->persp==RV3D_CAMOB)
			{
				t->flag |= T_CAMERA;
			}
		}
	}

// TRANSFORM_FIX_ME
//	/* temporal...? */
//	t->scene->recalc |= SCE_PRV_CHANGED;	/* test for 3d preview */
}



<|MERGE_RESOLUTION|>--- conflicted
+++ resolved
@@ -1931,16 +1931,16 @@
 	}
 }
 
-static void get_edge_center(float *cent, EditMesh *em, EditVert *eve)
-{
-	EditEdge *eed;
-
-	for(eed= em->edges.first; eed; eed= eed->next)
-		if(eed->f & SELECT)
-			if(eed->v1==eve || eed->v2==eve)
-				break;
-	if(eed) {
-		mid_v3_v3v3(cent, eed->v1->co, eed->v2->co);
+static void get_edge_center(float cent_r[3], BMesh *bm, BMVert *eve)
+{
+	BMEdge *eed;
+	BMIter iter;
+
+	BM_ITER(eed, &iter, bm, BM_EDGES_OF_VERT, eve) {
+		if (BM_Selected(bm, eed)) {
+			mid_v3_v3v3(cent_r, eed->v1->co, eed->v2->co);
+			break;
+		}
 	}
 }
 
@@ -1955,17 +1955,13 @@
 	td->loc = eve->co;
 
 	copy_v3_v3(td->center, td->loc);
-<<<<<<< HEAD
-	if(t->around==V3D_LOCAL && (em->selectmode & SCE_SELECT_FACE))
-		get_face_center(td->center, em->bm, eve);
-=======
+
 	if(t->around==V3D_LOCAL) {
 		if(em->selectmode & SCE_SELECT_FACE)
-			get_face_center(td->center, em, eve);
+			get_face_center(td->center, em->bm, eve);
 		else if(em->selectmode & SCE_SELECT_EDGE)
-			get_edge_center(td->center, em, eve);
-	}
->>>>>>> 5c93135e
+			get_edge_center(td->center, em->bm, eve);
+	}
 	copy_v3_v3(td->iloc, td->loc);
 
 	// Setting normals
