--- conflicted
+++ resolved
@@ -631,49 +631,15 @@
 		}
 		
 		if (t->obedit) {
-<<<<<<< HEAD
-		if ELEM(t->obedit->type, OB_CURVE, OB_SURF) {
-			Curve *cu= t->obedit->data;
-			Nurb *nu= cu->editnurb->first;
-=======
 			if ELEM(t->obedit->type, OB_CURVE, OB_SURF) {
 				Curve *cu= t->obedit->data;
 				ListBase *nurbs= ED_curve_editnurbs(cu);
 				Nurb *nu= nurbs->first;
->>>>>>> 8a320974
 
 				if(t->state != TRANS_CANCEL) {
 					clipMirrorModifier(t, t->obedit);
 				}
-
-<<<<<<< HEAD
-			DAG_id_flush_update(t->obedit->data, OB_RECALC_DATA);  /* sets recalc flags */
-				
-			if (t->state == TRANS_CANCEL) {
-				while(nu) {
-					calchandlesNurb(nu); /* Cant do testhandlesNurb here, it messes up the h1 and h2 flags */
-					nu= nu->next;
-				}
-			} else {
-				/* Normal updating */
-				while(nu) {
-					test2DNurb(nu);
-					calchandlesNurb(nu);
-					nu= nu->next;
-				}
-			}
-		}
-		else if(t->obedit->type==OB_LATTICE) {
-			Lattice *la= t->obedit->data;
-			DAG_id_flush_update(t->obedit->data, OB_RECALC_DATA);  /* sets recalc flags */
-
-			if(la->editlatt->flag & LT_OUTSIDE) outside_lattice(la->editlatt);
-		}
-		else if (t->obedit->type == OB_MESH) {
-				BMEditMesh *em = ((Mesh*)t->obedit->data)->edit_btmesh;
-=======
-				DAG_id_flush_update(t->obedit->data, OB_RECALC_DATA);  /* sets recalc flags */
-
+#if 0 //XXX - possibly merged out? check if in trunk - joeedh
 				if (t->state == TRANS_CANCEL) {
 					while(nu) {
 						calchandlesNurb(nu); /* Cant do testhandlesNurb here, it messes up the h1 and h2 flags */
@@ -687,16 +653,16 @@
 						nu= nu->next;
 					}
 				}
-			}
-			else if(t->obedit->type==OB_LATTICE) {
+#endif
+			} else if(t->obedit->type==OB_LATTICE) {
 				Lattice *la= t->obedit->data;
 				DAG_id_flush_update(t->obedit->data, OB_RECALC_DATA);  /* sets recalc flags */
 	
 				if(la->editlatt->latt->flag & LT_OUTSIDE) outside_lattice(la->editlatt->latt);
 			}
 			else if (t->obedit->type == OB_MESH) {
-				EditMesh *em = ((Mesh*)t->obedit->data)->edit_mesh;
->>>>>>> 8a320974
+				BMEditMesh *em = ((Mesh*)t->obedit->data)->edit_btmesh;
+
 				/* mirror modifier clipping? */
 				if(t->state != TRANS_CANCEL) {
 					clipMirrorModifier(t, t->obedit);
@@ -789,6 +755,7 @@
 			}
 			else
 				DAG_id_flush_update(t->obedit->data, OB_RECALC_DATA);  /* sets recalc flags */
+	
 		}
 		else if( (t->flag & T_POSE) && t->poseobj) {
 			Object *ob= t->poseobj;
@@ -1062,9 +1029,6 @@
 	{
 		if (RNA_property_is_set(op->ptr, "proportional"))
 		{
-<<<<<<< HEAD
-		switch(RNA_enum_get(op->ptr, "proportional"))
-=======
 			switch(RNA_enum_get(op->ptr, "proportional"))
 			{
 			case PROP_EDIT_CONNECTED:
@@ -1073,15 +1037,6 @@
 				t->flag |= T_PROP_EDIT;
 				break;
 			}
-		}
-		else
->>>>>>> 8a320974
-		{
-		case 2: /* XXX connected constant */
-			t->flag |= T_PROP_CONNECTED;
-		case 1: /* XXX prop on constant */
-			t->flag |= T_PROP_EDIT;
-			break;
 		}
 	}
 	else
@@ -1105,48 +1060,6 @@
 				}
 		}
 	}
-
-	if (op && RNA_struct_find_property(op->ptr, "proportional_size") && RNA_property_is_set(op->ptr, "proportional_size"))
-	{
-		t->prop_size = RNA_float_get(op->ptr, "proportional_size");
-	}
-	else
-	{
-		t->prop_size = ts->proportional_size;
-	}
-
-		
-		/* TRANSFORM_FIX_ME rna restrictions */
-		if (t->prop_size <= 0)
-		{
-			t->prop_size = 1.0f;
-		}
-		
-<<<<<<< HEAD
-	if (op && RNA_struct_find_property(op->ptr, "proportional_editing_falloff") && RNA_property_is_set(op->ptr, "proportional_editing_falloff"))
-	{
-		t->prop_mode = RNA_enum_get(op->ptr, "proportional_editing_falloff");
-	}
-	else
-	{
-		t->prop_mode = ts->prop_mode;
-	}
-=======
-		if (op && RNA_struct_find_property(op->ptr, "proportional_edit_falloff") && RNA_property_is_set(op->ptr, "proportional_edit_falloff"))
-		{
-			t->prop_mode = RNA_enum_get(op->ptr, "proportional_edit_falloff");
-		}
-		else
-		{
-			t->prop_mode = ts->prop_mode;
-		}
->>>>>>> 8a320974
-	}
-	else /* add not pet option to context when not available */
-	{
-		t->options |= CTX_NO_PET;
-	}
-
 	
 	setTransformViewMatrices(t);
 	initNumInput(&t->num);
