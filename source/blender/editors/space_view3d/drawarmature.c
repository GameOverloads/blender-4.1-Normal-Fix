--- conflicted
+++ resolved
@@ -432,11 +432,7 @@
 		
 		qobj = gluNewQuadric();
 		gluQuadricDrawStyle(qobj, GLU_FILL);
-<<<<<<< HEAD
-		// Draw tips of a bone
-=======
 		/* Draw tips of a bone */
->>>>>>> 6798809c
 		gluSphere(qobj, 0.05, 8, 5);
 		gluDeleteQuadric(qobj);  
 		
