--- conflicted
+++ resolved
@@ -2911,11 +2911,7 @@
 	Object *ob= base->object;
 	Object *obedit= scene->obedit;
 	Mesh *me= ob->data;
-<<<<<<< HEAD
 	BMEditMesh *em= me->edit_btmesh;
-	int do_alpha_pass= 0, drawlinked= 0, retval= 0, glsl, check_alpha;
-=======
-	EditMesh *em= me->edit_mesh;
 	int do_alpha_pass= 0, drawlinked= 0, retval= 0, glsl, check_alpha, i;
 
 	/* If we are drawing shadows and any of the materials don't cast a shadow,
@@ -2928,7 +2924,6 @@
 			}
 		}
 	}
->>>>>>> f7122340
 	
 	if(obedit && ob!=obedit && ob->data==obedit->data) {
 		if(ob_get_key(ob) || ob_get_key(obedit));
