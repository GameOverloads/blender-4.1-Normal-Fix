/*
 * ***** BEGIN GPL LICENSE BLOCK *****
 *
 * This program is free software; you can redistribute it and/or
 * modify it under the terms of the GNU General Public License
 * as published by the Free Software Foundation; either version 2
 * of the License, or (at your option) any later version. 
 *
 * This program is distributed in the hope that it will be useful,
 * but WITHOUT ANY WARRANTY; without even the implied warranty of
 * MERCHANTABILITY or FITNESS FOR A PARTICULAR PURPOSE.  See the
 * GNU General Public License for more details.
 *
 * You should have received a copy of the GNU General Public License
 * along with this program; if not, write to the Free Software Foundation,
 * Inc., 51 Franklin Street, Fifth Floor, Boston, MA 02110-1301, USA.
 *
 * The Original Code is Copyright (C) 2008 Blender Foundation.
 * All rights reserved.
 *
 * 
 * Contributor(s): Blender Foundation
 *
 * ***** END GPL LICENSE BLOCK *****
 */

/** \file blender/editors/space_view3d/view3d_intern.h
 *  \ingroup spview3d
 */

#ifndef __VIEW3D_INTERN_H__
#define __VIEW3D_INTERN_H__

#include "ED_view3d.h"

/* internal exports only */

struct ARegion;
struct ARegionType;
struct Base;
struct BoundBox;
struct Gwn_Batch;
struct DerivedMesh;
struct Object;
struct SmokeDomainSettings;
struct bAnimVizSettings;
struct bContext;
struct bMotionPath;
struct bPoseChannel;
struct Mesh;
struct ViewLayer;
struct wmOperatorType;
struct wmKeyConfig;
struct wmManipulatorGroupType;
struct wmManipulatorType;
struct wmWindowManager;

/* drawing flags: */
enum {
	DRAW_PICKING     = (1 << 0),
	DRAW_CONSTCOLOR  = (1 << 1),
	DRAW_SCENESET    = (1 << 2)
};

/* draw_mesh_fancy/draw_mesh_textured draw_flags */
enum {
	DRAW_MODIFIERS_PREVIEW  = (1 << 0),
	DRAW_FACE_SELECT        = (1 << 1)
};

/* view3d_header.c */
void VIEW3D_OT_layers(struct wmOperatorType *ot);

/* view3d_ops.c */
void view3d_operatortypes(void);

/* view3d_edit.c */
void VIEW3D_OT_zoom(struct wmOperatorType *ot);
void VIEW3D_OT_dolly(struct wmOperatorType *ot);
void VIEW3D_OT_zoom_camera_1_to_1(struct wmOperatorType *ot);
void VIEW3D_OT_move(struct wmOperatorType *ot);
void VIEW3D_OT_rotate(struct wmOperatorType *ot);
#ifdef WITH_INPUT_NDOF
void VIEW3D_OT_ndof_orbit(struct wmOperatorType *ot);
void VIEW3D_OT_ndof_orbit_zoom(struct wmOperatorType *ot);
void VIEW3D_OT_ndof_pan(struct wmOperatorType *ot);
void VIEW3D_OT_ndof_all(struct wmOperatorType *ot);
#endif /* WITH_INPUT_NDOF */
void VIEW3D_OT_view_all(struct wmOperatorType *ot);
void VIEW3D_OT_viewnumpad(struct wmOperatorType *ot);
void VIEW3D_OT_view_selected(struct wmOperatorType *ot);
void VIEW3D_OT_view_lock_clear(struct wmOperatorType *ot);
void VIEW3D_OT_view_lock_to_active(struct wmOperatorType *ot);
void VIEW3D_OT_view_center_cursor(struct wmOperatorType *ot);
void VIEW3D_OT_view_center_pick(struct wmOperatorType *ot);
void VIEW3D_OT_view_center_camera(struct wmOperatorType *ot);
void VIEW3D_OT_view_center_lock(struct wmOperatorType *ot);
void VIEW3D_OT_view_pan(struct wmOperatorType *ot);
void VIEW3D_OT_view_persportho(struct wmOperatorType *ot);
void VIEW3D_OT_navigate(struct wmOperatorType *ot);
void VIEW3D_OT_background_image_add(struct wmOperatorType *ot);
void VIEW3D_OT_background_image_remove(struct wmOperatorType *ot);
void VIEW3D_OT_view_orbit(struct wmOperatorType *ot);
void VIEW3D_OT_view_roll(struct wmOperatorType *ot);
void VIEW3D_OT_clip_border(struct wmOperatorType *ot);
void VIEW3D_OT_cursor3d(struct wmOperatorType *ot);
void VIEW3D_OT_enable_manipulator(struct wmOperatorType *ot);
void VIEW3D_OT_render_border(struct wmOperatorType *ot);
void VIEW3D_OT_clear_render_border(struct wmOperatorType *ot);
void VIEW3D_OT_zoom_border(struct wmOperatorType *ot);
void VIEW3D_OT_toggle_render(struct wmOperatorType *ot);

void view3d_boxview_copy(ScrArea *sa, ARegion *ar);

void view3d_orbit_apply_dyn_ofs(
        float r_ofs[3], const float ofs_old[3], const float viewquat_old[4],
        const float viewquat_new[4], const float dyn_ofs[3]);

#ifdef WITH_INPUT_NDOF
struct wmNDOFMotionData;

void view3d_ndof_fly(
        const struct wmNDOFMotionData *ndof,
        struct View3D *v3d, struct RegionView3D *rv3d,
        const bool use_precision, const short protectflag,
        bool *r_has_translate, bool *r_has_rotate);
#endif /* WITH_INPUT_NDOF */

/* view3d_fly.c */
void view3d_keymap(struct wmKeyConfig *keyconf);
void VIEW3D_OT_fly(struct wmOperatorType *ot);

/* view3d_walk.c */
void VIEW3D_OT_walk(struct wmOperatorType *ot);

/* view3d_ruler.c */
void VIEW3D_OT_ruler(struct wmOperatorType *ot);

/* drawanim.c */
void draw_motion_paths_init(View3D *v3d, struct ARegion *ar);
void draw_motion_path_instance(Scene *scene,
                               struct Object *ob, struct bPoseChannel *pchan,
                               struct bAnimVizSettings *avs, struct bMotionPath *mpath);
void draw_motion_paths_cleanup(View3D *v3d);



/* drawobject.c */
void draw_object(
        const struct EvaluationContext *eval_ctx, Scene *scene, struct ViewLayer *view_layer, struct ARegion *ar, View3D *v3d,
        struct Base *base, const short dflag);
void draw_object_select(
        const struct EvaluationContext *eval_ctx, Scene *scene, struct ViewLayer *view_layer, struct ARegion *ar, View3D *v3d,
        Base *base, const short dflag);

void draw_mesh_object_outline(View3D *v3d, struct Object *ob, struct DerivedMesh *dm, const unsigned char ob_wire_col[4]);

bool draw_glsl_material(Scene *scene, struct ViewLayer *view_layer, struct Object *ob, View3D *v3d, const char dt);
void draw_object_instance(const struct EvaluationContext *eval_ctx, Scene *scene, struct ViewLayer *view_layer, View3D *v3d, RegionView3D *rv3d, struct Object *ob, const char dt, int outline, const float wire_col[4]);
void draw_object_backbufsel(const struct EvaluationContext *eval_ctx, Scene *scene, View3D *v3d, RegionView3D *rv3d, struct Object *ob);

void draw_object_wire_color(Scene *scene, struct ViewLayer *, Base *base, unsigned char r_ob_wire_col[4]);
void drawaxes(const float viewmat_local[4][4], float size, char drawtype, const unsigned char color[4]);
void drawlamp(View3D *v3d, RegionView3D *rv3d, Base *base,
              const char dt, const short dflag, const unsigned char ob_wire_col[4],
              const bool is_obact);
void drawcamera(Scene *scene, View3D *v3d, RegionView3D *rv3d, Base *base,
                const short dflag, const unsigned char ob_wire_col[4]);
void drawspeaker(const unsigned char ob_wire_col[3]);
void draw_bounding_volume(struct Object *ob, char type, const unsigned char ob_wire_col[4]);
void draw_rigidbody_shape(struct Object *ob, const unsigned char ob_wire_col[4]);

void view3d_cached_text_draw_begin(void);
void view3d_cached_text_draw_add(const float co[3],
                                 const char *str, const size_t str_len,
                                 short xoffs, short flag, const unsigned char col[4]);
void view3d_cached_text_draw_end(View3D *v3d, ARegion *ar, bool depth_write);

bool check_object_draw_texture(struct Scene *scene, struct View3D *v3d, const char drawtype);

enum {
	V3D_CACHE_TEXT_ZBUF         = (1 << 0),
	V3D_CACHE_TEXT_WORLDSPACE   = (1 << 1),
	V3D_CACHE_TEXT_ASCII        = (1 << 2),
	V3D_CACHE_TEXT_GLOBALSPACE  = (1 << 3),
	V3D_CACHE_TEXT_LOCALCLIP    = (1 << 4)
};

int view3d_effective_drawtype(const struct View3D *v3d);

/* drawarmature.c */
bool draw_armature(
        const struct EvaluationContext *eval_ctx, Scene *scene, struct ViewLayer *view_layer, View3D *v3d, ARegion *ar, Base *base,
        const short dt, const short dflag, const unsigned char ob_wire_col[4],
        const bool is_outline);

/* drawmesh.c */
void draw_mesh_textured(Scene *scene, struct ViewLayer *view_layer, View3D *v3d, RegionView3D *rv3d,
                        struct Object *ob, struct DerivedMesh *dm, const int draw_flags);
void draw_mesh_face_select(
        struct RegionView3D *rv3d, struct Mesh *me, struct DerivedMesh *dm,
        bool draw_select_edges);
void draw_mesh_paint_weight_faces(struct DerivedMesh *dm, const bool do_light,
                                  void *facemask_cb, void *user_data);
void draw_mesh_paint_vcolor_faces(struct DerivedMesh *dm, const bool use_light,
                                  void *facemask_cb, void *user_data,
                                  const struct Mesh *me);
void draw_mesh_paint_weight_edges(RegionView3D *rv3d, struct DerivedMesh *dm,
                                  const bool use_depth, const bool use_alpha,
                                  void *edgemask_cb, void *user_data);
void draw_mesh_paint(View3D *v3d, RegionView3D *rv3d,
                     struct Object *ob, struct DerivedMesh *dm, const int draw_flags);

/* drawsimdebug.c */
void draw_sim_debug_data(Scene *scene, View3D *v3d, ARegion *ar);

/* view3d_draw.c */
void view3d_main_region_draw(const struct bContext *C, struct ARegion *ar);
void view3d_draw_region_info(const struct bContext *C, struct ARegion *ar, const int offset);

void ED_view3d_draw_depth(
        const struct EvaluationContext *eval_ctx, struct Depsgraph *graph,
        struct ARegion *ar, View3D *v3d, bool alphaoverride);

/* view3d_draw_legacy.c */
void view3d_main_region_draw_legacy(const struct bContext *C, struct ARegion *ar);
void ED_view3d_draw_depth_gpencil(const struct EvaluationContext *eval_ctx, Scene *scene, ARegion *ar, View3D *v3d);

void ED_view3d_draw_select_loop(
        const struct EvaluationContext *eval_ctx, ViewContext *vc, Scene *scene, struct ViewLayer *view_layer, View3D *v3d, ARegion *ar,
        bool use_obedit_skip, bool use_nearest);

void ED_view3d_draw_depth_loop(
        const struct EvaluationContext *eval_ctx, Scene *scene, ARegion *ar, View3D *v3d);

void ED_view3d_after_add(ListBase *lb, Base *base, const short dflag);

void view3d_update_depths_rect(struct ARegion *ar, struct ViewDepths *d, struct rcti *rect);
float view3d_depth_near(struct ViewDepths *d);

/* view3d_select.c */
void VIEW3D_OT_select(struct wmOperatorType *ot);
void VIEW3D_OT_select_circle(struct wmOperatorType *ot);
void VIEW3D_OT_select_border(struct wmOperatorType *ot);
void VIEW3D_OT_select_lasso(struct wmOperatorType *ot);
void VIEW3D_OT_select_menu(struct wmOperatorType *ot);

void VIEW3D_OT_smoothview(struct wmOperatorType *ot);
void VIEW3D_OT_camera_to_view(struct wmOperatorType *ot);
void VIEW3D_OT_camera_to_view_selected(struct wmOperatorType *ot);
void VIEW3D_OT_object_as_camera(struct wmOperatorType *ot);
void VIEW3D_OT_game_start(struct wmOperatorType *ot);


bool ED_view3d_boundbox_clip_ex(const RegionView3D *rv3d, const struct BoundBox *bb, float obmat[4][4]);
bool ED_view3d_boundbox_clip(RegionView3D *rv3d, const struct BoundBox *bb);

typedef struct V3D_SmoothParams {
	struct Object *camera_old, *camera;
	const float *ofs, *quat, *dist, *lens;
	/* alternate rotation center (ofs = must be NULL) */
	const float *dyn_ofs;
} V3D_SmoothParams;

void ED_view3d_smooth_view_ex(
        struct wmWindowManager *wm, struct wmWindow *win, struct ScrArea *sa,
        struct View3D *v3d, struct ARegion *ar, const int smooth_viewtx,
        const V3D_SmoothParams *sview);

void ED_view3d_smooth_view(
        struct bContext *C,
        struct View3D *v3d, struct ARegion *ar, const int smooth_viewtx,
        const V3D_SmoothParams *sview);

void ED_view3d_smooth_view_force_finish(
        struct bContext *C,
        struct View3D *v3d, struct ARegion *ar);

<<<<<<< HEAD
void view3d_winmatrix_set(const struct Depsgraph *depsgraph, ARegion *ar, const View3D *v3d, const rcti *rect);
void view3d_viewmatrix_set(const struct EvaluationContext *eval_ctx, Scene *scene, const View3D *v3d, RegionView3D *rv3d);
=======
void view3d_winmatrix_set(ARegion *ar, const View3D *v3d, const rcti *rect);
void view3d_viewmatrix_set(Scene *scene, const View3D *v3d, RegionView3D *rv3d, const float rect_scale[2]);
>>>>>>> fb458213

void fly_modal_keymap(struct wmKeyConfig *keyconf);
void walk_modal_keymap(struct wmKeyConfig *keyconf);
void viewrotate_modal_keymap(struct wmKeyConfig *keyconf);
void viewmove_modal_keymap(struct wmKeyConfig *keyconf);
void viewzoom_modal_keymap(struct wmKeyConfig *keyconf);
void viewdolly_modal_keymap(struct wmKeyConfig *keyconf);

/* view3d_buttons.c */
void VIEW3D_OT_properties(struct wmOperatorType *ot);
void view3d_buttons_register(struct ARegionType *art);

/* view3d_camera_control.c */
struct View3DCameraControl *ED_view3d_cameracontrol_acquire(
        const struct bContext *C, Scene *scene, View3D *v3d, RegionView3D *rv3d,
        const bool use_parent_root);
void ED_view3d_cameracontrol_update(
        struct View3DCameraControl *vctrl,
        const bool use_autokey,
        struct bContext *C, const bool do_rotate, const bool do_translate);
void ED_view3d_cameracontrol_release(
        struct View3DCameraControl *vctrl,
        const bool restore);
struct Object *ED_view3d_cameracontrol_object_get(
        struct View3DCameraControl *vctrl);

/* view3d_toolbar.c */
void VIEW3D_OT_toolshelf(struct wmOperatorType *ot);
void view3d_toolshelf_register(struct ARegionType *art);
void view3d_tool_props_register(struct ARegionType *art);

/* view3d_snap.c */
bool ED_view3d_minmax_verts(struct Object *obedit, float min[3], float max[3]);

void VIEW3D_OT_snap_selected_to_grid(struct wmOperatorType *ot);
void VIEW3D_OT_snap_selected_to_cursor(struct wmOperatorType *ot);
void VIEW3D_OT_snap_selected_to_active(struct wmOperatorType *ot);
void VIEW3D_OT_snap_cursor_to_grid(struct wmOperatorType *ot);
void VIEW3D_OT_snap_cursor_to_center(struct wmOperatorType *ot);
void VIEW3D_OT_snap_cursor_to_selected(struct wmOperatorType *ot);
void VIEW3D_OT_snap_cursor_to_active(struct wmOperatorType *ot);

/* space_view3d.c */
ARegion *view3d_has_buttons_region(ScrArea *sa);
ARegion *view3d_has_tools_region(ScrArea *sa);

extern const char *view3d_context_dir[]; /* doc access */

/* view3d_widgets.c */
void VIEW3D_WGT_lamp_spot(struct wmManipulatorGroupType *wgt);
void VIEW3D_WGT_lamp_area(struct wmManipulatorGroupType *wgt);
void VIEW3D_WGT_lamp_target(struct wmManipulatorGroupType *wgt);
void VIEW3D_WGT_camera(struct wmManipulatorGroupType *wgt);
void VIEW3D_WGT_camera_view(struct wmManipulatorGroupType *wgt);
void VIEW3D_WGT_force_field(struct wmManipulatorGroupType *wgt);
void VIEW3D_WGT_empty_image(struct wmManipulatorGroupType *wgt);
void VIEW3D_WGT_armature_spline(struct wmManipulatorGroupType *wgt);
void VIEW3D_WGT_navigate(struct wmManipulatorGroupType *wgt);

void VIEW3D_WGT_ruler(struct wmManipulatorGroupType *wgt);
void VIEW3D_WT_ruler_item(struct wmManipulatorType *wt);
void VIEW3D_OT_ruler_add(struct wmOperatorType *ot);

void VIEW3D_WT_navigate_rotate(struct wmManipulatorType *wt);

/* draw_volume.c */
void draw_smoke_volume(struct SmokeDomainSettings *sds, struct Object *ob,
                       const float min[3], const float max[3],
                       const float viewnormal[3]);

void draw_smoke_velocity(struct SmokeDomainSettings *domain, float viewnormal[3]);

/* workaround for trivial but noticeable camera bug caused by imprecision
 * between view border calculation in 2D/3D space, workaround for bug [#28037].
 * without this define we get the old behavior which is to try and align them
 * both which _mostly_ works fine, but when the camera moves beyond ~1000 in
 * any direction it starts to fail */
#define VIEW3D_CAMERA_BORDER_HACK
#ifdef VIEW3D_CAMERA_BORDER_HACK
extern unsigned char view3d_camera_border_hack_col[3];
extern bool view3d_camera_border_hack_test;
#endif

/* temporary for legacy viewport to work */
void VP_legacy_drawcursor(Scene *scene, struct ViewLayer *view_layer, ARegion *ar, View3D *v3d);
void VP_legacy_draw_view_axis(RegionView3D *rv3d, rcti *rect);
void VP_legacy_draw_viewport_name(ARegion *ar, View3D *v3d, rcti *rect);
void VP_legacy_draw_selected_name(Scene *scene, struct Object *ob, rcti *rect);
void VP_legacy_drawgrid(UnitSettings *unit, ARegion *ar, View3D *v3d, const char **grid_unit);
void VP_legacy_drawfloor(Scene *scene, View3D *v3d, const char **grid_unit, bool write_depth);
void VP_legacy_view3d_main_region_setup_view(const struct EvaluationContext *eval_ctx, Scene *scene, View3D *v3d, ARegion *ar, float viewmat[4][4], float winmat[4][4]);
bool VP_legacy_view3d_stereo3d_active(struct wmWindow *win, Scene *scene, View3D *v3d, RegionView3D *rv3d);
void VP_legacy_view3d_stereo3d_setup(const struct EvaluationContext *eval_ctx, Scene *scene, View3D *v3d, ARegion *ar);
void draw_dupli_objects(const struct EvaluationContext *eval_ctx, Scene *scene, ViewLayer *view_layer, ARegion *ar, View3D *v3d, Base *base);
bool VP_legacy_use_depth(Scene *scene, View3D *v3d);
void VP_drawviewborder(Scene *scene, const struct Depsgraph *depsgraph, ARegion *ar, View3D *v3d);
void VP_drawrenderborder(ARegion *ar, View3D *v3d);
void VP_view3d_draw_background_none(void);
void VP_view3d_draw_background_world(Scene *scene, RegionView3D *rv3d);
void VP_view3d_main_region_clear(Scene *scene, View3D *v3d, ARegion *ar);

/* temporary legacy calls, only when there is a switch between new/old draw calls */
void VP_deprecated_gpu_update_lamps_shadows_world(const struct EvaluationContext *eval_ctx, Scene *scene, View3D *v3d);
void VP_deprecated_view3d_draw_objects(
        const struct bContext *C,
        const struct EvaluationContext *eval_ctx,
        Scene *scene, View3D *v3d, ARegion *ar,
        const char **grid_unit,
        const bool do_bgpic, const bool draw_offscreen, struct GPUFX *fx);

#endif /* __VIEW3D_INTERN_H__ */<|MERGE_RESOLUTION|>--- conflicted
+++ resolved
@@ -276,13 +276,12 @@
         struct bContext *C,
         struct View3D *v3d, struct ARegion *ar);
 
-<<<<<<< HEAD
-void view3d_winmatrix_set(const struct Depsgraph *depsgraph, ARegion *ar, const View3D *v3d, const rcti *rect);
-void view3d_viewmatrix_set(const struct EvaluationContext *eval_ctx, Scene *scene, const View3D *v3d, RegionView3D *rv3d);
-=======
-void view3d_winmatrix_set(ARegion *ar, const View3D *v3d, const rcti *rect);
-void view3d_viewmatrix_set(Scene *scene, const View3D *v3d, RegionView3D *rv3d, const float rect_scale[2]);
->>>>>>> fb458213
+void view3d_winmatrix_set(
+        const struct Depsgraph *depsgraph,
+        ARegion *ar, const View3D *v3d, const rcti *rect);
+void view3d_viewmatrix_set(
+        const struct EvaluationContext *eval_ctx, Scene *scene,
+        const View3D *v3d, RegionView3D *rv3d, const float rect_scale[2]);
 
 void fly_modal_keymap(struct wmKeyConfig *keyconf);
 void walk_modal_keymap(struct wmKeyConfig *keyconf);
