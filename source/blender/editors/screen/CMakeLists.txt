# SPDX-FileCopyrightText: 2023 Blender Foundation
#
# SPDX-License-Identifier: GPL-2.0-or-later

set(INC
  ../asset
  ../include
<<<<<<< HEAD
  ../../asset_system
  ../../blenfont
=======
>>>>>>> 89811cb9
  ../../blenloader
  ../../gpu
  ../../imbuf
  ../../makesrna
  ../../sequencer
  # RNA_prototypes.h
  ${CMAKE_BINARY_DIR}/source/blender/makesrna
)

set(INC_SYS
)

set(SRC
  area.cc
  area_query.cc
  area_utils.cc
  glutil.cc
  screen_context.cc
  screen_draw.cc
  screen_edit.cc
  screen_geometry.cc
  screen_ops.cc
  screen_user_menu.cc
  screendump.cc
  workspace_edit.cc
  workspace_layout_edit.cc
  workspace_listen.cc

  screen_intern.h
)

set(LIB
  PRIVATE bf::blenfont
  PRIVATE bf::blenkernel
  PRIVATE bf::blenlib
  PRIVATE bf::blentranslation
  PRIVATE bf::bmesh
  PRIVATE bf::depsgraph
  PRIVATE bf::dna
  bf_editor_datafiles
  bf_editor_space_sequencer
  PRIVATE bf::intern::guardedalloc
  PRIVATE bf::windowmanager
)


blender_add_lib(bf_editor_screen "${SRC}" "${INC}" "${INC_SYS}" "${LIB}")

# RNA_prototypes.h
add_dependencies(bf_editor_screen bf_rna)<|MERGE_RESOLUTION|>--- conflicted
+++ resolved
@@ -5,11 +5,7 @@
 set(INC
   ../asset
   ../include
-<<<<<<< HEAD
   ../../asset_system
-  ../../blenfont
-=======
->>>>>>> 89811cb9
   ../../blenloader
   ../../gpu
   ../../imbuf
