/* SPDX-License-Identifier: GPL-2.0-or-later
 * Copyright 2005 Blender Foundation. All rights reserved. */

/** \file
 * \ingroup gpu
 *
 * Mesh drawing using OpenGL VBO (Vertex Buffer Objects)
 */

#include <limits.h>
#include <stddef.h>
#include <stdlib.h>
#include <string.h>

#include "MEM_guardedalloc.h"

#include "BLI_alloca.h"
#include "BLI_array.h"
#include "BLI_bitmap.h"
#include "BLI_ghash.h"
#include "BLI_hash.h"
#include "BLI_math.h"
#include "BLI_math_color.h"
#include "BLI_math_color_blend.h"
#include "BLI_string.h"
#include "BLI_utildefines.h"

#include "DNA_mesh_types.h"
#include "DNA_meshdata_types.h"
#include "DNA_userdef_types.h"

#include "BKE_DerivedMesh.h"
#include "BKE_attribute.h"
#include "BKE_ccg.h"
#include "BKE_customdata.h"
#include "BKE_global.h"
#include "BKE_mesh.h"
#include "BKE_paint.h"
#include "BKE_pbvh.h"
#include "BKE_subdiv_ccg.h"

#include "GPU_batch.h"
#include "GPU_buffers.h"

#include "DRW_engine.h"

#include "gpu_private.h"

#include "bmesh.h"

<<<<<<< HEAD
//#define GPU_PERF_TEST  // will disable vcol, uvs, mask, fset colors, etc

/* XXX: the rest of the code in this file is used for optimized PBVH
 * drawing and doesn't interact at all with the buffer code above */

/*
this tests a low-data draw mode.  faceset and mask overlays must be disabled,
meshes cannot have uv layers, and DynTopo must be on, along with "draw smooth."

Normalizes coordinates to 16 bit integers, normals to 8-bit bytes, and skips
all other attributes.

To test, enable #if 0 branch in sculpt_draw_cb in draw_manager_data.c
*/

//#define NEW_ATTR_SYSTEM

=======
>>>>>>> 67f5596f
struct GPU_PBVH_Buffers {
  GPUIndexBuf *index_buf, *index_buf_fast;
  GPUIndexBuf *index_lines_buf, *index_lines_buf_fast;
  GPUVertBuf *vert_buf;

  GPUBatch *lines;
  GPUBatch *lines_fast;
  GPUBatch *triangles;
  GPUBatch *triangles_fast;

  /* mesh pointers in case buffer allocation fails */
  const MPoly *mpoly;
  const MLoop *mloop;
  const MLoopTri *looptri;
  const MVert *mvert;

  const int *face_indices;
  int face_indices_len;

  /* grid pointers */
  CCGKey gridkey;
  CCGElem **grids;
  const DMFlagMat *grid_flag_mats;
  BLI_bitmap *const *grid_hidden;
  const int *grid_indices;
  int totgrid;

  bool use_bmesh;
  bool clear_bmesh_on_flush;

  uint tot_tri, tot_quad;

  short material_index;

  /* The PBVH ensures that either all faces in the node are
   * smooth-shaded or all faces are flat-shaded */
  bool smooth;

  void *last_tribuf_tris;  // used to detect if we can reuse index buffers

  bool show_overlay;
};

typedef struct GPUAttrRef {
  uchar domain, type;
  ushort cd_offset;
  int layer_idx;
} GPUAttrRef;

#define MAX_GPU_ATTR 256

typedef struct PBVHGPUFormat {
  GPUVertFormat format;
  uint pos, nor, msk, fset;
  uint col[MAX_GPU_ATTR];
  uint uv[MAX_GPU_ATTR];
  int totcol, totuv;

<<<<<<< HEAD
  bool active_vcol_only;
  bool need_full_render;
  bool fast_mode;
} PBVHGPUFormat;

static PBVHGPUFormat g_vbo_id = {{0}};
bool pbvh_show_orig_co = false;
=======
  /* Upload only the active color and UV attributes,
   * used for workbench mode. */
  bool active_attrs_only;
} PBVHGPUFormat;

PBVHGPUFormat *GPU_pbvh_make_format(void)
{
  PBVHGPUFormat *vbo_id = MEM_callocN(sizeof(PBVHGPUFormat), "PBVHGPUFormat");

  GPU_pbvh_attribute_names_update(PBVH_FACES, vbo_id, NULL, NULL, false);

  return vbo_id;
}

void GPU_pbvh_free_format(PBVHGPUFormat *vbo_id)
{
  MEM_SAFE_FREE(vbo_id);
}
>>>>>>> 67f5596f

static int gpu_pbvh_make_attr_offs(eAttrDomainMask domain_mask,
                                   eCustomDataMask type_mask,
                                   const CustomData *vdata,
                                   const CustomData *edata,
                                   const CustomData *ldata,
                                   const CustomData *pdata,
<<<<<<< HEAD
                                   GPUAttrRef r_cd_vcols[MAX_GPU_ATTR],
                                   bool active_only,
                                   int active_type,
                                   int active_domain,
                                   const CustomDataLayer *active_vcol_layer,
                                   const CustomDataLayer *render_vcol_layer);
=======
                                   GPUAttrRef r_cd_attrs[MAX_GPU_ATTR],
                                   bool active_only,
                                   int active_type,
                                   int active_domain,
                                   const CustomDataLayer *active_layer,
                                   const CustomDataLayer *render_layer);
>>>>>>> 67f5596f

/** \} */

/* -------------------------------------------------------------------- */
/** \name PBVH Utils
 * \{ */

void gpu_pbvh_init()
{
<<<<<<< HEAD
  GPU_pbvh_update_attribute_names(NULL, NULL, false, false, -1, -1, NULL, NULL, true);
=======
>>>>>>> 67f5596f
}

void gpu_pbvh_exit()
{
  /* Nothing to do. */
}

static CustomDataLayer *get_active_layer(const CustomData *cdata, int type)
{
  int idx = CustomData_get_active_layer_index(cdata, type);
  return idx != -1 ? cdata->layers + idx : NULL;
}

static CustomDataLayer *get_render_layer(const CustomData *cdata, int type)
{
  int idx = CustomData_get_render_layer_index(cdata, type);
  return idx != -1 ? cdata->layers + idx : NULL;
}

/* Allocates a non-initialized buffer to be sent to GPU.
 * Return is false it indicates that the memory map failed. */
static bool gpu_pbvh_vert_buf_data_set(PBVHGPUFormat *vbo_id,
                                       GPU_PBVH_Buffers *buffers,
                                       uint vert_len)
{
  /* Keep so we can test #GPU_USAGE_DYNAMIC buffer use.
   * Not that format initialization match in both blocks.
   * Do this to keep braces balanced - otherwise indentation breaks. */

  if (buffers->vert_buf == NULL) {
    /* Initialize vertex buffer (match 'VertexBufferFormat'). */
    buffers->vert_buf = GPU_vertbuf_create_with_format_ex(&vbo_id->format, GPU_USAGE_STATIC);
  }
  if (GPU_vertbuf_get_data(buffers->vert_buf) == NULL ||
      GPU_vertbuf_get_vertex_len(buffers->vert_buf) != vert_len) {
    /* Allocate buffer if not allocated yet or size changed. */
    GPU_vertbuf_data_alloc(buffers->vert_buf, vert_len);
  }

  return GPU_vertbuf_get_data(buffers->vert_buf) != NULL;
}

/* was used by QUANTIZED_PERF_TEST, now unused */
float *GPU_pbvh_get_extra_matrix(GPU_PBVH_Buffers *buffers)
{
  return NULL;
}

static void gpu_pbvh_batch_init(GPU_PBVH_Buffers *buffers, GPUPrimType prim)
{
  if (buffers->triangles == NULL) {
    buffers->triangles = GPU_batch_create(prim,
                                          buffers->vert_buf,
                                          /* can be NULL if buffer is empty */
                                          buffers->index_buf);
  }

  if ((buffers->triangles_fast == NULL) && buffers->index_buf_fast) {
    buffers->triangles_fast = GPU_batch_create(prim, buffers->vert_buf, buffers->index_buf_fast);
  }

  if (buffers->lines == NULL) {
    buffers->lines = GPU_batch_create(GPU_PRIM_LINES,
                                      buffers->vert_buf,
                                      /* can be NULL if buffer is empty */
                                      buffers->index_lines_buf);
  }

  if ((buffers->lines_fast == NULL) && buffers->index_lines_buf_fast) {
    buffers->lines_fast = GPU_batch_create(
        GPU_PRIM_LINES, buffers->vert_buf, buffers->index_lines_buf_fast);
  }
}

/** \} */

/* -------------------------------------------------------------------- */
/** \name Mesh PBVH
 * \{ */

static bool gpu_pbvh_is_looptri_visible(const MLoopTri *lt,
                                        const MVert *mvert,
                                        const MLoop *mloop,
                                        const int *sculpt_face_sets)
{
  return (!paint_is_face_hidden(lt, mvert, mloop) && sculpt_face_sets &&
          sculpt_face_sets[lt->poly] > SCULPT_FACE_SET_NONE);
}

void GPU_pbvh_mesh_buffers_update(PBVHGPUFormat *vbo_id,
                                  GPU_PBVH_Buffers *buffers,
                                  const MVert *mvert,
<<<<<<< HEAD
                                  const MLoop *mloop,
                                  const MPoly *mpoly,
                                  const MLoopTri *looptri,
                                  const CustomData *vdata,
                                  const CustomData *ldata,
                                  const float *vmask,
                                  const CustomDataLayer *active_vcol_layer,
                                  const CustomDataLayer *render_vcol_layer,
                                  const eAttrDomain active_vcol_domain,
                                  const int *sculpt_face_sets,
                                  const int face_sets_color_seed,
                                  const int face_sets_color_default,
                                  const int update_flags,
                                  const float (*vert_normals)[3],
                                  MSculptVert *sverts)
=======
                                  const CustomData *vdata,
                                  const CustomData *ldata,
                                  const float *vmask,
                                  const int *sculpt_face_sets,
                                  int face_sets_color_seed,
                                  int face_sets_color_default,
                                  int update_flags,
                                  const float (*vert_normals)[3])
>>>>>>> 67f5596f
{
  GPUAttrRef vcol_refs[MAX_GPU_ATTR];
  GPUAttrRef cd_uvs[MAX_GPU_ATTR];

<<<<<<< HEAD
  buffers->mvert = mvert;
  buffers->mloop = mloop;
  buffers->mpoly = mpoly;
  buffers->looptri = looptri;

  int totcol = gpu_pbvh_make_attr_offs(ATTR_DOMAIN_MASK_POINT | ATTR_DOMAIN_MASK_CORNER,
                                       CD_MASK_PROP_COLOR | CD_MASK_PROP_BYTE_COLOR,
                                       vdata,
                                       NULL,
                                       ldata,
                                       NULL,
                                       vcol_refs,
                                       g_vbo_id.active_vcol_only,
                                       active_vcol_layer ? active_vcol_layer->type : -1,
                                       active_vcol_domain,
                                       active_vcol_layer,
                                       render_vcol_layer);

  int cd_uv_count = gpu_pbvh_make_attr_offs(ATTR_DOMAIN_MASK_CORNER,
                                            CD_MASK_MLOOPUV,
                                            NULL,
                                            NULL,
                                            ldata,
                                            NULL,
                                            cd_uvs,
                                            g_vbo_id.active_vcol_only,
                                            CD_MLOOPUV,
                                            ATTR_DOMAIN_CORNER,
                                            get_active_layer(ldata, CD_MLOOPUV),
                                            get_render_layer(ldata, CD_MLOOPUV));

  const bool show_vcol = totcol > 0 && (update_flags & GPU_PBVH_BUFFERS_SHOW_VCOL) != 0;
=======
  Mesh me_query;
  BKE_id_attribute_copy_domains_temp(ID_ME, vdata, NULL, ldata, NULL, NULL, &me_query.id);

  CustomDataLayer *actcol = BKE_id_attributes_active_color_get(&me_query.id);
  eAttrDomain actcol_domain = actcol ? BKE_id_attribute_domain(&me_query.id, actcol) :
                                       ATTR_DOMAIN_AUTO;

  CustomDataLayer *rendercol = BKE_id_attributes_render_color_get(&me_query.id);

  int totcol;

  if (update_flags & GPU_PBVH_BUFFERS_SHOW_VCOL) {
    totcol = gpu_pbvh_make_attr_offs(ATTR_DOMAIN_MASK_COLOR,
                                     CD_MASK_COLOR_ALL,
                                     vdata,
                                     NULL,
                                     ldata,
                                     NULL,
                                     vcol_refs,
                                     vbo_id->active_attrs_only,
                                     actcol ? actcol->type : 0,
                                     actcol_domain,
                                     actcol,
                                     rendercol);
  }
  else {
    totcol = 0;
  }

  int totuv = gpu_pbvh_make_attr_offs(ATTR_DOMAIN_MASK_CORNER,
                                      CD_MASK_MLOOPUV,
                                      NULL,
                                      NULL,
                                      ldata,
                                      NULL,
                                      cd_uvs,
                                      vbo_id->active_attrs_only,
                                      CD_MLOOPUV,
                                      ATTR_DOMAIN_CORNER,
                                      get_active_layer(ldata, CD_MLOOPUV),
                                      get_render_layer(ldata, CD_MLOOPUV));
>>>>>>> 67f5596f

  const bool show_mask = vmask && (update_flags & GPU_PBVH_BUFFERS_SHOW_MASK) != 0;
  const bool show_face_sets = sculpt_face_sets &&
                              (update_flags & GPU_PBVH_BUFFERS_SHOW_SCULPT_FACE_SETS) != 0;
  bool empty_mask = true;
  bool default_face_set = true;

<<<<<<< HEAD
  const int totelem = buffers->tot_tri * 3;
=======
  {
    const int totelem = buffers->tot_tri * 3;

    /* Build VBO */
    if (gpu_pbvh_vert_buf_data_set(vbo_id, buffers, totelem)) {
      GPUVertBufRaw pos_step = {0};
      GPUVertBufRaw nor_step = {0};
      GPUVertBufRaw msk_step = {0};
      GPUVertBufRaw fset_step = {0};
      GPUVertBufRaw col_step = {0};
      GPUVertBufRaw uv_step = {0};

      GPU_vertbuf_attr_get_raw_data(buffers->vert_buf, vbo_id->pos, &pos_step);
      GPU_vertbuf_attr_get_raw_data(buffers->vert_buf, vbo_id->nor, &nor_step);
      GPU_vertbuf_attr_get_raw_data(buffers->vert_buf, vbo_id->msk, &msk_step);
      GPU_vertbuf_attr_get_raw_data(buffers->vert_buf, vbo_id->fset, &fset_step);
>>>>>>> 67f5596f

  /* Build VBO */
  if (gpu_pbvh_vert_buf_data_set(buffers, totelem)) {
    GPUVertBufRaw pos_step = {0};
    GPUVertBufRaw nor_step = {0};
    GPUVertBufRaw msk_step = {0};
    GPUVertBufRaw fset_step = {0};
    GPUVertBufRaw col_step = {0};
    GPUVertBufRaw uv_step = {0};

    GPU_vertbuf_attr_get_raw_data(buffers->vert_buf, g_vbo_id.pos, &pos_step);
    GPU_vertbuf_attr_get_raw_data(buffers->vert_buf, g_vbo_id.nor, &nor_step);
    GPU_vertbuf_attr_get_raw_data(buffers->vert_buf, g_vbo_id.msk, &msk_step);
    GPU_vertbuf_attr_get_raw_data(buffers->vert_buf, g_vbo_id.fset, &fset_step);

    /* calculate normal for each polygon only once */
    uint mpoly_prev = UINT_MAX;
    short no[3] = {0, 0, 0};

    if (cd_uv_count > 0) {
      for (int uv_i = 0; uv_i < cd_uv_count; uv_i++) {
        GPU_vertbuf_attr_get_raw_data(buffers->vert_buf, g_vbo_id.uv[uv_i], &uv_step);

        GPUAttrRef *ref = cd_uvs + uv_i;
        CustomDataLayer *layer = ldata->layers + ref->layer_idx;
        MLoopUV *muv = layer->data;

        for (uint i = 0; i < buffers->face_indices_len; i++) {
          const MLoopTri *lt = &buffers->looptri[buffers->face_indices[i]];

          if (!gpu_pbvh_is_looptri_visible(lt, mvert, buffers->mloop, sculpt_face_sets)) {
            continue;
          }

<<<<<<< HEAD
          for (uint j = 0; j < 3; j++) {
            MLoopUV *muv2 = muv + lt->tri[j];
=======
      if (totuv > 0) {
        for (int uv_i = 0; uv_i < totuv; uv_i++) {
          GPU_vertbuf_attr_get_raw_data(buffers->vert_buf, vbo_id->uv[uv_i], &uv_step);

          GPUAttrRef *ref = cd_uvs + uv_i;
          CustomDataLayer *layer = ldata->layers + ref->layer_idx;
          MLoopUV *muv = layer->data;

          for (uint i = 0; i < buffers->face_indices_len; i++) {
            const MLoopTri *lt = &buffers->looptri[buffers->face_indices[i]];

            if (!gpu_pbvh_is_looptri_visible(lt, mvert, buffers->mloop, sculpt_face_sets)) {
              continue;
            }

            for (uint j = 0; j < 3; j++) {
              MLoopUV *muv2 = muv + lt->tri[j];

              memcpy(GPU_vertbuf_raw_step(&uv_step), muv2->uv, sizeof(muv2->uv));
            }
          }
        }
      }

      for (int col_i = 0; col_i < totcol; col_i++) {
        GPU_vertbuf_attr_get_raw_data(buffers->vert_buf, vbo_id->col[col_i], &col_step);

        MPropCol *pcol = NULL;
        MLoopCol *mcol = NULL;

        GPUAttrRef *ref = vcol_refs + col_i;
        const CustomData *cdata = ref->domain == ATTR_DOMAIN_POINT ? vdata : ldata;
        CustomDataLayer *layer = cdata->layers + ref->layer_idx;

        bool color_loops = ref->domain == ATTR_DOMAIN_CORNER;

        if (layer->type == CD_PROP_COLOR) {
          pcol = (MPropCol *)layer->data;
        }
        else {
          mcol = (MLoopCol *)layer->data;
        }

        for (uint i = 0; i < buffers->face_indices_len; i++) {
          const MLoopTri *lt = &buffers->looptri[buffers->face_indices[i]];
          const uint vtri[3] = {
              buffers->mloop[lt->tri[0]].v,
              buffers->mloop[lt->tri[1]].v,
              buffers->mloop[lt->tri[2]].v,
          };

          if (!gpu_pbvh_is_looptri_visible(lt, mvert, buffers->mloop, sculpt_face_sets)) {
            continue;
          }

          for (uint j = 0; j < 3; j++) {
            /* Vertex Colors. */
            const uint loop_index = lt->tri[j];

            ushort scol[4] = {USHRT_MAX, USHRT_MAX, USHRT_MAX, USHRT_MAX};

            if (pcol) {
              MPropCol *pcol2 = pcol + (color_loops ? loop_index : vtri[j]);

              scol[0] = unit_float_to_ushort_clamp(pcol2->color[0]);
              scol[1] = unit_float_to_ushort_clamp(pcol2->color[1]);
              scol[2] = unit_float_to_ushort_clamp(pcol2->color[2]);
              scol[3] = unit_float_to_ushort_clamp(pcol2->color[3]);
            }
            else {
              const MLoopCol *mcol2 = mcol + (color_loops ? loop_index : vtri[j]);

              scol[0] = unit_float_to_ushort_clamp(BLI_color_from_srgb_table[mcol2->r]);
              scol[1] = unit_float_to_ushort_clamp(BLI_color_from_srgb_table[mcol2->g]);
              scol[2] = unit_float_to_ushort_clamp(BLI_color_from_srgb_table[mcol2->b]);
              scol[3] = unit_float_to_ushort_clamp(mcol2->a * (1.0f / 255.0f));
            }

            memcpy(GPU_vertbuf_raw_step(&col_step), scol, sizeof(scol));
          }
        }
      }

      for (uint i = 0; i < buffers->face_indices_len; i++) {
        const MLoopTri *lt = &buffers->looptri[buffers->face_indices[i]];
        const uint vtri[3] = {
            buffers->mloop[lt->tri[0]].v,
            buffers->mloop[lt->tri[1]].v,
            buffers->mloop[lt->tri[2]].v,
        };
>>>>>>> 67f5596f

            memcpy(GPU_vertbuf_raw_step(&uv_step), muv2->uv, sizeof(muv2->uv));
          }
        }
      }
    }

    if (show_vcol) {
      for (int col_i = 0; col_i < totcol; col_i++) {
        GPU_vertbuf_attr_get_raw_data(buffers->vert_buf, g_vbo_id.col[col_i], &col_step);

        MPropCol *pcol = NULL;
        MLoopCol *mcol = NULL;

        GPUAttrRef *ref = vcol_refs + col_i;
        const CustomData *cdata = ref->domain == ATTR_DOMAIN_POINT ? vdata : ldata;
        CustomDataLayer *layer = cdata->layers + ref->layer_idx;

        bool color_loops = ref->domain == ATTR_DOMAIN_CORNER;

        if (layer->type == CD_PROP_COLOR) {
          pcol = (MPropCol *)layer->data;
        }
        else {
          mcol = (MLoopCol *)layer->data;
        }

        for (uint i = 0; i < buffers->face_indices_len; i++) {
          const MLoopTri *lt = &buffers->looptri[buffers->face_indices[i]];
          const uint vtri[3] = {
              buffers->mloop[lt->tri[0]].v,
              buffers->mloop[lt->tri[1]].v,
              buffers->mloop[lt->tri[2]].v,
          };

          if (!gpu_pbvh_is_looptri_visible(lt, mvert, buffers->mloop, sculpt_face_sets)) {
            continue;
          }

<<<<<<< HEAD
          for (uint j = 0; j < 3; j++) {
            /* Vertex Colors. */
            if (show_vcol) {
              ushort scol[4] = {USHRT_MAX, USHRT_MAX, USHRT_MAX, USHRT_MAX};
              if (pcol) {
                if (color_loops) {
                  scol[0] = unit_float_to_ushort_clamp(pcol[lt->tri[j]].color[0]);
                  scol[1] = unit_float_to_ushort_clamp(pcol[lt->tri[j]].color[1]);
                  scol[2] = unit_float_to_ushort_clamp(pcol[lt->tri[j]].color[2]);
                  scol[3] = unit_float_to_ushort_clamp(pcol[lt->tri[j]].color[3]);
                }
                else {
                  scol[0] = unit_float_to_ushort_clamp(pcol[vtri[j]].color[0]);
                  scol[1] = unit_float_to_ushort_clamp(pcol[vtri[j]].color[1]);
                  scol[2] = unit_float_to_ushort_clamp(pcol[vtri[j]].color[2]);
                  scol[3] = unit_float_to_ushort_clamp(pcol[vtri[j]].color[3]);
                }

                memcpy(GPU_vertbuf_raw_step(&col_step), scol, sizeof(scol));
              }
              else if (mcol) {
                const uint loop_index = lt->tri[j];
                const MLoopCol *mcol2 = mcol + (color_loops ? loop_index : vtri[j]);

                scol[0] = unit_float_to_ushort_clamp(BLI_color_from_srgb_table[mcol2->r]);
                scol[1] = unit_float_to_ushort_clamp(BLI_color_from_srgb_table[mcol2->g]);
                scol[2] = unit_float_to_ushort_clamp(BLI_color_from_srgb_table[mcol2->b]);
                scol[3] = unit_float_to_ushort_clamp(mcol2->a * (1.0f / 255.0f));
                memcpy(GPU_vertbuf_raw_step(&col_step), scol, sizeof(scol));
              }
            }
          }
        }
      }
    }

    for (uint i = 0; i < buffers->face_indices_len; i++) {
      const MLoopTri *lt = &buffers->looptri[buffers->face_indices[i]];
      const uint vtri[3] = {
          buffers->mloop[lt->tri[0]].v,
          buffers->mloop[lt->tri[1]].v,
          buffers->mloop[lt->tri[2]].v,
      };

      if (!gpu_pbvh_is_looptri_visible(lt, mvert, buffers->mloop, sculpt_face_sets)) {
        continue;
      }

      /* Face normal and mask */
      if (lt->poly != mpoly_prev && !buffers->smooth) {
        const MPoly *mp = &buffers->mpoly[lt->poly];
        float fno[3];
        BKE_mesh_calc_poly_normal(mp, &buffers->mloop[mp->loopstart], mvert, fno);
        normal_float_to_short_v3(no, fno);
        mpoly_prev = lt->poly;
      }

      uchar face_set_color[4] = {UCHAR_MAX, UCHAR_MAX, UCHAR_MAX, UCHAR_MAX};
      if (show_face_sets) {
        const int fset = abs(sculpt_face_sets[lt->poly]);
        /* Skip for the default color Face Set to render it white. */
        if (fset != face_sets_color_default) {
          BKE_paint_face_set_overlay_color_get(fset, face_sets_color_seed, face_set_color);
          default_face_set = false;
        }
      }

      float fmask = 0.0f;
      uchar cmask = 0;
      if (show_mask && !buffers->smooth) {
        fmask = (vmask[vtri[0]] + vmask[vtri[1]] + vmask[vtri[2]]) / 3.0f;
        cmask = (uchar)(fmask * 255);
      }

      for (uint j = 0; j < 3; j++) {
        const MVert *v = &mvert[vtri[j]];

        if (pbvh_show_orig_co) {
          copy_v3_v3(GPU_vertbuf_raw_step(&pos_step), sverts[vtri[j]].origco);
        }
        else {
          copy_v3_v3(GPU_vertbuf_raw_step(&pos_step), v->co);
        }

        if (buffers->smooth) {
          normal_float_to_short_v3(no, vert_normals[vtri[j]]);
        }
        copy_v3_v3_short(GPU_vertbuf_raw_step(&nor_step), no);

        if (show_mask && buffers->smooth) {
          cmask = (uchar)(vmask[vtri[j]] * 255);
        }

        *(uchar *)GPU_vertbuf_raw_step(&msk_step) = cmask;
        empty_mask = empty_mask && (cmask == 0);

        if (!g_vbo_id.fast_mode) {
=======
          *(uchar *)GPU_vertbuf_raw_step(&msk_step) = cmask;
          empty_mask = empty_mask && (cmask == 0);
>>>>>>> 67f5596f
          /* Face Sets. */
          memcpy(GPU_vertbuf_raw_step(&fset_step), face_set_color, sizeof(uchar[3]));
        }
      }
    }
  }

  gpu_pbvh_batch_init(buffers, GPU_PRIM_TRIS);

  /* Get material index from the first face of this buffer. */
  const MLoopTri *lt = &buffers->looptri[buffers->face_indices[0]];
  const MPoly *mp = &buffers->mpoly[lt->poly];
  buffers->material_index = mp->mat_nr;

  buffers->show_overlay = (!empty_mask || !default_face_set) && !g_vbo_id.fast_mode;
  buffers->mvert = mvert;
}

GPU_PBVH_Buffers *GPU_pbvh_mesh_buffers_build(const MPoly *mpoly,
                                              const MLoop *mloop,
                                              const MLoopTri *looptri,
                                              const MVert *mvert,
                                              const int *face_indices,
                                              const int *sculpt_face_sets,
                                              const int face_indices_len,
                                              const struct Mesh *mesh)
{
  GPU_PBVH_Buffers *buffers;
  int i, tottri;
  int tot_real_edges = 0;

  buffers = MEM_callocN(sizeof(GPU_PBVH_Buffers), "GPU_Buffers");

  /* smooth or flat for all */
  buffers->smooth = (mpoly[looptri[face_indices[0]].poly].flag & ME_SMOOTH) || g_vbo_id.fast_mode;

  buffers->show_overlay = false;

  /* Count the number of visible triangles */
  for (i = 0, tottri = 0; i < face_indices_len; i++) {
    const MLoopTri *lt = &looptri[face_indices[i]];
    if (gpu_pbvh_is_looptri_visible(lt, mvert, mloop, sculpt_face_sets)) {
      int r_edges[3];
      BKE_mesh_looptri_get_real_edges(mesh, lt, r_edges);
      for (int j = 0; j < 3; j++) {
        if (r_edges[j] != -1) {
          tot_real_edges++;
        }
      }
      tottri++;
    }
  }

  if (tottri == 0) {
    buffers->tot_tri = 0;

    buffers->mpoly = mpoly;
    buffers->mloop = mloop;
    buffers->looptri = looptri;
    buffers->face_indices = face_indices;
    buffers->face_indices_len = 0;

    return buffers;
  }

  /* Fill the only the line buffer. */
  GPUIndexBufBuilder elb_lines;
  GPU_indexbuf_init(&elb_lines, GPU_PRIM_LINES, tot_real_edges, INT_MAX);
  int vert_idx = 0;

  for (i = 0; i < face_indices_len; i++) {
    const MLoopTri *lt = &looptri[face_indices[i]];

    /* Skip hidden faces */
    if (!gpu_pbvh_is_looptri_visible(lt, mvert, mloop, sculpt_face_sets)) {
      continue;
    }

    int r_edges[3];
    BKE_mesh_looptri_get_real_edges(mesh, lt, r_edges);
    if (r_edges[0] != -1) {
      GPU_indexbuf_add_line_verts(&elb_lines, vert_idx * 3 + 0, vert_idx * 3 + 1);
    }
    if (r_edges[1] != -1) {
      GPU_indexbuf_add_line_verts(&elb_lines, vert_idx * 3 + 1, vert_idx * 3 + 2);
    }
    if (r_edges[2] != -1) {
      GPU_indexbuf_add_line_verts(&elb_lines, vert_idx * 3 + 2, vert_idx * 3 + 0);
    }

    vert_idx++;
  }
  buffers->index_lines_buf = GPU_indexbuf_build(&elb_lines);

  buffers->tot_tri = tottri;

  buffers->mpoly = mpoly;
  buffers->mloop = mloop;
  buffers->looptri = looptri;

  buffers->face_indices = face_indices;
  buffers->face_indices_len = face_indices_len;

  return buffers;
}

/** \} */

/* -------------------------------------------------------------------- */
/** \name Grid PBVH
 * \{ */

static void gpu_pbvh_grid_fill_index_buffers(GPU_PBVH_Buffers *buffers,
                                             SubdivCCG *UNUSED(subdiv_ccg),
                                             const int *UNUSED(face_sets),
                                             const int *grid_indices,
                                             uint visible_quad_len,
                                             int totgrid,
                                             int gridsize)
{
  GPUIndexBufBuilder elb, elb_lines;
  GPUIndexBufBuilder elb_fast, elb_lines_fast;

  GPU_indexbuf_init(&elb, GPU_PRIM_TRIS, 2 * visible_quad_len, INT_MAX);
  GPU_indexbuf_init(&elb_fast, GPU_PRIM_TRIS, 2 * totgrid, INT_MAX);
  GPU_indexbuf_init(&elb_lines, GPU_PRIM_LINES, 2 * totgrid * gridsize * (gridsize - 1), INT_MAX);
  GPU_indexbuf_init(&elb_lines_fast, GPU_PRIM_LINES, 4 * totgrid, INT_MAX);

  if (buffers->smooth || g_vbo_id.fast_mode) {
    uint offset = 0;
    const uint grid_vert_len = gridsize * gridsize;
    for (int i = 0; i < totgrid; i++, offset += grid_vert_len) {
      uint v0, v1, v2, v3;
      bool grid_visible = false;

      BLI_bitmap *gh = buffers->grid_hidden[grid_indices[i]];

      for (int j = 0; j < gridsize - 1; j++) {
        for (int k = 0; k < gridsize - 1; k++) {
          /* Skip hidden grid face */
          if (gh && paint_is_grid_face_hidden(gh, gridsize, k, j)) {
            continue;
          }
          /* Indices in a Clockwise QUAD disposition. */
          v0 = offset + j * gridsize + k;
          v1 = v0 + 1;
          v2 = v1 + gridsize;
          v3 = v2 - 1;

          GPU_indexbuf_add_tri_verts(&elb, v0, v2, v1);
          GPU_indexbuf_add_tri_verts(&elb, v0, v3, v2);

          GPU_indexbuf_add_line_verts(&elb_lines, v0, v1);
          GPU_indexbuf_add_line_verts(&elb_lines, v0, v3);

          if (j + 2 == gridsize) {
            GPU_indexbuf_add_line_verts(&elb_lines, v2, v3);
          }
          grid_visible = true;
        }

        if (grid_visible) {
          GPU_indexbuf_add_line_verts(&elb_lines, v1, v2);
        }
      }

      if (grid_visible) {
        /* Grid corners */
        v0 = offset;
        v1 = offset + gridsize - 1;
        v2 = offset + grid_vert_len - 1;
        v3 = offset + grid_vert_len - gridsize;

        GPU_indexbuf_add_tri_verts(&elb_fast, v0, v2, v1);
        GPU_indexbuf_add_tri_verts(&elb_fast, v0, v3, v2);

        GPU_indexbuf_add_line_verts(&elb_lines_fast, v0, v1);
        GPU_indexbuf_add_line_verts(&elb_lines_fast, v1, v2);
        GPU_indexbuf_add_line_verts(&elb_lines_fast, v2, v3);
        GPU_indexbuf_add_line_verts(&elb_lines_fast, v3, v0);
      }
    }
  }
  else {
    uint offset = 0;
    const uint grid_vert_len = square_uint(gridsize - 1) * 4;
    for (int i = 0; i < totgrid; i++, offset += grid_vert_len) {
      bool grid_visible = false;
      BLI_bitmap *gh = buffers->grid_hidden[grid_indices[i]];

      uint v0, v1, v2, v3;
      for (int j = 0; j < gridsize - 1; j++) {
        for (int k = 0; k < gridsize - 1; k++) {
          /* Skip hidden grid face */
          if (gh && paint_is_grid_face_hidden(gh, gridsize, k, j)) {
            continue;
          }
          /* VBO data are in a Clockwise QUAD disposition. */
          v0 = offset + (j * (gridsize - 1) + k) * 4;
          v1 = v0 + 1;
          v2 = v0 + 2;
          v3 = v0 + 3;

          GPU_indexbuf_add_tri_verts(&elb, v0, v2, v1);
          GPU_indexbuf_add_tri_verts(&elb, v0, v3, v2);

          GPU_indexbuf_add_line_verts(&elb_lines, v0, v1);
          GPU_indexbuf_add_line_verts(&elb_lines, v0, v3);

          if (j + 2 == gridsize) {
            GPU_indexbuf_add_line_verts(&elb_lines, v2, v3);
          }
          grid_visible = true;
        }

        if (grid_visible) {
          GPU_indexbuf_add_line_verts(&elb_lines, v1, v2);
        }
      }

      if (grid_visible) {
        /* Grid corners */
        v0 = offset;
        v1 = offset + (gridsize - 1) * 4 - 3;
        v2 = offset + grid_vert_len - 2;
        v3 = offset + grid_vert_len - (gridsize - 1) * 4 + 3;

        GPU_indexbuf_add_tri_verts(&elb_fast, v0, v2, v1);
        GPU_indexbuf_add_tri_verts(&elb_fast, v0, v3, v2);

        GPU_indexbuf_add_line_verts(&elb_lines_fast, v0, v1);
        GPU_indexbuf_add_line_verts(&elb_lines_fast, v1, v2);
        GPU_indexbuf_add_line_verts(&elb_lines_fast, v2, v3);
        GPU_indexbuf_add_line_verts(&elb_lines_fast, v3, v0);
      }
    }
  }

  buffers->index_buf = GPU_indexbuf_build(&elb);
  buffers->index_buf_fast = GPU_indexbuf_build(&elb_fast);
  buffers->index_lines_buf = GPU_indexbuf_build(&elb_lines);
  buffers->index_lines_buf_fast = GPU_indexbuf_build(&elb_lines_fast);
}

void GPU_pbvh_grid_buffers_update_free(GPU_PBVH_Buffers *buffers,
                                       const struct DMFlagMat *grid_flag_mats,
                                       const int *grid_indices)
{
  const bool smooth = (grid_flag_mats[grid_indices[0]].flag & ME_SMOOTH) || g_vbo_id.fast_mode;

  if (buffers->smooth != smooth) {
    buffers->smooth = smooth;
    GPU_BATCH_DISCARD_SAFE(buffers->triangles);
    GPU_BATCH_DISCARD_SAFE(buffers->triangles_fast);
    GPU_BATCH_DISCARD_SAFE(buffers->lines);
    GPU_BATCH_DISCARD_SAFE(buffers->lines_fast);

    GPU_INDEXBUF_DISCARD_SAFE(buffers->index_buf);
    GPU_INDEXBUF_DISCARD_SAFE(buffers->index_buf_fast);
    GPU_INDEXBUF_DISCARD_SAFE(buffers->index_lines_buf);
    GPU_INDEXBUF_DISCARD_SAFE(buffers->index_lines_buf_fast);
  }
}

void GPU_pbvh_grid_buffers_update(PBVHGPUFormat *vbo_id,
                                  GPU_PBVH_Buffers *buffers,
                                  SubdivCCG *subdiv_ccg,
                                  CCGElem **grids,
                                  const struct DMFlagMat *grid_flag_mats,
                                  int *grid_indices,
                                  int totgrid,
                                  const int *sculpt_face_sets,
                                  const int face_sets_color_seed,
                                  const int face_sets_color_default,
                                  const struct CCGKey *key,
                                  const int update_flags)
{
  const bool show_mask = (update_flags & GPU_PBVH_BUFFERS_SHOW_MASK) != 0 && !g_vbo_id.fast_mode;
  const bool show_vcol = (update_flags & GPU_PBVH_BUFFERS_SHOW_VCOL) != 0;
  const bool show_face_sets = sculpt_face_sets &&
                              (update_flags & GPU_PBVH_BUFFERS_SHOW_SCULPT_FACE_SETS) != 0 &&
                              !g_vbo_id.fast_mode;
  bool empty_mask = true;
  bool default_face_set = true;

  int i, j, k, x, y;

  /* Build VBO */
  const int has_mask = key->has_mask;

<<<<<<< HEAD
  bool smooth = (grid_flag_mats[grid_indices[0]].flag & ME_SMOOTH) || g_vbo_id.fast_mode;
  ;
  if (smooth != buffers->smooth) {
    GPU_pbvh_grid_buffers_update_free(buffers, grid_flag_mats, grid_indices);
  }

  buffers->smooth = smooth;

=======
>>>>>>> 67f5596f
  uint vert_per_grid = (buffers->smooth) ? key->grid_area : (square_i(key->grid_size - 1) * 4);
  uint vert_count = totgrid * vert_per_grid;

  if (buffers->index_buf == NULL) {
    uint visible_quad_len = BKE_pbvh_count_grid_quads(
        (BLI_bitmap **)buffers->grid_hidden, grid_indices, totgrid, key->grid_size);

    /* totally hidden node, return here to avoid BufferData with zero below. */
    if (visible_quad_len == 0) {
      return;
    }

    gpu_pbvh_grid_fill_index_buffers(buffers,
                                     subdiv_ccg,
                                     sculpt_face_sets,
                                     grid_indices,
                                     visible_quad_len,
                                     totgrid,
                                     key->grid_size);
  }

  uint vbo_index_offset = 0;
  /* Build VBO */
  if (gpu_pbvh_vert_buf_data_set(vbo_id, buffers, vert_count)) {
    GPUIndexBufBuilder elb_lines;

    if (buffers->index_lines_buf == NULL) {
      GPU_indexbuf_init(&elb_lines, GPU_PRIM_LINES, totgrid * key->grid_area * 2, vert_count);
    }

    for (i = 0; i < totgrid; i++) {
      const int grid_index = grid_indices[i];
      CCGElem *grid = grids[grid_index];
      int vbo_index = vbo_index_offset;

      uchar face_set_color[4] = {UCHAR_MAX, UCHAR_MAX, UCHAR_MAX, UCHAR_MAX};

      if (show_face_sets && subdiv_ccg && sculpt_face_sets) {
        const int face_index = BKE_subdiv_ccg_grid_to_face_index(subdiv_ccg, grid_index);

        const int fset = abs(sculpt_face_sets[face_index]);
        /* Skip for the default color Face Set to render it white. */
        if (fset != face_sets_color_default) {
          BKE_paint_face_set_overlay_color_get(fset, face_sets_color_seed, face_set_color);
          default_face_set = false;
        }
      }

      if (buffers->smooth || g_vbo_id.fast_mode) {
        for (y = 0; y < key->grid_size; y++) {
          for (x = 0; x < key->grid_size; x++) {
            CCGElem *elem = CCG_grid_elem(key, grid, x, y);
            GPU_vertbuf_attr_set(
                buffers->vert_buf, vbo_id->pos, vbo_index, CCG_elem_co(key, elem));

            short no_short[3];
            normal_float_to_short_v3(no_short, CCG_elem_no(key, elem));
            GPU_vertbuf_attr_set(buffers->vert_buf, vbo_id->nor, vbo_index, no_short);

            if (has_mask && show_mask) {
              float fmask = *CCG_elem_mask(key, elem);
              uchar cmask = (uchar)(fmask * 255);
              GPU_vertbuf_attr_set(buffers->vert_buf, vbo_id->msk, vbo_index, &cmask);
              empty_mask = empty_mask && (cmask == 0);
            }

            if (show_vcol) {
              const ushort vcol[4] = {USHRT_MAX, USHRT_MAX, USHRT_MAX, USHRT_MAX};
<<<<<<< HEAD
              GPU_vertbuf_attr_set(buffers->vert_buf, g_vbo_id.col[0], vbo_index, &vcol);
            }

            if (!g_vbo_id.fast_mode) {
              GPU_vertbuf_attr_set(buffers->vert_buf, g_vbo_id.fset, vbo_index, &face_set_color);
            }
=======
              GPU_vertbuf_attr_set(buffers->vert_buf, vbo_id->col[0], vbo_index, &vcol);
            }

            GPU_vertbuf_attr_set(buffers->vert_buf, vbo_id->fset, vbo_index, &face_set_color);
>>>>>>> 67f5596f

            vbo_index += 1;
          }
        }
        vbo_index_offset += key->grid_area;
      }
      else {
        for (j = 0; j < key->grid_size - 1; j++) {
          for (k = 0; k < key->grid_size - 1; k++) {
            CCGElem *elems[4] = {
                CCG_grid_elem(key, grid, k, j),
                CCG_grid_elem(key, grid, k + 1, j),
                CCG_grid_elem(key, grid, k + 1, j + 1),
                CCG_grid_elem(key, grid, k, j + 1),
            };
            float *co[4] = {
                CCG_elem_co(key, elems[0]),
                CCG_elem_co(key, elems[1]),
                CCG_elem_co(key, elems[2]),
                CCG_elem_co(key, elems[3]),
            };

            float fno[3];
            short no_short[3];
            /* NOTE: Clockwise indices ordering, that's why we invert order here. */
            normal_quad_v3(fno, co[3], co[2], co[1], co[0]);
            normal_float_to_short_v3(no_short, fno);

            GPU_vertbuf_attr_set(buffers->vert_buf, vbo_id->pos, vbo_index + 0, co[0]);
            GPU_vertbuf_attr_set(buffers->vert_buf, vbo_id->nor, vbo_index + 0, no_short);
            GPU_vertbuf_attr_set(buffers->vert_buf, vbo_id->pos, vbo_index + 1, co[1]);
            GPU_vertbuf_attr_set(buffers->vert_buf, vbo_id->nor, vbo_index + 1, no_short);
            GPU_vertbuf_attr_set(buffers->vert_buf, vbo_id->pos, vbo_index + 2, co[2]);
            GPU_vertbuf_attr_set(buffers->vert_buf, vbo_id->nor, vbo_index + 2, no_short);
            GPU_vertbuf_attr_set(buffers->vert_buf, vbo_id->pos, vbo_index + 3, co[3]);
            GPU_vertbuf_attr_set(buffers->vert_buf, vbo_id->nor, vbo_index + 3, no_short);

            if (has_mask && show_mask) {
              float fmask = (*CCG_elem_mask(key, elems[0]) + *CCG_elem_mask(key, elems[1]) +
                             *CCG_elem_mask(key, elems[2]) + *CCG_elem_mask(key, elems[3])) *
                            0.25f;
              uchar cmask = (uchar)(fmask * 255);
              GPU_vertbuf_attr_set(buffers->vert_buf, vbo_id->msk, vbo_index + 0, &cmask);
              GPU_vertbuf_attr_set(buffers->vert_buf, vbo_id->msk, vbo_index + 1, &cmask);
              GPU_vertbuf_attr_set(buffers->vert_buf, vbo_id->msk, vbo_index + 2, &cmask);
              GPU_vertbuf_attr_set(buffers->vert_buf, vbo_id->msk, vbo_index + 3, &cmask);
              empty_mask = empty_mask && (cmask == 0);
            }

            const ushort vcol[4] = {USHRT_MAX, USHRT_MAX, USHRT_MAX, USHRT_MAX};
<<<<<<< HEAD
            if (1) {  // g_vbo_id.totcol > 0 || !g_vbo_id.fast_mode) {
              GPU_vertbuf_attr_set(buffers->vert_buf, g_vbo_id.col[0], vbo_index + 0, &vcol);
              GPU_vertbuf_attr_set(buffers->vert_buf, g_vbo_id.col[0], vbo_index + 1, &vcol);
              GPU_vertbuf_attr_set(buffers->vert_buf, g_vbo_id.col[0], vbo_index + 2, &vcol);
              GPU_vertbuf_attr_set(buffers->vert_buf, g_vbo_id.col[0], vbo_index + 3, &vcol);
            }

            if (!g_vbo_id.fast_mode) {
              GPU_vertbuf_attr_set(
                  buffers->vert_buf, g_vbo_id.fset, vbo_index + 0, &face_set_color);
              GPU_vertbuf_attr_set(
                  buffers->vert_buf, g_vbo_id.fset, vbo_index + 1, &face_set_color);
              GPU_vertbuf_attr_set(
                  buffers->vert_buf, g_vbo_id.fset, vbo_index + 2, &face_set_color);
              GPU_vertbuf_attr_set(
                  buffers->vert_buf, g_vbo_id.fset, vbo_index + 3, &face_set_color);
            }
=======
            GPU_vertbuf_attr_set(buffers->vert_buf, vbo_id->col[0], vbo_index + 0, &vcol);
            GPU_vertbuf_attr_set(buffers->vert_buf, vbo_id->col[0], vbo_index + 1, &vcol);
            GPU_vertbuf_attr_set(buffers->vert_buf, vbo_id->col[0], vbo_index + 2, &vcol);
            GPU_vertbuf_attr_set(buffers->vert_buf, vbo_id->col[0], vbo_index + 3, &vcol);

            GPU_vertbuf_attr_set(buffers->vert_buf, vbo_id->fset, vbo_index + 0, &face_set_color);
            GPU_vertbuf_attr_set(buffers->vert_buf, vbo_id->fset, vbo_index + 1, &face_set_color);
            GPU_vertbuf_attr_set(buffers->vert_buf, vbo_id->fset, vbo_index + 2, &face_set_color);
            GPU_vertbuf_attr_set(buffers->vert_buf, vbo_id->fset, vbo_index + 3, &face_set_color);
>>>>>>> 67f5596f

            vbo_index += 4;
          }
        }
        vbo_index_offset += square_i(key->grid_size - 1) * 4;
      }
    }

    gpu_pbvh_batch_init(buffers, GPU_PRIM_TRIS);
  }

  /* Get material index from the first face of this buffer. */
  buffers->material_index = grid_flag_mats[grid_indices[0]].mat_nr;

  buffers->grids = grids;
  buffers->grid_indices = grid_indices;
  buffers->totgrid = totgrid;
  buffers->grid_flag_mats = grid_flag_mats;
  buffers->gridkey = *key;
  buffers->show_overlay = (!empty_mask || !default_face_set) && !g_vbo_id.fast_mode;
}

GPU_PBVH_Buffers *GPU_pbvh_grid_buffers_build(int totgrid, BLI_bitmap **grid_hidden)
{
  GPU_PBVH_Buffers *buffers;

  buffers = MEM_callocN(sizeof(GPU_PBVH_Buffers), "GPU_Buffers");
  buffers->grid_hidden = grid_hidden;
  buffers->totgrid = totgrid;

  buffers->show_overlay = false;

  return buffers;
}

#undef FILL_QUAD_BUFFER

/** \} */

/* -------------------------------------------------------------------- */
/** \name BMesh PBVH
 * \{ */

static int debug_pass = 0;

static void gpu_bmesh_get_vcol(BMVert *v, BMLoop *l, const GPUAttrRef *ref, float color[4])
{
  if (ref->domain == ATTR_DOMAIN_POINT) {
    switch (ref->type) {
      case CD_PROP_COLOR:
        copy_v4_v4(color, (float *)BM_ELEM_CD_GET_VOID_P(v, ref->cd_offset));
        break;
      case CD_PROP_BYTE_COLOR: {
        MLoopCol *mp = (MLoopCol *)BM_ELEM_CD_GET_VOID_P(v, ref->cd_offset);

        rgba_uchar_to_float(color, (const char *)mp);
        srgb_to_linearrgb_v3_v3(color, color);

        break;
      }
    }
  }
  else if (l) {
    switch (ref->type) {
      case CD_PROP_COLOR:
        copy_v4_v4(color, (float *)BM_ELEM_CD_GET_VOID_P(l, ref->cd_offset));
        break;
      case CD_PROP_BYTE_COLOR: {
        MLoopCol *mp = (MLoopCol *)BM_ELEM_CD_GET_VOID_P(l, ref->cd_offset);

        rgba_uchar_to_float(color, (const char *)mp);
        srgb_to_linearrgb_v3_v3(color, color);

        break;
      }
    }
  }
  else { /*average all loop colors*/
    BMEdge *e = v->e;

    zero_v4(color);

    if (!e) {
      return;
    }

    int tot = 0;

    do {
      BMLoop *l = e->l;

      if (!l) {
        continue;
      }

      do {
        switch (ref->type) {
          case CD_PROP_COLOR:
            add_v4_v4(color, (float *)BM_ELEM_CD_GET_VOID_P(l, ref->cd_offset));
            tot++;

            break;
          case CD_PROP_BYTE_COLOR: {
            MLoopCol *mp = (MLoopCol *)BM_ELEM_CD_GET_VOID_P(l, ref->cd_offset);

            float temp[4];

            rgba_uchar_to_float(temp, (const char *)mp);
            srgb_to_linearrgb_v3_v3(temp, temp);

            add_v4_v4(color, temp);
            tot++;
            break;
          }
        }
      } while ((l = l->radial_next) != e->l);
    } while ((e = BM_DISK_EDGE_NEXT(e, v)) != v->e);

    if (tot > 0) {
      mul_v4_fl(color, 1.0f / (float)tot);
    }
  }
}

/* Output a BMVert into a VertexBufferFormat array at v_index. */
<<<<<<< HEAD
static void gpu_bmesh_vert_to_buffer_copy(BMesh *bm,
                                          BMVert *v,
                                          BMLoop *l,
=======
static void gpu_bmesh_vert_to_buffer_copy(PBVHGPUFormat *vbo_id,
                                          BMVert *v,
>>>>>>> 67f5596f
                                          GPUVertBuf *vert_buf,
                                          int v_index,
                                          const float fno[3],
                                          const float *fmask,
                                          const int cd_vert_mask_offset,
                                          const int cd_vert_node_offset,
                                          const bool show_mask,
                                          const bool show_vcol,
                                          bool *empty_mask,
                                          const GPUAttrRef *vcol_layers,
                                          const int totvcol)
{
  /* Vertex should always be visible if it's used by a visible face. */
  BLI_assert(!BM_elem_flag_test(v, BM_ELEM_HIDDEN));

  short no_short[3];

  /* Set coord, normal, and mask */
<<<<<<< HEAD
  if (G.debug_value == 890 || pbvh_show_orig_co) {
    const int cd_sculpt_vert = bm->vdata.layers[bm->vdata.typemap[CD_DYNTOPO_VERT]].offset;
    MSculptVert *mv = BM_ELEM_CD_GET_VOID_P(v, cd_sculpt_vert);

    GPU_vertbuf_attr_set(vert_buf, g_vbo_id.pos, v_index, mv->origco);
    normal_float_to_short_v3(no_short, mv->origno);
  }
  else {
    GPU_vertbuf_attr_set(vert_buf, g_vbo_id.pos, v_index, v->co);
    normal_float_to_short_v3(no_short, fno ? fno : v->no);
  }

  GPU_vertbuf_attr_set(vert_buf, g_vbo_id.nor, v_index, no_short);
=======
  GPU_vertbuf_attr_set(vert_buf, vbo_id->pos, v_index, v->co);

  short no_short[3];
  normal_float_to_short_v3(no_short, fno ? fno : v->no);
  GPU_vertbuf_attr_set(vert_buf, vbo_id->nor, v_index, no_short);
>>>>>>> 67f5596f

  if (show_mask) {
    float effective_mask = fmask ? *fmask : BM_ELEM_CD_GET_FLOAT(v, cd_vert_mask_offset);

    if (G.debug_value == 889) {
      int ni = BM_ELEM_CD_GET_INT(v, cd_vert_node_offset);

      effective_mask = ni == -1 ? 0.0f : (float)(((ni + debug_pass) * 511) % 64) / 64;
    }

    uchar cmask = (uchar)(effective_mask * 255);
    GPU_vertbuf_attr_set(vert_buf, vbo_id->msk, v_index, &cmask);
    *empty_mask = *empty_mask && (cmask == 0);
  }

  if (show_vcol && totvcol > 0) {
    for (int i = 0; i < totvcol; i++) {
      float color[4];
      gpu_bmesh_get_vcol(v, l, vcol_layers + i, color);

      ushort vcol[4];

      vcol[0] = unit_float_to_ushort_clamp(color[0]);
      vcol[1] = unit_float_to_ushort_clamp(color[1]);
      vcol[2] = unit_float_to_ushort_clamp(color[2]);
      vcol[3] = unit_float_to_ushort_clamp(color[3]);

      // const ushort vcol[4] = {USHRT_MAX, USHRT_MAX, USHRT_MAX, USHRT_MAX};
      GPU_vertbuf_attr_set(vert_buf, g_vbo_id.col[i], v_index, vcol);
    }
  }
  else if (show_vcol && !g_vbo_id.fast_mode) {  // ensure first vcol attribute is not zero
    const ushort vcol[4] = {USHRT_MAX, USHRT_MAX, USHRT_MAX, USHRT_MAX};
<<<<<<< HEAD
    GPU_vertbuf_attr_set(vert_buf, g_vbo_id.col[0], v_index, vcol);
  }

  if (!g_vbo_id.fast_mode) {
    /* Add default face sets color to avoid artifacts. */
    const uchar face_set[3] = {UCHAR_MAX, UCHAR_MAX, UCHAR_MAX};
    GPU_vertbuf_attr_set(vert_buf, g_vbo_id.fset, v_index, &face_set);
  }
=======
    GPU_vertbuf_attr_set(vert_buf, vbo_id->col[0], v_index, &vcol);
  }

  /* Add default face sets color to avoid artifacts. */
  const uchar face_set[3] = {UCHAR_MAX, UCHAR_MAX, UCHAR_MAX};
  GPU_vertbuf_attr_set(vert_buf, vbo_id->fset, v_index, &face_set);
>>>>>>> 67f5596f
}

/* Return the total number of vertices that don't have BM_ELEM_HIDDEN set */
static int gpu_bmesh_vert_visible_count(TableGSet *bm_unique_verts, TableGSet *bm_other_verts)
{
  int totvert = 0;
  BMVert *v;

  TGSET_ITER (v, bm_unique_verts) {
    if (!BM_elem_flag_test(v, BM_ELEM_HIDDEN)) {
      totvert++;
    }
  }
  TGSET_ITER_END

  TGSET_ITER (v, bm_other_verts) {
    if (!BM_elem_flag_test(v, BM_ELEM_HIDDEN)) {
      totvert++;
    }
  }
  TGSET_ITER_END

  return totvert;
}

/* Return the total number of visible faces */
static int gpu_bmesh_face_visible_count(PBVHTriBuf *tribuf, int mat_nr)
{
  int totface = 0;

  for (int i = 0; i < tribuf->tottri; i++) {
    PBVHTri *tri = tribuf->tris + i;

    BMFace *f = (BMFace *)tri->f.i;
    if (f->mat_nr != mat_nr || BM_elem_flag_test(f, BM_ELEM_HIDDEN)) {
      continue;
    }

    totface++;
  }

  return totface;
}

void GPU_pbvh_bmesh_buffers_update_free(GPU_PBVH_Buffers *buffers)
{
  if (buffers->last_tribuf_tris) {
    // bmesh indexed drawing frees buffers by itself
    return;
  }

  GPU_BATCH_DISCARD_SAFE(buffers->lines);
  GPU_INDEXBUF_DISCARD_SAFE(buffers->index_lines_buf);
}

static int gpu_pbvh_make_attr_offs(eAttrDomainMask domain_mask,
                                   eCustomDataMask type_mask,
                                   const CustomData *vdata,
                                   const CustomData *edata,
                                   const CustomData *ldata,
                                   const CustomData *pdata,
                                   GPUAttrRef r_cd_vcols[MAX_GPU_ATTR],
                                   bool active_only,
                                   int active_type,
                                   int active_domain,
                                   const CustomDataLayer *active_vcol_layer,
                                   const CustomDataLayer *render_vcol_layer)
{
  if (active_only) {
    const CustomData *cdata = active_domain == ATTR_DOMAIN_POINT ? vdata : ldata;

    int idx = active_vcol_layer ? active_vcol_layer - cdata->layers : -1;

    if (idx >= 0 && idx < cdata->totlayer) {
      r_cd_vcols[0].cd_offset = cdata->layers[idx].offset;
      r_cd_vcols[0].domain = active_domain;
      r_cd_vcols[0].type = active_type;
      r_cd_vcols[0].layer_idx = idx;

      return 1;
    }

    return 0;
  }

  const CustomData *datas[4] = {vdata, edata, pdata, ldata};

  int count = 0;
  for (eAttrDomain domain = 0; domain < 4; domain++) {
    const CustomData *cdata = datas[domain];

    if (!cdata || !((1 << domain) & domain_mask)) {
      continue;
    }

    CustomDataLayer *cl = cdata->layers;

    for (int i = 0; count < MAX_GPU_ATTR && i < cdata->totlayer; i++, cl++) {
      if ((CD_TYPE_AS_MASK(cl->type) & type_mask) && !(cl->flag & CD_FLAG_TEMPORARY)) {
        GPUAttrRef *ref = r_cd_vcols + count;

        ref->cd_offset = cl->offset;
        ref->type = cl->type;
        ref->layer_idx = i;
        ref->domain = domain;

        count++;
      }
    }
  }

  /* ensure render layer is last
    draw cache code seems to need this
   */

  for (int i = 0; i < count; i++) {
    GPUAttrRef *ref = r_cd_vcols + i;
    const CustomData *cdata = datas[ref->domain];

    if (cdata->layers + ref->layer_idx == render_vcol_layer) {
      SWAP(GPUAttrRef, r_cd_vcols[i], r_cd_vcols[count - 1]);
      break;
    }
  }

  return count;
}

<<<<<<< HEAD
void GPU_pbvh_need_full_render_set(bool state)
=======
void GPU_pbvh_bmesh_buffers_update(PBVHGPUFormat *vbo_id,
                                   GPU_PBVH_Buffers *buffers,
                                   BMesh *bm,
                                   GSet *bm_faces,
                                   GSet *bm_unique_verts,
                                   GSet *bm_other_verts,
                                   const int update_flags)
>>>>>>> 67f5596f
{
  g_vbo_id.need_full_render = state;
  g_vbo_id.active_vcol_only = !state;
}

bool GPU_pbvh_need_full_render_get()
{
  return g_vbo_id.need_full_render;
}

static bool gpu_pbvh_format_equals(PBVHGPUFormat *a, PBVHGPUFormat *b)
{
  bool bad = false;

  bad |= a->active_vcol_only != b->active_vcol_only;
  bad |= a->fast_mode != b->fast_mode;
  bad |= a->need_full_render != b->need_full_render;

  bad |= a->pos != b->pos;
  bad |= a->fset != b->fset;
  bad |= a->msk != b->msk;
  bad |= a->nor != b->nor;

  for (int i = 0; i < MIN2(a->totuv, b->totuv); i++) {
    bad |= a->uv[i] != b->uv[i];
  }

  for (int i = 0; i < MIN2(a->totcol, b->totcol); i++) {
    bad |= a->col[i] != b->col[i];
  }

  bad |= a->totuv != b->totuv;
  bad |= a->totcol != b->totcol;

  return !bad;
}

bool GPU_pbvh_update_attribute_names(
    const CustomData *vdata,
    const CustomData *ldata,
    bool need_full_render,
    bool fast_mode,  // fast mode renders without vcol, uv, facesets, even mask, etc
    int active_vcol_type,
    int active_vcol_domain,
    const CustomDataLayer *active_vcol_layer,
    const CustomDataLayer *render_vcol_layer,
    bool active_attrs_only)
{
  PBVHGPUFormat *vbo_id = &g_vbo_id;
  const bool active_only = active_attrs_only;
  PBVHGPUFormat old_format = *vbo_id;

  GPU_vertformat_clear(&vbo_id->format);

  if (vbo_id->format.attr_len == 0) {
    vbo_id->pos = GPU_vertformat_attr_add(
        &vbo_id->format, "pos", GPU_COMP_F32, 3, GPU_FETCH_FLOAT);
    vbo_id->nor = GPU_vertformat_attr_add(
        &vbo_id->format, "nor", GPU_COMP_I16, 3, GPU_FETCH_INT_TO_FLOAT_UNIT);

    /* TODO: Do not allocate these `.msk` and `.col` when they are not used. */
    vbo_id->msk = GPU_vertformat_attr_add(
        &vbo_id->format, "msk", GPU_COMP_U8, 1, GPU_FETCH_INT_TO_FLOAT_UNIT);

    vbo_id->totcol = 0;

    int ci = 0;

    GPUAttrRef vcol_layers[MAX_GPU_ATTR];
    int totlayer = gpu_pbvh_make_attr_offs(ATTR_DOMAIN_MASK_POINT | ATTR_DOMAIN_MASK_CORNER,
                                           CD_MASK_PROP_COLOR | CD_MASK_PROP_BYTE_COLOR,
                                           vdata,
                                           NULL,
                                           ldata,
                                           NULL,
                                           vcol_layers,
                                           active_only,
                                           active_vcol_type,
                                           active_vcol_domain,
                                           active_vcol_layer,
                                           render_vcol_layer);

    for (int i = 0; i < totlayer; i++) {
      GPUAttrRef *ref = vcol_layers + i;
      const CustomData *cdata = ref->domain == ATTR_DOMAIN_POINT ? vdata : ldata;

      const CustomDataLayer *cl = cdata->layers + ref->layer_idx;

      if (vbo_id->totcol < MAX_GPU_ATTR) {
        vbo_id->col[ci++] = GPU_vertformat_attr_add(
            &vbo_id->format, "c", GPU_COMP_U16, 4, GPU_FETCH_INT_TO_FLOAT_UNIT);
        vbo_id->totcol++;

        bool is_render = render_vcol_layer == cl;
        bool is_active = active_vcol_layer == cl;

        DRW_make_cdlayer_attr_aliases(&vbo_id->format, "c", cdata, cl, is_render, is_active);
      }
    }

    /* ensure at least one vertex color layer */
    if (vbo_id->totcol == 0) {
      vbo_id->col[0] = GPU_vertformat_attr_add(
          &vbo_id->format, "c", GPU_COMP_U16, 4, GPU_FETCH_INT_TO_FLOAT_UNIT);
      vbo_id->totcol = 1;

      GPU_vertformat_alias_add(&vbo_id->format, "ac");
    }

    vbo_id->fset = GPU_vertformat_attr_add(
        &vbo_id->format, "fset", GPU_COMP_U8, 3, GPU_FETCH_INT_TO_FLOAT_UNIT);

    if (ldata && CustomData_has_layer(ldata, CD_MLOOPUV)) {
      GPUAttrRef uv_layers[MAX_GPU_ATTR];
      CustomDataLayer *active = NULL, *render = NULL;

      active = get_active_layer(ldata, CD_MLOOPUV);
      render = get_render_layer(ldata, CD_MLOOPUV);

      int totlayer = gpu_pbvh_make_attr_offs(ATTR_DOMAIN_MASK_CORNER,
                                             CD_MASK_MLOOPUV,
                                             NULL,
                                             NULL,
                                             ldata,
                                             NULL,
                                             uv_layers,
                                             active_only,
                                             CD_MLOOPUV,
                                             ATTR_DOMAIN_CORNER,
                                             active,
                                             render);

      vbo_id->totuv = totlayer;

      for (int i = 0; i < totlayer; i++) {
        GPUAttrRef *ref = uv_layers + i;

        vbo_id->uv[i] = GPU_vertformat_attr_add(
            &vbo_id->format, "uvs", GPU_COMP_F32, 2, GPU_FETCH_FLOAT);

        CustomDataLayer *cl = ldata->layers + ref->layer_idx;
        bool is_active = ref->layer_idx == CustomData_get_active_layer_index(ldata, CD_MLOOPUV);

        DRW_make_cdlayer_attr_aliases(&vbo_id->format, "u", ldata, cl, cl == render, is_active);

        if (cl == render) {
          GPU_vertformat_alias_add(&vbo_id->format, "a");
        }
      }
    }
  }

  if (!gpu_pbvh_format_equals(&old_format, vbo_id)) {
    return true;
  }

  return false;
}

static void gpu_flat_vcol_make_vert(float co[3],
                                    BMVert *v,
                                    BMLoop *l,
                                    GPUVertBuf *vert_buf,
                                    int v_index,
                                    GPUAttrRef vcol_refs[MAX_GPU_ATTR],
                                    int totoffsets,
                                    const float fno[3])
{
  for (int i = 0; i < totoffsets; i++) {
    float color[4];

    gpu_bmesh_get_vcol(v, l, vcol_refs + i, color);

    ushort vcol[4];

    // printf(
    //    "%.2f %.2f %.2f %.2f\n", mp->color[0], mp->color[1], mp->color[2], mp->color[3]);
    vcol[0] = unit_float_to_ushort_clamp(color[0]);
    vcol[1] = unit_float_to_ushort_clamp(color[1]);
    vcol[2] = unit_float_to_ushort_clamp(color[2]);
    vcol[3] = unit_float_to_ushort_clamp(color[3]);

    GPU_vertbuf_attr_set(vert_buf, g_vbo_id.col[i], v_index, vcol);
  }

  /* Set coord, normal, and mask */
  GPU_vertbuf_attr_set(vert_buf, g_vbo_id.pos, v_index, co);

  short no_short[3];

  normal_float_to_short_v3(no_short, fno ? fno : v->no);
  GPU_vertbuf_attr_set(vert_buf, g_vbo_id.nor, v_index, no_short);
}

/* Creates a vertex buffer (coordinate, normal, color) and, if smooth
 * shading, an element index buffer.
 * Threaded - do not call any functions that use OpenGL calls! */
static void GPU_pbvh_bmesh_buffers_update_flat_vcol(GPU_PBVH_Buffers *buffers,
                                                    BMesh *bm,
                                                    TableGSet *bm_faces,
                                                    TableGSet *bm_unique_verts,
                                                    TableGSet *bm_other_verts,
                                                    PBVHTriBuf *tribuf,
                                                    const int update_flags,
                                                    const int cd_vert_node_offset,
                                                    int face_sets_color_seed,
                                                    int face_sets_color_default,
                                                    short mat_nr,
                                                    int active_vcol_type,
                                                    int active_vcol_domain,
                                                    CustomDataLayer *active_vcol_layer,
                                                    CustomDataLayer *render_vcol_layer)
{
  bool active_vcol_only = g_vbo_id.active_vcol_only;

  const bool show_face_sets = CustomData_has_layer(&bm->pdata, CD_SCULPT_FACE_SETS) &&
                              (update_flags & GPU_PBVH_BUFFERS_SHOW_SCULPT_FACE_SETS) != 0;

  int tottri, totvert;
  bool empty_mask = true;
  int cd_fset_offset = CustomData_get_offset(&bm->pdata, CD_SCULPT_FACE_SETS);

  GPUAttrRef cd_vcols[MAX_GPU_ATTR];
  GPUAttrRef cd_uvs[MAX_GPU_ATTR];

  const int cd_vcol_count = gpu_pbvh_make_attr_offs(ATTR_DOMAIN_MASK_POINT |
                                                        ATTR_DOMAIN_MASK_CORNER,
                                                    CD_MASK_PROP_COLOR | CD_MASK_PROP_BYTE_COLOR,
                                                    &bm->vdata,
                                                    NULL,
                                                    &bm->ldata,
                                                    NULL,
                                                    cd_vcols,
                                                    active_vcol_only,
                                                    active_vcol_type,
                                                    active_vcol_domain,
                                                    active_vcol_layer,
                                                    render_vcol_layer);

  int cd_uv_count = gpu_pbvh_make_attr_offs(ATTR_DOMAIN_MASK_CORNER,
                                            CD_MASK_MLOOPUV,
                                            NULL,
                                            NULL,
                                            &bm->ldata,
                                            NULL,
                                            cd_uvs,
                                            active_vcol_only,
                                            CD_MLOOPUV,
                                            ATTR_DOMAIN_CORNER,
                                            get_active_layer(&bm->ldata, CD_MLOOPUV),
                                            get_render_layer(&bm->ldata, CD_MLOOPUV));
  /* Count visible triangles */
  tottri = gpu_bmesh_face_visible_count(tribuf, mat_nr) * 6;
  totvert = tottri * 3;

  if (!tottri) {
    if (BLI_table_gset_len(bm_faces) != 0) {
      /* Node is just hidden. */
    }
    else {
      buffers->clear_bmesh_on_flush = true;
    }
    buffers->tot_tri = 0;
    return;
  }

  /* TODO: make mask layer optional for bmesh buffer. */
  const int cd_vert_mask_offset = CustomData_get_offset(&bm->vdata, CD_PAINT_MASK);

  bool default_face_set = true;

  /* Fill vertex buffer */
  if (!gpu_pbvh_vert_buf_data_set(vbo_id, buffers, totvert)) {
    /* Memory map failed */
    return;
  }

  int v_index = 0;

  GPUIndexBufBuilder elb_lines;
  GPU_indexbuf_init(&elb_lines, GPU_PRIM_LINES, tottri * 3, tottri * 3);

  for (int i = 0; i < tribuf->tottri; i++) {
    PBVHTri *tri = tribuf->tris + i;
    BMFace *f = (BMFace *)tri->f.i;

    if (f->mat_nr != mat_nr) {
      continue;
    }

    if (!BM_elem_flag_test(f, BM_ELEM_HIDDEN)) {
      BMVert *v[3];
      BMLoop *l[3];

      float fmask = 0.0f;

<<<<<<< HEAD
      v[0] = (BMVert *)tribuf->verts[tri->v[0]].i;
      v[1] = (BMVert *)tribuf->verts[tri->v[1]].i;
      v[2] = (BMVert *)tribuf->verts[tri->v[2]].i;

      if (tribuf->loops) {
        l[0] = (BMLoop *)tribuf->loops[tri->v[0]];
        l[1] = (BMLoop *)tribuf->loops[tri->v[1]];
        l[2] = (BMLoop *)tribuf->loops[tri->v[2]];
      }
      else {
        l[0] = l[1] = l[2] = NULL;
      }

      /* Average mask value */
      for (int j = 0; j < 3; j++) {
        fmask += BM_ELEM_CD_GET_FLOAT(v[j], cd_vert_mask_offset);
      }
      fmask /= 3.0f;

      uchar face_set_color[4] = {UCHAR_MAX, UCHAR_MAX, UCHAR_MAX, UCHAR_MAX};

      if (show_face_sets && cd_fset_offset >= 0) {
        const int fset = BM_ELEM_CD_GET_INT(f, cd_fset_offset);

        /* Skip for the default color Face Set to render it white. */
        if (fset != face_sets_color_default) {
          BKE_paint_face_set_overlay_color_get(fset, face_sets_color_seed, face_set_color);
          default_face_set = false;
        }
      }

      float cent[3] = {0.0f, 0.0f, 0.0f};
      add_v3_v3(cent, v[0]->co);
      add_v3_v3(cent, v[1]->co);
      add_v3_v3(cent, v[2]->co);
      mul_v3_fl(cent, 1.0 / 3.0);

      float cos[7][3];

      copy_v3_v3(cos[0], v[0]->co);
      copy_v3_v3(cos[1], v[1]->co);
      copy_v3_v3(cos[2], v[2]->co);

      copy_v3_v3(cos[6], cent);

      interp_v3_v3v3(cos[3], v[0]->co, v[1]->co, 0.5f);
      interp_v3_v3v3(cos[4], v[1]->co, v[2]->co, 0.5f);
      interp_v3_v3v3(cos[5], v[2]->co, v[0]->co, 0.5f);

      for (int k = 0; k < cd_uv_count; k++) {
        MLoopUV *uvs[3] = {
            BM_ELEM_CD_GET_VOID_P(l[0], cd_uvs[k].cd_offset),
            BM_ELEM_CD_GET_VOID_P(l[1], cd_uvs[k].cd_offset),
            BM_ELEM_CD_GET_VOID_P(l[2], cd_uvs[k].cd_offset),
        };

        float uvcent[2] = {0.0f, 0.0f};
        add_v2_v2(uvcent, uvs[0]->uv);
        add_v2_v2(uvcent, uvs[1]->uv);
        add_v2_v2(uvcent, uvs[2]->uv);
        mul_v2_fl(uvcent, 1.0 / 3.0);

        float uvcos[7][2];

        copy_v2_v2(uvcos[0], uvs[0]->uv);
        copy_v2_v2(uvcos[1], uvs[1]->uv);
        copy_v2_v2(uvcos[2], uvs[2]->uv);

        copy_v2_v2(uvcos[6], cent);

        interp_v2_v2v2(uvcos[3], uvs[0]->uv, uvs[1]->uv, 0.5f);
        interp_v2_v2v2(uvcos[4], uvs[1]->uv, uvs[2]->uv, 0.5f);
        interp_v2_v2v2(uvcos[5], uvs[2]->uv, uvs[0]->uv, 0.5f);

        for (int j = 0; j < 3; j++) {
          int next = 3 + ((j) % 3);
          int prev = 3 + ((j + 3 - 1) % 3);

          GPU_vertbuf_attr_set(buffers->vert_buf, g_vbo_id.uv[k], v_index, uvs[j]);
          GPU_vertbuf_attr_set(buffers->vert_buf, g_vbo_id.uv[k], v_index + 1, uvcos[next]);
          GPU_vertbuf_attr_set(buffers->vert_buf, g_vbo_id.uv[k], v_index + 2, uvcos[6]);

          GPU_vertbuf_attr_set(buffers->vert_buf, g_vbo_id.uv[k], v_index + 3, uvs[j]);
          GPU_vertbuf_attr_set(buffers->vert_buf, g_vbo_id.uv[k], v_index + 4, uvcos[6]);
          GPU_vertbuf_attr_set(buffers->vert_buf, g_vbo_id.uv[k], v_index + 5, uvcos[prev]);
        }
      }

      const int v_start = v_index;

      for (int j = 0; j < 3; j++) {
        int next = 3 + ((j) % 3);
        int prev = 3 + ((j + 3 - 1) % 3);

        gpu_flat_vcol_make_vert(
            v[j]->co, v[j], l[j], buffers->vert_buf, v_index, cd_vcols, cd_vcol_count, f->no);
        gpu_flat_vcol_make_vert(
            cos[next], v[j], l[j], buffers->vert_buf, v_index + 1, cd_vcols, cd_vcol_count, f->no);
        gpu_flat_vcol_make_vert(
            cos[6], v[j], l[j], buffers->vert_buf, v_index + 2, cd_vcols, cd_vcol_count, f->no);

        gpu_flat_vcol_make_vert(
            v[j]->co, v[j], l[j], buffers->vert_buf, v_index + 3, cd_vcols, cd_vcol_count, f->no);
        gpu_flat_vcol_make_vert(
            cos[6], v[j], l[j], buffers->vert_buf, v_index + 4, cd_vcols, cd_vcol_count, f->no);
        gpu_flat_vcol_make_vert(
            cos[prev], v[j], l[j], buffers->vert_buf, v_index + 5, cd_vcols, cd_vcol_count, f->no);

        /*
          v1
          |\
          |   \
          v3    v4
          |  v6   \
          |         \
          v0---v5---v2
          */

        next = j == 2 ? v_start : v_index + 6;

        if (tri->eflag & 1) {
          GPU_indexbuf_add_line_verts(&elb_lines, v_index, next);
          // GPU_indexbuf_add_line_verts(&elb_lines, v_index + 1, v_index + 2);
          // GPU_indexbuf_add_line_verts(&elb_lines, v_index + 2, v_index + 0);
=======
            gpu_bmesh_vert_to_buffer_copy(vbo_id,
                                          v[i],
                                          buffers->vert_buf,
                                          v_index,
                                          NULL,
                                          NULL,
                                          cd_vert_mask_offset,
                                          show_mask,
                                          show_vcol,
                                          &empty_mask);

            idx[i] = v_index;
            v_index++;
          }
          else {
            /* Vertex already in the vertex buffer, just get the index. */
            idx[i] = POINTER_AS_UINT(*idx_p);
          }
>>>>>>> 67f5596f
        }

        if (tri->eflag & 2) {
          // GPU_indexbuf_add_line_verts(&elb_lines, v_index + 1, v_index + 2);
        }

        if (tri->eflag & 4) {
          // GPU_indexbuf_add_line_verts(&elb_lines, v_index + 2, v_index + 0);
        }

        v_index += 6;
      }
    }
  }

  buffers->index_lines_buf = GPU_indexbuf_build(&elb_lines);
  buffers->tot_tri = tottri;

  /* Get material index from the last face we iterated on. */
  buffers->material_index = mat_nr;

  buffers->show_overlay = (!empty_mask || !default_face_set) && !g_vbo_id.fast_mode;

  gpu_pbvh_batch_init(buffers, GPU_PRIM_TRIS);
}

static void GPU_pbvh_bmesh_buffers_update_indexed(GPU_PBVH_Buffers *buffers,
                                                  BMesh *bm,
                                                  TableGSet *bm_faces,
                                                  TableGSet *bm_unique_verts,
                                                  TableGSet *bm_other_verts,
                                                  PBVHTriBuf *tribuf,
                                                  const int update_flags,
                                                  const int cd_vert_node_offset,
                                                  int face_sets_color_seed,
                                                  int face_sets_color_default,
                                                  bool flat_vcol,
                                                  short mat_nr,
                                                  int active_vcol_type,
                                                  int active_vcol_domain,
                                                  CustomDataLayer *active_vcol_layer,
                                                  CustomDataLayer *render_vcol_layer)
{

  bool active_vcol_only = g_vbo_id.active_vcol_only;

  const bool show_mask = (update_flags & GPU_PBVH_BUFFERS_SHOW_MASK) != 0 && !g_vbo_id.fast_mode;
  bool show_vcol = (update_flags & GPU_PBVH_BUFFERS_SHOW_VCOL) != 0 && active_vcol_type != -1;

  if (g_vbo_id.totcol == 0 && g_vbo_id.fast_mode) {
    show_vcol = false;
  }

  bool need_indexed = buffers->last_tribuf_tris != tribuf->tris;

  buffers->last_tribuf_tris = tribuf->tris;

  int tottri, totvert;
  bool empty_mask = true;

  GPUAttrRef cd_vcols[MAX_GPU_ATTR];
  GPUAttrRef cd_uvs[MAX_GPU_ATTR];

  int cd_vcol_count = gpu_pbvh_make_attr_offs(ATTR_DOMAIN_MASK_POINT | ATTR_DOMAIN_MASK_CORNER,
                                              CD_MASK_PROP_COLOR | CD_MASK_PROP_BYTE_COLOR,
                                              &bm->vdata,
                                              NULL,
                                              &bm->ldata,
                                              NULL,
                                              cd_vcols,
                                              active_vcol_only,
                                              active_vcol_type,
                                              active_vcol_domain,
                                              active_vcol_layer,
                                              render_vcol_layer);

  int cd_uv_count = gpu_pbvh_make_attr_offs(ATTR_DOMAIN_MASK_CORNER,
                                            CD_MASK_MLOOPUV,
                                            NULL,
                                            NULL,
                                            &bm->ldata,
                                            NULL,
                                            cd_uvs,
                                            active_vcol_only,
                                            CD_MLOOPUV,
                                            ATTR_DOMAIN_CORNER,
                                            get_active_layer(&bm->ldata, CD_MLOOPUV),
                                            get_render_layer(&bm->ldata, CD_MLOOPUV));

  /* Count visible triangles */
  tottri = gpu_bmesh_face_visible_count(tribuf, mat_nr);

  /* Count visible vertices */
  totvert = tribuf->totvert;

  if (!tottri) {
    if (BLI_table_gset_len(bm_faces) != 0) {
      /* Node is just hidden. */
    }
    else {
      buffers->clear_bmesh_on_flush = true;
    }
    buffers->tot_tri = 0;
    return;
  }

  /* TODO, make mask layer optional for bmesh buffer */
  const int cd_vert_mask_offset = CustomData_get_offset(&bm->vdata, CD_PAINT_MASK);
  int cd_fset_offset = CustomData_get_offset(&bm->pdata, CD_SCULPT_FACE_SETS);

  // int totuv = CustomData_get_offset(&bm->ldata, CD_MLOOPUV);
  // int *cd_uvs = BLI_array_alloca(cd_uvs, totuv);
  const bool have_uv = cd_uv_count > 0;

  bool default_face_set = true;

  /* Fill vertex buffer */
  if (!gpu_pbvh_vert_buf_data_set(buffers, totvert)) {
    /* Memory map failed */
    return;
  }

  for (int i = 0; i < tribuf->totvert; i++) {
    BMVert *v = (BMVert *)tribuf->verts[i].i;
    BMLoop *l = (BMLoop *)tribuf->loops[i];

    gpu_bmesh_vert_to_buffer_copy(bm,
                                  v,
                                  l,
                                  buffers->vert_buf,
                                  i,
                                  NULL,
                                  NULL,
                                  cd_vert_mask_offset,
                                  cd_vert_node_offset,
                                  show_mask,
                                  show_vcol,
                                  &empty_mask,
                                  cd_vcols,
                                  cd_vcol_count);

    if (!g_vbo_id.fast_mode) {
      uchar face_set_color[3] = {UCHAR_MAX, UCHAR_MAX, UCHAR_MAX};

      /* Add default face sets color to avoid artifacts. */
      int fset = BM_ELEM_CD_GET_INT(l->f, cd_fset_offset);

      if (fset != face_sets_color_default) {
        default_face_set = false;
        BKE_paint_face_set_overlay_color_get(fset, face_sets_color_seed, face_set_color);
      }

<<<<<<< HEAD
      GPU_vertbuf_attr_set(buffers->vert_buf, g_vbo_id.fset, i, &face_set_color);
    }

    if (have_uv) {
      for (int j = 0; j < cd_uv_count; j++) {
        MLoopUV *mu = BM_ELEM_CD_GET_VOID_P(l, cd_uvs[j].cd_offset);
        GPU_vertbuf_attr_set(buffers->vert_buf, g_vbo_id.uv[j], i, mu->uv);
=======
        /* Average mask value */
        for (i = 0; i < 3; i++) {
          fmask += BM_ELEM_CD_GET_FLOAT(v[i], cd_vert_mask_offset);
        }
        fmask /= 3.0f;

        GPU_indexbuf_add_line_verts(&elb_lines, v_index + 0, v_index + 1);
        GPU_indexbuf_add_line_verts(&elb_lines, v_index + 1, v_index + 2);
        GPU_indexbuf_add_line_verts(&elb_lines, v_index + 2, v_index + 0);

        for (i = 0; i < 3; i++) {
          gpu_bmesh_vert_to_buffer_copy(vbo_id,
                                        v[i],
                                        buffers->vert_buf,
                                        v_index++,
                                        f->no,
                                        &fmask,
                                        cd_vert_mask_offset,
                                        show_mask,
                                        show_vcol,
                                        &empty_mask);
        }
>>>>>>> 67f5596f
      }
    }
  }

  if (!need_indexed) {
    buffers->material_index = mat_nr;
    buffers->show_overlay = (!empty_mask || !default_face_set) && !g_vbo_id.fast_mode;

    gpu_pbvh_batch_init(buffers, GPU_PRIM_TRIS);
    return;
  }

  GPU_BATCH_DISCARD_SAFE(buffers->triangles);
  GPU_BATCH_DISCARD_SAFE(buffers->lines);
  GPU_INDEXBUF_DISCARD_SAFE(buffers->index_lines_buf);
  GPU_INDEXBUF_DISCARD_SAFE(buffers->index_buf);

  /* Fill the vertex and triangle buffer in one pass over faces. */
  GPUIndexBufBuilder elb, elb_lines;
  GPU_indexbuf_init(&elb, GPU_PRIM_TRIS, tottri, totvert);
  GPU_indexbuf_init(&elb_lines, GPU_PRIM_LINES, tottri * 3, totvert);

  for (int i = 0; i < tribuf->tottri; i++) {
    PBVHTri *tri = tribuf->tris + i;

    BMFace *f = (BMFace *)tri->f.i;
    if (f->mat_nr != mat_nr || BM_elem_flag_test(f, BM_ELEM_HIDDEN)) {
      continue;
    }

    GPU_indexbuf_add_tri_verts(&elb, tri->v[0], tri->v[1], tri->v[2]);

    GPU_indexbuf_add_line_verts(&elb_lines, tri->v[0], tri->v[1]);
    GPU_indexbuf_add_line_verts(&elb_lines, tri->v[1], tri->v[2]);
    GPU_indexbuf_add_line_verts(&elb_lines, tri->v[2], tri->v[0]);
  }

  buffers->tot_tri = tottri;

  if (buffers->index_buf == NULL) {
    buffers->index_buf = GPU_indexbuf_build(&elb);
  }
  else {
    GPU_indexbuf_build_in_place(&elb, buffers->index_buf);
  }
  buffers->index_lines_buf = GPU_indexbuf_build(&elb_lines);

  buffers->material_index = mat_nr;
  buffers->show_overlay = (!empty_mask || !default_face_set) && !g_vbo_id.fast_mode;

  gpu_pbvh_batch_init(buffers, GPU_PRIM_TRIS);
}

/* Creates a vertex buffer (coordinate, normal, color) and, if smooth
 * shading, an element index buffer.
 * Threaded - do not call any functions that use OpenGL calls! */
void GPU_pbvh_bmesh_buffers_update(PBVHGPUBuildArgs *args)
{
  BMesh *bm = args->bm;
  GPU_PBVH_Buffers *buffers = args->buffers;
  PBVHTriBuf *tribuf = args->tribuf;
  const int update_flags = args->update_flags;
  const int mat_nr = args->mat_nr;

  bool active_vcol_only = g_vbo_id.active_vcol_only;

  if (args->flat_vcol && args->active_vcol_type != -1) {
    GPU_pbvh_bmesh_buffers_update_flat_vcol(buffers,
                                            bm,
                                            args->bm_faces,
                                            args->bm_unique_verts,
                                            args->bm_other_verts,
                                            tribuf,
                                            update_flags,
                                            args->cd_vert_node_offset,
                                            args->face_sets_color_seed,
                                            args->face_sets_color_default,
                                            mat_nr,
                                            args->active_vcol_type,
                                            args->active_vcol_domain,
                                            args->active_vcol_layer,
                                            args->render_vcol_layer);
    return;
  }

  const bool have_uv = CustomData_has_layer(&bm->ldata, CD_MLOOPUV);
  const bool show_vcol = (update_flags & GPU_PBVH_BUFFERS_SHOW_VCOL) != 0 &&
                         args->active_vcol_type != -1;
  const bool show_mask = (update_flags & GPU_PBVH_BUFFERS_SHOW_MASK) != 0 && !g_vbo_id.fast_mode;
  const bool show_face_sets = CustomData_has_layer(&bm->pdata, CD_SCULPT_FACE_SETS) &&
                              (update_flags & GPU_PBVH_BUFFERS_SHOW_SCULPT_FACE_SETS) != 0 &&
                              !g_vbo_id.fast_mode;

  int tottri, totvert;
  bool empty_mask = true;
  int cd_fset_offset = CustomData_get_offset(&bm->pdata, CD_SCULPT_FACE_SETS);

  GPUAttrRef cd_vcols[MAX_GPU_ATTR];
  GPUAttrRef cd_uvs[MAX_GPU_ATTR];

  int cd_vcol_count = gpu_pbvh_make_attr_offs(ATTR_DOMAIN_MASK_POINT | ATTR_DOMAIN_MASK_CORNER,
                                              CD_MASK_PROP_COLOR | CD_MASK_PROP_BYTE_COLOR,
                                              &bm->vdata,
                                              NULL,
                                              &bm->ldata,
                                              NULL,
                                              cd_vcols,
                                              active_vcol_only,
                                              args->active_vcol_type,
                                              args->active_vcol_domain,
                                              args->active_vcol_layer,
                                              args->render_vcol_layer);

  int cd_uv_count = gpu_pbvh_make_attr_offs(ATTR_DOMAIN_MASK_CORNER,
                                            CD_MASK_MLOOPUV,
                                            NULL,
                                            NULL,
                                            &bm->ldata,
                                            NULL,
                                            cd_uvs,
                                            active_vcol_only,
                                            CD_MLOOPUV,
                                            ATTR_DOMAIN_CORNER,
                                            get_active_layer(&bm->ldata, CD_MLOOPUV),
                                            get_render_layer(&bm->ldata, CD_MLOOPUV));
  /* Count visible triangles */
  if (buffers->smooth) {
    GPU_pbvh_bmesh_buffers_update_indexed(buffers,
                                          bm,
                                          args->bm_faces,
                                          args->bm_unique_verts,
                                          args->bm_other_verts,
                                          tribuf,
                                          update_flags,
                                          args->cd_vert_node_offset,
                                          args->face_sets_color_seed,
                                          args->face_sets_color_default,
                                          args->flat_vcol,
                                          mat_nr,
                                          args->active_vcol_type,
                                          args->active_vcol_domain,
                                          args->active_vcol_layer,
                                          args->render_vcol_layer);
    return;
  }

  buffers->last_tribuf_tris = NULL;

  /* TODO, make mask layer optional for bmesh buffer */
  const int cd_vert_mask_offset = CustomData_get_offset(&bm->vdata, CD_PAINT_MASK);
  int face_sets_color_default = args->face_sets_color_default;
  int face_sets_color_seed = args->face_sets_color_seed;
  int cd_vert_node_offset = args->cd_vert_node_offset;

  bool default_face_set = true;

  tottri = gpu_bmesh_face_visible_count(tribuf, mat_nr);
  totvert = tottri * 3;

  if (!tottri) {
    /* empty node (i.e. not just hidden)? */
    if (BLI_table_gset_len(args->bm_faces) == 0) {
      buffers->clear_bmesh_on_flush = true;
    }

    buffers->tot_tri = 0;
    return;
  }
  /* Fill vertex buffer */
  if (!gpu_pbvh_vert_buf_data_set(buffers, totvert)) {
    /* Memory map failed */
    return;
  }

  int v_index = 0;

  GPUIndexBufBuilder elb_lines;
  GPU_indexbuf_init(&elb_lines, GPU_PRIM_LINES, tottri * 3, tottri * 3);

  for (int i = 0; i < tribuf->tottri; i++) {
    PBVHTri *tri = tribuf->tris + i;
    BMFace *f = (BMFace *)tri->f.i;
    BMLoop **l = (BMLoop **)tri->l;
    BMVert *v[3];

    if (f->mat_nr != mat_nr || BM_elem_flag_test(f, BM_ELEM_HIDDEN)) {
      continue;
    }

    v[0] = l[0]->v;
    v[1] = l[1]->v;
    v[2] = l[2]->v;

    float fmask = 0.0f;
    int i;

    /* Average mask value */
    for (i = 0; i < 3; i++) {
      fmask += BM_ELEM_CD_GET_FLOAT(v[i], cd_vert_mask_offset);
    }
    fmask /= 3.0f;

    if (tri->eflag & 1) {
      GPU_indexbuf_add_line_verts(&elb_lines, v_index + 0, v_index + 1);
    }

    if (tri->eflag & 2) {
      GPU_indexbuf_add_line_verts(&elb_lines, v_index + 1, v_index + 2);
    }

    if (tri->eflag & 4) {
      GPU_indexbuf_add_line_verts(&elb_lines, v_index + 2, v_index + 0);
    }

    uchar face_set_color[4] = {UCHAR_MAX, UCHAR_MAX, UCHAR_MAX, UCHAR_MAX};

    if (show_face_sets && cd_fset_offset >= 0) {
      const int fset = BM_ELEM_CD_GET_INT(f, cd_fset_offset);

      /* Skip for the default color Face Set to render it white. */
      if (fset != face_sets_color_default) {
        BKE_paint_face_set_overlay_color_get(fset, face_sets_color_seed, face_set_color);
        default_face_set = false;
      }
    }

    for (int j = 0; j < 3; j++) {
      float *no = buffers->smooth ? v[j]->no : f->no;

      gpu_bmesh_vert_to_buffer_copy(bm,
                                    v[j],
                                    l[j],
                                    buffers->vert_buf,
                                    v_index,
                                    no,
                                    &fmask,
                                    cd_vert_mask_offset,
                                    cd_vert_node_offset,
                                    show_mask,
                                    show_vcol,
                                    &empty_mask,
                                    cd_vcols,
                                    cd_vcol_count);

      if (have_uv) {
        for (int k = 0; k < cd_uv_count; k++) {
          MLoopUV *mu = BM_ELEM_CD_GET_VOID_P(l[j], cd_uvs[k].cd_offset);
          GPU_vertbuf_attr_set(buffers->vert_buf, g_vbo_id.uv[k], v_index, mu->uv);
        }
      }

      if (show_face_sets) {
        GPU_vertbuf_attr_set(buffers->vert_buf, g_vbo_id.fset, v_index, face_set_color);
      }
      v_index++;
    }
  }

  buffers->index_lines_buf = GPU_indexbuf_build(&elb_lines);
  buffers->tot_tri = tottri;

  /* Get material index from the last face we iterated on. */
  buffers->material_index = mat_nr;
  buffers->show_overlay = (!empty_mask || !default_face_set) && !g_vbo_id.fast_mode;

  gpu_pbvh_batch_init(buffers, GPU_PRIM_TRIS);
}

/* -------------------------------------------------------------------- */
/** \name Generic
 * \{ */

GPU_PBVH_Buffers *GPU_pbvh_bmesh_buffers_build(bool smooth_shading)
{
  GPU_PBVH_Buffers *buffers;

  buffers = MEM_callocN(sizeof(GPU_PBVH_Buffers), "GPU_Buffers");
  buffers->use_bmesh = true;
  buffers->smooth = smooth_shading || g_vbo_id.fast_mode;
  buffers->show_overlay = (!g_vbo_id.fast_mode) && !g_vbo_id.fast_mode;

  return buffers;
}

/**
 * Builds a list of attributes from a set of domains and a set of
 * customdata types.
 *
 * \param active_only Returns only one item, a GPUAttrRef to active_layer
 * \param active_layer CustomDataLayer to use for the active layer
 * \param active_layer CustomDataLayer to use for the render layer
 */
static int gpu_pbvh_make_attr_offs(eAttrDomainMask domain_mask,
                                   eCustomDataMask type_mask,
                                   const CustomData *vdata,
                                   const CustomData *edata,
                                   const CustomData *ldata,
                                   const CustomData *pdata,
                                   GPUAttrRef r_cd_attrs[MAX_GPU_ATTR],
                                   bool active_only,
                                   int active_type,
                                   int active_domain,
                                   const CustomDataLayer *active_layer,
                                   const CustomDataLayer *render_layer)
{
  const CustomData *cdata_active = active_domain == ATTR_DOMAIN_POINT ? vdata : ldata;

  if (!cdata_active) {
    return 0;
  }

  if (active_only) {
    int idx = active_layer ? active_layer - cdata_active->layers : -1;

    if (idx >= 0 && idx < cdata_active->totlayer) {
      r_cd_attrs[0].cd_offset = cdata_active->layers[idx].offset;
      r_cd_attrs[0].domain = active_domain;
      r_cd_attrs[0].type = active_type;
      r_cd_attrs[0].layer_idx = idx;

      return 1;
    }

    return 0;
  }

  const CustomData *datas[4] = {vdata, edata, pdata, ldata};

  int count = 0;
  for (eAttrDomain domain = 0; domain < 4; domain++) {
    const CustomData *cdata = datas[domain];

    if (!cdata || !((1 << domain) & domain_mask)) {
      continue;
    }

    CustomDataLayer *cl = cdata->layers;

    for (int i = 0; count < MAX_GPU_ATTR && i < cdata->totlayer; i++, cl++) {
      if ((CD_TYPE_AS_MASK(cl->type) & type_mask) && !(cl->flag & CD_FLAG_TEMPORARY)) {
        GPUAttrRef *ref = r_cd_attrs + count;

        ref->cd_offset = cl->offset;
        ref->type = cl->type;
        ref->layer_idx = i;
        ref->domain = domain;

        count++;
      }
    }
  }

  /* ensure render layer is last
    draw cache code seems to need this
   */

  for (int i = 0; i < count; i++) {
    GPUAttrRef *ref = r_cd_attrs + i;
    const CustomData *cdata = datas[ref->domain];

    if (cdata->layers + ref->layer_idx == render_layer) {
      SWAP(GPUAttrRef, r_cd_attrs[i], r_cd_attrs[count - 1]);
      break;
    }
  }

  return count;
}

static bool gpu_pbvh_format_equals(PBVHGPUFormat *a, PBVHGPUFormat *b)
{
  bool bad = false;

  bad |= a->active_attrs_only != b->active_attrs_only;

  bad |= a->pos != b->pos;
  bad |= a->fset != b->fset;
  bad |= a->msk != b->msk;
  bad |= a->nor != b->nor;

  for (int i = 0; i < MIN2(a->totuv, b->totuv); i++) {
    bad |= a->uv[i] != b->uv[i];
  }

  for (int i = 0; i < MIN2(a->totcol, b->totcol); i++) {
    bad |= a->col[i] != b->col[i];
  }

  bad |= a->totuv != b->totuv;
  bad |= a->totcol != b->totcol;

  return !bad;
}

bool GPU_pbvh_attribute_names_update(PBVHType pbvh_type,
                                     PBVHGPUFormat *vbo_id,
                                     const CustomData *vdata,
                                     const CustomData *ldata,
                                     bool active_attrs_only)
{
  const bool active_only = active_attrs_only;
  PBVHGPUFormat old_format = *vbo_id;

  GPU_vertformat_clear(&vbo_id->format);

  vbo_id->active_attrs_only = active_attrs_only;

  if (vbo_id->format.attr_len == 0) {
    vbo_id->pos = GPU_vertformat_attr_add(
        &vbo_id->format, "pos", GPU_COMP_F32, 3, GPU_FETCH_FLOAT);
    vbo_id->nor = GPU_vertformat_attr_add(
        &vbo_id->format, "nor", GPU_COMP_I16, 3, GPU_FETCH_INT_TO_FLOAT_UNIT);

    /* TODO: Do not allocate these `.msk` and `.col` when they are not used. */
    vbo_id->msk = GPU_vertformat_attr_add(
        &vbo_id->format, "msk", GPU_COMP_U8, 1, GPU_FETCH_INT_TO_FLOAT_UNIT);

    vbo_id->totcol = 0;
    if (pbvh_type == PBVH_FACES) {
      int ci = 0;

      Mesh me_query;

      BKE_id_attribute_copy_domains_temp(ID_ME, vdata, NULL, ldata, NULL, NULL, &me_query.id);

      CustomDataLayer *active_color_layer = BKE_id_attributes_active_color_get(&me_query.id);
      CustomDataLayer *render_color_layer = BKE_id_attributes_render_color_get(&me_query.id);
      eAttrDomain active_color_domain = active_color_layer ?
                                            BKE_id_attribute_domain(&me_query.id,
                                                                    active_color_layer) :
                                            ATTR_DOMAIN_NUM;

      GPUAttrRef vcol_layers[MAX_GPU_ATTR];
      int totlayer = gpu_pbvh_make_attr_offs(ATTR_DOMAIN_MASK_COLOR,
                                             CD_MASK_COLOR_ALL,
                                             vdata,
                                             NULL,
                                             ldata,
                                             NULL,
                                             vcol_layers,
                                             active_only,
                                             active_color_layer ? active_color_layer->type : -1,
                                             active_color_domain,
                                             active_color_layer,
                                             render_color_layer);

      for (int i = 0; i < totlayer; i++) {
        GPUAttrRef *ref = vcol_layers + i;
        const CustomData *cdata = ref->domain == ATTR_DOMAIN_POINT ? vdata : ldata;

        const CustomDataLayer *layer = cdata->layers + ref->layer_idx;

        if (vbo_id->totcol < MAX_GPU_ATTR) {
          vbo_id->col[ci++] = GPU_vertformat_attr_add(
              &vbo_id->format, "c", GPU_COMP_U16, 4, GPU_FETCH_INT_TO_FLOAT_UNIT);
          vbo_id->totcol++;

          bool is_render = render_color_layer == layer;
          bool is_active = active_color_layer == layer;

          DRW_cdlayer_attr_aliases_add(&vbo_id->format, "c", cdata, layer, is_render, is_active);
        }
      }
    }

    /* ensure at least one vertex color layer */
    if (vbo_id->totcol == 0) {
      vbo_id->col[0] = GPU_vertformat_attr_add(
          &vbo_id->format, "c", GPU_COMP_U16, 4, GPU_FETCH_INT_TO_FLOAT_UNIT);
      vbo_id->totcol = 1;

      GPU_vertformat_alias_add(&vbo_id->format, "ac");
    }

    vbo_id->fset = GPU_vertformat_attr_add(
        &vbo_id->format, "fset", GPU_COMP_U8, 3, GPU_FETCH_INT_TO_FLOAT_UNIT);

    vbo_id->totuv = 0;
    if (pbvh_type == PBVH_FACES && ldata && CustomData_has_layer(ldata, CD_MLOOPUV)) {
      GPUAttrRef uv_layers[MAX_GPU_ATTR];
      CustomDataLayer *active = NULL, *render = NULL;

      active = get_active_layer(ldata, CD_MLOOPUV);
      render = get_render_layer(ldata, CD_MLOOPUV);

      int totlayer = gpu_pbvh_make_attr_offs(ATTR_DOMAIN_MASK_CORNER,
                                             CD_MASK_MLOOPUV,
                                             NULL,
                                             NULL,
                                             ldata,
                                             NULL,
                                             uv_layers,
                                             active_only,
                                             CD_MLOOPUV,
                                             ATTR_DOMAIN_CORNER,
                                             active,
                                             render);

      vbo_id->totuv = totlayer;

      for (int i = 0; i < totlayer; i++) {
        GPUAttrRef *ref = uv_layers + i;

        vbo_id->uv[i] = GPU_vertformat_attr_add(
            &vbo_id->format, "uvs", GPU_COMP_F32, 2, GPU_FETCH_FLOAT);

        CustomDataLayer *cl = ldata->layers + ref->layer_idx;
        bool is_active = ref->layer_idx == CustomData_get_active_layer_index(ldata, CD_MLOOPUV);

        DRW_cdlayer_attr_aliases_add(&vbo_id->format, "u", ldata, cl, cl == render, is_active);

        /* Apparently the render attribute is 'a' while active is 'au',
         * at least going by the draw cache extractor code.
         */
        if (cl == render) {
          GPU_vertformat_alias_add(&vbo_id->format, "a");
        }
      }
    }
  }

  if (!gpu_pbvh_format_equals(&old_format, vbo_id)) {
    return true;
  }

  return false;
}

GPUBatch *GPU_pbvh_buffers_batch_get(GPU_PBVH_Buffers *buffers, bool fast, bool wires)
{
  if (wires) {
    return (fast && buffers->lines_fast) ? buffers->lines_fast : buffers->lines;
  }

  return (fast && buffers->triangles_fast) ? buffers->triangles_fast : buffers->triangles;
}

bool GPU_pbvh_buffers_has_overlays(GPU_PBVH_Buffers *buffers)
{
  return buffers->show_overlay && !g_vbo_id.fast_mode;
}

short GPU_pbvh_buffers_material_index_get(GPU_PBVH_Buffers *buffers)
{
  return buffers->material_index;
}

static void gpu_pbvh_buffers_clear(GPU_PBVH_Buffers *buffers)
{
  GPU_BATCH_DISCARD_SAFE(buffers->lines);
  GPU_BATCH_DISCARD_SAFE(buffers->lines_fast);
  GPU_BATCH_DISCARD_SAFE(buffers->triangles);
  GPU_BATCH_DISCARD_SAFE(buffers->triangles_fast);
  GPU_INDEXBUF_DISCARD_SAFE(buffers->index_lines_buf_fast);
  GPU_INDEXBUF_DISCARD_SAFE(buffers->index_lines_buf);
  GPU_INDEXBUF_DISCARD_SAFE(buffers->index_buf_fast);
  GPU_INDEXBUF_DISCARD_SAFE(buffers->index_buf);
  GPU_VERTBUF_DISCARD_SAFE(buffers->vert_buf);
}

void GPU_pbvh_buffers_update_flush(GPU_PBVH_Buffers *buffers)
{
  /* Free empty bmesh node buffers. */
  if (buffers->clear_bmesh_on_flush) {
    gpu_pbvh_buffers_clear(buffers);
    buffers->clear_bmesh_on_flush = false;
  }

  /* Force flushing to the GPU. */
  if (buffers->vert_buf && GPU_vertbuf_get_data(buffers->vert_buf)) {
    GPU_vertbuf_use(buffers->vert_buf);
  }
}

void GPU_pbvh_buffers_free(GPU_PBVH_Buffers *buffers)
{
  if (buffers) {
    gpu_pbvh_buffers_clear(buffers);
    MEM_freeN(buffers);
  }
}

/** \} */<|MERGE_RESOLUTION|>--- conflicted
+++ resolved
@@ -48,7 +48,6 @@
 
 #include "bmesh.h"
 
-<<<<<<< HEAD
 //#define GPU_PERF_TEST  // will disable vcol, uvs, mask, fset colors, etc
 
 /* XXX: the rest of the code in this file is used for optimized PBVH
@@ -64,10 +63,6 @@
 To test, enable #if 0 branch in sculpt_draw_cb in draw_manager_data.c
 */
 
-//#define NEW_ATTR_SYSTEM
-
-=======
->>>>>>> 67f5596f
 struct GPU_PBVH_Buffers {
   GPUIndexBuf *index_buf, *index_buf_fast;
   GPUIndexBuf *index_lines_buf, *index_lines_buf_fast;
@@ -126,20 +121,16 @@
   uint uv[MAX_GPU_ATTR];
   int totcol, totuv;
 
-<<<<<<< HEAD
-  bool active_vcol_only;
   bool need_full_render;
   bool fast_mode;
-} PBVHGPUFormat;
-
-static PBVHGPUFormat g_vbo_id = {{0}};
-bool pbvh_show_orig_co = false;
-=======
+
   /* Upload only the active color and UV attributes,
    * used for workbench mode. */
   bool active_attrs_only;
 } PBVHGPUFormat;
 
+bool pbvh_show_orig_co = false;
+
 PBVHGPUFormat *GPU_pbvh_make_format(void)
 {
   PBVHGPUFormat *vbo_id = MEM_callocN(sizeof(PBVHGPUFormat), "PBVHGPUFormat");
@@ -153,7 +144,6 @@
 {
   MEM_SAFE_FREE(vbo_id);
 }
->>>>>>> 67f5596f
 
 static int gpu_pbvh_make_attr_offs(eAttrDomainMask domain_mask,
                                    eCustomDataMask type_mask,
@@ -161,21 +151,12 @@
                                    const CustomData *edata,
                                    const CustomData *ldata,
                                    const CustomData *pdata,
-<<<<<<< HEAD
-                                   GPUAttrRef r_cd_vcols[MAX_GPU_ATTR],
-                                   bool active_only,
-                                   int active_type,
-                                   int active_domain,
-                                   const CustomDataLayer *active_vcol_layer,
-                                   const CustomDataLayer *render_vcol_layer);
-=======
                                    GPUAttrRef r_cd_attrs[MAX_GPU_ATTR],
                                    bool active_only,
                                    int active_type,
                                    int active_domain,
                                    const CustomDataLayer *active_layer,
                                    const CustomDataLayer *render_layer);
->>>>>>> 67f5596f
 
 /** \} */
 
@@ -185,10 +166,6 @@
 
 void gpu_pbvh_init()
 {
-<<<<<<< HEAD
-  GPU_pbvh_update_attribute_names(NULL, NULL, false, false, -1, -1, NULL, NULL, true);
-=======
->>>>>>> 67f5596f
 }
 
 void gpu_pbvh_exit()
@@ -206,2213 +183,6 @@
 {
   int idx = CustomData_get_render_layer_index(cdata, type);
   return idx != -1 ? cdata->layers + idx : NULL;
-}
-
-/* Allocates a non-initialized buffer to be sent to GPU.
- * Return is false it indicates that the memory map failed. */
-static bool gpu_pbvh_vert_buf_data_set(PBVHGPUFormat *vbo_id,
-                                       GPU_PBVH_Buffers *buffers,
-                                       uint vert_len)
-{
-  /* Keep so we can test #GPU_USAGE_DYNAMIC buffer use.
-   * Not that format initialization match in both blocks.
-   * Do this to keep braces balanced - otherwise indentation breaks. */
-
-  if (buffers->vert_buf == NULL) {
-    /* Initialize vertex buffer (match 'VertexBufferFormat'). */
-    buffers->vert_buf = GPU_vertbuf_create_with_format_ex(&vbo_id->format, GPU_USAGE_STATIC);
-  }
-  if (GPU_vertbuf_get_data(buffers->vert_buf) == NULL ||
-      GPU_vertbuf_get_vertex_len(buffers->vert_buf) != vert_len) {
-    /* Allocate buffer if not allocated yet or size changed. */
-    GPU_vertbuf_data_alloc(buffers->vert_buf, vert_len);
-  }
-
-  return GPU_vertbuf_get_data(buffers->vert_buf) != NULL;
-}
-
-/* was used by QUANTIZED_PERF_TEST, now unused */
-float *GPU_pbvh_get_extra_matrix(GPU_PBVH_Buffers *buffers)
-{
-  return NULL;
-}
-
-static void gpu_pbvh_batch_init(GPU_PBVH_Buffers *buffers, GPUPrimType prim)
-{
-  if (buffers->triangles == NULL) {
-    buffers->triangles = GPU_batch_create(prim,
-                                          buffers->vert_buf,
-                                          /* can be NULL if buffer is empty */
-                                          buffers->index_buf);
-  }
-
-  if ((buffers->triangles_fast == NULL) && buffers->index_buf_fast) {
-    buffers->triangles_fast = GPU_batch_create(prim, buffers->vert_buf, buffers->index_buf_fast);
-  }
-
-  if (buffers->lines == NULL) {
-    buffers->lines = GPU_batch_create(GPU_PRIM_LINES,
-                                      buffers->vert_buf,
-                                      /* can be NULL if buffer is empty */
-                                      buffers->index_lines_buf);
-  }
-
-  if ((buffers->lines_fast == NULL) && buffers->index_lines_buf_fast) {
-    buffers->lines_fast = GPU_batch_create(
-        GPU_PRIM_LINES, buffers->vert_buf, buffers->index_lines_buf_fast);
-  }
-}
-
-/** \} */
-
-/* -------------------------------------------------------------------- */
-/** \name Mesh PBVH
- * \{ */
-
-static bool gpu_pbvh_is_looptri_visible(const MLoopTri *lt,
-                                        const MVert *mvert,
-                                        const MLoop *mloop,
-                                        const int *sculpt_face_sets)
-{
-  return (!paint_is_face_hidden(lt, mvert, mloop) && sculpt_face_sets &&
-          sculpt_face_sets[lt->poly] > SCULPT_FACE_SET_NONE);
-}
-
-void GPU_pbvh_mesh_buffers_update(PBVHGPUFormat *vbo_id,
-                                  GPU_PBVH_Buffers *buffers,
-                                  const MVert *mvert,
-<<<<<<< HEAD
-                                  const MLoop *mloop,
-                                  const MPoly *mpoly,
-                                  const MLoopTri *looptri,
-                                  const CustomData *vdata,
-                                  const CustomData *ldata,
-                                  const float *vmask,
-                                  const CustomDataLayer *active_vcol_layer,
-                                  const CustomDataLayer *render_vcol_layer,
-                                  const eAttrDomain active_vcol_domain,
-                                  const int *sculpt_face_sets,
-                                  const int face_sets_color_seed,
-                                  const int face_sets_color_default,
-                                  const int update_flags,
-                                  const float (*vert_normals)[3],
-                                  MSculptVert *sverts)
-=======
-                                  const CustomData *vdata,
-                                  const CustomData *ldata,
-                                  const float *vmask,
-                                  const int *sculpt_face_sets,
-                                  int face_sets_color_seed,
-                                  int face_sets_color_default,
-                                  int update_flags,
-                                  const float (*vert_normals)[3])
->>>>>>> 67f5596f
-{
-  GPUAttrRef vcol_refs[MAX_GPU_ATTR];
-  GPUAttrRef cd_uvs[MAX_GPU_ATTR];
-
-<<<<<<< HEAD
-  buffers->mvert = mvert;
-  buffers->mloop = mloop;
-  buffers->mpoly = mpoly;
-  buffers->looptri = looptri;
-
-  int totcol = gpu_pbvh_make_attr_offs(ATTR_DOMAIN_MASK_POINT | ATTR_DOMAIN_MASK_CORNER,
-                                       CD_MASK_PROP_COLOR | CD_MASK_PROP_BYTE_COLOR,
-                                       vdata,
-                                       NULL,
-                                       ldata,
-                                       NULL,
-                                       vcol_refs,
-                                       g_vbo_id.active_vcol_only,
-                                       active_vcol_layer ? active_vcol_layer->type : -1,
-                                       active_vcol_domain,
-                                       active_vcol_layer,
-                                       render_vcol_layer);
-
-  int cd_uv_count = gpu_pbvh_make_attr_offs(ATTR_DOMAIN_MASK_CORNER,
-                                            CD_MASK_MLOOPUV,
-                                            NULL,
-                                            NULL,
-                                            ldata,
-                                            NULL,
-                                            cd_uvs,
-                                            g_vbo_id.active_vcol_only,
-                                            CD_MLOOPUV,
-                                            ATTR_DOMAIN_CORNER,
-                                            get_active_layer(ldata, CD_MLOOPUV),
-                                            get_render_layer(ldata, CD_MLOOPUV));
-
-  const bool show_vcol = totcol > 0 && (update_flags & GPU_PBVH_BUFFERS_SHOW_VCOL) != 0;
-=======
-  Mesh me_query;
-  BKE_id_attribute_copy_domains_temp(ID_ME, vdata, NULL, ldata, NULL, NULL, &me_query.id);
-
-  CustomDataLayer *actcol = BKE_id_attributes_active_color_get(&me_query.id);
-  eAttrDomain actcol_domain = actcol ? BKE_id_attribute_domain(&me_query.id, actcol) :
-                                       ATTR_DOMAIN_AUTO;
-
-  CustomDataLayer *rendercol = BKE_id_attributes_render_color_get(&me_query.id);
-
-  int totcol;
-
-  if (update_flags & GPU_PBVH_BUFFERS_SHOW_VCOL) {
-    totcol = gpu_pbvh_make_attr_offs(ATTR_DOMAIN_MASK_COLOR,
-                                     CD_MASK_COLOR_ALL,
-                                     vdata,
-                                     NULL,
-                                     ldata,
-                                     NULL,
-                                     vcol_refs,
-                                     vbo_id->active_attrs_only,
-                                     actcol ? actcol->type : 0,
-                                     actcol_domain,
-                                     actcol,
-                                     rendercol);
-  }
-  else {
-    totcol = 0;
-  }
-
-  int totuv = gpu_pbvh_make_attr_offs(ATTR_DOMAIN_MASK_CORNER,
-                                      CD_MASK_MLOOPUV,
-                                      NULL,
-                                      NULL,
-                                      ldata,
-                                      NULL,
-                                      cd_uvs,
-                                      vbo_id->active_attrs_only,
-                                      CD_MLOOPUV,
-                                      ATTR_DOMAIN_CORNER,
-                                      get_active_layer(ldata, CD_MLOOPUV),
-                                      get_render_layer(ldata, CD_MLOOPUV));
->>>>>>> 67f5596f
-
-  const bool show_mask = vmask && (update_flags & GPU_PBVH_BUFFERS_SHOW_MASK) != 0;
-  const bool show_face_sets = sculpt_face_sets &&
-                              (update_flags & GPU_PBVH_BUFFERS_SHOW_SCULPT_FACE_SETS) != 0;
-  bool empty_mask = true;
-  bool default_face_set = true;
-
-<<<<<<< HEAD
-  const int totelem = buffers->tot_tri * 3;
-=======
-  {
-    const int totelem = buffers->tot_tri * 3;
-
-    /* Build VBO */
-    if (gpu_pbvh_vert_buf_data_set(vbo_id, buffers, totelem)) {
-      GPUVertBufRaw pos_step = {0};
-      GPUVertBufRaw nor_step = {0};
-      GPUVertBufRaw msk_step = {0};
-      GPUVertBufRaw fset_step = {0};
-      GPUVertBufRaw col_step = {0};
-      GPUVertBufRaw uv_step = {0};
-
-      GPU_vertbuf_attr_get_raw_data(buffers->vert_buf, vbo_id->pos, &pos_step);
-      GPU_vertbuf_attr_get_raw_data(buffers->vert_buf, vbo_id->nor, &nor_step);
-      GPU_vertbuf_attr_get_raw_data(buffers->vert_buf, vbo_id->msk, &msk_step);
-      GPU_vertbuf_attr_get_raw_data(buffers->vert_buf, vbo_id->fset, &fset_step);
->>>>>>> 67f5596f
-
-  /* Build VBO */
-  if (gpu_pbvh_vert_buf_data_set(buffers, totelem)) {
-    GPUVertBufRaw pos_step = {0};
-    GPUVertBufRaw nor_step = {0};
-    GPUVertBufRaw msk_step = {0};
-    GPUVertBufRaw fset_step = {0};
-    GPUVertBufRaw col_step = {0};
-    GPUVertBufRaw uv_step = {0};
-
-    GPU_vertbuf_attr_get_raw_data(buffers->vert_buf, g_vbo_id.pos, &pos_step);
-    GPU_vertbuf_attr_get_raw_data(buffers->vert_buf, g_vbo_id.nor, &nor_step);
-    GPU_vertbuf_attr_get_raw_data(buffers->vert_buf, g_vbo_id.msk, &msk_step);
-    GPU_vertbuf_attr_get_raw_data(buffers->vert_buf, g_vbo_id.fset, &fset_step);
-
-    /* calculate normal for each polygon only once */
-    uint mpoly_prev = UINT_MAX;
-    short no[3] = {0, 0, 0};
-
-    if (cd_uv_count > 0) {
-      for (int uv_i = 0; uv_i < cd_uv_count; uv_i++) {
-        GPU_vertbuf_attr_get_raw_data(buffers->vert_buf, g_vbo_id.uv[uv_i], &uv_step);
-
-        GPUAttrRef *ref = cd_uvs + uv_i;
-        CustomDataLayer *layer = ldata->layers + ref->layer_idx;
-        MLoopUV *muv = layer->data;
-
-        for (uint i = 0; i < buffers->face_indices_len; i++) {
-          const MLoopTri *lt = &buffers->looptri[buffers->face_indices[i]];
-
-          if (!gpu_pbvh_is_looptri_visible(lt, mvert, buffers->mloop, sculpt_face_sets)) {
-            continue;
-          }
-
-<<<<<<< HEAD
-          for (uint j = 0; j < 3; j++) {
-            MLoopUV *muv2 = muv + lt->tri[j];
-=======
-      if (totuv > 0) {
-        for (int uv_i = 0; uv_i < totuv; uv_i++) {
-          GPU_vertbuf_attr_get_raw_data(buffers->vert_buf, vbo_id->uv[uv_i], &uv_step);
-
-          GPUAttrRef *ref = cd_uvs + uv_i;
-          CustomDataLayer *layer = ldata->layers + ref->layer_idx;
-          MLoopUV *muv = layer->data;
-
-          for (uint i = 0; i < buffers->face_indices_len; i++) {
-            const MLoopTri *lt = &buffers->looptri[buffers->face_indices[i]];
-
-            if (!gpu_pbvh_is_looptri_visible(lt, mvert, buffers->mloop, sculpt_face_sets)) {
-              continue;
-            }
-
-            for (uint j = 0; j < 3; j++) {
-              MLoopUV *muv2 = muv + lt->tri[j];
-
-              memcpy(GPU_vertbuf_raw_step(&uv_step), muv2->uv, sizeof(muv2->uv));
-            }
-          }
-        }
-      }
-
-      for (int col_i = 0; col_i < totcol; col_i++) {
-        GPU_vertbuf_attr_get_raw_data(buffers->vert_buf, vbo_id->col[col_i], &col_step);
-
-        MPropCol *pcol = NULL;
-        MLoopCol *mcol = NULL;
-
-        GPUAttrRef *ref = vcol_refs + col_i;
-        const CustomData *cdata = ref->domain == ATTR_DOMAIN_POINT ? vdata : ldata;
-        CustomDataLayer *layer = cdata->layers + ref->layer_idx;
-
-        bool color_loops = ref->domain == ATTR_DOMAIN_CORNER;
-
-        if (layer->type == CD_PROP_COLOR) {
-          pcol = (MPropCol *)layer->data;
-        }
-        else {
-          mcol = (MLoopCol *)layer->data;
-        }
-
-        for (uint i = 0; i < buffers->face_indices_len; i++) {
-          const MLoopTri *lt = &buffers->looptri[buffers->face_indices[i]];
-          const uint vtri[3] = {
-              buffers->mloop[lt->tri[0]].v,
-              buffers->mloop[lt->tri[1]].v,
-              buffers->mloop[lt->tri[2]].v,
-          };
-
-          if (!gpu_pbvh_is_looptri_visible(lt, mvert, buffers->mloop, sculpt_face_sets)) {
-            continue;
-          }
-
-          for (uint j = 0; j < 3; j++) {
-            /* Vertex Colors. */
-            const uint loop_index = lt->tri[j];
-
-            ushort scol[4] = {USHRT_MAX, USHRT_MAX, USHRT_MAX, USHRT_MAX};
-
-            if (pcol) {
-              MPropCol *pcol2 = pcol + (color_loops ? loop_index : vtri[j]);
-
-              scol[0] = unit_float_to_ushort_clamp(pcol2->color[0]);
-              scol[1] = unit_float_to_ushort_clamp(pcol2->color[1]);
-              scol[2] = unit_float_to_ushort_clamp(pcol2->color[2]);
-              scol[3] = unit_float_to_ushort_clamp(pcol2->color[3]);
-            }
-            else {
-              const MLoopCol *mcol2 = mcol + (color_loops ? loop_index : vtri[j]);
-
-              scol[0] = unit_float_to_ushort_clamp(BLI_color_from_srgb_table[mcol2->r]);
-              scol[1] = unit_float_to_ushort_clamp(BLI_color_from_srgb_table[mcol2->g]);
-              scol[2] = unit_float_to_ushort_clamp(BLI_color_from_srgb_table[mcol2->b]);
-              scol[3] = unit_float_to_ushort_clamp(mcol2->a * (1.0f / 255.0f));
-            }
-
-            memcpy(GPU_vertbuf_raw_step(&col_step), scol, sizeof(scol));
-          }
-        }
-      }
-
-      for (uint i = 0; i < buffers->face_indices_len; i++) {
-        const MLoopTri *lt = &buffers->looptri[buffers->face_indices[i]];
-        const uint vtri[3] = {
-            buffers->mloop[lt->tri[0]].v,
-            buffers->mloop[lt->tri[1]].v,
-            buffers->mloop[lt->tri[2]].v,
-        };
->>>>>>> 67f5596f
-
-            memcpy(GPU_vertbuf_raw_step(&uv_step), muv2->uv, sizeof(muv2->uv));
-          }
-        }
-      }
-    }
-
-    if (show_vcol) {
-      for (int col_i = 0; col_i < totcol; col_i++) {
-        GPU_vertbuf_attr_get_raw_data(buffers->vert_buf, g_vbo_id.col[col_i], &col_step);
-
-        MPropCol *pcol = NULL;
-        MLoopCol *mcol = NULL;
-
-        GPUAttrRef *ref = vcol_refs + col_i;
-        const CustomData *cdata = ref->domain == ATTR_DOMAIN_POINT ? vdata : ldata;
-        CustomDataLayer *layer = cdata->layers + ref->layer_idx;
-
-        bool color_loops = ref->domain == ATTR_DOMAIN_CORNER;
-
-        if (layer->type == CD_PROP_COLOR) {
-          pcol = (MPropCol *)layer->data;
-        }
-        else {
-          mcol = (MLoopCol *)layer->data;
-        }
-
-        for (uint i = 0; i < buffers->face_indices_len; i++) {
-          const MLoopTri *lt = &buffers->looptri[buffers->face_indices[i]];
-          const uint vtri[3] = {
-              buffers->mloop[lt->tri[0]].v,
-              buffers->mloop[lt->tri[1]].v,
-              buffers->mloop[lt->tri[2]].v,
-          };
-
-          if (!gpu_pbvh_is_looptri_visible(lt, mvert, buffers->mloop, sculpt_face_sets)) {
-            continue;
-          }
-
-<<<<<<< HEAD
-          for (uint j = 0; j < 3; j++) {
-            /* Vertex Colors. */
-            if (show_vcol) {
-              ushort scol[4] = {USHRT_MAX, USHRT_MAX, USHRT_MAX, USHRT_MAX};
-              if (pcol) {
-                if (color_loops) {
-                  scol[0] = unit_float_to_ushort_clamp(pcol[lt->tri[j]].color[0]);
-                  scol[1] = unit_float_to_ushort_clamp(pcol[lt->tri[j]].color[1]);
-                  scol[2] = unit_float_to_ushort_clamp(pcol[lt->tri[j]].color[2]);
-                  scol[3] = unit_float_to_ushort_clamp(pcol[lt->tri[j]].color[3]);
-                }
-                else {
-                  scol[0] = unit_float_to_ushort_clamp(pcol[vtri[j]].color[0]);
-                  scol[1] = unit_float_to_ushort_clamp(pcol[vtri[j]].color[1]);
-                  scol[2] = unit_float_to_ushort_clamp(pcol[vtri[j]].color[2]);
-                  scol[3] = unit_float_to_ushort_clamp(pcol[vtri[j]].color[3]);
-                }
-
-                memcpy(GPU_vertbuf_raw_step(&col_step), scol, sizeof(scol));
-              }
-              else if (mcol) {
-                const uint loop_index = lt->tri[j];
-                const MLoopCol *mcol2 = mcol + (color_loops ? loop_index : vtri[j]);
-
-                scol[0] = unit_float_to_ushort_clamp(BLI_color_from_srgb_table[mcol2->r]);
-                scol[1] = unit_float_to_ushort_clamp(BLI_color_from_srgb_table[mcol2->g]);
-                scol[2] = unit_float_to_ushort_clamp(BLI_color_from_srgb_table[mcol2->b]);
-                scol[3] = unit_float_to_ushort_clamp(mcol2->a * (1.0f / 255.0f));
-                memcpy(GPU_vertbuf_raw_step(&col_step), scol, sizeof(scol));
-              }
-            }
-          }
-        }
-      }
-    }
-
-    for (uint i = 0; i < buffers->face_indices_len; i++) {
-      const MLoopTri *lt = &buffers->looptri[buffers->face_indices[i]];
-      const uint vtri[3] = {
-          buffers->mloop[lt->tri[0]].v,
-          buffers->mloop[lt->tri[1]].v,
-          buffers->mloop[lt->tri[2]].v,
-      };
-
-      if (!gpu_pbvh_is_looptri_visible(lt, mvert, buffers->mloop, sculpt_face_sets)) {
-        continue;
-      }
-
-      /* Face normal and mask */
-      if (lt->poly != mpoly_prev && !buffers->smooth) {
-        const MPoly *mp = &buffers->mpoly[lt->poly];
-        float fno[3];
-        BKE_mesh_calc_poly_normal(mp, &buffers->mloop[mp->loopstart], mvert, fno);
-        normal_float_to_short_v3(no, fno);
-        mpoly_prev = lt->poly;
-      }
-
-      uchar face_set_color[4] = {UCHAR_MAX, UCHAR_MAX, UCHAR_MAX, UCHAR_MAX};
-      if (show_face_sets) {
-        const int fset = abs(sculpt_face_sets[lt->poly]);
-        /* Skip for the default color Face Set to render it white. */
-        if (fset != face_sets_color_default) {
-          BKE_paint_face_set_overlay_color_get(fset, face_sets_color_seed, face_set_color);
-          default_face_set = false;
-        }
-      }
-
-      float fmask = 0.0f;
-      uchar cmask = 0;
-      if (show_mask && !buffers->smooth) {
-        fmask = (vmask[vtri[0]] + vmask[vtri[1]] + vmask[vtri[2]]) / 3.0f;
-        cmask = (uchar)(fmask * 255);
-      }
-
-      for (uint j = 0; j < 3; j++) {
-        const MVert *v = &mvert[vtri[j]];
-
-        if (pbvh_show_orig_co) {
-          copy_v3_v3(GPU_vertbuf_raw_step(&pos_step), sverts[vtri[j]].origco);
-        }
-        else {
-          copy_v3_v3(GPU_vertbuf_raw_step(&pos_step), v->co);
-        }
-
-        if (buffers->smooth) {
-          normal_float_to_short_v3(no, vert_normals[vtri[j]]);
-        }
-        copy_v3_v3_short(GPU_vertbuf_raw_step(&nor_step), no);
-
-        if (show_mask && buffers->smooth) {
-          cmask = (uchar)(vmask[vtri[j]] * 255);
-        }
-
-        *(uchar *)GPU_vertbuf_raw_step(&msk_step) = cmask;
-        empty_mask = empty_mask && (cmask == 0);
-
-        if (!g_vbo_id.fast_mode) {
-=======
-          *(uchar *)GPU_vertbuf_raw_step(&msk_step) = cmask;
-          empty_mask = empty_mask && (cmask == 0);
->>>>>>> 67f5596f
-          /* Face Sets. */
-          memcpy(GPU_vertbuf_raw_step(&fset_step), face_set_color, sizeof(uchar[3]));
-        }
-      }
-    }
-  }
-
-  gpu_pbvh_batch_init(buffers, GPU_PRIM_TRIS);
-
-  /* Get material index from the first face of this buffer. */
-  const MLoopTri *lt = &buffers->looptri[buffers->face_indices[0]];
-  const MPoly *mp = &buffers->mpoly[lt->poly];
-  buffers->material_index = mp->mat_nr;
-
-  buffers->show_overlay = (!empty_mask || !default_face_set) && !g_vbo_id.fast_mode;
-  buffers->mvert = mvert;
-}
-
-GPU_PBVH_Buffers *GPU_pbvh_mesh_buffers_build(const MPoly *mpoly,
-                                              const MLoop *mloop,
-                                              const MLoopTri *looptri,
-                                              const MVert *mvert,
-                                              const int *face_indices,
-                                              const int *sculpt_face_sets,
-                                              const int face_indices_len,
-                                              const struct Mesh *mesh)
-{
-  GPU_PBVH_Buffers *buffers;
-  int i, tottri;
-  int tot_real_edges = 0;
-
-  buffers = MEM_callocN(sizeof(GPU_PBVH_Buffers), "GPU_Buffers");
-
-  /* smooth or flat for all */
-  buffers->smooth = (mpoly[looptri[face_indices[0]].poly].flag & ME_SMOOTH) || g_vbo_id.fast_mode;
-
-  buffers->show_overlay = false;
-
-  /* Count the number of visible triangles */
-  for (i = 0, tottri = 0; i < face_indices_len; i++) {
-    const MLoopTri *lt = &looptri[face_indices[i]];
-    if (gpu_pbvh_is_looptri_visible(lt, mvert, mloop, sculpt_face_sets)) {
-      int r_edges[3];
-      BKE_mesh_looptri_get_real_edges(mesh, lt, r_edges);
-      for (int j = 0; j < 3; j++) {
-        if (r_edges[j] != -1) {
-          tot_real_edges++;
-        }
-      }
-      tottri++;
-    }
-  }
-
-  if (tottri == 0) {
-    buffers->tot_tri = 0;
-
-    buffers->mpoly = mpoly;
-    buffers->mloop = mloop;
-    buffers->looptri = looptri;
-    buffers->face_indices = face_indices;
-    buffers->face_indices_len = 0;
-
-    return buffers;
-  }
-
-  /* Fill the only the line buffer. */
-  GPUIndexBufBuilder elb_lines;
-  GPU_indexbuf_init(&elb_lines, GPU_PRIM_LINES, tot_real_edges, INT_MAX);
-  int vert_idx = 0;
-
-  for (i = 0; i < face_indices_len; i++) {
-    const MLoopTri *lt = &looptri[face_indices[i]];
-
-    /* Skip hidden faces */
-    if (!gpu_pbvh_is_looptri_visible(lt, mvert, mloop, sculpt_face_sets)) {
-      continue;
-    }
-
-    int r_edges[3];
-    BKE_mesh_looptri_get_real_edges(mesh, lt, r_edges);
-    if (r_edges[0] != -1) {
-      GPU_indexbuf_add_line_verts(&elb_lines, vert_idx * 3 + 0, vert_idx * 3 + 1);
-    }
-    if (r_edges[1] != -1) {
-      GPU_indexbuf_add_line_verts(&elb_lines, vert_idx * 3 + 1, vert_idx * 3 + 2);
-    }
-    if (r_edges[2] != -1) {
-      GPU_indexbuf_add_line_verts(&elb_lines, vert_idx * 3 + 2, vert_idx * 3 + 0);
-    }
-
-    vert_idx++;
-  }
-  buffers->index_lines_buf = GPU_indexbuf_build(&elb_lines);
-
-  buffers->tot_tri = tottri;
-
-  buffers->mpoly = mpoly;
-  buffers->mloop = mloop;
-  buffers->looptri = looptri;
-
-  buffers->face_indices = face_indices;
-  buffers->face_indices_len = face_indices_len;
-
-  return buffers;
-}
-
-/** \} */
-
-/* -------------------------------------------------------------------- */
-/** \name Grid PBVH
- * \{ */
-
-static void gpu_pbvh_grid_fill_index_buffers(GPU_PBVH_Buffers *buffers,
-                                             SubdivCCG *UNUSED(subdiv_ccg),
-                                             const int *UNUSED(face_sets),
-                                             const int *grid_indices,
-                                             uint visible_quad_len,
-                                             int totgrid,
-                                             int gridsize)
-{
-  GPUIndexBufBuilder elb, elb_lines;
-  GPUIndexBufBuilder elb_fast, elb_lines_fast;
-
-  GPU_indexbuf_init(&elb, GPU_PRIM_TRIS, 2 * visible_quad_len, INT_MAX);
-  GPU_indexbuf_init(&elb_fast, GPU_PRIM_TRIS, 2 * totgrid, INT_MAX);
-  GPU_indexbuf_init(&elb_lines, GPU_PRIM_LINES, 2 * totgrid * gridsize * (gridsize - 1), INT_MAX);
-  GPU_indexbuf_init(&elb_lines_fast, GPU_PRIM_LINES, 4 * totgrid, INT_MAX);
-
-  if (buffers->smooth || g_vbo_id.fast_mode) {
-    uint offset = 0;
-    const uint grid_vert_len = gridsize * gridsize;
-    for (int i = 0; i < totgrid; i++, offset += grid_vert_len) {
-      uint v0, v1, v2, v3;
-      bool grid_visible = false;
-
-      BLI_bitmap *gh = buffers->grid_hidden[grid_indices[i]];
-
-      for (int j = 0; j < gridsize - 1; j++) {
-        for (int k = 0; k < gridsize - 1; k++) {
-          /* Skip hidden grid face */
-          if (gh && paint_is_grid_face_hidden(gh, gridsize, k, j)) {
-            continue;
-          }
-          /* Indices in a Clockwise QUAD disposition. */
-          v0 = offset + j * gridsize + k;
-          v1 = v0 + 1;
-          v2 = v1 + gridsize;
-          v3 = v2 - 1;
-
-          GPU_indexbuf_add_tri_verts(&elb, v0, v2, v1);
-          GPU_indexbuf_add_tri_verts(&elb, v0, v3, v2);
-
-          GPU_indexbuf_add_line_verts(&elb_lines, v0, v1);
-          GPU_indexbuf_add_line_verts(&elb_lines, v0, v3);
-
-          if (j + 2 == gridsize) {
-            GPU_indexbuf_add_line_verts(&elb_lines, v2, v3);
-          }
-          grid_visible = true;
-        }
-
-        if (grid_visible) {
-          GPU_indexbuf_add_line_verts(&elb_lines, v1, v2);
-        }
-      }
-
-      if (grid_visible) {
-        /* Grid corners */
-        v0 = offset;
-        v1 = offset + gridsize - 1;
-        v2 = offset + grid_vert_len - 1;
-        v3 = offset + grid_vert_len - gridsize;
-
-        GPU_indexbuf_add_tri_verts(&elb_fast, v0, v2, v1);
-        GPU_indexbuf_add_tri_verts(&elb_fast, v0, v3, v2);
-
-        GPU_indexbuf_add_line_verts(&elb_lines_fast, v0, v1);
-        GPU_indexbuf_add_line_verts(&elb_lines_fast, v1, v2);
-        GPU_indexbuf_add_line_verts(&elb_lines_fast, v2, v3);
-        GPU_indexbuf_add_line_verts(&elb_lines_fast, v3, v0);
-      }
-    }
-  }
-  else {
-    uint offset = 0;
-    const uint grid_vert_len = square_uint(gridsize - 1) * 4;
-    for (int i = 0; i < totgrid; i++, offset += grid_vert_len) {
-      bool grid_visible = false;
-      BLI_bitmap *gh = buffers->grid_hidden[grid_indices[i]];
-
-      uint v0, v1, v2, v3;
-      for (int j = 0; j < gridsize - 1; j++) {
-        for (int k = 0; k < gridsize - 1; k++) {
-          /* Skip hidden grid face */
-          if (gh && paint_is_grid_face_hidden(gh, gridsize, k, j)) {
-            continue;
-          }
-          /* VBO data are in a Clockwise QUAD disposition. */
-          v0 = offset + (j * (gridsize - 1) + k) * 4;
-          v1 = v0 + 1;
-          v2 = v0 + 2;
-          v3 = v0 + 3;
-
-          GPU_indexbuf_add_tri_verts(&elb, v0, v2, v1);
-          GPU_indexbuf_add_tri_verts(&elb, v0, v3, v2);
-
-          GPU_indexbuf_add_line_verts(&elb_lines, v0, v1);
-          GPU_indexbuf_add_line_verts(&elb_lines, v0, v3);
-
-          if (j + 2 == gridsize) {
-            GPU_indexbuf_add_line_verts(&elb_lines, v2, v3);
-          }
-          grid_visible = true;
-        }
-
-        if (grid_visible) {
-          GPU_indexbuf_add_line_verts(&elb_lines, v1, v2);
-        }
-      }
-
-      if (grid_visible) {
-        /* Grid corners */
-        v0 = offset;
-        v1 = offset + (gridsize - 1) * 4 - 3;
-        v2 = offset + grid_vert_len - 2;
-        v3 = offset + grid_vert_len - (gridsize - 1) * 4 + 3;
-
-        GPU_indexbuf_add_tri_verts(&elb_fast, v0, v2, v1);
-        GPU_indexbuf_add_tri_verts(&elb_fast, v0, v3, v2);
-
-        GPU_indexbuf_add_line_verts(&elb_lines_fast, v0, v1);
-        GPU_indexbuf_add_line_verts(&elb_lines_fast, v1, v2);
-        GPU_indexbuf_add_line_verts(&elb_lines_fast, v2, v3);
-        GPU_indexbuf_add_line_verts(&elb_lines_fast, v3, v0);
-      }
-    }
-  }
-
-  buffers->index_buf = GPU_indexbuf_build(&elb);
-  buffers->index_buf_fast = GPU_indexbuf_build(&elb_fast);
-  buffers->index_lines_buf = GPU_indexbuf_build(&elb_lines);
-  buffers->index_lines_buf_fast = GPU_indexbuf_build(&elb_lines_fast);
-}
-
-void GPU_pbvh_grid_buffers_update_free(GPU_PBVH_Buffers *buffers,
-                                       const struct DMFlagMat *grid_flag_mats,
-                                       const int *grid_indices)
-{
-  const bool smooth = (grid_flag_mats[grid_indices[0]].flag & ME_SMOOTH) || g_vbo_id.fast_mode;
-
-  if (buffers->smooth != smooth) {
-    buffers->smooth = smooth;
-    GPU_BATCH_DISCARD_SAFE(buffers->triangles);
-    GPU_BATCH_DISCARD_SAFE(buffers->triangles_fast);
-    GPU_BATCH_DISCARD_SAFE(buffers->lines);
-    GPU_BATCH_DISCARD_SAFE(buffers->lines_fast);
-
-    GPU_INDEXBUF_DISCARD_SAFE(buffers->index_buf);
-    GPU_INDEXBUF_DISCARD_SAFE(buffers->index_buf_fast);
-    GPU_INDEXBUF_DISCARD_SAFE(buffers->index_lines_buf);
-    GPU_INDEXBUF_DISCARD_SAFE(buffers->index_lines_buf_fast);
-  }
-}
-
-void GPU_pbvh_grid_buffers_update(PBVHGPUFormat *vbo_id,
-                                  GPU_PBVH_Buffers *buffers,
-                                  SubdivCCG *subdiv_ccg,
-                                  CCGElem **grids,
-                                  const struct DMFlagMat *grid_flag_mats,
-                                  int *grid_indices,
-                                  int totgrid,
-                                  const int *sculpt_face_sets,
-                                  const int face_sets_color_seed,
-                                  const int face_sets_color_default,
-                                  const struct CCGKey *key,
-                                  const int update_flags)
-{
-  const bool show_mask = (update_flags & GPU_PBVH_BUFFERS_SHOW_MASK) != 0 && !g_vbo_id.fast_mode;
-  const bool show_vcol = (update_flags & GPU_PBVH_BUFFERS_SHOW_VCOL) != 0;
-  const bool show_face_sets = sculpt_face_sets &&
-                              (update_flags & GPU_PBVH_BUFFERS_SHOW_SCULPT_FACE_SETS) != 0 &&
-                              !g_vbo_id.fast_mode;
-  bool empty_mask = true;
-  bool default_face_set = true;
-
-  int i, j, k, x, y;
-
-  /* Build VBO */
-  const int has_mask = key->has_mask;
-
-<<<<<<< HEAD
-  bool smooth = (grid_flag_mats[grid_indices[0]].flag & ME_SMOOTH) || g_vbo_id.fast_mode;
-  ;
-  if (smooth != buffers->smooth) {
-    GPU_pbvh_grid_buffers_update_free(buffers, grid_flag_mats, grid_indices);
-  }
-
-  buffers->smooth = smooth;
-
-=======
->>>>>>> 67f5596f
-  uint vert_per_grid = (buffers->smooth) ? key->grid_area : (square_i(key->grid_size - 1) * 4);
-  uint vert_count = totgrid * vert_per_grid;
-
-  if (buffers->index_buf == NULL) {
-    uint visible_quad_len = BKE_pbvh_count_grid_quads(
-        (BLI_bitmap **)buffers->grid_hidden, grid_indices, totgrid, key->grid_size);
-
-    /* totally hidden node, return here to avoid BufferData with zero below. */
-    if (visible_quad_len == 0) {
-      return;
-    }
-
-    gpu_pbvh_grid_fill_index_buffers(buffers,
-                                     subdiv_ccg,
-                                     sculpt_face_sets,
-                                     grid_indices,
-                                     visible_quad_len,
-                                     totgrid,
-                                     key->grid_size);
-  }
-
-  uint vbo_index_offset = 0;
-  /* Build VBO */
-  if (gpu_pbvh_vert_buf_data_set(vbo_id, buffers, vert_count)) {
-    GPUIndexBufBuilder elb_lines;
-
-    if (buffers->index_lines_buf == NULL) {
-      GPU_indexbuf_init(&elb_lines, GPU_PRIM_LINES, totgrid * key->grid_area * 2, vert_count);
-    }
-
-    for (i = 0; i < totgrid; i++) {
-      const int grid_index = grid_indices[i];
-      CCGElem *grid = grids[grid_index];
-      int vbo_index = vbo_index_offset;
-
-      uchar face_set_color[4] = {UCHAR_MAX, UCHAR_MAX, UCHAR_MAX, UCHAR_MAX};
-
-      if (show_face_sets && subdiv_ccg && sculpt_face_sets) {
-        const int face_index = BKE_subdiv_ccg_grid_to_face_index(subdiv_ccg, grid_index);
-
-        const int fset = abs(sculpt_face_sets[face_index]);
-        /* Skip for the default color Face Set to render it white. */
-        if (fset != face_sets_color_default) {
-          BKE_paint_face_set_overlay_color_get(fset, face_sets_color_seed, face_set_color);
-          default_face_set = false;
-        }
-      }
-
-      if (buffers->smooth || g_vbo_id.fast_mode) {
-        for (y = 0; y < key->grid_size; y++) {
-          for (x = 0; x < key->grid_size; x++) {
-            CCGElem *elem = CCG_grid_elem(key, grid, x, y);
-            GPU_vertbuf_attr_set(
-                buffers->vert_buf, vbo_id->pos, vbo_index, CCG_elem_co(key, elem));
-
-            short no_short[3];
-            normal_float_to_short_v3(no_short, CCG_elem_no(key, elem));
-            GPU_vertbuf_attr_set(buffers->vert_buf, vbo_id->nor, vbo_index, no_short);
-
-            if (has_mask && show_mask) {
-              float fmask = *CCG_elem_mask(key, elem);
-              uchar cmask = (uchar)(fmask * 255);
-              GPU_vertbuf_attr_set(buffers->vert_buf, vbo_id->msk, vbo_index, &cmask);
-              empty_mask = empty_mask && (cmask == 0);
-            }
-
-            if (show_vcol) {
-              const ushort vcol[4] = {USHRT_MAX, USHRT_MAX, USHRT_MAX, USHRT_MAX};
-<<<<<<< HEAD
-              GPU_vertbuf_attr_set(buffers->vert_buf, g_vbo_id.col[0], vbo_index, &vcol);
-            }
-
-            if (!g_vbo_id.fast_mode) {
-              GPU_vertbuf_attr_set(buffers->vert_buf, g_vbo_id.fset, vbo_index, &face_set_color);
-            }
-=======
-              GPU_vertbuf_attr_set(buffers->vert_buf, vbo_id->col[0], vbo_index, &vcol);
-            }
-
-            GPU_vertbuf_attr_set(buffers->vert_buf, vbo_id->fset, vbo_index, &face_set_color);
->>>>>>> 67f5596f
-
-            vbo_index += 1;
-          }
-        }
-        vbo_index_offset += key->grid_area;
-      }
-      else {
-        for (j = 0; j < key->grid_size - 1; j++) {
-          for (k = 0; k < key->grid_size - 1; k++) {
-            CCGElem *elems[4] = {
-                CCG_grid_elem(key, grid, k, j),
-                CCG_grid_elem(key, grid, k + 1, j),
-                CCG_grid_elem(key, grid, k + 1, j + 1),
-                CCG_grid_elem(key, grid, k, j + 1),
-            };
-            float *co[4] = {
-                CCG_elem_co(key, elems[0]),
-                CCG_elem_co(key, elems[1]),
-                CCG_elem_co(key, elems[2]),
-                CCG_elem_co(key, elems[3]),
-            };
-
-            float fno[3];
-            short no_short[3];
-            /* NOTE: Clockwise indices ordering, that's why we invert order here. */
-            normal_quad_v3(fno, co[3], co[2], co[1], co[0]);
-            normal_float_to_short_v3(no_short, fno);
-
-            GPU_vertbuf_attr_set(buffers->vert_buf, vbo_id->pos, vbo_index + 0, co[0]);
-            GPU_vertbuf_attr_set(buffers->vert_buf, vbo_id->nor, vbo_index + 0, no_short);
-            GPU_vertbuf_attr_set(buffers->vert_buf, vbo_id->pos, vbo_index + 1, co[1]);
-            GPU_vertbuf_attr_set(buffers->vert_buf, vbo_id->nor, vbo_index + 1, no_short);
-            GPU_vertbuf_attr_set(buffers->vert_buf, vbo_id->pos, vbo_index + 2, co[2]);
-            GPU_vertbuf_attr_set(buffers->vert_buf, vbo_id->nor, vbo_index + 2, no_short);
-            GPU_vertbuf_attr_set(buffers->vert_buf, vbo_id->pos, vbo_index + 3, co[3]);
-            GPU_vertbuf_attr_set(buffers->vert_buf, vbo_id->nor, vbo_index + 3, no_short);
-
-            if (has_mask && show_mask) {
-              float fmask = (*CCG_elem_mask(key, elems[0]) + *CCG_elem_mask(key, elems[1]) +
-                             *CCG_elem_mask(key, elems[2]) + *CCG_elem_mask(key, elems[3])) *
-                            0.25f;
-              uchar cmask = (uchar)(fmask * 255);
-              GPU_vertbuf_attr_set(buffers->vert_buf, vbo_id->msk, vbo_index + 0, &cmask);
-              GPU_vertbuf_attr_set(buffers->vert_buf, vbo_id->msk, vbo_index + 1, &cmask);
-              GPU_vertbuf_attr_set(buffers->vert_buf, vbo_id->msk, vbo_index + 2, &cmask);
-              GPU_vertbuf_attr_set(buffers->vert_buf, vbo_id->msk, vbo_index + 3, &cmask);
-              empty_mask = empty_mask && (cmask == 0);
-            }
-
-            const ushort vcol[4] = {USHRT_MAX, USHRT_MAX, USHRT_MAX, USHRT_MAX};
-<<<<<<< HEAD
-            if (1) {  // g_vbo_id.totcol > 0 || !g_vbo_id.fast_mode) {
-              GPU_vertbuf_attr_set(buffers->vert_buf, g_vbo_id.col[0], vbo_index + 0, &vcol);
-              GPU_vertbuf_attr_set(buffers->vert_buf, g_vbo_id.col[0], vbo_index + 1, &vcol);
-              GPU_vertbuf_attr_set(buffers->vert_buf, g_vbo_id.col[0], vbo_index + 2, &vcol);
-              GPU_vertbuf_attr_set(buffers->vert_buf, g_vbo_id.col[0], vbo_index + 3, &vcol);
-            }
-
-            if (!g_vbo_id.fast_mode) {
-              GPU_vertbuf_attr_set(
-                  buffers->vert_buf, g_vbo_id.fset, vbo_index + 0, &face_set_color);
-              GPU_vertbuf_attr_set(
-                  buffers->vert_buf, g_vbo_id.fset, vbo_index + 1, &face_set_color);
-              GPU_vertbuf_attr_set(
-                  buffers->vert_buf, g_vbo_id.fset, vbo_index + 2, &face_set_color);
-              GPU_vertbuf_attr_set(
-                  buffers->vert_buf, g_vbo_id.fset, vbo_index + 3, &face_set_color);
-            }
-=======
-            GPU_vertbuf_attr_set(buffers->vert_buf, vbo_id->col[0], vbo_index + 0, &vcol);
-            GPU_vertbuf_attr_set(buffers->vert_buf, vbo_id->col[0], vbo_index + 1, &vcol);
-            GPU_vertbuf_attr_set(buffers->vert_buf, vbo_id->col[0], vbo_index + 2, &vcol);
-            GPU_vertbuf_attr_set(buffers->vert_buf, vbo_id->col[0], vbo_index + 3, &vcol);
-
-            GPU_vertbuf_attr_set(buffers->vert_buf, vbo_id->fset, vbo_index + 0, &face_set_color);
-            GPU_vertbuf_attr_set(buffers->vert_buf, vbo_id->fset, vbo_index + 1, &face_set_color);
-            GPU_vertbuf_attr_set(buffers->vert_buf, vbo_id->fset, vbo_index + 2, &face_set_color);
-            GPU_vertbuf_attr_set(buffers->vert_buf, vbo_id->fset, vbo_index + 3, &face_set_color);
->>>>>>> 67f5596f
-
-            vbo_index += 4;
-          }
-        }
-        vbo_index_offset += square_i(key->grid_size - 1) * 4;
-      }
-    }
-
-    gpu_pbvh_batch_init(buffers, GPU_PRIM_TRIS);
-  }
-
-  /* Get material index from the first face of this buffer. */
-  buffers->material_index = grid_flag_mats[grid_indices[0]].mat_nr;
-
-  buffers->grids = grids;
-  buffers->grid_indices = grid_indices;
-  buffers->totgrid = totgrid;
-  buffers->grid_flag_mats = grid_flag_mats;
-  buffers->gridkey = *key;
-  buffers->show_overlay = (!empty_mask || !default_face_set) && !g_vbo_id.fast_mode;
-}
-
-GPU_PBVH_Buffers *GPU_pbvh_grid_buffers_build(int totgrid, BLI_bitmap **grid_hidden)
-{
-  GPU_PBVH_Buffers *buffers;
-
-  buffers = MEM_callocN(sizeof(GPU_PBVH_Buffers), "GPU_Buffers");
-  buffers->grid_hidden = grid_hidden;
-  buffers->totgrid = totgrid;
-
-  buffers->show_overlay = false;
-
-  return buffers;
-}
-
-#undef FILL_QUAD_BUFFER
-
-/** \} */
-
-/* -------------------------------------------------------------------- */
-/** \name BMesh PBVH
- * \{ */
-
-static int debug_pass = 0;
-
-static void gpu_bmesh_get_vcol(BMVert *v, BMLoop *l, const GPUAttrRef *ref, float color[4])
-{
-  if (ref->domain == ATTR_DOMAIN_POINT) {
-    switch (ref->type) {
-      case CD_PROP_COLOR:
-        copy_v4_v4(color, (float *)BM_ELEM_CD_GET_VOID_P(v, ref->cd_offset));
-        break;
-      case CD_PROP_BYTE_COLOR: {
-        MLoopCol *mp = (MLoopCol *)BM_ELEM_CD_GET_VOID_P(v, ref->cd_offset);
-
-        rgba_uchar_to_float(color, (const char *)mp);
-        srgb_to_linearrgb_v3_v3(color, color);
-
-        break;
-      }
-    }
-  }
-  else if (l) {
-    switch (ref->type) {
-      case CD_PROP_COLOR:
-        copy_v4_v4(color, (float *)BM_ELEM_CD_GET_VOID_P(l, ref->cd_offset));
-        break;
-      case CD_PROP_BYTE_COLOR: {
-        MLoopCol *mp = (MLoopCol *)BM_ELEM_CD_GET_VOID_P(l, ref->cd_offset);
-
-        rgba_uchar_to_float(color, (const char *)mp);
-        srgb_to_linearrgb_v3_v3(color, color);
-
-        break;
-      }
-    }
-  }
-  else { /*average all loop colors*/
-    BMEdge *e = v->e;
-
-    zero_v4(color);
-
-    if (!e) {
-      return;
-    }
-
-    int tot = 0;
-
-    do {
-      BMLoop *l = e->l;
-
-      if (!l) {
-        continue;
-      }
-
-      do {
-        switch (ref->type) {
-          case CD_PROP_COLOR:
-            add_v4_v4(color, (float *)BM_ELEM_CD_GET_VOID_P(l, ref->cd_offset));
-            tot++;
-
-            break;
-          case CD_PROP_BYTE_COLOR: {
-            MLoopCol *mp = (MLoopCol *)BM_ELEM_CD_GET_VOID_P(l, ref->cd_offset);
-
-            float temp[4];
-
-            rgba_uchar_to_float(temp, (const char *)mp);
-            srgb_to_linearrgb_v3_v3(temp, temp);
-
-            add_v4_v4(color, temp);
-            tot++;
-            break;
-          }
-        }
-      } while ((l = l->radial_next) != e->l);
-    } while ((e = BM_DISK_EDGE_NEXT(e, v)) != v->e);
-
-    if (tot > 0) {
-      mul_v4_fl(color, 1.0f / (float)tot);
-    }
-  }
-}
-
-/* Output a BMVert into a VertexBufferFormat array at v_index. */
-<<<<<<< HEAD
-static void gpu_bmesh_vert_to_buffer_copy(BMesh *bm,
-                                          BMVert *v,
-                                          BMLoop *l,
-=======
-static void gpu_bmesh_vert_to_buffer_copy(PBVHGPUFormat *vbo_id,
-                                          BMVert *v,
->>>>>>> 67f5596f
-                                          GPUVertBuf *vert_buf,
-                                          int v_index,
-                                          const float fno[3],
-                                          const float *fmask,
-                                          const int cd_vert_mask_offset,
-                                          const int cd_vert_node_offset,
-                                          const bool show_mask,
-                                          const bool show_vcol,
-                                          bool *empty_mask,
-                                          const GPUAttrRef *vcol_layers,
-                                          const int totvcol)
-{
-  /* Vertex should always be visible if it's used by a visible face. */
-  BLI_assert(!BM_elem_flag_test(v, BM_ELEM_HIDDEN));
-
-  short no_short[3];
-
-  /* Set coord, normal, and mask */
-<<<<<<< HEAD
-  if (G.debug_value == 890 || pbvh_show_orig_co) {
-    const int cd_sculpt_vert = bm->vdata.layers[bm->vdata.typemap[CD_DYNTOPO_VERT]].offset;
-    MSculptVert *mv = BM_ELEM_CD_GET_VOID_P(v, cd_sculpt_vert);
-
-    GPU_vertbuf_attr_set(vert_buf, g_vbo_id.pos, v_index, mv->origco);
-    normal_float_to_short_v3(no_short, mv->origno);
-  }
-  else {
-    GPU_vertbuf_attr_set(vert_buf, g_vbo_id.pos, v_index, v->co);
-    normal_float_to_short_v3(no_short, fno ? fno : v->no);
-  }
-
-  GPU_vertbuf_attr_set(vert_buf, g_vbo_id.nor, v_index, no_short);
-=======
-  GPU_vertbuf_attr_set(vert_buf, vbo_id->pos, v_index, v->co);
-
-  short no_short[3];
-  normal_float_to_short_v3(no_short, fno ? fno : v->no);
-  GPU_vertbuf_attr_set(vert_buf, vbo_id->nor, v_index, no_short);
->>>>>>> 67f5596f
-
-  if (show_mask) {
-    float effective_mask = fmask ? *fmask : BM_ELEM_CD_GET_FLOAT(v, cd_vert_mask_offset);
-
-    if (G.debug_value == 889) {
-      int ni = BM_ELEM_CD_GET_INT(v, cd_vert_node_offset);
-
-      effective_mask = ni == -1 ? 0.0f : (float)(((ni + debug_pass) * 511) % 64) / 64;
-    }
-
-    uchar cmask = (uchar)(effective_mask * 255);
-    GPU_vertbuf_attr_set(vert_buf, vbo_id->msk, v_index, &cmask);
-    *empty_mask = *empty_mask && (cmask == 0);
-  }
-
-  if (show_vcol && totvcol > 0) {
-    for (int i = 0; i < totvcol; i++) {
-      float color[4];
-      gpu_bmesh_get_vcol(v, l, vcol_layers + i, color);
-
-      ushort vcol[4];
-
-      vcol[0] = unit_float_to_ushort_clamp(color[0]);
-      vcol[1] = unit_float_to_ushort_clamp(color[1]);
-      vcol[2] = unit_float_to_ushort_clamp(color[2]);
-      vcol[3] = unit_float_to_ushort_clamp(color[3]);
-
-      // const ushort vcol[4] = {USHRT_MAX, USHRT_MAX, USHRT_MAX, USHRT_MAX};
-      GPU_vertbuf_attr_set(vert_buf, g_vbo_id.col[i], v_index, vcol);
-    }
-  }
-  else if (show_vcol && !g_vbo_id.fast_mode) {  // ensure first vcol attribute is not zero
-    const ushort vcol[4] = {USHRT_MAX, USHRT_MAX, USHRT_MAX, USHRT_MAX};
-<<<<<<< HEAD
-    GPU_vertbuf_attr_set(vert_buf, g_vbo_id.col[0], v_index, vcol);
-  }
-
-  if (!g_vbo_id.fast_mode) {
-    /* Add default face sets color to avoid artifacts. */
-    const uchar face_set[3] = {UCHAR_MAX, UCHAR_MAX, UCHAR_MAX};
-    GPU_vertbuf_attr_set(vert_buf, g_vbo_id.fset, v_index, &face_set);
-  }
-=======
-    GPU_vertbuf_attr_set(vert_buf, vbo_id->col[0], v_index, &vcol);
-  }
-
-  /* Add default face sets color to avoid artifacts. */
-  const uchar face_set[3] = {UCHAR_MAX, UCHAR_MAX, UCHAR_MAX};
-  GPU_vertbuf_attr_set(vert_buf, vbo_id->fset, v_index, &face_set);
->>>>>>> 67f5596f
-}
-
-/* Return the total number of vertices that don't have BM_ELEM_HIDDEN set */
-static int gpu_bmesh_vert_visible_count(TableGSet *bm_unique_verts, TableGSet *bm_other_verts)
-{
-  int totvert = 0;
-  BMVert *v;
-
-  TGSET_ITER (v, bm_unique_verts) {
-    if (!BM_elem_flag_test(v, BM_ELEM_HIDDEN)) {
-      totvert++;
-    }
-  }
-  TGSET_ITER_END
-
-  TGSET_ITER (v, bm_other_verts) {
-    if (!BM_elem_flag_test(v, BM_ELEM_HIDDEN)) {
-      totvert++;
-    }
-  }
-  TGSET_ITER_END
-
-  return totvert;
-}
-
-/* Return the total number of visible faces */
-static int gpu_bmesh_face_visible_count(PBVHTriBuf *tribuf, int mat_nr)
-{
-  int totface = 0;
-
-  for (int i = 0; i < tribuf->tottri; i++) {
-    PBVHTri *tri = tribuf->tris + i;
-
-    BMFace *f = (BMFace *)tri->f.i;
-    if (f->mat_nr != mat_nr || BM_elem_flag_test(f, BM_ELEM_HIDDEN)) {
-      continue;
-    }
-
-    totface++;
-  }
-
-  return totface;
-}
-
-void GPU_pbvh_bmesh_buffers_update_free(GPU_PBVH_Buffers *buffers)
-{
-  if (buffers->last_tribuf_tris) {
-    // bmesh indexed drawing frees buffers by itself
-    return;
-  }
-
-  GPU_BATCH_DISCARD_SAFE(buffers->lines);
-  GPU_INDEXBUF_DISCARD_SAFE(buffers->index_lines_buf);
-}
-
-static int gpu_pbvh_make_attr_offs(eAttrDomainMask domain_mask,
-                                   eCustomDataMask type_mask,
-                                   const CustomData *vdata,
-                                   const CustomData *edata,
-                                   const CustomData *ldata,
-                                   const CustomData *pdata,
-                                   GPUAttrRef r_cd_vcols[MAX_GPU_ATTR],
-                                   bool active_only,
-                                   int active_type,
-                                   int active_domain,
-                                   const CustomDataLayer *active_vcol_layer,
-                                   const CustomDataLayer *render_vcol_layer)
-{
-  if (active_only) {
-    const CustomData *cdata = active_domain == ATTR_DOMAIN_POINT ? vdata : ldata;
-
-    int idx = active_vcol_layer ? active_vcol_layer - cdata->layers : -1;
-
-    if (idx >= 0 && idx < cdata->totlayer) {
-      r_cd_vcols[0].cd_offset = cdata->layers[idx].offset;
-      r_cd_vcols[0].domain = active_domain;
-      r_cd_vcols[0].type = active_type;
-      r_cd_vcols[0].layer_idx = idx;
-
-      return 1;
-    }
-
-    return 0;
-  }
-
-  const CustomData *datas[4] = {vdata, edata, pdata, ldata};
-
-  int count = 0;
-  for (eAttrDomain domain = 0; domain < 4; domain++) {
-    const CustomData *cdata = datas[domain];
-
-    if (!cdata || !((1 << domain) & domain_mask)) {
-      continue;
-    }
-
-    CustomDataLayer *cl = cdata->layers;
-
-    for (int i = 0; count < MAX_GPU_ATTR && i < cdata->totlayer; i++, cl++) {
-      if ((CD_TYPE_AS_MASK(cl->type) & type_mask) && !(cl->flag & CD_FLAG_TEMPORARY)) {
-        GPUAttrRef *ref = r_cd_vcols + count;
-
-        ref->cd_offset = cl->offset;
-        ref->type = cl->type;
-        ref->layer_idx = i;
-        ref->domain = domain;
-
-        count++;
-      }
-    }
-  }
-
-  /* ensure render layer is last
-    draw cache code seems to need this
-   */
-
-  for (int i = 0; i < count; i++) {
-    GPUAttrRef *ref = r_cd_vcols + i;
-    const CustomData *cdata = datas[ref->domain];
-
-    if (cdata->layers + ref->layer_idx == render_vcol_layer) {
-      SWAP(GPUAttrRef, r_cd_vcols[i], r_cd_vcols[count - 1]);
-      break;
-    }
-  }
-
-  return count;
-}
-
-<<<<<<< HEAD
-void GPU_pbvh_need_full_render_set(bool state)
-=======
-void GPU_pbvh_bmesh_buffers_update(PBVHGPUFormat *vbo_id,
-                                   GPU_PBVH_Buffers *buffers,
-                                   BMesh *bm,
-                                   GSet *bm_faces,
-                                   GSet *bm_unique_verts,
-                                   GSet *bm_other_verts,
-                                   const int update_flags)
->>>>>>> 67f5596f
-{
-  g_vbo_id.need_full_render = state;
-  g_vbo_id.active_vcol_only = !state;
-}
-
-bool GPU_pbvh_need_full_render_get()
-{
-  return g_vbo_id.need_full_render;
-}
-
-static bool gpu_pbvh_format_equals(PBVHGPUFormat *a, PBVHGPUFormat *b)
-{
-  bool bad = false;
-
-  bad |= a->active_vcol_only != b->active_vcol_only;
-  bad |= a->fast_mode != b->fast_mode;
-  bad |= a->need_full_render != b->need_full_render;
-
-  bad |= a->pos != b->pos;
-  bad |= a->fset != b->fset;
-  bad |= a->msk != b->msk;
-  bad |= a->nor != b->nor;
-
-  for (int i = 0; i < MIN2(a->totuv, b->totuv); i++) {
-    bad |= a->uv[i] != b->uv[i];
-  }
-
-  for (int i = 0; i < MIN2(a->totcol, b->totcol); i++) {
-    bad |= a->col[i] != b->col[i];
-  }
-
-  bad |= a->totuv != b->totuv;
-  bad |= a->totcol != b->totcol;
-
-  return !bad;
-}
-
-bool GPU_pbvh_update_attribute_names(
-    const CustomData *vdata,
-    const CustomData *ldata,
-    bool need_full_render,
-    bool fast_mode,  // fast mode renders without vcol, uv, facesets, even mask, etc
-    int active_vcol_type,
-    int active_vcol_domain,
-    const CustomDataLayer *active_vcol_layer,
-    const CustomDataLayer *render_vcol_layer,
-    bool active_attrs_only)
-{
-  PBVHGPUFormat *vbo_id = &g_vbo_id;
-  const bool active_only = active_attrs_only;
-  PBVHGPUFormat old_format = *vbo_id;
-
-  GPU_vertformat_clear(&vbo_id->format);
-
-  if (vbo_id->format.attr_len == 0) {
-    vbo_id->pos = GPU_vertformat_attr_add(
-        &vbo_id->format, "pos", GPU_COMP_F32, 3, GPU_FETCH_FLOAT);
-    vbo_id->nor = GPU_vertformat_attr_add(
-        &vbo_id->format, "nor", GPU_COMP_I16, 3, GPU_FETCH_INT_TO_FLOAT_UNIT);
-
-    /* TODO: Do not allocate these `.msk` and `.col` when they are not used. */
-    vbo_id->msk = GPU_vertformat_attr_add(
-        &vbo_id->format, "msk", GPU_COMP_U8, 1, GPU_FETCH_INT_TO_FLOAT_UNIT);
-
-    vbo_id->totcol = 0;
-
-    int ci = 0;
-
-    GPUAttrRef vcol_layers[MAX_GPU_ATTR];
-    int totlayer = gpu_pbvh_make_attr_offs(ATTR_DOMAIN_MASK_POINT | ATTR_DOMAIN_MASK_CORNER,
-                                           CD_MASK_PROP_COLOR | CD_MASK_PROP_BYTE_COLOR,
-                                           vdata,
-                                           NULL,
-                                           ldata,
-                                           NULL,
-                                           vcol_layers,
-                                           active_only,
-                                           active_vcol_type,
-                                           active_vcol_domain,
-                                           active_vcol_layer,
-                                           render_vcol_layer);
-
-    for (int i = 0; i < totlayer; i++) {
-      GPUAttrRef *ref = vcol_layers + i;
-      const CustomData *cdata = ref->domain == ATTR_DOMAIN_POINT ? vdata : ldata;
-
-      const CustomDataLayer *cl = cdata->layers + ref->layer_idx;
-
-      if (vbo_id->totcol < MAX_GPU_ATTR) {
-        vbo_id->col[ci++] = GPU_vertformat_attr_add(
-            &vbo_id->format, "c", GPU_COMP_U16, 4, GPU_FETCH_INT_TO_FLOAT_UNIT);
-        vbo_id->totcol++;
-
-        bool is_render = render_vcol_layer == cl;
-        bool is_active = active_vcol_layer == cl;
-
-        DRW_make_cdlayer_attr_aliases(&vbo_id->format, "c", cdata, cl, is_render, is_active);
-      }
-    }
-
-    /* ensure at least one vertex color layer */
-    if (vbo_id->totcol == 0) {
-      vbo_id->col[0] = GPU_vertformat_attr_add(
-          &vbo_id->format, "c", GPU_COMP_U16, 4, GPU_FETCH_INT_TO_FLOAT_UNIT);
-      vbo_id->totcol = 1;
-
-      GPU_vertformat_alias_add(&vbo_id->format, "ac");
-    }
-
-    vbo_id->fset = GPU_vertformat_attr_add(
-        &vbo_id->format, "fset", GPU_COMP_U8, 3, GPU_FETCH_INT_TO_FLOAT_UNIT);
-
-    if (ldata && CustomData_has_layer(ldata, CD_MLOOPUV)) {
-      GPUAttrRef uv_layers[MAX_GPU_ATTR];
-      CustomDataLayer *active = NULL, *render = NULL;
-
-      active = get_active_layer(ldata, CD_MLOOPUV);
-      render = get_render_layer(ldata, CD_MLOOPUV);
-
-      int totlayer = gpu_pbvh_make_attr_offs(ATTR_DOMAIN_MASK_CORNER,
-                                             CD_MASK_MLOOPUV,
-                                             NULL,
-                                             NULL,
-                                             ldata,
-                                             NULL,
-                                             uv_layers,
-                                             active_only,
-                                             CD_MLOOPUV,
-                                             ATTR_DOMAIN_CORNER,
-                                             active,
-                                             render);
-
-      vbo_id->totuv = totlayer;
-
-      for (int i = 0; i < totlayer; i++) {
-        GPUAttrRef *ref = uv_layers + i;
-
-        vbo_id->uv[i] = GPU_vertformat_attr_add(
-            &vbo_id->format, "uvs", GPU_COMP_F32, 2, GPU_FETCH_FLOAT);
-
-        CustomDataLayer *cl = ldata->layers + ref->layer_idx;
-        bool is_active = ref->layer_idx == CustomData_get_active_layer_index(ldata, CD_MLOOPUV);
-
-        DRW_make_cdlayer_attr_aliases(&vbo_id->format, "u", ldata, cl, cl == render, is_active);
-
-        if (cl == render) {
-          GPU_vertformat_alias_add(&vbo_id->format, "a");
-        }
-      }
-    }
-  }
-
-  if (!gpu_pbvh_format_equals(&old_format, vbo_id)) {
-    return true;
-  }
-
-  return false;
-}
-
-static void gpu_flat_vcol_make_vert(float co[3],
-                                    BMVert *v,
-                                    BMLoop *l,
-                                    GPUVertBuf *vert_buf,
-                                    int v_index,
-                                    GPUAttrRef vcol_refs[MAX_GPU_ATTR],
-                                    int totoffsets,
-                                    const float fno[3])
-{
-  for (int i = 0; i < totoffsets; i++) {
-    float color[4];
-
-    gpu_bmesh_get_vcol(v, l, vcol_refs + i, color);
-
-    ushort vcol[4];
-
-    // printf(
-    //    "%.2f %.2f %.2f %.2f\n", mp->color[0], mp->color[1], mp->color[2], mp->color[3]);
-    vcol[0] = unit_float_to_ushort_clamp(color[0]);
-    vcol[1] = unit_float_to_ushort_clamp(color[1]);
-    vcol[2] = unit_float_to_ushort_clamp(color[2]);
-    vcol[3] = unit_float_to_ushort_clamp(color[3]);
-
-    GPU_vertbuf_attr_set(vert_buf, g_vbo_id.col[i], v_index, vcol);
-  }
-
-  /* Set coord, normal, and mask */
-  GPU_vertbuf_attr_set(vert_buf, g_vbo_id.pos, v_index, co);
-
-  short no_short[3];
-
-  normal_float_to_short_v3(no_short, fno ? fno : v->no);
-  GPU_vertbuf_attr_set(vert_buf, g_vbo_id.nor, v_index, no_short);
-}
-
-/* Creates a vertex buffer (coordinate, normal, color) and, if smooth
- * shading, an element index buffer.
- * Threaded - do not call any functions that use OpenGL calls! */
-static void GPU_pbvh_bmesh_buffers_update_flat_vcol(GPU_PBVH_Buffers *buffers,
-                                                    BMesh *bm,
-                                                    TableGSet *bm_faces,
-                                                    TableGSet *bm_unique_verts,
-                                                    TableGSet *bm_other_verts,
-                                                    PBVHTriBuf *tribuf,
-                                                    const int update_flags,
-                                                    const int cd_vert_node_offset,
-                                                    int face_sets_color_seed,
-                                                    int face_sets_color_default,
-                                                    short mat_nr,
-                                                    int active_vcol_type,
-                                                    int active_vcol_domain,
-                                                    CustomDataLayer *active_vcol_layer,
-                                                    CustomDataLayer *render_vcol_layer)
-{
-  bool active_vcol_only = g_vbo_id.active_vcol_only;
-
-  const bool show_face_sets = CustomData_has_layer(&bm->pdata, CD_SCULPT_FACE_SETS) &&
-                              (update_flags & GPU_PBVH_BUFFERS_SHOW_SCULPT_FACE_SETS) != 0;
-
-  int tottri, totvert;
-  bool empty_mask = true;
-  int cd_fset_offset = CustomData_get_offset(&bm->pdata, CD_SCULPT_FACE_SETS);
-
-  GPUAttrRef cd_vcols[MAX_GPU_ATTR];
-  GPUAttrRef cd_uvs[MAX_GPU_ATTR];
-
-  const int cd_vcol_count = gpu_pbvh_make_attr_offs(ATTR_DOMAIN_MASK_POINT |
-                                                        ATTR_DOMAIN_MASK_CORNER,
-                                                    CD_MASK_PROP_COLOR | CD_MASK_PROP_BYTE_COLOR,
-                                                    &bm->vdata,
-                                                    NULL,
-                                                    &bm->ldata,
-                                                    NULL,
-                                                    cd_vcols,
-                                                    active_vcol_only,
-                                                    active_vcol_type,
-                                                    active_vcol_domain,
-                                                    active_vcol_layer,
-                                                    render_vcol_layer);
-
-  int cd_uv_count = gpu_pbvh_make_attr_offs(ATTR_DOMAIN_MASK_CORNER,
-                                            CD_MASK_MLOOPUV,
-                                            NULL,
-                                            NULL,
-                                            &bm->ldata,
-                                            NULL,
-                                            cd_uvs,
-                                            active_vcol_only,
-                                            CD_MLOOPUV,
-                                            ATTR_DOMAIN_CORNER,
-                                            get_active_layer(&bm->ldata, CD_MLOOPUV),
-                                            get_render_layer(&bm->ldata, CD_MLOOPUV));
-  /* Count visible triangles */
-  tottri = gpu_bmesh_face_visible_count(tribuf, mat_nr) * 6;
-  totvert = tottri * 3;
-
-  if (!tottri) {
-    if (BLI_table_gset_len(bm_faces) != 0) {
-      /* Node is just hidden. */
-    }
-    else {
-      buffers->clear_bmesh_on_flush = true;
-    }
-    buffers->tot_tri = 0;
-    return;
-  }
-
-  /* TODO: make mask layer optional for bmesh buffer. */
-  const int cd_vert_mask_offset = CustomData_get_offset(&bm->vdata, CD_PAINT_MASK);
-
-  bool default_face_set = true;
-
-  /* Fill vertex buffer */
-  if (!gpu_pbvh_vert_buf_data_set(vbo_id, buffers, totvert)) {
-    /* Memory map failed */
-    return;
-  }
-
-  int v_index = 0;
-
-  GPUIndexBufBuilder elb_lines;
-  GPU_indexbuf_init(&elb_lines, GPU_PRIM_LINES, tottri * 3, tottri * 3);
-
-  for (int i = 0; i < tribuf->tottri; i++) {
-    PBVHTri *tri = tribuf->tris + i;
-    BMFace *f = (BMFace *)tri->f.i;
-
-    if (f->mat_nr != mat_nr) {
-      continue;
-    }
-
-    if (!BM_elem_flag_test(f, BM_ELEM_HIDDEN)) {
-      BMVert *v[3];
-      BMLoop *l[3];
-
-      float fmask = 0.0f;
-
-<<<<<<< HEAD
-      v[0] = (BMVert *)tribuf->verts[tri->v[0]].i;
-      v[1] = (BMVert *)tribuf->verts[tri->v[1]].i;
-      v[2] = (BMVert *)tribuf->verts[tri->v[2]].i;
-
-      if (tribuf->loops) {
-        l[0] = (BMLoop *)tribuf->loops[tri->v[0]];
-        l[1] = (BMLoop *)tribuf->loops[tri->v[1]];
-        l[2] = (BMLoop *)tribuf->loops[tri->v[2]];
-      }
-      else {
-        l[0] = l[1] = l[2] = NULL;
-      }
-
-      /* Average mask value */
-      for (int j = 0; j < 3; j++) {
-        fmask += BM_ELEM_CD_GET_FLOAT(v[j], cd_vert_mask_offset);
-      }
-      fmask /= 3.0f;
-
-      uchar face_set_color[4] = {UCHAR_MAX, UCHAR_MAX, UCHAR_MAX, UCHAR_MAX};
-
-      if (show_face_sets && cd_fset_offset >= 0) {
-        const int fset = BM_ELEM_CD_GET_INT(f, cd_fset_offset);
-
-        /* Skip for the default color Face Set to render it white. */
-        if (fset != face_sets_color_default) {
-          BKE_paint_face_set_overlay_color_get(fset, face_sets_color_seed, face_set_color);
-          default_face_set = false;
-        }
-      }
-
-      float cent[3] = {0.0f, 0.0f, 0.0f};
-      add_v3_v3(cent, v[0]->co);
-      add_v3_v3(cent, v[1]->co);
-      add_v3_v3(cent, v[2]->co);
-      mul_v3_fl(cent, 1.0 / 3.0);
-
-      float cos[7][3];
-
-      copy_v3_v3(cos[0], v[0]->co);
-      copy_v3_v3(cos[1], v[1]->co);
-      copy_v3_v3(cos[2], v[2]->co);
-
-      copy_v3_v3(cos[6], cent);
-
-      interp_v3_v3v3(cos[3], v[0]->co, v[1]->co, 0.5f);
-      interp_v3_v3v3(cos[4], v[1]->co, v[2]->co, 0.5f);
-      interp_v3_v3v3(cos[5], v[2]->co, v[0]->co, 0.5f);
-
-      for (int k = 0; k < cd_uv_count; k++) {
-        MLoopUV *uvs[3] = {
-            BM_ELEM_CD_GET_VOID_P(l[0], cd_uvs[k].cd_offset),
-            BM_ELEM_CD_GET_VOID_P(l[1], cd_uvs[k].cd_offset),
-            BM_ELEM_CD_GET_VOID_P(l[2], cd_uvs[k].cd_offset),
-        };
-
-        float uvcent[2] = {0.0f, 0.0f};
-        add_v2_v2(uvcent, uvs[0]->uv);
-        add_v2_v2(uvcent, uvs[1]->uv);
-        add_v2_v2(uvcent, uvs[2]->uv);
-        mul_v2_fl(uvcent, 1.0 / 3.0);
-
-        float uvcos[7][2];
-
-        copy_v2_v2(uvcos[0], uvs[0]->uv);
-        copy_v2_v2(uvcos[1], uvs[1]->uv);
-        copy_v2_v2(uvcos[2], uvs[2]->uv);
-
-        copy_v2_v2(uvcos[6], cent);
-
-        interp_v2_v2v2(uvcos[3], uvs[0]->uv, uvs[1]->uv, 0.5f);
-        interp_v2_v2v2(uvcos[4], uvs[1]->uv, uvs[2]->uv, 0.5f);
-        interp_v2_v2v2(uvcos[5], uvs[2]->uv, uvs[0]->uv, 0.5f);
-
-        for (int j = 0; j < 3; j++) {
-          int next = 3 + ((j) % 3);
-          int prev = 3 + ((j + 3 - 1) % 3);
-
-          GPU_vertbuf_attr_set(buffers->vert_buf, g_vbo_id.uv[k], v_index, uvs[j]);
-          GPU_vertbuf_attr_set(buffers->vert_buf, g_vbo_id.uv[k], v_index + 1, uvcos[next]);
-          GPU_vertbuf_attr_set(buffers->vert_buf, g_vbo_id.uv[k], v_index + 2, uvcos[6]);
-
-          GPU_vertbuf_attr_set(buffers->vert_buf, g_vbo_id.uv[k], v_index + 3, uvs[j]);
-          GPU_vertbuf_attr_set(buffers->vert_buf, g_vbo_id.uv[k], v_index + 4, uvcos[6]);
-          GPU_vertbuf_attr_set(buffers->vert_buf, g_vbo_id.uv[k], v_index + 5, uvcos[prev]);
-        }
-      }
-
-      const int v_start = v_index;
-
-      for (int j = 0; j < 3; j++) {
-        int next = 3 + ((j) % 3);
-        int prev = 3 + ((j + 3 - 1) % 3);
-
-        gpu_flat_vcol_make_vert(
-            v[j]->co, v[j], l[j], buffers->vert_buf, v_index, cd_vcols, cd_vcol_count, f->no);
-        gpu_flat_vcol_make_vert(
-            cos[next], v[j], l[j], buffers->vert_buf, v_index + 1, cd_vcols, cd_vcol_count, f->no);
-        gpu_flat_vcol_make_vert(
-            cos[6], v[j], l[j], buffers->vert_buf, v_index + 2, cd_vcols, cd_vcol_count, f->no);
-
-        gpu_flat_vcol_make_vert(
-            v[j]->co, v[j], l[j], buffers->vert_buf, v_index + 3, cd_vcols, cd_vcol_count, f->no);
-        gpu_flat_vcol_make_vert(
-            cos[6], v[j], l[j], buffers->vert_buf, v_index + 4, cd_vcols, cd_vcol_count, f->no);
-        gpu_flat_vcol_make_vert(
-            cos[prev], v[j], l[j], buffers->vert_buf, v_index + 5, cd_vcols, cd_vcol_count, f->no);
-
-        /*
-          v1
-          |\
-          |   \
-          v3    v4
-          |  v6   \
-          |         \
-          v0---v5---v2
-          */
-
-        next = j == 2 ? v_start : v_index + 6;
-
-        if (tri->eflag & 1) {
-          GPU_indexbuf_add_line_verts(&elb_lines, v_index, next);
-          // GPU_indexbuf_add_line_verts(&elb_lines, v_index + 1, v_index + 2);
-          // GPU_indexbuf_add_line_verts(&elb_lines, v_index + 2, v_index + 0);
-=======
-            gpu_bmesh_vert_to_buffer_copy(vbo_id,
-                                          v[i],
-                                          buffers->vert_buf,
-                                          v_index,
-                                          NULL,
-                                          NULL,
-                                          cd_vert_mask_offset,
-                                          show_mask,
-                                          show_vcol,
-                                          &empty_mask);
-
-            idx[i] = v_index;
-            v_index++;
-          }
-          else {
-            /* Vertex already in the vertex buffer, just get the index. */
-            idx[i] = POINTER_AS_UINT(*idx_p);
-          }
->>>>>>> 67f5596f
-        }
-
-        if (tri->eflag & 2) {
-          // GPU_indexbuf_add_line_verts(&elb_lines, v_index + 1, v_index + 2);
-        }
-
-        if (tri->eflag & 4) {
-          // GPU_indexbuf_add_line_verts(&elb_lines, v_index + 2, v_index + 0);
-        }
-
-        v_index += 6;
-      }
-    }
-  }
-
-  buffers->index_lines_buf = GPU_indexbuf_build(&elb_lines);
-  buffers->tot_tri = tottri;
-
-  /* Get material index from the last face we iterated on. */
-  buffers->material_index = mat_nr;
-
-  buffers->show_overlay = (!empty_mask || !default_face_set) && !g_vbo_id.fast_mode;
-
-  gpu_pbvh_batch_init(buffers, GPU_PRIM_TRIS);
-}
-
-static void GPU_pbvh_bmesh_buffers_update_indexed(GPU_PBVH_Buffers *buffers,
-                                                  BMesh *bm,
-                                                  TableGSet *bm_faces,
-                                                  TableGSet *bm_unique_verts,
-                                                  TableGSet *bm_other_verts,
-                                                  PBVHTriBuf *tribuf,
-                                                  const int update_flags,
-                                                  const int cd_vert_node_offset,
-                                                  int face_sets_color_seed,
-                                                  int face_sets_color_default,
-                                                  bool flat_vcol,
-                                                  short mat_nr,
-                                                  int active_vcol_type,
-                                                  int active_vcol_domain,
-                                                  CustomDataLayer *active_vcol_layer,
-                                                  CustomDataLayer *render_vcol_layer)
-{
-
-  bool active_vcol_only = g_vbo_id.active_vcol_only;
-
-  const bool show_mask = (update_flags & GPU_PBVH_BUFFERS_SHOW_MASK) != 0 && !g_vbo_id.fast_mode;
-  bool show_vcol = (update_flags & GPU_PBVH_BUFFERS_SHOW_VCOL) != 0 && active_vcol_type != -1;
-
-  if (g_vbo_id.totcol == 0 && g_vbo_id.fast_mode) {
-    show_vcol = false;
-  }
-
-  bool need_indexed = buffers->last_tribuf_tris != tribuf->tris;
-
-  buffers->last_tribuf_tris = tribuf->tris;
-
-  int tottri, totvert;
-  bool empty_mask = true;
-
-  GPUAttrRef cd_vcols[MAX_GPU_ATTR];
-  GPUAttrRef cd_uvs[MAX_GPU_ATTR];
-
-  int cd_vcol_count = gpu_pbvh_make_attr_offs(ATTR_DOMAIN_MASK_POINT | ATTR_DOMAIN_MASK_CORNER,
-                                              CD_MASK_PROP_COLOR | CD_MASK_PROP_BYTE_COLOR,
-                                              &bm->vdata,
-                                              NULL,
-                                              &bm->ldata,
-                                              NULL,
-                                              cd_vcols,
-                                              active_vcol_only,
-                                              active_vcol_type,
-                                              active_vcol_domain,
-                                              active_vcol_layer,
-                                              render_vcol_layer);
-
-  int cd_uv_count = gpu_pbvh_make_attr_offs(ATTR_DOMAIN_MASK_CORNER,
-                                            CD_MASK_MLOOPUV,
-                                            NULL,
-                                            NULL,
-                                            &bm->ldata,
-                                            NULL,
-                                            cd_uvs,
-                                            active_vcol_only,
-                                            CD_MLOOPUV,
-                                            ATTR_DOMAIN_CORNER,
-                                            get_active_layer(&bm->ldata, CD_MLOOPUV),
-                                            get_render_layer(&bm->ldata, CD_MLOOPUV));
-
-  /* Count visible triangles */
-  tottri = gpu_bmesh_face_visible_count(tribuf, mat_nr);
-
-  /* Count visible vertices */
-  totvert = tribuf->totvert;
-
-  if (!tottri) {
-    if (BLI_table_gset_len(bm_faces) != 0) {
-      /* Node is just hidden. */
-    }
-    else {
-      buffers->clear_bmesh_on_flush = true;
-    }
-    buffers->tot_tri = 0;
-    return;
-  }
-
-  /* TODO, make mask layer optional for bmesh buffer */
-  const int cd_vert_mask_offset = CustomData_get_offset(&bm->vdata, CD_PAINT_MASK);
-  int cd_fset_offset = CustomData_get_offset(&bm->pdata, CD_SCULPT_FACE_SETS);
-
-  // int totuv = CustomData_get_offset(&bm->ldata, CD_MLOOPUV);
-  // int *cd_uvs = BLI_array_alloca(cd_uvs, totuv);
-  const bool have_uv = cd_uv_count > 0;
-
-  bool default_face_set = true;
-
-  /* Fill vertex buffer */
-  if (!gpu_pbvh_vert_buf_data_set(buffers, totvert)) {
-    /* Memory map failed */
-    return;
-  }
-
-  for (int i = 0; i < tribuf->totvert; i++) {
-    BMVert *v = (BMVert *)tribuf->verts[i].i;
-    BMLoop *l = (BMLoop *)tribuf->loops[i];
-
-    gpu_bmesh_vert_to_buffer_copy(bm,
-                                  v,
-                                  l,
-                                  buffers->vert_buf,
-                                  i,
-                                  NULL,
-                                  NULL,
-                                  cd_vert_mask_offset,
-                                  cd_vert_node_offset,
-                                  show_mask,
-                                  show_vcol,
-                                  &empty_mask,
-                                  cd_vcols,
-                                  cd_vcol_count);
-
-    if (!g_vbo_id.fast_mode) {
-      uchar face_set_color[3] = {UCHAR_MAX, UCHAR_MAX, UCHAR_MAX};
-
-      /* Add default face sets color to avoid artifacts. */
-      int fset = BM_ELEM_CD_GET_INT(l->f, cd_fset_offset);
-
-      if (fset != face_sets_color_default) {
-        default_face_set = false;
-        BKE_paint_face_set_overlay_color_get(fset, face_sets_color_seed, face_set_color);
-      }
-
-<<<<<<< HEAD
-      GPU_vertbuf_attr_set(buffers->vert_buf, g_vbo_id.fset, i, &face_set_color);
-    }
-
-    if (have_uv) {
-      for (int j = 0; j < cd_uv_count; j++) {
-        MLoopUV *mu = BM_ELEM_CD_GET_VOID_P(l, cd_uvs[j].cd_offset);
-        GPU_vertbuf_attr_set(buffers->vert_buf, g_vbo_id.uv[j], i, mu->uv);
-=======
-        /* Average mask value */
-        for (i = 0; i < 3; i++) {
-          fmask += BM_ELEM_CD_GET_FLOAT(v[i], cd_vert_mask_offset);
-        }
-        fmask /= 3.0f;
-
-        GPU_indexbuf_add_line_verts(&elb_lines, v_index + 0, v_index + 1);
-        GPU_indexbuf_add_line_verts(&elb_lines, v_index + 1, v_index + 2);
-        GPU_indexbuf_add_line_verts(&elb_lines, v_index + 2, v_index + 0);
-
-        for (i = 0; i < 3; i++) {
-          gpu_bmesh_vert_to_buffer_copy(vbo_id,
-                                        v[i],
-                                        buffers->vert_buf,
-                                        v_index++,
-                                        f->no,
-                                        &fmask,
-                                        cd_vert_mask_offset,
-                                        show_mask,
-                                        show_vcol,
-                                        &empty_mask);
-        }
->>>>>>> 67f5596f
-      }
-    }
-  }
-
-  if (!need_indexed) {
-    buffers->material_index = mat_nr;
-    buffers->show_overlay = (!empty_mask || !default_face_set) && !g_vbo_id.fast_mode;
-
-    gpu_pbvh_batch_init(buffers, GPU_PRIM_TRIS);
-    return;
-  }
-
-  GPU_BATCH_DISCARD_SAFE(buffers->triangles);
-  GPU_BATCH_DISCARD_SAFE(buffers->lines);
-  GPU_INDEXBUF_DISCARD_SAFE(buffers->index_lines_buf);
-  GPU_INDEXBUF_DISCARD_SAFE(buffers->index_buf);
-
-  /* Fill the vertex and triangle buffer in one pass over faces. */
-  GPUIndexBufBuilder elb, elb_lines;
-  GPU_indexbuf_init(&elb, GPU_PRIM_TRIS, tottri, totvert);
-  GPU_indexbuf_init(&elb_lines, GPU_PRIM_LINES, tottri * 3, totvert);
-
-  for (int i = 0; i < tribuf->tottri; i++) {
-    PBVHTri *tri = tribuf->tris + i;
-
-    BMFace *f = (BMFace *)tri->f.i;
-    if (f->mat_nr != mat_nr || BM_elem_flag_test(f, BM_ELEM_HIDDEN)) {
-      continue;
-    }
-
-    GPU_indexbuf_add_tri_verts(&elb, tri->v[0], tri->v[1], tri->v[2]);
-
-    GPU_indexbuf_add_line_verts(&elb_lines, tri->v[0], tri->v[1]);
-    GPU_indexbuf_add_line_verts(&elb_lines, tri->v[1], tri->v[2]);
-    GPU_indexbuf_add_line_verts(&elb_lines, tri->v[2], tri->v[0]);
-  }
-
-  buffers->tot_tri = tottri;
-
-  if (buffers->index_buf == NULL) {
-    buffers->index_buf = GPU_indexbuf_build(&elb);
-  }
-  else {
-    GPU_indexbuf_build_in_place(&elb, buffers->index_buf);
-  }
-  buffers->index_lines_buf = GPU_indexbuf_build(&elb_lines);
-
-  buffers->material_index = mat_nr;
-  buffers->show_overlay = (!empty_mask || !default_face_set) && !g_vbo_id.fast_mode;
-
-  gpu_pbvh_batch_init(buffers, GPU_PRIM_TRIS);
-}
-
-/* Creates a vertex buffer (coordinate, normal, color) and, if smooth
- * shading, an element index buffer.
- * Threaded - do not call any functions that use OpenGL calls! */
-void GPU_pbvh_bmesh_buffers_update(PBVHGPUBuildArgs *args)
-{
-  BMesh *bm = args->bm;
-  GPU_PBVH_Buffers *buffers = args->buffers;
-  PBVHTriBuf *tribuf = args->tribuf;
-  const int update_flags = args->update_flags;
-  const int mat_nr = args->mat_nr;
-
-  bool active_vcol_only = g_vbo_id.active_vcol_only;
-
-  if (args->flat_vcol && args->active_vcol_type != -1) {
-    GPU_pbvh_bmesh_buffers_update_flat_vcol(buffers,
-                                            bm,
-                                            args->bm_faces,
-                                            args->bm_unique_verts,
-                                            args->bm_other_verts,
-                                            tribuf,
-                                            update_flags,
-                                            args->cd_vert_node_offset,
-                                            args->face_sets_color_seed,
-                                            args->face_sets_color_default,
-                                            mat_nr,
-                                            args->active_vcol_type,
-                                            args->active_vcol_domain,
-                                            args->active_vcol_layer,
-                                            args->render_vcol_layer);
-    return;
-  }
-
-  const bool have_uv = CustomData_has_layer(&bm->ldata, CD_MLOOPUV);
-  const bool show_vcol = (update_flags & GPU_PBVH_BUFFERS_SHOW_VCOL) != 0 &&
-                         args->active_vcol_type != -1;
-  const bool show_mask = (update_flags & GPU_PBVH_BUFFERS_SHOW_MASK) != 0 && !g_vbo_id.fast_mode;
-  const bool show_face_sets = CustomData_has_layer(&bm->pdata, CD_SCULPT_FACE_SETS) &&
-                              (update_flags & GPU_PBVH_BUFFERS_SHOW_SCULPT_FACE_SETS) != 0 &&
-                              !g_vbo_id.fast_mode;
-
-  int tottri, totvert;
-  bool empty_mask = true;
-  int cd_fset_offset = CustomData_get_offset(&bm->pdata, CD_SCULPT_FACE_SETS);
-
-  GPUAttrRef cd_vcols[MAX_GPU_ATTR];
-  GPUAttrRef cd_uvs[MAX_GPU_ATTR];
-
-  int cd_vcol_count = gpu_pbvh_make_attr_offs(ATTR_DOMAIN_MASK_POINT | ATTR_DOMAIN_MASK_CORNER,
-                                              CD_MASK_PROP_COLOR | CD_MASK_PROP_BYTE_COLOR,
-                                              &bm->vdata,
-                                              NULL,
-                                              &bm->ldata,
-                                              NULL,
-                                              cd_vcols,
-                                              active_vcol_only,
-                                              args->active_vcol_type,
-                                              args->active_vcol_domain,
-                                              args->active_vcol_layer,
-                                              args->render_vcol_layer);
-
-  int cd_uv_count = gpu_pbvh_make_attr_offs(ATTR_DOMAIN_MASK_CORNER,
-                                            CD_MASK_MLOOPUV,
-                                            NULL,
-                                            NULL,
-                                            &bm->ldata,
-                                            NULL,
-                                            cd_uvs,
-                                            active_vcol_only,
-                                            CD_MLOOPUV,
-                                            ATTR_DOMAIN_CORNER,
-                                            get_active_layer(&bm->ldata, CD_MLOOPUV),
-                                            get_render_layer(&bm->ldata, CD_MLOOPUV));
-  /* Count visible triangles */
-  if (buffers->smooth) {
-    GPU_pbvh_bmesh_buffers_update_indexed(buffers,
-                                          bm,
-                                          args->bm_faces,
-                                          args->bm_unique_verts,
-                                          args->bm_other_verts,
-                                          tribuf,
-                                          update_flags,
-                                          args->cd_vert_node_offset,
-                                          args->face_sets_color_seed,
-                                          args->face_sets_color_default,
-                                          args->flat_vcol,
-                                          mat_nr,
-                                          args->active_vcol_type,
-                                          args->active_vcol_domain,
-                                          args->active_vcol_layer,
-                                          args->render_vcol_layer);
-    return;
-  }
-
-  buffers->last_tribuf_tris = NULL;
-
-  /* TODO, make mask layer optional for bmesh buffer */
-  const int cd_vert_mask_offset = CustomData_get_offset(&bm->vdata, CD_PAINT_MASK);
-  int face_sets_color_default = args->face_sets_color_default;
-  int face_sets_color_seed = args->face_sets_color_seed;
-  int cd_vert_node_offset = args->cd_vert_node_offset;
-
-  bool default_face_set = true;
-
-  tottri = gpu_bmesh_face_visible_count(tribuf, mat_nr);
-  totvert = tottri * 3;
-
-  if (!tottri) {
-    /* empty node (i.e. not just hidden)? */
-    if (BLI_table_gset_len(args->bm_faces) == 0) {
-      buffers->clear_bmesh_on_flush = true;
-    }
-
-    buffers->tot_tri = 0;
-    return;
-  }
-  /* Fill vertex buffer */
-  if (!gpu_pbvh_vert_buf_data_set(buffers, totvert)) {
-    /* Memory map failed */
-    return;
-  }
-
-  int v_index = 0;
-
-  GPUIndexBufBuilder elb_lines;
-  GPU_indexbuf_init(&elb_lines, GPU_PRIM_LINES, tottri * 3, tottri * 3);
-
-  for (int i = 0; i < tribuf->tottri; i++) {
-    PBVHTri *tri = tribuf->tris + i;
-    BMFace *f = (BMFace *)tri->f.i;
-    BMLoop **l = (BMLoop **)tri->l;
-    BMVert *v[3];
-
-    if (f->mat_nr != mat_nr || BM_elem_flag_test(f, BM_ELEM_HIDDEN)) {
-      continue;
-    }
-
-    v[0] = l[0]->v;
-    v[1] = l[1]->v;
-    v[2] = l[2]->v;
-
-    float fmask = 0.0f;
-    int i;
-
-    /* Average mask value */
-    for (i = 0; i < 3; i++) {
-      fmask += BM_ELEM_CD_GET_FLOAT(v[i], cd_vert_mask_offset);
-    }
-    fmask /= 3.0f;
-
-    if (tri->eflag & 1) {
-      GPU_indexbuf_add_line_verts(&elb_lines, v_index + 0, v_index + 1);
-    }
-
-    if (tri->eflag & 2) {
-      GPU_indexbuf_add_line_verts(&elb_lines, v_index + 1, v_index + 2);
-    }
-
-    if (tri->eflag & 4) {
-      GPU_indexbuf_add_line_verts(&elb_lines, v_index + 2, v_index + 0);
-    }
-
-    uchar face_set_color[4] = {UCHAR_MAX, UCHAR_MAX, UCHAR_MAX, UCHAR_MAX};
-
-    if (show_face_sets && cd_fset_offset >= 0) {
-      const int fset = BM_ELEM_CD_GET_INT(f, cd_fset_offset);
-
-      /* Skip for the default color Face Set to render it white. */
-      if (fset != face_sets_color_default) {
-        BKE_paint_face_set_overlay_color_get(fset, face_sets_color_seed, face_set_color);
-        default_face_set = false;
-      }
-    }
-
-    for (int j = 0; j < 3; j++) {
-      float *no = buffers->smooth ? v[j]->no : f->no;
-
-      gpu_bmesh_vert_to_buffer_copy(bm,
-                                    v[j],
-                                    l[j],
-                                    buffers->vert_buf,
-                                    v_index,
-                                    no,
-                                    &fmask,
-                                    cd_vert_mask_offset,
-                                    cd_vert_node_offset,
-                                    show_mask,
-                                    show_vcol,
-                                    &empty_mask,
-                                    cd_vcols,
-                                    cd_vcol_count);
-
-      if (have_uv) {
-        for (int k = 0; k < cd_uv_count; k++) {
-          MLoopUV *mu = BM_ELEM_CD_GET_VOID_P(l[j], cd_uvs[k].cd_offset);
-          GPU_vertbuf_attr_set(buffers->vert_buf, g_vbo_id.uv[k], v_index, mu->uv);
-        }
-      }
-
-      if (show_face_sets) {
-        GPU_vertbuf_attr_set(buffers->vert_buf, g_vbo_id.fset, v_index, face_set_color);
-      }
-      v_index++;
-    }
-  }
-
-  buffers->index_lines_buf = GPU_indexbuf_build(&elb_lines);
-  buffers->tot_tri = tottri;
-
-  /* Get material index from the last face we iterated on. */
-  buffers->material_index = mat_nr;
-  buffers->show_overlay = (!empty_mask || !default_face_set) && !g_vbo_id.fast_mode;
-
-  gpu_pbvh_batch_init(buffers, GPU_PRIM_TRIS);
-}
-
-/* -------------------------------------------------------------------- */
-/** \name Generic
- * \{ */
-
-GPU_PBVH_Buffers *GPU_pbvh_bmesh_buffers_build(bool smooth_shading)
-{
-  GPU_PBVH_Buffers *buffers;
-
-  buffers = MEM_callocN(sizeof(GPU_PBVH_Buffers), "GPU_Buffers");
-  buffers->use_bmesh = true;
-  buffers->smooth = smooth_shading || g_vbo_id.fast_mode;
-  buffers->show_overlay = (!g_vbo_id.fast_mode) && !g_vbo_id.fast_mode;
-
-  return buffers;
 }
 
 /**
@@ -2500,11 +270,1002 @@
   return count;
 }
 
+/* Allocates a non-initialized buffer to be sent to GPU.
+ * Return is false it indicates that the memory map failed. */
+static bool gpu_pbvh_vert_buf_data_set(PBVHGPUFormat *vbo_id,
+                                       GPU_PBVH_Buffers *buffers,
+                                       uint vert_len)
+{
+  /* Keep so we can test #GPU_USAGE_DYNAMIC buffer use.
+   * Not that format initialization match in both blocks.
+   * Do this to keep braces balanced - otherwise indentation breaks. */
+
+  if (buffers->vert_buf == NULL) {
+    /* Initialize vertex buffer (match 'VertexBufferFormat'). */
+    buffers->vert_buf = GPU_vertbuf_create_with_format_ex(&vbo_id->format, GPU_USAGE_STATIC);
+  }
+  if (GPU_vertbuf_get_data(buffers->vert_buf) == NULL ||
+      GPU_vertbuf_get_vertex_len(buffers->vert_buf) != vert_len) {
+    /* Allocate buffer if not allocated yet or size changed. */
+    GPU_vertbuf_data_alloc(buffers->vert_buf, vert_len);
+  }
+
+  return GPU_vertbuf_get_data(buffers->vert_buf) != NULL;
+}
+
+/* was used by QUANTIZED_PERF_TEST, now unused */
+float *GPU_pbvh_get_extra_matrix(GPU_PBVH_Buffers *buffers)
+{
+  return NULL;
+}
+
+static void gpu_pbvh_batch_init(GPU_PBVH_Buffers *buffers, GPUPrimType prim)
+{
+  if (buffers->triangles == NULL) {
+    buffers->triangles = GPU_batch_create(prim,
+                                          buffers->vert_buf,
+                                          /* can be NULL if buffer is empty */
+                                          buffers->index_buf);
+  }
+
+  if ((buffers->triangles_fast == NULL) && buffers->index_buf_fast) {
+    buffers->triangles_fast = GPU_batch_create(prim, buffers->vert_buf, buffers->index_buf_fast);
+  }
+
+  if (buffers->lines == NULL) {
+    buffers->lines = GPU_batch_create(GPU_PRIM_LINES,
+                                      buffers->vert_buf,
+                                      /* can be NULL if buffer is empty */
+                                      buffers->index_lines_buf);
+  }
+
+  if ((buffers->lines_fast == NULL) && buffers->index_lines_buf_fast) {
+    buffers->lines_fast = GPU_batch_create(
+        GPU_PRIM_LINES, buffers->vert_buf, buffers->index_lines_buf_fast);
+  }
+}
+
+/** \} */
+
+/* -------------------------------------------------------------------- */
+/** \name Mesh PBVH
+ * \{ */
+
+static bool gpu_pbvh_is_looptri_visible(const MLoopTri *lt,
+                                        const MVert *mvert,
+                                        const MLoop *mloop,
+                                        const int *sculpt_face_sets)
+{
+  return (!paint_is_face_hidden(lt, mvert, mloop) && sculpt_face_sets &&
+          sculpt_face_sets[lt->poly] > SCULPT_FACE_SET_NONE);
+}
+
+void GPU_pbvh_mesh_buffers_update(PBVHGPUFormat *vbo_id,
+                                  GPU_PBVH_Buffers *buffers,
+                                  const MVert *mvert,
+                                  const CustomData *vdata,
+                                  const CustomData *ldata,
+                                  const float *vmask,
+                                  const int *sculpt_face_sets,
+                                  int face_sets_color_seed,
+                                  int face_sets_color_default,
+                                  int update_flags,
+                                  const float (*vert_normals)[3])
+{
+  GPUAttrRef vcol_refs[MAX_GPU_ATTR];
+  GPUAttrRef cd_uvs[MAX_GPU_ATTR];
+
+  Mesh me_query;
+  BKE_id_attribute_copy_domains_temp(ID_ME, vdata, NULL, ldata, NULL, NULL, &me_query.id);
+
+  CustomDataLayer *actcol = BKE_id_attributes_active_color_get(&me_query.id);
+  eAttrDomain actcol_domain = actcol ? BKE_id_attribute_domain(&me_query.id, actcol) :
+                                       ATTR_DOMAIN_AUTO;
+
+  CustomDataLayer *rendercol = BKE_id_attributes_render_color_get(&me_query.id);
+
+  int totcol;
+
+  if (update_flags & GPU_PBVH_BUFFERS_SHOW_VCOL) {
+    totcol = gpu_pbvh_make_attr_offs(ATTR_DOMAIN_MASK_COLOR,
+                                     CD_MASK_COLOR_ALL,
+                                     vdata,
+                                     NULL,
+                                     ldata,
+                                     NULL,
+                                     vcol_refs,
+                                     vbo_id->active_attrs_only,
+                                     actcol ? actcol->type : 0,
+                                     actcol_domain,
+                                     actcol,
+                                     rendercol);
+  }
+  else {
+    totcol = 0;
+  }
+
+  int totuv = gpu_pbvh_make_attr_offs(ATTR_DOMAIN_MASK_CORNER,
+                                      CD_MASK_MLOOPUV,
+                                      NULL,
+                                      NULL,
+                                      ldata,
+                                      NULL,
+                                      cd_uvs,
+                                      vbo_id->active_attrs_only,
+                                      CD_MLOOPUV,
+                                      ATTR_DOMAIN_CORNER,
+                                      get_active_layer(ldata, CD_MLOOPUV),
+                                      get_render_layer(ldata, CD_MLOOPUV));
+
+  const bool show_mask = vmask && (update_flags & GPU_PBVH_BUFFERS_SHOW_MASK) != 0;
+  const bool show_face_sets = sculpt_face_sets &&
+                              (update_flags & GPU_PBVH_BUFFERS_SHOW_SCULPT_FACE_SETS) != 0;
+  bool empty_mask = true;
+  bool default_face_set = true;
+
+  {
+    const int totelem = buffers->tot_tri * 3;
+
+    /* Build VBO */
+    if (gpu_pbvh_vert_buf_data_set(vbo_id, buffers, totelem)) {
+      GPUVertBufRaw pos_step = {0};
+      GPUVertBufRaw nor_step = {0};
+      GPUVertBufRaw msk_step = {0};
+      GPUVertBufRaw fset_step = {0};
+      GPUVertBufRaw col_step = {0};
+      GPUVertBufRaw uv_step = {0};
+
+      GPU_vertbuf_attr_get_raw_data(buffers->vert_buf, vbo_id->pos, &pos_step);
+      GPU_vertbuf_attr_get_raw_data(buffers->vert_buf, vbo_id->nor, &nor_step);
+      GPU_vertbuf_attr_get_raw_data(buffers->vert_buf, vbo_id->msk, &msk_step);
+      GPU_vertbuf_attr_get_raw_data(buffers->vert_buf, vbo_id->fset, &fset_step);
+
+      /* calculate normal for each polygon only once */
+      uint mpoly_prev = UINT_MAX;
+      short no[3] = {0, 0, 0};
+
+      if (totuv > 0) {
+        for (int uv_i = 0; uv_i < totuv; uv_i++) {
+          GPU_vertbuf_attr_get_raw_data(buffers->vert_buf, vbo_id->uv[uv_i], &uv_step);
+
+          GPUAttrRef *ref = cd_uvs + uv_i;
+          CustomDataLayer *layer = ldata->layers + ref->layer_idx;
+          MLoopUV *muv = layer->data;
+
+          for (uint i = 0; i < buffers->face_indices_len; i++) {
+            const MLoopTri *lt = &buffers->looptri[buffers->face_indices[i]];
+
+            if (!gpu_pbvh_is_looptri_visible(lt, mvert, buffers->mloop, sculpt_face_sets)) {
+              continue;
+            }
+
+            for (uint j = 0; j < 3; j++) {
+              MLoopUV *muv2 = muv + lt->tri[j];
+
+              memcpy(GPU_vertbuf_raw_step(&uv_step), muv2->uv, sizeof(muv2->uv));
+            }
+          }
+        }
+      }
+
+      for (int col_i = 0; col_i < totcol; col_i++) {
+        GPU_vertbuf_attr_get_raw_data(buffers->vert_buf, vbo_id->col[col_i], &col_step);
+
+        MPropCol *pcol = NULL;
+        MLoopCol *mcol = NULL;
+
+        GPUAttrRef *ref = vcol_refs + col_i;
+        const CustomData *cdata = ref->domain == ATTR_DOMAIN_POINT ? vdata : ldata;
+        CustomDataLayer *layer = cdata->layers + ref->layer_idx;
+
+        bool color_loops = ref->domain == ATTR_DOMAIN_CORNER;
+
+        if (layer->type == CD_PROP_COLOR) {
+          pcol = (MPropCol *)layer->data;
+        }
+        else {
+          mcol = (MLoopCol *)layer->data;
+        }
+
+        for (uint i = 0; i < buffers->face_indices_len; i++) {
+          const MLoopTri *lt = &buffers->looptri[buffers->face_indices[i]];
+          const uint vtri[3] = {
+              buffers->mloop[lt->tri[0]].v,
+              buffers->mloop[lt->tri[1]].v,
+              buffers->mloop[lt->tri[2]].v,
+          };
+
+          if (!gpu_pbvh_is_looptri_visible(lt, mvert, buffers->mloop, sculpt_face_sets)) {
+            continue;
+          }
+
+          for (uint j = 0; j < 3; j++) {
+            /* Vertex Colors. */
+            const uint loop_index = lt->tri[j];
+
+            ushort scol[4] = {USHRT_MAX, USHRT_MAX, USHRT_MAX, USHRT_MAX};
+
+            if (pcol) {
+              MPropCol *pcol2 = pcol + (color_loops ? loop_index : vtri[j]);
+
+              scol[0] = unit_float_to_ushort_clamp(pcol2->color[0]);
+              scol[1] = unit_float_to_ushort_clamp(pcol2->color[1]);
+              scol[2] = unit_float_to_ushort_clamp(pcol2->color[2]);
+              scol[3] = unit_float_to_ushort_clamp(pcol2->color[3]);
+            }
+            else {
+              const MLoopCol *mcol2 = mcol + (color_loops ? loop_index : vtri[j]);
+
+              scol[0] = unit_float_to_ushort_clamp(BLI_color_from_srgb_table[mcol2->r]);
+              scol[1] = unit_float_to_ushort_clamp(BLI_color_from_srgb_table[mcol2->g]);
+              scol[2] = unit_float_to_ushort_clamp(BLI_color_from_srgb_table[mcol2->b]);
+              scol[3] = unit_float_to_ushort_clamp(mcol2->a * (1.0f / 255.0f));
+            }
+
+            memcpy(GPU_vertbuf_raw_step(&col_step), scol, sizeof(scol));
+          }
+        }
+      }
+
+      for (uint i = 0; i < buffers->face_indices_len; i++) {
+        const MLoopTri *lt = &buffers->looptri[buffers->face_indices[i]];
+        const uint vtri[3] = {
+            buffers->mloop[lt->tri[0]].v,
+            buffers->mloop[lt->tri[1]].v,
+            buffers->mloop[lt->tri[2]].v,
+        };
+
+        if (!gpu_pbvh_is_looptri_visible(lt, mvert, buffers->mloop, sculpt_face_sets)) {
+          continue;
+        }
+
+        /* Face normal and mask */
+        if (lt->poly != mpoly_prev && !buffers->smooth) {
+          const MPoly *mp = &buffers->mpoly[lt->poly];
+          float fno[3];
+          BKE_mesh_calc_poly_normal(mp, &buffers->mloop[mp->loopstart], mvert, fno);
+          normal_float_to_short_v3(no, fno);
+          mpoly_prev = lt->poly;
+        }
+
+        uchar face_set_color[4] = {UCHAR_MAX, UCHAR_MAX, UCHAR_MAX, UCHAR_MAX};
+        if (show_face_sets) {
+          const int fset = abs(sculpt_face_sets[lt->poly]);
+          /* Skip for the default color Face Set to render it white. */
+          if (fset != face_sets_color_default) {
+            BKE_paint_face_set_overlay_color_get(fset, face_sets_color_seed, face_set_color);
+            default_face_set = false;
+          }
+        }
+
+        float fmask = 0.0f;
+        uchar cmask = 0;
+        if (show_mask && !buffers->smooth) {
+          fmask = (vmask[vtri[0]] + vmask[vtri[1]] + vmask[vtri[2]]) / 3.0f;
+          cmask = (uchar)(fmask * 255);
+        }
+
+        for (uint j = 0; j < 3; j++) {
+          const MVert *v = &mvert[vtri[j]];
+          copy_v3_v3(GPU_vertbuf_raw_step(&pos_step), v->co);
+
+          if (buffers->smooth) {
+            normal_float_to_short_v3(no, vert_normals[vtri[j]]);
+          }
+          copy_v3_v3_short(GPU_vertbuf_raw_step(&nor_step), no);
+
+          if (show_mask && buffers->smooth) {
+            cmask = (uchar)(vmask[vtri[j]] * 255);
+          }
+
+          *(uchar *)GPU_vertbuf_raw_step(&msk_step) = cmask;
+          empty_mask = empty_mask && (cmask == 0);
+          /* Face Sets. */
+          memcpy(GPU_vertbuf_raw_step(&fset_step), face_set_color, sizeof(uchar[3]));
+        }
+      }
+    }
+
+    gpu_pbvh_batch_init(buffers, GPU_PRIM_TRIS);
+  }
+
+  /* Get material index from the first face of this buffer. */
+  const MLoopTri *lt = &buffers->looptri[buffers->face_indices[0]];
+  const MPoly *mp = &buffers->mpoly[lt->poly];
+  buffers->material_index = mp->mat_nr;
+
+  buffers->show_overlay = (!empty_mask || !default_face_set) && !vbo_id->fast_mode;
+  buffers->mvert = mvert;
+}
+
+GPU_PBVH_Buffers *GPU_pbvh_mesh_buffers_build(PBVHGPUFormat *vbo_id,
+                                              const MPoly *mpoly,
+                                              const MLoop *mloop,
+                                              const MLoopTri *looptri,
+                                              const MVert *mvert,
+                                              const int *face_indices,
+                                              const int *sculpt_face_sets,
+                                              const int face_indices_len,
+                                              const struct Mesh *mesh)
+{
+  GPU_PBVH_Buffers *buffers;
+  int i, tottri;
+  int tot_real_edges = 0;
+
+  buffers = MEM_callocN(sizeof(GPU_PBVH_Buffers), "GPU_Buffers");
+
+  /* smooth or flat for all */
+  buffers->smooth = (mpoly[looptri[face_indices[0]].poly].flag & ME_SMOOTH) || vbo_id->fast_mode;
+
+  buffers->show_overlay = false;
+
+  /* Count the number of visible triangles */
+  for (i = 0, tottri = 0; i < face_indices_len; i++) {
+    const MLoopTri *lt = &looptri[face_indices[i]];
+    if (gpu_pbvh_is_looptri_visible(lt, mvert, mloop, sculpt_face_sets)) {
+      int r_edges[3];
+      BKE_mesh_looptri_get_real_edges(mesh, lt, r_edges);
+      for (int j = 0; j < 3; j++) {
+        if (r_edges[j] != -1) {
+          tot_real_edges++;
+        }
+      }
+      tottri++;
+    }
+  }
+
+  if (tottri == 0) {
+    buffers->tot_tri = 0;
+
+    buffers->mpoly = mpoly;
+    buffers->mloop = mloop;
+    buffers->looptri = looptri;
+    buffers->face_indices = face_indices;
+    buffers->face_indices_len = 0;
+
+    return buffers;
+  }
+
+  /* Fill the only the line buffer. */
+  GPUIndexBufBuilder elb_lines;
+  GPU_indexbuf_init(&elb_lines, GPU_PRIM_LINES, tot_real_edges, INT_MAX);
+  int vert_idx = 0;
+
+  for (i = 0; i < face_indices_len; i++) {
+    const MLoopTri *lt = &looptri[face_indices[i]];
+
+    /* Skip hidden faces */
+    if (!gpu_pbvh_is_looptri_visible(lt, mvert, mloop, sculpt_face_sets)) {
+      continue;
+    }
+
+    int r_edges[3];
+    BKE_mesh_looptri_get_real_edges(mesh, lt, r_edges);
+    if (r_edges[0] != -1) {
+      GPU_indexbuf_add_line_verts(&elb_lines, vert_idx * 3 + 0, vert_idx * 3 + 1);
+    }
+    if (r_edges[1] != -1) {
+      GPU_indexbuf_add_line_verts(&elb_lines, vert_idx * 3 + 1, vert_idx * 3 + 2);
+    }
+    if (r_edges[2] != -1) {
+      GPU_indexbuf_add_line_verts(&elb_lines, vert_idx * 3 + 2, vert_idx * 3 + 0);
+    }
+
+    vert_idx++;
+  }
+  buffers->index_lines_buf = GPU_indexbuf_build(&elb_lines);
+
+  buffers->tot_tri = tottri;
+
+  buffers->mpoly = mpoly;
+  buffers->mloop = mloop;
+  buffers->looptri = looptri;
+
+  buffers->face_indices = face_indices;
+  buffers->face_indices_len = face_indices_len;
+
+  return buffers;
+}
+
+/** \} */
+
+/* -------------------------------------------------------------------- */
+/** \name Grid PBVH
+ * \{ */
+
+static void gpu_pbvh_grid_fill_index_buffers(PBVHGPUFormat *vbo_id,
+                                             GPU_PBVH_Buffers *buffers,
+                                             SubdivCCG *UNUSED(subdiv_ccg),
+                                             const int *UNUSED(face_sets),
+                                             const int *grid_indices,
+                                             uint visible_quad_len,
+                                             int totgrid,
+                                             int gridsize)
+{
+  GPUIndexBufBuilder elb, elb_lines;
+  GPUIndexBufBuilder elb_fast, elb_lines_fast;
+
+  GPU_indexbuf_init(&elb, GPU_PRIM_TRIS, 2 * visible_quad_len, INT_MAX);
+  GPU_indexbuf_init(&elb_fast, GPU_PRIM_TRIS, 2 * totgrid, INT_MAX);
+  GPU_indexbuf_init(&elb_lines, GPU_PRIM_LINES, 2 * totgrid * gridsize * (gridsize - 1), INT_MAX);
+  GPU_indexbuf_init(&elb_lines_fast, GPU_PRIM_LINES, 4 * totgrid, INT_MAX);
+
+  if (buffers->smooth || vbo_id->fast_mode) {
+    uint offset = 0;
+    const uint grid_vert_len = gridsize * gridsize;
+    for (int i = 0; i < totgrid; i++, offset += grid_vert_len) {
+      uint v0, v1, v2, v3;
+      bool grid_visible = false;
+
+      BLI_bitmap *gh = buffers->grid_hidden[grid_indices[i]];
+
+      for (int j = 0; j < gridsize - 1; j++) {
+        for (int k = 0; k < gridsize - 1; k++) {
+          /* Skip hidden grid face */
+          if (gh && paint_is_grid_face_hidden(gh, gridsize, k, j)) {
+            continue;
+          }
+          /* Indices in a Clockwise QUAD disposition. */
+          v0 = offset + j * gridsize + k;
+          v1 = v0 + 1;
+          v2 = v1 + gridsize;
+          v3 = v2 - 1;
+
+          GPU_indexbuf_add_tri_verts(&elb, v0, v2, v1);
+          GPU_indexbuf_add_tri_verts(&elb, v0, v3, v2);
+
+          GPU_indexbuf_add_line_verts(&elb_lines, v0, v1);
+          GPU_indexbuf_add_line_verts(&elb_lines, v0, v3);
+
+          if (j + 2 == gridsize) {
+            GPU_indexbuf_add_line_verts(&elb_lines, v2, v3);
+          }
+          grid_visible = true;
+        }
+
+        if (grid_visible) {
+          GPU_indexbuf_add_line_verts(&elb_lines, v1, v2);
+        }
+      }
+
+      if (grid_visible) {
+        /* Grid corners */
+        v0 = offset;
+        v1 = offset + gridsize - 1;
+        v2 = offset + grid_vert_len - 1;
+        v3 = offset + grid_vert_len - gridsize;
+
+        GPU_indexbuf_add_tri_verts(&elb_fast, v0, v2, v1);
+        GPU_indexbuf_add_tri_verts(&elb_fast, v0, v3, v2);
+
+        GPU_indexbuf_add_line_verts(&elb_lines_fast, v0, v1);
+        GPU_indexbuf_add_line_verts(&elb_lines_fast, v1, v2);
+        GPU_indexbuf_add_line_verts(&elb_lines_fast, v2, v3);
+        GPU_indexbuf_add_line_verts(&elb_lines_fast, v3, v0);
+      }
+    }
+  }
+  else {
+    uint offset = 0;
+    const uint grid_vert_len = square_uint(gridsize - 1) * 4;
+    for (int i = 0; i < totgrid; i++, offset += grid_vert_len) {
+      bool grid_visible = false;
+      BLI_bitmap *gh = buffers->grid_hidden[grid_indices[i]];
+
+      uint v0, v1, v2, v3;
+      for (int j = 0; j < gridsize - 1; j++) {
+        for (int k = 0; k < gridsize - 1; k++) {
+          /* Skip hidden grid face */
+          if (gh && paint_is_grid_face_hidden(gh, gridsize, k, j)) {
+            continue;
+          }
+          /* VBO data are in a Clockwise QUAD disposition. */
+          v0 = offset + (j * (gridsize - 1) + k) * 4;
+          v1 = v0 + 1;
+          v2 = v0 + 2;
+          v3 = v0 + 3;
+
+          GPU_indexbuf_add_tri_verts(&elb, v0, v2, v1);
+          GPU_indexbuf_add_tri_verts(&elb, v0, v3, v2);
+
+          GPU_indexbuf_add_line_verts(&elb_lines, v0, v1);
+          GPU_indexbuf_add_line_verts(&elb_lines, v0, v3);
+
+          if (j + 2 == gridsize) {
+            GPU_indexbuf_add_line_verts(&elb_lines, v2, v3);
+          }
+          grid_visible = true;
+        }
+
+        if (grid_visible) {
+          GPU_indexbuf_add_line_verts(&elb_lines, v1, v2);
+        }
+      }
+
+      if (grid_visible) {
+        /* Grid corners */
+        v0 = offset;
+        v1 = offset + (gridsize - 1) * 4 - 3;
+        v2 = offset + grid_vert_len - 2;
+        v3 = offset + grid_vert_len - (gridsize - 1) * 4 + 3;
+
+        GPU_indexbuf_add_tri_verts(&elb_fast, v0, v2, v1);
+        GPU_indexbuf_add_tri_verts(&elb_fast, v0, v3, v2);
+
+        GPU_indexbuf_add_line_verts(&elb_lines_fast, v0, v1);
+        GPU_indexbuf_add_line_verts(&elb_lines_fast, v1, v2);
+        GPU_indexbuf_add_line_verts(&elb_lines_fast, v2, v3);
+        GPU_indexbuf_add_line_verts(&elb_lines_fast, v3, v0);
+      }
+    }
+  }
+
+  buffers->index_buf = GPU_indexbuf_build(&elb);
+  buffers->index_buf_fast = GPU_indexbuf_build(&elb_fast);
+  buffers->index_lines_buf = GPU_indexbuf_build(&elb_lines);
+  buffers->index_lines_buf_fast = GPU_indexbuf_build(&elb_lines_fast);
+}
+
+void GPU_pbvh_grid_buffers_update_free(PBVHGPUFormat *vbo_id,
+                                       GPU_PBVH_Buffers *buffers,
+                                       const struct DMFlagMat *grid_flag_mats,
+                                       const int *grid_indices)
+{
+  const bool smooth = (grid_flag_mats[grid_indices[0]].flag & ME_SMOOTH) || vbo_id->fast_mode;
+
+  if (buffers->smooth != smooth) {
+    buffers->smooth = smooth;
+    GPU_BATCH_DISCARD_SAFE(buffers->triangles);
+    GPU_BATCH_DISCARD_SAFE(buffers->triangles_fast);
+    GPU_BATCH_DISCARD_SAFE(buffers->lines);
+    GPU_BATCH_DISCARD_SAFE(buffers->lines_fast);
+
+    GPU_INDEXBUF_DISCARD_SAFE(buffers->index_buf);
+    GPU_INDEXBUF_DISCARD_SAFE(buffers->index_buf_fast);
+    GPU_INDEXBUF_DISCARD_SAFE(buffers->index_lines_buf);
+    GPU_INDEXBUF_DISCARD_SAFE(buffers->index_lines_buf_fast);
+  }
+}
+
+void GPU_pbvh_grid_buffers_update(PBVHGPUFormat *vbo_id,
+                                  GPU_PBVH_Buffers *buffers,
+                                  SubdivCCG *subdiv_ccg,
+                                  CCGElem **grids,
+                                  const struct DMFlagMat *grid_flag_mats,
+                                  int *grid_indices,
+                                  int totgrid,
+                                  const int *sculpt_face_sets,
+                                  const int face_sets_color_seed,
+                                  const int face_sets_color_default,
+                                  const struct CCGKey *key,
+                                  const int update_flags)
+{
+  const bool show_mask = (update_flags & GPU_PBVH_BUFFERS_SHOW_MASK) != 0 && !vbo_id->fast_mode;
+  const bool show_vcol = (update_flags & GPU_PBVH_BUFFERS_SHOW_VCOL) != 0;
+  const bool show_face_sets = sculpt_face_sets &&
+                              (update_flags & GPU_PBVH_BUFFERS_SHOW_SCULPT_FACE_SETS) != 0 &&
+                              !vbo_id->fast_mode;
+  bool empty_mask = true;
+  bool default_face_set = true;
+
+  int i, j, k, x, y;
+
+  /* Build VBO */
+  const int has_mask = key->has_mask;
+
+  uint vert_per_grid = (buffers->smooth) ? key->grid_area : (square_i(key->grid_size - 1) * 4);
+  uint vert_count = totgrid * vert_per_grid;
+
+  if (buffers->index_buf == NULL) {
+    uint visible_quad_len = BKE_pbvh_count_grid_quads(
+        (BLI_bitmap **)buffers->grid_hidden, grid_indices, totgrid, key->grid_size);
+
+    /* totally hidden node, return here to avoid BufferData with zero below. */
+    if (visible_quad_len == 0) {
+      return;
+    }
+
+    gpu_pbvh_grid_fill_index_buffers(vbo_id,
+                                     buffers,
+                                     subdiv_ccg,
+                                     sculpt_face_sets,
+                                     grid_indices,
+                                     visible_quad_len,
+                                     totgrid,
+                                     key->grid_size);
+  }
+
+  uint vbo_index_offset = 0;
+  /* Build VBO */
+  if (gpu_pbvh_vert_buf_data_set(vbo_id, buffers, vert_count)) {
+    GPUIndexBufBuilder elb_lines;
+
+    if (buffers->index_lines_buf == NULL) {
+      GPU_indexbuf_init(&elb_lines, GPU_PRIM_LINES, totgrid * key->grid_area * 2, vert_count);
+    }
+
+    for (i = 0; i < totgrid; i++) {
+      const int grid_index = grid_indices[i];
+      CCGElem *grid = grids[grid_index];
+      int vbo_index = vbo_index_offset;
+
+      uchar face_set_color[4] = {UCHAR_MAX, UCHAR_MAX, UCHAR_MAX, UCHAR_MAX};
+
+      if (show_face_sets && subdiv_ccg && sculpt_face_sets) {
+        const int face_index = BKE_subdiv_ccg_grid_to_face_index(subdiv_ccg, grid_index);
+
+        const int fset = abs(sculpt_face_sets[face_index]);
+        /* Skip for the default color Face Set to render it white. */
+        if (fset != face_sets_color_default) {
+          BKE_paint_face_set_overlay_color_get(fset, face_sets_color_seed, face_set_color);
+          default_face_set = false;
+        }
+      }
+
+      if (buffers->smooth || vbo_id->fast_mode) {
+        for (y = 0; y < key->grid_size; y++) {
+          for (x = 0; x < key->grid_size; x++) {
+            CCGElem *elem = CCG_grid_elem(key, grid, x, y);
+            GPU_vertbuf_attr_set(
+                buffers->vert_buf, vbo_id->pos, vbo_index, CCG_elem_co(key, elem));
+
+            short no_short[3];
+            normal_float_to_short_v3(no_short, CCG_elem_no(key, elem));
+            GPU_vertbuf_attr_set(buffers->vert_buf, vbo_id->nor, vbo_index, no_short);
+
+            if (has_mask && show_mask) {
+              float fmask = *CCG_elem_mask(key, elem);
+              uchar cmask = (uchar)(fmask * 255);
+              GPU_vertbuf_attr_set(buffers->vert_buf, vbo_id->msk, vbo_index, &cmask);
+              empty_mask = empty_mask && (cmask == 0);
+            }
+
+            if (show_vcol) {
+              const ushort vcol[4] = {USHRT_MAX, USHRT_MAX, USHRT_MAX, USHRT_MAX};
+              GPU_vertbuf_attr_set(buffers->vert_buf, vbo_id->col[0], vbo_index, &vcol);
+            }
+
+            GPU_vertbuf_attr_set(buffers->vert_buf, vbo_id->fset, vbo_index, &face_set_color);
+
+            vbo_index += 1;
+          }
+        }
+        vbo_index_offset += key->grid_area;
+      }
+      else {
+        for (j = 0; j < key->grid_size - 1; j++) {
+          for (k = 0; k < key->grid_size - 1; k++) {
+            CCGElem *elems[4] = {
+                CCG_grid_elem(key, grid, k, j),
+                CCG_grid_elem(key, grid, k + 1, j),
+                CCG_grid_elem(key, grid, k + 1, j + 1),
+                CCG_grid_elem(key, grid, k, j + 1),
+            };
+            float *co[4] = {
+                CCG_elem_co(key, elems[0]),
+                CCG_elem_co(key, elems[1]),
+                CCG_elem_co(key, elems[2]),
+                CCG_elem_co(key, elems[3]),
+            };
+
+            float fno[3];
+            short no_short[3];
+            /* NOTE: Clockwise indices ordering, that's why we invert order here. */
+            normal_quad_v3(fno, co[3], co[2], co[1], co[0]);
+            normal_float_to_short_v3(no_short, fno);
+
+            GPU_vertbuf_attr_set(buffers->vert_buf, vbo_id->pos, vbo_index + 0, co[0]);
+            GPU_vertbuf_attr_set(buffers->vert_buf, vbo_id->nor, vbo_index + 0, no_short);
+            GPU_vertbuf_attr_set(buffers->vert_buf, vbo_id->pos, vbo_index + 1, co[1]);
+            GPU_vertbuf_attr_set(buffers->vert_buf, vbo_id->nor, vbo_index + 1, no_short);
+            GPU_vertbuf_attr_set(buffers->vert_buf, vbo_id->pos, vbo_index + 2, co[2]);
+            GPU_vertbuf_attr_set(buffers->vert_buf, vbo_id->nor, vbo_index + 2, no_short);
+            GPU_vertbuf_attr_set(buffers->vert_buf, vbo_id->pos, vbo_index + 3, co[3]);
+            GPU_vertbuf_attr_set(buffers->vert_buf, vbo_id->nor, vbo_index + 3, no_short);
+
+            if (has_mask && show_mask) {
+              float fmask = (*CCG_elem_mask(key, elems[0]) + *CCG_elem_mask(key, elems[1]) +
+                             *CCG_elem_mask(key, elems[2]) + *CCG_elem_mask(key, elems[3])) *
+                            0.25f;
+              uchar cmask = (uchar)(fmask * 255);
+              GPU_vertbuf_attr_set(buffers->vert_buf, vbo_id->msk, vbo_index + 0, &cmask);
+              GPU_vertbuf_attr_set(buffers->vert_buf, vbo_id->msk, vbo_index + 1, &cmask);
+              GPU_vertbuf_attr_set(buffers->vert_buf, vbo_id->msk, vbo_index + 2, &cmask);
+              GPU_vertbuf_attr_set(buffers->vert_buf, vbo_id->msk, vbo_index + 3, &cmask);
+              empty_mask = empty_mask && (cmask == 0);
+            }
+
+            const ushort vcol[4] = {USHRT_MAX, USHRT_MAX, USHRT_MAX, USHRT_MAX};
+
+            if (!vbo_id->fast_mode) {
+              GPU_vertbuf_attr_set(buffers->vert_buf, vbo_id->col[0], vbo_index + 0, &vcol);
+              GPU_vertbuf_attr_set(buffers->vert_buf, vbo_id->col[0], vbo_index + 1, &vcol);
+              GPU_vertbuf_attr_set(buffers->vert_buf, vbo_id->col[0], vbo_index + 2, &vcol);
+              GPU_vertbuf_attr_set(buffers->vert_buf, vbo_id->col[0], vbo_index + 3, &vcol);
+
+              GPU_vertbuf_attr_set(
+                  buffers->vert_buf, vbo_id->fset, vbo_index + 0, &face_set_color);
+              GPU_vertbuf_attr_set(
+                  buffers->vert_buf, vbo_id->fset, vbo_index + 1, &face_set_color);
+              GPU_vertbuf_attr_set(
+                  buffers->vert_buf, vbo_id->fset, vbo_index + 2, &face_set_color);
+              GPU_vertbuf_attr_set(
+                  buffers->vert_buf, vbo_id->fset, vbo_index + 3, &face_set_color);
+            }
+
+            vbo_index += 4;
+          }
+        }
+        vbo_index_offset += square_i(key->grid_size - 1) * 4;
+      }
+    }
+
+    gpu_pbvh_batch_init(buffers, GPU_PRIM_TRIS);
+  }
+
+  /* Get material index from the first face of this buffer. */
+  buffers->material_index = grid_flag_mats[grid_indices[0]].mat_nr;
+
+  buffers->grids = grids;
+  buffers->grid_indices = grid_indices;
+  buffers->totgrid = totgrid;
+  buffers->grid_flag_mats = grid_flag_mats;
+  buffers->gridkey = *key;
+  buffers->show_overlay = (!empty_mask || !default_face_set) && !vbo_id->fast_mode;
+}
+
+GPU_PBVH_Buffers *GPU_pbvh_grid_buffers_build(int totgrid, BLI_bitmap **grid_hidden)
+{
+  GPU_PBVH_Buffers *buffers;
+
+  buffers = MEM_callocN(sizeof(GPU_PBVH_Buffers), "GPU_Buffers");
+  buffers->grid_hidden = grid_hidden;
+  buffers->totgrid = totgrid;
+
+  buffers->show_overlay = false;
+
+  return buffers;
+}
+
+#undef FILL_QUAD_BUFFER
+
+/** \} */
+
+/* -------------------------------------------------------------------- */
+/** \name BMesh PBVH
+ * \{ */
+
+static int debug_pass = 0;
+
+static void gpu_bmesh_get_vcol(BMVert *v, BMLoop *l, const GPUAttrRef *ref, float color[4])
+{
+  if (ref->domain == ATTR_DOMAIN_POINT) {
+    switch (ref->type) {
+      case CD_PROP_COLOR:
+        copy_v4_v4(color, (float *)BM_ELEM_CD_GET_VOID_P(v, ref->cd_offset));
+        break;
+      case CD_PROP_BYTE_COLOR: {
+        MLoopCol *mp = (MLoopCol *)BM_ELEM_CD_GET_VOID_P(v, ref->cd_offset);
+
+        rgba_uchar_to_float(color, (const uchar *)mp);
+        srgb_to_linearrgb_v3_v3(color, color);
+
+        break;
+      }
+    }
+  }
+  else if (l) {
+    switch (ref->type) {
+      case CD_PROP_COLOR:
+        copy_v4_v4(color, (float *)BM_ELEM_CD_GET_VOID_P(l, ref->cd_offset));
+        break;
+      case CD_PROP_BYTE_COLOR: {
+        MLoopCol *mp = (MLoopCol *)BM_ELEM_CD_GET_VOID_P(l, ref->cd_offset);
+
+        rgba_uchar_to_float(color, (const uchar *)mp);
+        srgb_to_linearrgb_v3_v3(color, color);
+
+        break;
+      }
+    }
+  }
+  else { /*average all loop colors*/
+    BMEdge *e = v->e;
+
+    zero_v4(color);
+
+    if (!e) {
+      return;
+    }
+
+    int tot = 0;
+
+    do {
+      BMLoop *l = e->l;
+
+      if (!l) {
+        continue;
+      }
+
+      do {
+        switch (ref->type) {
+          case CD_PROP_COLOR:
+            add_v4_v4(color, (float *)BM_ELEM_CD_GET_VOID_P(l, ref->cd_offset));
+            tot++;
+
+            break;
+          case CD_PROP_BYTE_COLOR: {
+            MLoopCol *mp = (MLoopCol *)BM_ELEM_CD_GET_VOID_P(l, ref->cd_offset);
+
+            float temp[4];
+
+            rgba_uchar_to_float(temp, (const uchar *)mp);
+            srgb_to_linearrgb_v3_v3(temp, temp);
+
+            add_v4_v4(color, temp);
+            tot++;
+            break;
+          }
+        }
+      } while ((l = l->radial_next) != e->l);
+    } while ((e = BM_DISK_EDGE_NEXT(e, v)) != v->e);
+
+    if (tot > 0) {
+      mul_v4_fl(color, 1.0f / (float)tot);
+    }
+  }
+}
+
+/* Output a BMVert into a VertexBufferFormat array at v_index. */
+static void gpu_bmesh_vert_to_buffer_copy(PBVHGPUFormat *vbo_id,
+                                          BMesh *bm,
+                                          BMVert *v,
+                                          BMLoop *l,
+                                          GPUVertBuf *vert_buf,
+                                          int v_index,
+                                          const float fno[3],
+                                          const float *fmask,
+                                          const int cd_vert_mask_offset,
+                                          const int cd_vert_node_offset,
+                                          const bool show_mask,
+                                          const bool show_vcol,
+                                          bool *empty_mask,
+                                          const GPUAttrRef *vcol_layers,
+                                          const int totvcol)
+{
+  /* Vertex should always be visible if it's used by a visible face. */
+  BLI_assert(!BM_elem_flag_test(v, BM_ELEM_HIDDEN));
+
+  short no_short[3];
+
+  /* Set coord, normal, and mask */
+  if (G.debug_value == 890 || pbvh_show_orig_co) {
+    const int cd_sculpt_vert = bm->vdata.layers[bm->vdata.typemap[CD_DYNTOPO_VERT]].offset;
+    MSculptVert *mv = BM_ELEM_CD_GET_VOID_P(v, cd_sculpt_vert);
+
+    GPU_vertbuf_attr_set(vert_buf, vbo_id->pos, v_index, mv->origco);
+    normal_float_to_short_v3(no_short, mv->origno);
+  }
+  else {
+    GPU_vertbuf_attr_set(vert_buf, vbo_id->pos, v_index, v->co);
+    normal_float_to_short_v3(no_short, fno ? fno : v->no);
+  }
+
+  GPU_vertbuf_attr_set(vert_buf, vbo_id->nor, v_index, no_short);
+
+  if (show_mask) {
+    float effective_mask = fmask ? *fmask : BM_ELEM_CD_GET_FLOAT(v, cd_vert_mask_offset);
+
+    if (G.debug_value == 889) {
+      int ni = BM_ELEM_CD_GET_INT(v, cd_vert_node_offset);
+
+      effective_mask = ni == -1 ? 0.0f : (float)(((ni + debug_pass) * 511) % 64) / 64;
+    }
+
+    uchar cmask = (uchar)(effective_mask * 255);
+    GPU_vertbuf_attr_set(vert_buf, vbo_id->msk, v_index, &cmask);
+    *empty_mask = *empty_mask && (cmask == 0);
+  }
+
+  if (show_vcol && totvcol > 0) {
+    for (int i = 0; i < totvcol; i++) {
+      float color[4];
+      gpu_bmesh_get_vcol(v, l, vcol_layers + i, color);
+
+      ushort vcol[4];
+
+      vcol[0] = unit_float_to_ushort_clamp(color[0]);
+      vcol[1] = unit_float_to_ushort_clamp(color[1]);
+      vcol[2] = unit_float_to_ushort_clamp(color[2]);
+      vcol[3] = unit_float_to_ushort_clamp(color[3]);
+
+      // const ushort vcol[4] = {USHRT_MAX, USHRT_MAX, USHRT_MAX, USHRT_MAX};
+      GPU_vertbuf_attr_set(vert_buf, vbo_id->col[i], v_index, vcol);
+    }
+  }
+  else if (show_vcol && !vbo_id->fast_mode) {  // ensure first vcol attribute is not zero
+    const ushort vcol[4] = {USHRT_MAX, USHRT_MAX, USHRT_MAX, USHRT_MAX};
+    GPU_vertbuf_attr_set(vert_buf, vbo_id->col[0], v_index, vcol);
+  }
+
+  if (!vbo_id->fast_mode) {
+    /* Add default face sets color to avoid artifacts. */
+    const uchar face_set[3] = {UCHAR_MAX, UCHAR_MAX, UCHAR_MAX};
+    GPU_vertbuf_attr_set(vert_buf, vbo_id->fset, v_index, &face_set);
+  }
+}
+
+/* Return the total number of vertices that don't have BM_ELEM_HIDDEN set */
+static int gpu_bmesh_vert_visible_count(TableGSet *bm_unique_verts, TableGSet *bm_other_verts)
+{
+  int totvert = 0;
+  BMVert *v;
+
+  TGSET_ITER (v, bm_unique_verts) {
+    if (!BM_elem_flag_test(v, BM_ELEM_HIDDEN)) {
+      totvert++;
+    }
+  }
+  TGSET_ITER_END
+
+  TGSET_ITER (v, bm_other_verts) {
+    if (!BM_elem_flag_test(v, BM_ELEM_HIDDEN)) {
+      totvert++;
+    }
+  }
+  TGSET_ITER_END
+
+  return totvert;
+}
+
+/* Return the total number of visible faces */
+static int gpu_bmesh_face_visible_count(PBVHTriBuf *tribuf, int mat_nr)
+{
+  int totface = 0;
+
+  for (int i = 0; i < tribuf->tottri; i++) {
+    PBVHTri *tri = tribuf->tris + i;
+
+    BMFace *f = (BMFace *)tri->f.i;
+    if (f->mat_nr != mat_nr || BM_elem_flag_test(f, BM_ELEM_HIDDEN)) {
+      continue;
+    }
+
+    totface++;
+  }
+
+  return totface;
+}
+
+void GPU_pbvh_bmesh_buffers_update_free(PBVHGPUFormat *vbo_id, GPU_PBVH_Buffers *buffers)
+{
+  if (buffers->last_tribuf_tris) {
+    // bmesh indexed drawing frees buffers by itself
+    return;
+  }
+
+  GPU_BATCH_DISCARD_SAFE(buffers->lines);
+  GPU_INDEXBUF_DISCARD_SAFE(buffers->index_lines_buf);
+}
+
+void GPU_pbvh_need_full_render_set(PBVHGPUFormat *vbo_id, bool state)
+{
+  vbo_id->need_full_render = state;
+  vbo_id->active_attrs_only = !state;
+}
+
+bool GPU_pbvh_need_full_render_get(PBVHGPUFormat *vbo_id)
+{
+  return vbo_id->need_full_render;
+}
+
 static bool gpu_pbvh_format_equals(PBVHGPUFormat *a, PBVHGPUFormat *b)
 {
   bool bad = false;
 
   bad |= a->active_attrs_only != b->active_attrs_only;
+  bad |= a->fast_mode != b->fast_mode;
+  bad |= a->need_full_render != b->need_full_render;
 
   bad |= a->pos != b->pos;
   bad |= a->fset != b->fset;
@@ -2523,6 +1284,759 @@
   bad |= a->totcol != b->totcol;
 
   return !bad;
+}
+
+static void gpu_flat_vcol_make_vert(PBVHGPUFormat *vbo_id,
+                                    float co[3],
+                                    BMVert *v,
+                                    BMLoop *l,
+                                    GPUVertBuf *vert_buf,
+                                    int v_index,
+                                    GPUAttrRef vcol_refs[MAX_GPU_ATTR],
+                                    int totoffsets,
+                                    const float fno[3])
+{
+  for (int i = 0; i < totoffsets; i++) {
+    float color[4];
+
+    gpu_bmesh_get_vcol(v, l, vcol_refs + i, color);
+
+    ushort vcol[4];
+
+    // printf(
+    //    "%.2f %.2f %.2f %.2f\n", mp->color[0], mp->color[1], mp->color[2], mp->color[3]);
+    vcol[0] = unit_float_to_ushort_clamp(color[0]);
+    vcol[1] = unit_float_to_ushort_clamp(color[1]);
+    vcol[2] = unit_float_to_ushort_clamp(color[2]);
+    vcol[3] = unit_float_to_ushort_clamp(color[3]);
+
+    GPU_vertbuf_attr_set(vert_buf, vbo_id->col[i], v_index, vcol);
+  }
+
+  /* Set coord, normal, and mask */
+  GPU_vertbuf_attr_set(vert_buf, vbo_id->pos, v_index, co);
+
+  short no_short[3];
+
+  normal_float_to_short_v3(no_short, fno ? fno : v->no);
+  GPU_vertbuf_attr_set(vert_buf, vbo_id->nor, v_index, no_short);
+}
+
+/* Creates a vertex buffer (coordinate, normal, color) and, if smooth
+ * shading, an element index buffer.
+ * Threaded - do not call any functions that use OpenGL calls! */
+static void GPU_pbvh_bmesh_buffers_update_flat_vcol(PBVHGPUFormat *vbo_id,
+                                                    GPU_PBVH_Buffers *buffers,
+                                                    BMesh *bm,
+                                                    TableGSet *bm_faces,
+                                                    TableGSet *bm_unique_verts,
+                                                    TableGSet *bm_other_verts,
+                                                    PBVHTriBuf *tribuf,
+                                                    const int update_flags,
+                                                    const int cd_vert_node_offset,
+                                                    int face_sets_color_seed,
+                                                    int face_sets_color_default,
+                                                    short mat_nr,
+                                                    int active_vcol_type,
+                                                    int active_vcol_domain,
+                                                    CustomDataLayer *active_vcol_layer,
+                                                    CustomDataLayer *render_vcol_layer)
+{
+  bool active_attrs_only = vbo_id->active_attrs_only;
+
+  const bool show_face_sets = CustomData_has_layer(&bm->pdata, CD_SCULPT_FACE_SETS) &&
+                              (update_flags & GPU_PBVH_BUFFERS_SHOW_SCULPT_FACE_SETS) != 0;
+
+  int tottri, totvert;
+  bool empty_mask = true;
+  int cd_fset_offset = CustomData_get_offset(&bm->pdata, CD_SCULPT_FACE_SETS);
+
+  GPUAttrRef cd_vcols[MAX_GPU_ATTR];
+  GPUAttrRef cd_uvs[MAX_GPU_ATTR];
+
+  const int cd_vcol_count = gpu_pbvh_make_attr_offs(ATTR_DOMAIN_MASK_POINT |
+                                                        ATTR_DOMAIN_MASK_CORNER,
+                                                    CD_MASK_PROP_COLOR | CD_MASK_PROP_BYTE_COLOR,
+                                                    &bm->vdata,
+                                                    NULL,
+                                                    &bm->ldata,
+                                                    NULL,
+                                                    cd_vcols,
+                                                    active_attrs_only,
+                                                    active_vcol_type,
+                                                    active_vcol_domain,
+                                                    active_vcol_layer,
+                                                    render_vcol_layer);
+
+  int cd_uv_count = gpu_pbvh_make_attr_offs(ATTR_DOMAIN_MASK_CORNER,
+                                            CD_MASK_MLOOPUV,
+                                            NULL,
+                                            NULL,
+                                            &bm->ldata,
+                                            NULL,
+                                            cd_uvs,
+                                            active_attrs_only,
+                                            CD_MLOOPUV,
+                                            ATTR_DOMAIN_CORNER,
+                                            get_active_layer(&bm->ldata, CD_MLOOPUV),
+                                            get_render_layer(&bm->ldata, CD_MLOOPUV));
+  /* Count visible triangles */
+  tottri = gpu_bmesh_face_visible_count(tribuf, mat_nr) * 6;
+  totvert = tottri * 3;
+
+  if (!tottri) {
+    if (BLI_table_gset_len(bm_faces) != 0) {
+      /* Node is just hidden. */
+    }
+    else {
+      buffers->clear_bmesh_on_flush = true;
+    }
+    buffers->tot_tri = 0;
+    return;
+  }
+
+  /* TODO: make mask layer optional for bmesh buffer. */
+  const int cd_vert_mask_offset = CustomData_get_offset(&bm->vdata, CD_PAINT_MASK);
+
+  bool default_face_set = true;
+
+  /* Fill vertex buffer */
+  if (!gpu_pbvh_vert_buf_data_set(vbo_id, buffers, totvert)) {
+    /* Memory map failed */
+    return;
+  }
+
+  int v_index = 0;
+
+  GPUIndexBufBuilder elb_lines;
+  GPU_indexbuf_init(&elb_lines, GPU_PRIM_LINES, tottri * 3, tottri * 3);
+
+  for (int i = 0; i < tribuf->tottri; i++) {
+    PBVHTri *tri = tribuf->tris + i;
+    BMFace *f = (BMFace *)tri->f.i;
+
+    if (f->mat_nr != mat_nr) {
+      continue;
+    }
+
+    if (!BM_elem_flag_test(f, BM_ELEM_HIDDEN)) {
+      BMVert *v[3];
+      BMLoop *l[3];
+
+      float fmask = 0.0f;
+
+      v[0] = (BMVert *)tribuf->verts[tri->v[0]].i;
+      v[1] = (BMVert *)tribuf->verts[tri->v[1]].i;
+      v[2] = (BMVert *)tribuf->verts[tri->v[2]].i;
+
+      if (tribuf->loops) {
+        l[0] = (BMLoop *)tribuf->loops[tri->v[0]];
+        l[1] = (BMLoop *)tribuf->loops[tri->v[1]];
+        l[2] = (BMLoop *)tribuf->loops[tri->v[2]];
+      }
+      else {
+        l[0] = l[1] = l[2] = NULL;
+      }
+
+      /* Average mask value */
+      for (int j = 0; j < 3; j++) {
+        fmask += BM_ELEM_CD_GET_FLOAT(v[j], cd_vert_mask_offset);
+      }
+      fmask /= 3.0f;
+
+      uchar face_set_color[4] = {UCHAR_MAX, UCHAR_MAX, UCHAR_MAX, UCHAR_MAX};
+
+      if (show_face_sets && cd_fset_offset >= 0) {
+        const int fset = BM_ELEM_CD_GET_INT(f, cd_fset_offset);
+
+        /* Skip for the default color Face Set to render it white. */
+        if (fset != face_sets_color_default) {
+          BKE_paint_face_set_overlay_color_get(fset, face_sets_color_seed, face_set_color);
+          default_face_set = false;
+        }
+      }
+
+      float cent[3] = {0.0f, 0.0f, 0.0f};
+      add_v3_v3(cent, v[0]->co);
+      add_v3_v3(cent, v[1]->co);
+      add_v3_v3(cent, v[2]->co);
+      mul_v3_fl(cent, 1.0 / 3.0);
+
+      float cos[7][3];
+
+      copy_v3_v3(cos[0], v[0]->co);
+      copy_v3_v3(cos[1], v[1]->co);
+      copy_v3_v3(cos[2], v[2]->co);
+
+      copy_v3_v3(cos[6], cent);
+
+      interp_v3_v3v3(cos[3], v[0]->co, v[1]->co, 0.5f);
+      interp_v3_v3v3(cos[4], v[1]->co, v[2]->co, 0.5f);
+      interp_v3_v3v3(cos[5], v[2]->co, v[0]->co, 0.5f);
+
+      for (int k = 0; k < cd_uv_count; k++) {
+        MLoopUV *uvs[3] = {
+            BM_ELEM_CD_GET_VOID_P(l[0], cd_uvs[k].cd_offset),
+            BM_ELEM_CD_GET_VOID_P(l[1], cd_uvs[k].cd_offset),
+            BM_ELEM_CD_GET_VOID_P(l[2], cd_uvs[k].cd_offset),
+        };
+
+        float uvcent[2] = {0.0f, 0.0f};
+        add_v2_v2(uvcent, uvs[0]->uv);
+        add_v2_v2(uvcent, uvs[1]->uv);
+        add_v2_v2(uvcent, uvs[2]->uv);
+        mul_v2_fl(uvcent, 1.0 / 3.0);
+
+        float uvcos[7][2];
+
+        copy_v2_v2(uvcos[0], uvs[0]->uv);
+        copy_v2_v2(uvcos[1], uvs[1]->uv);
+        copy_v2_v2(uvcos[2], uvs[2]->uv);
+
+        copy_v2_v2(uvcos[6], cent);
+
+        interp_v2_v2v2(uvcos[3], uvs[0]->uv, uvs[1]->uv, 0.5f);
+        interp_v2_v2v2(uvcos[4], uvs[1]->uv, uvs[2]->uv, 0.5f);
+        interp_v2_v2v2(uvcos[5], uvs[2]->uv, uvs[0]->uv, 0.5f);
+
+        for (int j = 0; j < 3; j++) {
+          int next = 3 + ((j) % 3);
+          int prev = 3 + ((j + 3 - 1) % 3);
+
+          GPU_vertbuf_attr_set(buffers->vert_buf, vbo_id->uv[k], v_index, uvs[j]);
+          GPU_vertbuf_attr_set(buffers->vert_buf, vbo_id->uv[k], v_index + 1, uvcos[next]);
+          GPU_vertbuf_attr_set(buffers->vert_buf, vbo_id->uv[k], v_index + 2, uvcos[6]);
+
+          GPU_vertbuf_attr_set(buffers->vert_buf, vbo_id->uv[k], v_index + 3, uvs[j]);
+          GPU_vertbuf_attr_set(buffers->vert_buf, vbo_id->uv[k], v_index + 4, uvcos[6]);
+          GPU_vertbuf_attr_set(buffers->vert_buf, vbo_id->uv[k], v_index + 5, uvcos[prev]);
+        }
+      }
+
+      const int v_start = v_index;
+
+      for (int j = 0; j < 3; j++) {
+        int next = 3 + ((j) % 3);
+        int prev = 3 + ((j + 3 - 1) % 3);
+
+        gpu_flat_vcol_make_vert(vbo_id,
+                                v[j]->co,
+                                v[j],
+                                l[j],
+                                buffers->vert_buf,
+                                v_index,
+                                cd_vcols,
+                                cd_vcol_count,
+                                f->no);
+        gpu_flat_vcol_make_vert(vbo_id,
+                                cos[next],
+                                v[j],
+                                l[j],
+                                buffers->vert_buf,
+                                v_index + 1,
+                                cd_vcols,
+                                cd_vcol_count,
+                                f->no);
+        gpu_flat_vcol_make_vert(vbo_id,
+                                cos[6],
+                                v[j],
+                                l[j],
+                                buffers->vert_buf,
+                                v_index + 2,
+                                cd_vcols,
+                                cd_vcol_count,
+                                f->no);
+
+        gpu_flat_vcol_make_vert(vbo_id,
+                                v[j]->co,
+                                v[j],
+                                l[j],
+                                buffers->vert_buf,
+                                v_index + 3,
+                                cd_vcols,
+                                cd_vcol_count,
+                                f->no);
+        gpu_flat_vcol_make_vert(vbo_id,
+                                cos[6],
+                                v[j],
+                                l[j],
+                                buffers->vert_buf,
+                                v_index + 4,
+                                cd_vcols,
+                                cd_vcol_count,
+                                f->no);
+        gpu_flat_vcol_make_vert(vbo_id,
+                                cos[prev],
+                                v[j],
+                                l[j],
+                                buffers->vert_buf,
+                                v_index + 5,
+                                cd_vcols,
+                                cd_vcol_count,
+                                f->no);
+
+        /*
+          v1
+          |\
+          |   \
+          v3    v4
+          |  v6   \
+          |         \
+          v0---v5---v2
+          */
+
+        next = j == 2 ? v_start : v_index + 6;
+
+        if (tri->eflag & 1) {
+          GPU_indexbuf_add_line_verts(&elb_lines, v_index, next);
+          // GPU_indexbuf_add_line_verts(&elb_lines, v_index + 1, v_index + 2);
+          // GPU_indexbuf_add_line_verts(&elb_lines, v_index + 2, v_index + 0);
+        }
+
+        if (tri->eflag & 2) {
+          // GPU_indexbuf_add_line_verts(&elb_lines, v_index + 1, v_index + 2);
+        }
+
+        if (tri->eflag & 4) {
+          // GPU_indexbuf_add_line_verts(&elb_lines, v_index + 2, v_index + 0);
+        }
+
+        v_index += 6;
+      }
+    }
+  }
+
+  buffers->index_lines_buf = GPU_indexbuf_build(&elb_lines);
+  buffers->tot_tri = tottri;
+
+  /* Get material index from the last face we iterated on. */
+  buffers->material_index = mat_nr;
+
+  buffers->show_overlay = (!empty_mask || !default_face_set) && !vbo_id->fast_mode;
+
+  gpu_pbvh_batch_init(buffers, GPU_PRIM_TRIS);
+}
+
+static void GPU_pbvh_bmesh_buffers_update_indexed(PBVHGPUFormat *vbo_id,
+                                                  GPU_PBVH_Buffers *buffers,
+                                                  BMesh *bm,
+                                                  TableGSet *bm_faces,
+                                                  TableGSet *bm_unique_verts,
+                                                  TableGSet *bm_other_verts,
+                                                  PBVHTriBuf *tribuf,
+                                                  const int update_flags,
+                                                  const int cd_vert_node_offset,
+                                                  int face_sets_color_seed,
+                                                  int face_sets_color_default,
+                                                  bool flat_vcol,
+                                                  short mat_nr,
+                                                  int active_vcol_type,
+                                                  int active_vcol_domain,
+                                                  CustomDataLayer *active_vcol_layer,
+                                                  CustomDataLayer *render_vcol_layer)
+{
+
+  bool active_attrs_only = vbo_id->active_attrs_only;
+
+  const bool show_mask = (update_flags & GPU_PBVH_BUFFERS_SHOW_MASK) != 0 && !vbo_id->fast_mode;
+  bool show_vcol = (update_flags & GPU_PBVH_BUFFERS_SHOW_VCOL) != 0 && active_vcol_type != -1;
+
+  if (vbo_id->totcol == 0 && vbo_id->fast_mode) {
+    show_vcol = false;
+  }
+
+  bool need_indexed = buffers->last_tribuf_tris != tribuf->tris;
+
+  buffers->last_tribuf_tris = tribuf->tris;
+
+  int tottri, totvert;
+  bool empty_mask = true;
+
+  GPUAttrRef cd_vcols[MAX_GPU_ATTR];
+  GPUAttrRef cd_uvs[MAX_GPU_ATTR];
+
+  int cd_vcol_count = gpu_pbvh_make_attr_offs(ATTR_DOMAIN_MASK_POINT | ATTR_DOMAIN_MASK_CORNER,
+                                              CD_MASK_PROP_COLOR | CD_MASK_PROP_BYTE_COLOR,
+                                              &bm->vdata,
+                                              NULL,
+                                              &bm->ldata,
+                                              NULL,
+                                              cd_vcols,
+                                              active_attrs_only,
+                                              active_vcol_type,
+                                              active_vcol_domain,
+                                              active_vcol_layer,
+                                              render_vcol_layer);
+
+  int cd_uv_count = gpu_pbvh_make_attr_offs(ATTR_DOMAIN_MASK_CORNER,
+                                            CD_MASK_MLOOPUV,
+                                            NULL,
+                                            NULL,
+                                            &bm->ldata,
+                                            NULL,
+                                            cd_uvs,
+                                            active_attrs_only,
+                                            CD_MLOOPUV,
+                                            ATTR_DOMAIN_CORNER,
+                                            get_active_layer(&bm->ldata, CD_MLOOPUV),
+                                            get_render_layer(&bm->ldata, CD_MLOOPUV));
+
+  /* Count visible triangles */
+  tottri = gpu_bmesh_face_visible_count(tribuf, mat_nr);
+
+  /* Count visible vertices */
+  totvert = tribuf->totvert;
+
+  if (!tottri) {
+    if (BLI_table_gset_len(bm_faces) != 0) {
+      /* Node is just hidden. */
+    }
+    else {
+      buffers->clear_bmesh_on_flush = true;
+    }
+    buffers->tot_tri = 0;
+    return;
+  }
+
+  /* TODO, make mask layer optional for bmesh buffer */
+  const int cd_vert_mask_offset = CustomData_get_offset(&bm->vdata, CD_PAINT_MASK);
+  int cd_fset_offset = CustomData_get_offset(&bm->pdata, CD_SCULPT_FACE_SETS);
+
+  // int totuv = CustomData_get_offset(&bm->ldata, CD_MLOOPUV);
+  // int *cd_uvs = BLI_array_alloca(cd_uvs, totuv);
+  const bool have_uv = cd_uv_count > 0;
+
+  bool default_face_set = true;
+
+  /* Fill vertex buffer */
+  if (!gpu_pbvh_vert_buf_data_set(vbo_id, buffers, totvert)) {
+    /* Memory map failed */
+    return;
+  }
+
+  for (int i = 0; i < tribuf->totvert; i++) {
+    BMVert *v = (BMVert *)tribuf->verts[i].i;
+    BMLoop *l = (BMLoop *)tribuf->loops[i];
+
+    gpu_bmesh_vert_to_buffer_copy(vbo_id,
+                                  bm,
+                                  v,
+                                  l,
+                                  buffers->vert_buf,
+                                  i,
+                                  NULL,
+                                  NULL,
+                                  cd_vert_mask_offset,
+                                  cd_vert_node_offset,
+                                  show_mask,
+                                  show_vcol,
+                                  &empty_mask,
+                                  cd_vcols,
+                                  cd_vcol_count);
+
+    if (!vbo_id->fast_mode) {
+      uchar face_set_color[3] = {UCHAR_MAX, UCHAR_MAX, UCHAR_MAX};
+
+      /* Add default face sets color to avoid artifacts. */
+      int fset = BM_ELEM_CD_GET_INT(l->f, cd_fset_offset);
+
+      if (fset != face_sets_color_default) {
+        default_face_set = false;
+        BKE_paint_face_set_overlay_color_get(fset, face_sets_color_seed, face_set_color);
+      }
+
+      GPU_vertbuf_attr_set(buffers->vert_buf, vbo_id->fset, i, &face_set_color);
+    }
+
+    if (have_uv) {
+      for (int j = 0; j < cd_uv_count; j++) {
+        MLoopUV *mu = BM_ELEM_CD_GET_VOID_P(l, cd_uvs[j].cd_offset);
+        GPU_vertbuf_attr_set(buffers->vert_buf, vbo_id->uv[j], i, mu->uv);
+      }
+    }
+  }
+
+  if (!need_indexed) {
+    buffers->material_index = mat_nr;
+    buffers->show_overlay = (!empty_mask || !default_face_set) && !vbo_id->fast_mode;
+
+    gpu_pbvh_batch_init(buffers, GPU_PRIM_TRIS);
+    return;
+  }
+
+  GPU_BATCH_DISCARD_SAFE(buffers->triangles);
+  GPU_BATCH_DISCARD_SAFE(buffers->lines);
+  GPU_INDEXBUF_DISCARD_SAFE(buffers->index_lines_buf);
+  GPU_INDEXBUF_DISCARD_SAFE(buffers->index_buf);
+
+  /* Fill the vertex and triangle buffer in one pass over faces. */
+  GPUIndexBufBuilder elb, elb_lines;
+  GPU_indexbuf_init(&elb, GPU_PRIM_TRIS, tottri, totvert);
+  GPU_indexbuf_init(&elb_lines, GPU_PRIM_LINES, tottri * 3, totvert);
+
+  for (int i = 0; i < tribuf->tottri; i++) {
+    PBVHTri *tri = tribuf->tris + i;
+
+    BMFace *f = (BMFace *)tri->f.i;
+    if (f->mat_nr != mat_nr || BM_elem_flag_test(f, BM_ELEM_HIDDEN)) {
+      continue;
+    }
+
+    GPU_indexbuf_add_tri_verts(&elb, tri->v[0], tri->v[1], tri->v[2]);
+
+    GPU_indexbuf_add_line_verts(&elb_lines, tri->v[0], tri->v[1]);
+    GPU_indexbuf_add_line_verts(&elb_lines, tri->v[1], tri->v[2]);
+    GPU_indexbuf_add_line_verts(&elb_lines, tri->v[2], tri->v[0]);
+  }
+
+  buffers->tot_tri = tottri;
+
+  if (buffers->index_buf == NULL) {
+    buffers->index_buf = GPU_indexbuf_build(&elb);
+  }
+  else {
+    GPU_indexbuf_build_in_place(&elb, buffers->index_buf);
+  }
+  buffers->index_lines_buf = GPU_indexbuf_build(&elb_lines);
+
+  buffers->material_index = mat_nr;
+  buffers->show_overlay = (!empty_mask || !default_face_set) && !vbo_id->fast_mode;
+
+  gpu_pbvh_batch_init(buffers, GPU_PRIM_TRIS);
+}
+
+/* Creates a vertex buffer (coordinate, normal, color) and, if smooth
+ * shading, an element index buffer.
+ * Threaded - do not call any functions that use OpenGL calls! */
+void GPU_pbvh_bmesh_buffers_update(PBVHGPUFormat *vbo_id, PBVHGPUBuildArgs *args)
+{
+  BMesh *bm = args->bm;
+  GPU_PBVH_Buffers *buffers = args->buffers;
+  PBVHTriBuf *tribuf = args->tribuf;
+  const int update_flags = args->update_flags;
+  const int mat_nr = args->mat_nr;
+
+  bool active_attrs_only = vbo_id->active_attrs_only;
+
+  if (args->flat_vcol && args->active_vcol_type != -1) {
+    GPU_pbvh_bmesh_buffers_update_flat_vcol(vbo_id,
+                                            buffers,
+                                            bm,
+                                            args->bm_faces,
+                                            args->bm_unique_verts,
+                                            args->bm_other_verts,
+                                            tribuf,
+                                            update_flags,
+                                            args->cd_vert_node_offset,
+                                            args->face_sets_color_seed,
+                                            args->face_sets_color_default,
+                                            mat_nr,
+                                            args->active_vcol_type,
+                                            args->active_vcol_domain,
+                                            args->active_vcol_layer,
+                                            args->render_vcol_layer);
+    return;
+  }
+
+  const bool have_uv = CustomData_has_layer(&bm->ldata, CD_MLOOPUV);
+  const bool show_vcol = (update_flags & GPU_PBVH_BUFFERS_SHOW_VCOL) != 0 &&
+                         args->active_vcol_type != -1;
+  const bool show_mask = (update_flags & GPU_PBVH_BUFFERS_SHOW_MASK) != 0 && !vbo_id->fast_mode;
+  const bool show_face_sets = CustomData_has_layer(&bm->pdata, CD_SCULPT_FACE_SETS) &&
+                              (update_flags & GPU_PBVH_BUFFERS_SHOW_SCULPT_FACE_SETS) != 0 &&
+                              !vbo_id->fast_mode;
+
+  int tottri, totvert;
+  bool empty_mask = true;
+  int cd_fset_offset = CustomData_get_offset(&bm->pdata, CD_SCULPT_FACE_SETS);
+
+  GPUAttrRef cd_vcols[MAX_GPU_ATTR];
+  GPUAttrRef cd_uvs[MAX_GPU_ATTR];
+
+  int cd_vcol_count = gpu_pbvh_make_attr_offs(ATTR_DOMAIN_MASK_POINT | ATTR_DOMAIN_MASK_CORNER,
+                                              CD_MASK_PROP_COLOR | CD_MASK_PROP_BYTE_COLOR,
+                                              &bm->vdata,
+                                              NULL,
+                                              &bm->ldata,
+                                              NULL,
+                                              cd_vcols,
+                                              active_attrs_only,
+                                              args->active_vcol_type,
+                                              args->active_vcol_domain,
+                                              args->active_vcol_layer,
+                                              args->render_vcol_layer);
+
+  int cd_uv_count = gpu_pbvh_make_attr_offs(ATTR_DOMAIN_MASK_CORNER,
+                                            CD_MASK_MLOOPUV,
+                                            NULL,
+                                            NULL,
+                                            &bm->ldata,
+                                            NULL,
+                                            cd_uvs,
+                                            active_attrs_only,
+                                            CD_MLOOPUV,
+                                            ATTR_DOMAIN_CORNER,
+                                            get_active_layer(&bm->ldata, CD_MLOOPUV),
+                                            get_render_layer(&bm->ldata, CD_MLOOPUV));
+  /* Count visible triangles */
+  if (buffers->smooth) {
+    GPU_pbvh_bmesh_buffers_update_indexed(vbo_id,
+                                          buffers,
+                                          bm,
+                                          args->bm_faces,
+                                          args->bm_unique_verts,
+                                          args->bm_other_verts,
+                                          tribuf,
+                                          update_flags,
+                                          args->cd_vert_node_offset,
+                                          args->face_sets_color_seed,
+                                          args->face_sets_color_default,
+                                          args->flat_vcol,
+                                          mat_nr,
+                                          args->active_vcol_type,
+                                          args->active_vcol_domain,
+                                          args->active_vcol_layer,
+                                          args->render_vcol_layer);
+    return;
+  }
+
+  buffers->last_tribuf_tris = NULL;
+
+  /* TODO, make mask layer optional for bmesh buffer */
+  const int cd_vert_mask_offset = CustomData_get_offset(&bm->vdata, CD_PAINT_MASK);
+  int face_sets_color_default = args->face_sets_color_default;
+  int face_sets_color_seed = args->face_sets_color_seed;
+  int cd_vert_node_offset = args->cd_vert_node_offset;
+
+  bool default_face_set = true;
+
+  tottri = gpu_bmesh_face_visible_count(tribuf, mat_nr);
+  totvert = tottri * 3;
+
+  if (!tottri) {
+    /* empty node (i.e. not just hidden)? */
+    if (BLI_table_gset_len(args->bm_faces) == 0) {
+      buffers->clear_bmesh_on_flush = true;
+    }
+
+    buffers->tot_tri = 0;
+    return;
+  }
+  /* Fill vertex buffer */
+  if (!gpu_pbvh_vert_buf_data_set(vbo_id, buffers, totvert)) {
+    /* Memory map failed */
+    return;
+  }
+
+  int v_index = 0;
+
+  GPUIndexBufBuilder elb_lines;
+  GPU_indexbuf_init(&elb_lines, GPU_PRIM_LINES, tottri * 3, tottri * 3);
+
+  for (int i = 0; i < tribuf->tottri; i++) {
+    PBVHTri *tri = tribuf->tris + i;
+    BMFace *f = (BMFace *)tri->f.i;
+    BMLoop **l = (BMLoop **)tri->l;
+    BMVert *v[3];
+
+    if (f->mat_nr != mat_nr || BM_elem_flag_test(f, BM_ELEM_HIDDEN)) {
+      continue;
+    }
+
+    v[0] = l[0]->v;
+    v[1] = l[1]->v;
+    v[2] = l[2]->v;
+
+    float fmask = 0.0f;
+    int i;
+
+    /* Average mask value */
+    for (i = 0; i < 3; i++) {
+      fmask += BM_ELEM_CD_GET_FLOAT(v[i], cd_vert_mask_offset);
+    }
+    fmask /= 3.0f;
+
+    if (tri->eflag & 1) {
+      GPU_indexbuf_add_line_verts(&elb_lines, v_index + 0, v_index + 1);
+    }
+
+    if (tri->eflag & 2) {
+      GPU_indexbuf_add_line_verts(&elb_lines, v_index + 1, v_index + 2);
+    }
+
+    if (tri->eflag & 4) {
+      GPU_indexbuf_add_line_verts(&elb_lines, v_index + 2, v_index + 0);
+    }
+
+    uchar face_set_color[4] = {UCHAR_MAX, UCHAR_MAX, UCHAR_MAX, UCHAR_MAX};
+
+    if (show_face_sets && cd_fset_offset >= 0) {
+      const int fset = BM_ELEM_CD_GET_INT(f, cd_fset_offset);
+
+      /* Skip for the default color Face Set to render it white. */
+      if (fset != face_sets_color_default) {
+        BKE_paint_face_set_overlay_color_get(fset, face_sets_color_seed, face_set_color);
+        default_face_set = false;
+      }
+    }
+
+    for (int j = 0; j < 3; j++) {
+      float *no = buffers->smooth ? v[j]->no : f->no;
+
+      gpu_bmesh_vert_to_buffer_copy(vbo_id,
+                                    bm,
+                                    v[j],
+                                    l[j],
+                                    buffers->vert_buf,
+                                    v_index,
+                                    no,
+                                    &fmask,
+                                    cd_vert_mask_offset,
+                                    cd_vert_node_offset,
+                                    show_mask,
+                                    show_vcol,
+                                    &empty_mask,
+                                    cd_vcols,
+                                    cd_vcol_count);
+
+      if (have_uv) {
+        for (int k = 0; k < cd_uv_count; k++) {
+          MLoopUV *mu = BM_ELEM_CD_GET_VOID_P(l[j], cd_uvs[k].cd_offset);
+          GPU_vertbuf_attr_set(buffers->vert_buf, vbo_id->uv[k], v_index, mu->uv);
+        }
+      }
+
+      if (show_face_sets) {
+        GPU_vertbuf_attr_set(buffers->vert_buf, vbo_id->fset, v_index, face_set_color);
+      }
+      v_index++;
+    }
+  }
+
+  buffers->index_lines_buf = GPU_indexbuf_build(&elb_lines);
+  buffers->tot_tri = tottri;
+
+  /* Get material index from the last face we iterated on. */
+  buffers->material_index = mat_nr;
+  buffers->show_overlay = (!empty_mask || !default_face_set) && !vbo_id->fast_mode;
+
+  gpu_pbvh_batch_init(buffers, GPU_PRIM_TRIS);
+}
+
+/* -------------------------------------------------------------------- */
+/** \name Generic
+ * \{ */
+
+GPU_PBVH_Buffers *GPU_pbvh_bmesh_buffers_build(PBVHGPUFormat *vbo_id, bool smooth_shading)
+{
+  GPU_PBVH_Buffers *buffers;
+
+  buffers = MEM_callocN(sizeof(GPU_PBVH_Buffers), "GPU_Buffers");
+  buffers->use_bmesh = true;
+  buffers->smooth = smooth_shading || vbo_id->fast_mode;
+  buffers->show_overlay = !vbo_id->fast_mode;
+
+  return buffers;
 }
 
 bool GPU_pbvh_attribute_names_update(PBVHType pbvh_type,
@@ -2670,7 +2184,7 @@
 
 bool GPU_pbvh_buffers_has_overlays(GPU_PBVH_Buffers *buffers)
 {
-  return buffers->show_overlay && !g_vbo_id.fast_mode;
+  return buffers->show_overlay;
 }
 
 short GPU_pbvh_buffers_material_index_get(GPU_PBVH_Buffers *buffers)
