--- conflicted
+++ resolved
@@ -53,7 +53,6 @@
  */
 typedef struct GPU_PBVH_Buffers GPU_PBVH_Buffers;
 
-<<<<<<< HEAD
 typedef struct PBVHGPUBuildArgs {
   GPU_PBVH_Buffers *buffers;
   struct BMesh *bm;
@@ -74,16 +73,12 @@
   struct CustomDataLayer *render_vcol_layer;
 } PBVHGPUBuildArgs;
 
-/* Build must be called once before using the other functions, used every time
- * mesh topology changes. Threaded. */
-=======
 /**
  * Build must be called once before using the other functions,
  * used every time mesh topology changes.
  *
  * Threaded: do not call any functions that use OpenGL calls!
  */
->>>>>>> 8c7d970e
 GPU_PBVH_Buffers *GPU_pbvh_mesh_buffers_build(const struct MPoly *mpoly,
                                               const struct MLoop *mloop,
                                               const struct MLoopTri *looptri,
@@ -121,6 +116,8 @@
 };
 
 /**
+ * Creates a vertex buffer (coordinate, normal, color) and,
+ * if smooth shading, an element index buffer.
  * Threaded: do not call any functions that use OpenGL calls!
  */
 void GPU_pbvh_mesh_buffers_update(GPU_PBVH_Buffers *buffers,
@@ -136,7 +133,6 @@
                                   const int face_sets_color_default,
                                   const int update_flags);
 
-<<<<<<< HEAD
 bool GPU_pbvh_update_attribute_names(
     CustomData *vdata,
     CustomData *ldata,
@@ -148,19 +144,6 @@
     struct CustomDataLayer *render_vcol_layer);
 
 void GPU_pbvh_bmesh_buffers_update(PBVHGPUBuildArgs *args);
-=======
-/**
- * Creates a vertex buffer (coordinate, normal, color) and,
- * if smooth shading, an element index buffer.
- * Threaded: do not call any functions that use OpenGL calls!
- */
-void GPU_pbvh_bmesh_buffers_update(GPU_PBVH_Buffers *buffers,
-                                   struct BMesh *bm,
-                                   struct GSet *bm_faces,
-                                   struct GSet *bm_unique_verts,
-                                   struct GSet *bm_other_verts,
-                                   const int update_flags);
->>>>>>> 8c7d970e
 
 /**
  * Threaded: do not call any functions that use OpenGL calls!
