--- conflicted
+++ resolved
@@ -400,16 +400,6 @@
 		{0, NULL, 0, NULL, NULL}
 	};
 
-<<<<<<< HEAD
-=======
-	static EnumPropertyItem cache_file_type_items[] = {
-		{PTCACHE_FILE_PTCACHE, "POINTCACHE", 0, "Point Cache", "Blender specific point cache file format"},
-#ifdef WITH_OPENVDB
-		{PTCACHE_FILE_OPENVDB, "OPENVDB", 0, "OpenVDB", "OpenVDB file format"},
-#endif
-		{0, NULL, 0, NULL, NULL}
-	};
-
 	static EnumPropertyItem smoke_view_items[] = {
 	    {MOD_SMOKE_SLICE_VIEW_ALIGNED, "VIEW_ALIGNED", 0, "View", "Slice volume parallel to the view plane"},
 	    {MOD_SMOKE_SLICE_AXIS_ALIGNED, "AXIS_ALIGNED", 0, "Axis", "Slice volume parallel to the major axis"},
@@ -436,7 +426,6 @@
 	    {0, NULL, 0, NULL, NULL}
 	};
 
->>>>>>> b23ffded
 	srna = RNA_def_struct(brna, "SmokeDomainSettings", NULL);
 	RNA_def_struct_ui_text(srna, "Domain Settings", "Smoke domain settings");
 	RNA_def_struct_sdna(srna, "SmokeDomainSettings");
@@ -695,17 +684,6 @@
 	RNA_def_property_ui_range(prop, 0.01, 0.5, 1.0, 5);
 	RNA_def_property_ui_text(prop, "Threshold",
 	                         "Maximum amount of fluid cell can contain before it is considered empty");
-<<<<<<< HEAD
-	RNA_def_property_update(prop, NC_OBJECT | ND_MODIFIER, "rna_Smoke_update");
-=======
-	RNA_def_property_update(prop, NC_OBJECT | ND_MODIFIER, "rna_Smoke_resetCache");
-
-	prop = RNA_def_property(srna, "cache_file_format", PROP_ENUM, PROP_NONE);
-	RNA_def_property_enum_sdna(prop, NULL, "cache_file_format");
-	RNA_def_property_enum_items(prop, cache_file_type_items);
-	RNA_def_property_enum_funcs(prop, NULL, "rna_Smoke_cachetype_set", NULL);
-	RNA_def_property_ui_text(prop, "File Format", "Select the file format to be used for caching");
-	RNA_def_property_update(prop, NC_OBJECT | ND_MODIFIER, "rna_Smoke_resetCache");
 
 	/* display settings */
 
@@ -766,7 +744,6 @@
 	RNA_def_property_ui_range(prop, 0.0, 100.0, 0.1, 3);
 	RNA_def_property_ui_text(prop, "Scale", "Multiplier for scaling the vectors");
 	RNA_def_property_update(prop, NC_OBJECT | ND_DRAW, NULL);
->>>>>>> b23ffded
 }
 
 static void rna_def_smoke_flow_settings(BlenderRNA *brna)
