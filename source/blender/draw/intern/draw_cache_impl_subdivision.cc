--- conflicted
+++ resolved
@@ -2021,20 +2021,7 @@
   SubsurfRuntimeData *runtime_data = mesh->runtime.subsurf_runtime_data;
   BLI_assert(runtime_data && runtime_data->has_gpu_subdiv);
 
-<<<<<<< HEAD
-  if (!smd) {
-    return false;
-  }
-
-  const bool is_final_render = DRW_state_is_scene_render();
-
-  SubdivSettings settings;
-  BKE_subsurf_modifier_subdiv_settings_init(&settings, smd, is_final_render);
-
-  if (settings.level == 0) {
-=======
   if (runtime_data->settings.level == 0) {
->>>>>>> e86c2f72
     return false;
   }
 
