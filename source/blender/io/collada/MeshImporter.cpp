--- conflicted
+++ resolved
@@ -469,15 +469,10 @@
   if (total_poly_count > 0) {
     me->totpoly = total_poly_count;
     me->totloop = total_loop_count;
-<<<<<<< HEAD
-    me->mpoly = (MPoly *)CustomData_add_layer(&me->pdata, CD_MPOLY, CD_CALLOC, nullptr, me->totpoly);
-    me->mloop = (MLoop *)CustomData_add_layer(&me->ldata, CD_MLOOP, CD_CALLOC, nullptr, me->totloop);
-=======
     me->mpoly = (MPoly *)CustomData_add_layer(
         &me->pdata, CD_MPOLY, CD_CALLOC, nullptr, me->totpoly);
     me->mloop = (MLoop *)CustomData_add_layer(
         &me->ldata, CD_MLOOP, CD_CALLOC, nullptr, me->totloop);
->>>>>>> 29fb12da
 
     unsigned int totuvset = collada_mesh->getUVCoords().getInputInfosArray().getCount();
     for (int i = 0; i < totuvset; i++) {
