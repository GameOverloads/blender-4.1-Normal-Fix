--- conflicted
+++ resolved
@@ -154,26 +154,22 @@
       }
       break;
     case LA_LOCAL: {
-<<<<<<< HEAD
+
       pxr::UsdLuxSphereLight sphere_light =
           (usd_export_context_.export_params.export_as_overs) ?
               pxr::UsdLuxSphereLight(
                   usd_export_context_.stage->OverridePrim(usd_export_context_.usd_path)) :
               pxr::UsdLuxSphereLight::Define(usd_export_context_.stage,
                                              usd_export_context_.usd_path);
-      sphere_light.CreateRadiusAttr().Set(light->area_size * radius_scale, timecode);
+      sphere_light.CreateRadiusAttr().Set(light->radius * radius_scale, timecode);
 
       if (usd_export_context_.export_params.backward_compatible) {
         if (pxr::UsdAttribute attr = sphere_light.GetPrim().CreateAttribute(
                 usdtokens::radius, pxr::SdfValueTypeNames->Float, true)) {
-          attr.Set(light->area_size * radius_scale, timecode);
-        }
-      }
-
-=======
-      pxr::UsdLuxSphereLight sphere_light = pxr::UsdLuxSphereLight::Define(stage, usd_path);
-      sphere_light.CreateRadiusAttr().Set(light->radius, timecode);
->>>>>>> e1a29b58
+          attr.Set(light->radius * radius_scale, timecode);
+        }
+      }
+
 #if PXR_VERSION >= 2111
       usd_light_api = sphere_light.LightAPI();
 #else
