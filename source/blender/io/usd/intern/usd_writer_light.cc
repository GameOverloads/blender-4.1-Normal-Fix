/* SPDX-License-Identifier: GPL-2.0-or-later
 * Copyright 2019 Blender Foundation. All rights reserved. */
#include "usd_writer_light.h"
#include "usd_hierarchy_iterator.h"
#include "usd_light_convert.h"

#include <pxr/usd/usdLux/diskLight.h>
#include <pxr/usd/usdLux/distantLight.h>
#include <pxr/usd/usdLux/rectLight.h>
#include <pxr/usd/usdLux/shapingAPI.h>
#include <pxr/usd/usdLux/sphereLight.h>

#include "BLI_assert.h"
#include "BLI_math.h"
#include "BLI_math_matrix.h"
#include "BLI_utildefines.h"

#include "DNA_light_types.h"
#include "DNA_object_types.h"

#include "WM_api.h"
#include "WM_types.h"

namespace usdtokens {
// Attribute names.
static const pxr::TfToken angle("angle", pxr::TfToken::Immortal);
static const pxr::TfToken color("color", pxr::TfToken::Immortal);
static const pxr::TfToken height("height", pxr::TfToken::Immortal);
static const pxr::TfToken intensity("intensity", pxr::TfToken::Immortal);
static const pxr::TfToken radius("radius", pxr::TfToken::Immortal);
static const pxr::TfToken specular("specular", pxr::TfToken::Immortal);
static const pxr::TfToken width("width", pxr::TfToken::Immortal);
}  // namespace usdtokens

namespace blender::io::usd {

USDLightWriter::USDLightWriter(const USDExporterContext &ctx) : USDAbstractWriter(ctx)
{
}

bool USDLightWriter::is_supported(const HierarchyContext *context) const
{
  Light *light = static_cast<Light *>(context->object->data);
  return ELEM(light->type, LA_AREA, LA_LOCAL, LA_SUN, LA_SPOT);
}

void USDLightWriter::do_write(HierarchyContext &context)
{
  pxr::UsdStageRefPtr stage = usd_export_context_.stage;
  pxr::UsdTimeCode timecode = get_export_time_code();

  /* Need to account for the scene scale when converting to nits
   * or scaling the radius. */
  float world_scale = mat4_to_scale(context.matrix_world);

  float radius_scale = usd_export_context_.export_params.scale_light_radius ? 1.0f / world_scale :
                                                                              1.0f;

  Light *light = static_cast<Light *>(context.object->data);
#if PXR_VERSION >= 2111
  pxr::UsdLuxLightAPI usd_light_api;
#else
  pxr::UsdLuxLight usd_light_api;

#endif

  switch (light->type) {
    case LA_AREA:
      switch (light->area_shape) {
        case LA_AREA_DISK:
        case LA_AREA_ELLIPSE: { /* An ellipse light will deteriorate into a disk light. */
<<<<<<< HEAD
          pxr::UsdLuxDiskLight disk_light =
              (usd_export_context_.export_params.export_as_overs) ?
                  pxr::UsdLuxDiskLight(
                      usd_export_context_.stage->OverridePrim(usd_export_context_.usd_path)) :
                  pxr::UsdLuxDiskLight::Define(usd_export_context_.stage,
                                               usd_export_context_.usd_path);
          disk_light.CreateRadiusAttr().Set(light->area_size / 2.0f, timecode);

          if (usd_export_context_.export_params.backward_compatible) {
            if (pxr::UsdAttribute attr = disk_light.GetPrim().CreateAttribute(
                    usdtokens::radius, pxr::SdfValueTypeNames->Float, true)) {
              attr.Set(light->area_size / 2.0f, timecode);
            }
          }

          usd_light = disk_light;
=======
          pxr::UsdLuxDiskLight disk_light = pxr::UsdLuxDiskLight::Define(stage, usd_path);
          disk_light.CreateRadiusAttr().Set(light->area_size, timecode);
#if PXR_VERSION >= 2111
          usd_light_api = disk_light.LightAPI();
#else
          usd_light_api = disk_light;
#endif
>>>>>>> c87f6242
          break;
        }
        case LA_AREA_RECT: {
          pxr::UsdLuxRectLight rect_light =
              (usd_export_context_.export_params.export_as_overs) ?
                  pxr::UsdLuxRectLight(
                      usd_export_context_.stage->OverridePrim(usd_export_context_.usd_path)) :
                  pxr::UsdLuxRectLight::Define(usd_export_context_.stage,
                                               usd_export_context_.usd_path);
          rect_light.CreateWidthAttr().Set(light->area_size, timecode);
          rect_light.CreateHeightAttr().Set(light->area_sizey, timecode);
<<<<<<< HEAD

          if (usd_export_context_.export_params.backward_compatible) {
            pxr::UsdAttribute attr = rect_light.GetPrim().CreateAttribute(
                usdtokens::width, pxr::SdfValueTypeNames->Float, true);
            if (attr) {
              attr.Set(light->area_size, timecode);
            }
            attr = rect_light.GetPrim().CreateAttribute(
                usdtokens::height, pxr::SdfValueTypeNames->Float, true);
            if (attr) {
              attr.Set(light->area_sizey, timecode);
            }
          }

          usd_light = rect_light;
=======
#if PXR_VERSION >= 2111
          usd_light_api = rect_light.LightAPI();
#else
          usd_light_api = rect_light;
#endif
>>>>>>> c87f6242
          break;
        }
        case LA_AREA_SQUARE: {
          pxr::UsdLuxRectLight rect_light =
              (usd_export_context_.export_params.export_as_overs) ?
                  pxr::UsdLuxRectLight(
                      usd_export_context_.stage->OverridePrim(usd_export_context_.usd_path)) :
                  pxr::UsdLuxRectLight::Define(usd_export_context_.stage,
                                               usd_export_context_.usd_path);
          rect_light.CreateWidthAttr().Set(light->area_size, timecode);
          rect_light.CreateHeightAttr().Set(light->area_size, timecode);
<<<<<<< HEAD

          if (usd_export_context_.export_params.backward_compatible) {
            pxr::UsdAttribute attr = rect_light.GetPrim().CreateAttribute(
                usdtokens::width, pxr::SdfValueTypeNames->Float, true);
            if (attr) {
              attr.Set(light->area_size, timecode);
            }
            attr = rect_light.GetPrim().CreateAttribute(
                usdtokens::height, pxr::SdfValueTypeNames->Float, true);
            if (attr) {
              attr.Set(light->area_size, timecode);
            }
          }

          usd_light = rect_light;
=======
#if PXR_VERSION >= 2111
          usd_light_api = rect_light.LightAPI();
#else
          usd_light_api = rect_light;
#endif
>>>>>>> c87f6242
          break;
        }
      }
      break;
    case LA_LOCAL: {
<<<<<<< HEAD
      pxr::UsdLuxSphereLight sphere_light =
          (usd_export_context_.export_params.export_as_overs) ?
              pxr::UsdLuxSphereLight(
                  usd_export_context_.stage->OverridePrim(usd_export_context_.usd_path)) :
              pxr::UsdLuxSphereLight::Define(usd_export_context_.stage,
                                             usd_export_context_.usd_path);
      sphere_light.CreateRadiusAttr().Set(light->area_size * radius_scale, timecode);

      if (usd_export_context_.export_params.backward_compatible) {
        if (pxr::UsdAttribute attr = sphere_light.GetPrim().CreateAttribute(
                usdtokens::radius, pxr::SdfValueTypeNames->Float, true)) {
          attr.Set(light->area_size * radius_scale, timecode);
        }
      }

      usd_light = sphere_light;
      break;
    }
    case LA_SPOT: {
      pxr::UsdLuxSphereLight spot_light =
          (usd_export_context_.export_params.export_as_overs) ?
              pxr::UsdLuxSphereLight(
                  usd_export_context_.stage->OverridePrim(usd_export_context_.usd_path)) :
              pxr::UsdLuxSphereLight::Define(usd_export_context_.stage,
                                             usd_export_context_.usd_path);
      spot_light.CreateRadiusAttr().Set(light->area_size * radius_scale, timecode);

      if (usd_export_context_.export_params.backward_compatible) {
        if (pxr::UsdAttribute attr = spot_light.GetPrim().CreateAttribute(
                usdtokens::radius, pxr::SdfValueTypeNames->Float, true)) {
          attr.Set(light->area_size * radius_scale, timecode);
        }
      }

      pxr::UsdLuxShapingAPI shapingAPI(spot_light);
      float angle = (light->spotsize * (180.0f / (float)M_PI)) /
                    2.0f;  // Blender angle seems to be half of what USD expectes it to be.
      shapingAPI.CreateShapingConeAngleAttr(pxr::VtValue(angle), true);
      shapingAPI.CreateShapingConeSoftnessAttr(pxr::VtValue(light->spotblend), true);
      spot_light.CreateTreatAsPointAttr(pxr::VtValue(true), true);

      usd_light = spot_light;
      break;
    }
    case LA_SUN: {
      pxr::UsdLuxDistantLight sun_light =
          (usd_export_context_.export_params.export_as_overs) ?
              pxr::UsdLuxDistantLight(
                  usd_export_context_.stage->OverridePrim(usd_export_context_.usd_path)) :
              pxr::UsdLuxDistantLight::Define(usd_export_context_.stage,
                                              usd_export_context_.usd_path);
      sun_light.CreateAngleAttr().Set(light->sun_angle, timecode);

      if (usd_export_context_.export_params.backward_compatible) {
        if (pxr::UsdAttribute attr = sun_light.GetPrim().CreateAttribute(
                usdtokens::angle, pxr::SdfValueTypeNames->Float, true)) {
          attr.Set(light->sun_angle, timecode);
        }
      }

      usd_light = sun_light;
=======
      pxr::UsdLuxSphereLight sphere_light = pxr::UsdLuxSphereLight::Define(stage, usd_path);
      sphere_light.CreateRadiusAttr().Set(light->area_size, timecode);
#if PXR_VERSION >= 2111
      usd_light_api = sphere_light.LightAPI();
#else
      usd_light_api = sphere_light;
#endif
      break;
    }
    case LA_SUN: {
      pxr::UsdLuxDistantLight distant_light = pxr::UsdLuxDistantLight::Define(stage, usd_path);
      /* TODO(makowalski): set angle attribute here. */
#if PXR_VERSION >= 2111
      usd_light_api = distant_light.LightAPI();
#else
      usd_light_api = distant_light;
#endif
>>>>>>> c87f6242
      break;
    }
    default:
      BLI_assert_msg(0, "is_supported() returned true for unsupported light type");
  }

  float usd_intensity = light->energy * usd_export_context_.export_params.light_intensity_scale;

  if (usd_export_context_.export_params.convert_light_to_nits) {
    usd_intensity /= nits_to_energy_scale_factor(light, world_scale, radius_scale);
  }
<<<<<<< HEAD

  usd_light.CreateIntensityAttr().Set(usd_intensity, timecode);

  usd_light.CreateColorAttr().Set(pxr::GfVec3f(light->r, light->g, light->b), timecode);
  usd_light.CreateSpecularAttr().Set(light->spec_fac, timecode);

  if (usd_export_context_.export_params.backward_compatible) {
    pxr::UsdAttribute attr = usd_light.GetPrim().CreateAttribute(
        usdtokens::intensity, pxr::SdfValueTypeNames->Float, true);
    if (attr) {
      attr.Set(usd_intensity, timecode);
    }
    attr = usd_light.GetPrim().CreateAttribute(
        usdtokens::color, pxr::SdfValueTypeNames->Color3f, true);
    if (attr) {
      attr.Set(pxr::GfVec3f(light->r, light->g, light->b), timecode);
    }
    attr = usd_light.GetPrim().CreateAttribute(
        usdtokens::specular, pxr::SdfValueTypeNames->Float, true);
    if (attr) {
      attr.Set(light->spec_fac, timecode);
    }
  }

  if (usd_export_context_.export_params.export_custom_properties && light) {
    auto prim = usd_light.GetPrim();
    write_id_properties(prim, light->id, timecode);
  }
=======
  usd_light_api.CreateIntensityAttr().Set(usd_intensity, timecode);

  usd_light_api.CreateColorAttr().Set(pxr::GfVec3f(light->r, light->g, light->b), timecode);
  usd_light_api.CreateSpecularAttr().Set(light->spec_fac, timecode);
>>>>>>> c87f6242
}

}  // namespace blender::io::usd<|MERGE_RESOLUTION|>--- conflicted
+++ resolved
@@ -69,7 +69,6 @@
       switch (light->area_shape) {
         case LA_AREA_DISK:
         case LA_AREA_ELLIPSE: { /* An ellipse light will deteriorate into a disk light. */
-<<<<<<< HEAD
           pxr::UsdLuxDiskLight disk_light =
               (usd_export_context_.export_params.export_as_overs) ?
                   pxr::UsdLuxDiskLight(
@@ -85,16 +84,11 @@
             }
           }
 
-          usd_light = disk_light;
-=======
-          pxr::UsdLuxDiskLight disk_light = pxr::UsdLuxDiskLight::Define(stage, usd_path);
-          disk_light.CreateRadiusAttr().Set(light->area_size, timecode);
 #if PXR_VERSION >= 2111
           usd_light_api = disk_light.LightAPI();
 #else
           usd_light_api = disk_light;
 #endif
->>>>>>> c87f6242
           break;
         }
         case LA_AREA_RECT: {
@@ -106,7 +100,6 @@
                                                usd_export_context_.usd_path);
           rect_light.CreateWidthAttr().Set(light->area_size, timecode);
           rect_light.CreateHeightAttr().Set(light->area_sizey, timecode);
-<<<<<<< HEAD
 
           if (usd_export_context_.export_params.backward_compatible) {
             pxr::UsdAttribute attr = rect_light.GetPrim().CreateAttribute(
@@ -121,14 +114,11 @@
             }
           }
 
-          usd_light = rect_light;
-=======
 #if PXR_VERSION >= 2111
           usd_light_api = rect_light.LightAPI();
 #else
           usd_light_api = rect_light;
 #endif
->>>>>>> c87f6242
           break;
         }
         case LA_AREA_SQUARE: {
@@ -140,7 +130,6 @@
                                                usd_export_context_.usd_path);
           rect_light.CreateWidthAttr().Set(light->area_size, timecode);
           rect_light.CreateHeightAttr().Set(light->area_size, timecode);
-<<<<<<< HEAD
 
           if (usd_export_context_.export_params.backward_compatible) {
             pxr::UsdAttribute attr = rect_light.GetPrim().CreateAttribute(
@@ -155,20 +144,16 @@
             }
           }
 
-          usd_light = rect_light;
-=======
 #if PXR_VERSION >= 2111
           usd_light_api = rect_light.LightAPI();
 #else
           usd_light_api = rect_light;
 #endif
->>>>>>> c87f6242
           break;
         }
       }
       break;
     case LA_LOCAL: {
-<<<<<<< HEAD
       pxr::UsdLuxSphereLight sphere_light =
           (usd_export_context_.export_params.export_as_overs) ?
               pxr::UsdLuxSphereLight(
@@ -184,7 +169,11 @@
         }
       }
 
-      usd_light = sphere_light;
+#if PXR_VERSION >= 2111
+      usd_light_api = sphere_light.LightAPI();
+#else
+      usd_light_api = sphere_light;
+#endif
       break;
     }
     case LA_SPOT: {
@@ -210,7 +199,11 @@
       shapingAPI.CreateShapingConeSoftnessAttr(pxr::VtValue(light->spotblend), true);
       spot_light.CreateTreatAsPointAttr(pxr::VtValue(true), true);
 
-      usd_light = spot_light;
+#if PXR_VERSION >= 2111
+      usd_light_api = spot_light.LightAPI();
+#else
+      usd_light_api = spot_light;
+#endif
       break;
     }
     case LA_SUN: {
@@ -229,26 +222,11 @@
         }
       }
 
-      usd_light = sun_light;
-=======
-      pxr::UsdLuxSphereLight sphere_light = pxr::UsdLuxSphereLight::Define(stage, usd_path);
-      sphere_light.CreateRadiusAttr().Set(light->area_size, timecode);
-#if PXR_VERSION >= 2111
-      usd_light_api = sphere_light.LightAPI();
-#else
-      usd_light_api = sphere_light;
-#endif
-      break;
-    }
-    case LA_SUN: {
-      pxr::UsdLuxDistantLight distant_light = pxr::UsdLuxDistantLight::Define(stage, usd_path);
-      /* TODO(makowalski): set angle attribute here. */
-#if PXR_VERSION >= 2111
-      usd_light_api = distant_light.LightAPI();
-#else
-      usd_light_api = distant_light;
-#endif
->>>>>>> c87f6242
+#if PXR_VERSION >= 2111
+      usd_light_api = sun_light.LightAPI();
+#else
+      usd_light_api = sun_light;
+#endif
       break;
     }
     default:
@@ -260,25 +238,24 @@
   if (usd_export_context_.export_params.convert_light_to_nits) {
     usd_intensity /= nits_to_energy_scale_factor(light, world_scale, radius_scale);
   }
-<<<<<<< HEAD
-
-  usd_light.CreateIntensityAttr().Set(usd_intensity, timecode);
-
-  usd_light.CreateColorAttr().Set(pxr::GfVec3f(light->r, light->g, light->b), timecode);
-  usd_light.CreateSpecularAttr().Set(light->spec_fac, timecode);
+
+  usd_light_api.CreateIntensityAttr().Set(usd_intensity, timecode);
+
+  usd_light_api.CreateColorAttr().Set(pxr::GfVec3f(light->r, light->g, light->b), timecode);
+  usd_light_api.CreateSpecularAttr().Set(light->spec_fac, timecode);
 
   if (usd_export_context_.export_params.backward_compatible) {
-    pxr::UsdAttribute attr = usd_light.GetPrim().CreateAttribute(
+    pxr::UsdAttribute attr = usd_light_api.GetPrim().CreateAttribute(
         usdtokens::intensity, pxr::SdfValueTypeNames->Float, true);
     if (attr) {
       attr.Set(usd_intensity, timecode);
     }
-    attr = usd_light.GetPrim().CreateAttribute(
+    attr = usd_light_api.GetPrim().CreateAttribute(
         usdtokens::color, pxr::SdfValueTypeNames->Color3f, true);
     if (attr) {
       attr.Set(pxr::GfVec3f(light->r, light->g, light->b), timecode);
     }
-    attr = usd_light.GetPrim().CreateAttribute(
+    attr = usd_light_api.GetPrim().CreateAttribute(
         usdtokens::specular, pxr::SdfValueTypeNames->Float, true);
     if (attr) {
       attr.Set(light->spec_fac, timecode);
@@ -286,15 +263,9 @@
   }
 
   if (usd_export_context_.export_params.export_custom_properties && light) {
-    auto prim = usd_light.GetPrim();
+    auto prim = usd_light_api.GetPrim();
     write_id_properties(prim, light->id, timecode);
   }
-=======
-  usd_light_api.CreateIntensityAttr().Set(usd_intensity, timecode);
-
-  usd_light_api.CreateColorAttr().Set(pxr::GfVec3f(light->r, light->g, light->b), timecode);
-  usd_light_api.CreateSpecularAttr().Set(light->spec_fac, timecode);
->>>>>>> c87f6242
 }
 
 }  // namespace blender::io::usd