/* SPDX-License-Identifier: GPL-2.0-or-later
 * Adapted from the Blender Alembic importer implementation.
 * Modifications Copyright 2021 Tangent Animation. All rights reserved. */
#pragma once

#include "usd.h"

#include <pxr/usd/usd/prim.h>

#include <map>
#include <string>

struct CacheFile;
struct Main;
struct Material;
struct Object;

namespace blender::io::usd {

struct ImportSettings {
  bool do_convert_mat;
  float conversion_mat[4][4];

  int from_up;
  int from_forward;
  float scale;
  bool is_sequence;
  bool set_frame_range;

  /* Length and frame offset of file sequences. */
  int sequence_len;
  int sequence_offset;

  /* From MeshSeqCacheModifierData.read_flag */
  int read_flag;

  bool validate_meshes;

  /* Map a USD material prim path to a Blender material name.
   * This map is updated by readers during stage traversal.
   * This field is mutable because it is used to keep track
   * of what the importer is doing. This is necessary even
   * when all the other import settings are to remain const. */
  mutable std::map<std::string, std::string> usd_path_to_mat_name;
  /* Map a material name to Blender material.
   * This map is updated by readers during stage traversal,
   * and is mutable similar to the map above. */
  mutable std::map<std::string, Material *> mat_name_to_mat;

  /* We use the stage metersPerUnit to convert camera properties from USD scene units to the
   * correct millimeter scale that Blender uses for camera parameters. */
  double stage_meters_per_unit;

  ImportSettings()
      : do_convert_mat(false),
        from_up(0),
        from_forward(0),
        scale(1.0f),
        is_sequence(false),
        set_frame_range(false),
        sequence_len(1),
        sequence_offset(0),
        read_flag(0),
<<<<<<< HEAD
        validate_meshes(false)
=======
        validate_meshes(false),
        cache_file(NULL),
        stage_meters_per_unit(1.0)
>>>>>>> e1a29b58
  {
  }
};

/* Most generic USD Reader. */

class USDPrimReader {

 protected:
  std::string name_;
  std::string prim_path_;
  Object *object_;
  pxr::UsdPrim prim_;
  const USDImportParams &import_params_;
  USDPrimReader *parent_reader_;
  const ImportSettings *settings_;
  int refcount_;

 public:
  USDPrimReader(const pxr::UsdPrim &prim,
                const USDImportParams &import_params,
                const ImportSettings &settings);
  virtual ~USDPrimReader();

  const pxr::UsdPrim &prim() const;

  virtual bool valid() const;

  virtual void create_object(Main *bmain, double motionSampleTime) = 0;
  virtual void read_object_data(Main *bmain, double motionSampleTime);

  virtual bool needs_cachefile()
  {
    return false;
  }
  virtual void apply_cache_file(CacheFile * /* cache_file */)
  {
  }

  Object *object() const;
  void object(Object *ob);

  USDPrimReader *parent() const
  {
    return parent_reader_;
  }
  void parent(USDPrimReader *parent)
  {
    parent_reader_ = parent;
  }

  /* Since readers might be referenced through handles
   * maintained by modifiers and constraints, we provide
   * a reference count to facilitate managing the object
   * lifetime.
   * TODO(makowalski): investigate transitioning to using
   * smart pointers for readers, or, alternatively look into
   * making the lifetime management more robust, e.g., by
   * making the destructors protected and implementing deletion
   * in decref(), etc. */
  int refcount() const;
  void incref();
  void decref();

  const std::string &name() const
  {
    return name_;
  }
  const std::string &prim_path() const
  {
    return prim_path_;
  }

 protected:
  void set_props(ID *id, const pxr::UsdPrim &prim, double motionSampleTime);
};

}  // namespace blender::io::usd<|MERGE_RESOLUTION|>--- conflicted
+++ resolved
@@ -61,13 +61,8 @@
         sequence_len(1),
         sequence_offset(0),
         read_flag(0),
-<<<<<<< HEAD
-        validate_meshes(false)
-=======
         validate_meshes(false),
-        cache_file(NULL),
         stage_meters_per_unit(1.0)
->>>>>>> e1a29b58
   {
   }
 };
