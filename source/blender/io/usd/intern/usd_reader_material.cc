--- conflicted
+++ resolved
@@ -390,15 +390,11 @@
     bool mdl_imported = false;
 #ifdef WITH_PYTHON
     /* Invoke UMM to convert to MDL. */
-<<<<<<< HEAD
     mdl_imported = umm_import_material(params_, mtl, usd_material, "MDL");
-=======
-    mdl_imported = umm_import_mdl_material(params_, mtl, usd_material, true /* Verbose */, &has_mdl);
     if (params_.import_textures_mode == USD_TEX_IMPORT_PACK) {
       /* Process the imported material to pack the textures.  */
       pack_imported_textures(mtl);
     }
->>>>>>> ab173391
 #endif
     if (!mdl_imported && usd_preview) {
       /* The material has no MDL shader or we couldn't convert the MDL,
