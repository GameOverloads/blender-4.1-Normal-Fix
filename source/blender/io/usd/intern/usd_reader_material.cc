/* SPDX-License-Identifier: GPL-2.0-or-later
 * Copyright 2021 NVIDIA Corporation. All rights reserved. */

#include "usd_reader_material.h"


#include "usd_umm.h"

#include "usd_asset_utils.h"

#include "BKE_appdir.h"
#include "BKE_image.h"
#include "BKE_lib_id.h"
#include "BKE_main.h"
#include "BKE_material.h"
#include "BKE_node.h"
#include "BKE_node_tree_update.h"

#include "BLI_fileops.h"
#include "BLI_math_vector.h"
#include "BLI_path_util.h"
#include "BLI_string.h"
#include "BLI_vector.hh"

#include "DNA_material_types.h"

#include "WM_api.h"

#include <pxr/base/gf/vec3f.h>
#include <pxr/usd/ar/resolver.h>
#include <pxr/usd/ar/packageUtils.h>

#include <pxr/usd/usdShade/material.h>
#include <pxr/usd/usdShade/shader.h>

#include <iostream>
#include <vector>

namespace usdtokens {

/* Parameter names. */
static const pxr::TfToken a("a", pxr::TfToken::Immortal);
static const pxr::TfToken b("b", pxr::TfToken::Immortal);
static const pxr::TfToken clearcoat("clearcoat", pxr::TfToken::Immortal);
static const pxr::TfToken clearcoatRoughness("clearcoatRoughness", pxr::TfToken::Immortal);
static const pxr::TfToken diffuseColor("diffuseColor", pxr::TfToken::Immortal);
static const pxr::TfToken emissiveColor("emissiveColor", pxr::TfToken::Immortal);
static const pxr::TfToken file("file", pxr::TfToken::Immortal);
static const pxr::TfToken g("g", pxr::TfToken::Immortal);
static const pxr::TfToken ior("ior", pxr::TfToken::Immortal);
static const pxr::TfToken metallic("metallic", pxr::TfToken::Immortal);
static const pxr::TfToken normal("normal", pxr::TfToken::Immortal);
static const pxr::TfToken occlusion("occlusion", pxr::TfToken::Immortal);
static const pxr::TfToken opacity("opacity", pxr::TfToken::Immortal);
static const pxr::TfToken opacityThreshold("opacityThreshold", pxr::TfToken::Immortal);
static const pxr::TfToken r("r", pxr::TfToken::Immortal);
static const pxr::TfToken result("result", pxr::TfToken::Immortal);
static const pxr::TfToken rgb("rgb", pxr::TfToken::Immortal);
static const pxr::TfToken rgba("rgba", pxr::TfToken::Immortal);
static const pxr::TfToken roughness("roughness", pxr::TfToken::Immortal);
static const pxr::TfToken sourceColorSpace("sourceColorSpace", pxr::TfToken::Immortal);
static const pxr::TfToken specularColor("specularColor", pxr::TfToken::Immortal);
static const pxr::TfToken st("st", pxr::TfToken::Immortal);
static const pxr::TfToken varname("varname", pxr::TfToken::Immortal);

/* Color space names. */
static const pxr::TfToken raw("raw", pxr::TfToken::Immortal);
static const pxr::TfToken RAW("RAW", pxr::TfToken::Immortal);

/* Wrap mode names. */
static const pxr::TfToken black("black", pxr::TfToken::Immortal);
static const pxr::TfToken clamp("clamp", pxr::TfToken::Immortal);
static const pxr::TfToken repeat("repeat", pxr::TfToken::Immortal);
static const pxr::TfToken wrapS("wrapS", pxr::TfToken::Immortal);
static const pxr::TfToken wrapT("wrapT", pxr::TfToken::Immortal);

/* USD shader names. */
static const pxr::TfToken UsdPreviewSurface("UsdPreviewSurface", pxr::TfToken::Immortal);
static const pxr::TfToken UsdPrimvarReader_float2("UsdPrimvarReader_float2",
                                                  pxr::TfToken::Immortal);
static const pxr::TfToken UsdUVTexture("UsdUVTexture", pxr::TfToken::Immortal);
}  // namespace usdtokens

/* Add a node of the given type at the given location coordinates. */
static bNode *add_node(
    const bContext *C, bNodeTree *ntree, const int type, const float locx, const float locy)
{
  bNode *new_node = nodeAddStaticNode(C, ntree, type);

  if (new_node) {
    new_node->locx = locx;
    new_node->locy = locy;
  }

  return new_node;
}

/* Connect the output socket of node 'source' to the input socket of node 'dest'. */
static void link_nodes(
    bNodeTree *ntree, bNode *source, const char *sock_out, bNode *dest, const char *sock_in)
{
  bNodeSocket *source_socket = nodeFindSocket(source, SOCK_OUT, sock_out);

  if (!source_socket) {
    std::cerr << "PROGRAMMER ERROR: Couldn't find output socket " << sock_out << std::endl;
    return;
  }

  bNodeSocket *dest_socket = nodeFindSocket(dest, SOCK_IN, sock_in);

  if (!dest_socket) {
    std::cerr << "PROGRAMMER ERROR: Couldn't find input socket " << sock_in << std::endl;
    return;
  }

  nodeAddLink(ntree, source, source_socket, dest, dest_socket);
}

/* Returns a layer handle retrieved from the given attribute's property specs.
 * Note that the returned handle may be invalid if no layer could be found. */
static pxr::SdfLayerHandle get_layer_handle(const pxr::UsdAttribute &attribute)
{
  for (auto PropertySpec : attribute.GetPropertyStack(pxr::UsdTimeCode::EarliestTime())) {
    if (PropertySpec->HasDefaultValue() ||
        PropertySpec->GetLayer()->GetNumTimeSamplesForPath(PropertySpec->GetPath()) > 0) {
      return PropertySpec->GetLayer();
    }
  }

  return pxr::SdfLayerHandle();
}

/* For the given UDIM path (assumed to contain the UDIM token), returns an array
 * containing valid tile indices. */
static blender::Vector<int> get_udim_tiles(const std::string &file_path)
{
  char base_udim_path[FILE_MAX];
  BLI_strncpy(base_udim_path, file_path.c_str(), sizeof(base_udim_path));

  blender::Vector<int> udim_tiles;

  /* Extract the tile numbers from all files on disk. */
  ListBase tiles = {nullptr, nullptr};
  int tile_start, tile_range;
  bool result = BKE_image_get_tile_info(base_udim_path, &tiles, &tile_start, &tile_range);
  if (result) {
    LISTBASE_FOREACH (LinkData *, tile, &tiles) {
      int tile_number = POINTER_AS_INT(tile->data);
      udim_tiles.append(tile_number);
    }
  }

  BLI_freelistN(&tiles);

  return udim_tiles;
}

/* Add tiles with the given indices to the given image. */
static void add_udim_tiles(Image *image, const blender::Vector<int> &indices)
{
  image->source = IMA_SRC_TILED;

  for (int tile_number : indices) {
    BKE_image_add_tile(image, tile_number, nullptr);
  }
}

/* Returns true if the given shader may have opacity < 1.0, based
 * on heuristics. */
static bool needs_blend(const pxr::UsdShadeShader &usd_shader)
{
  if (!usd_shader) {
    return false;
  }

  bool needs_blend = false;

  if (pxr::UsdShadeInput opacity_input = usd_shader.GetInput(usdtokens::opacity)) {

    if (opacity_input.HasConnectedSource()) {
      needs_blend = true;
    }
    else {
      pxr::VtValue val;
      if (opacity_input.GetAttr().HasAuthoredValue() && opacity_input.GetAttr().Get(&val)) {
        float opacity = val.Get<float>();
        needs_blend = opacity < 1.0f;
      }
    }
  }

  return needs_blend;
}

/* Returns the given shader's opacityThreshold input value, if this input has an
 * authored value. Otherwise, returns the given default value. */
static float get_opacity_threshold(const pxr::UsdShadeShader &usd_shader,
                                   float default_value = 0.0f)
{
  if (!usd_shader) {
    return default_value;
  }

  pxr::UsdShadeInput opacity_threshold_input = usd_shader.GetInput(usdtokens::opacityThreshold);

  if (!opacity_threshold_input) {
    return default_value;
  }

  pxr::VtValue val;
  if (opacity_threshold_input.GetAttr().HasAuthoredValue() &&
      opacity_threshold_input.GetAttr().Get(&val)) {
    return val.Get<float>();
  }

  return default_value;
}

static pxr::TfToken get_source_color_space(const pxr::UsdShadeShader &usd_shader)
{
  if (!usd_shader) {
    return pxr::TfToken();
  }

  pxr::UsdShadeInput color_space_input = usd_shader.GetInput(usdtokens::sourceColorSpace);

  if (!color_space_input) {
    return pxr::TfToken();
  }

  pxr::VtValue color_space_val;
  if (color_space_input.Get(&color_space_val) && color_space_val.IsHolding<pxr::TfToken>()) {
    return color_space_val.Get<pxr::TfToken>();
  }

  return pxr::TfToken();
}

static int get_image_extension(const pxr::UsdShadeShader &usd_shader, const int default_value)
{
  pxr::UsdShadeInput wrap_input = usd_shader.GetInput(usdtokens::wrapS);

  if (!wrap_input) {
    wrap_input = usd_shader.GetInput(usdtokens::wrapT);
  }

  if (!wrap_input) {
    return default_value;
  }

  pxr::VtValue wrap_input_val;
  if (!(wrap_input.Get(&wrap_input_val) && wrap_input_val.IsHolding<pxr::TfToken>())) {
    return default_value;
  }

  pxr::TfToken wrap_val = wrap_input_val.Get<pxr::TfToken>();

  if (wrap_val == usdtokens::repeat) {
    return SHD_IMAGE_EXTENSION_REPEAT;
  }

  if (wrap_val == usdtokens::clamp) {
    return SHD_IMAGE_EXTENSION_EXTEND;
  }

  if (wrap_val == usdtokens::black) {
    return SHD_IMAGE_EXTENSION_CLIP;
  }

  return default_value;
}

/* Attempts to return in r_preview_surface the UsdPreviewSurface shader source
 * of the given material.  Returns true if a UsdPreviewSurface source was found
 * and returns false otherwise. */
static bool get_usd_preview_surface(const pxr::UsdShadeMaterial &usd_material,
                                    pxr::UsdShadeShader &r_preview_surface)
{
  if (!usd_material) {
    return false;
  }

  if (pxr::UsdShadeShader surf_shader = usd_material.ComputeSurfaceSource()) {
    /* Check if we have a UsdPreviewSurface shader. */
    pxr::TfToken shader_id;
    if (surf_shader.GetShaderId(&shader_id) && shader_id == usdtokens::UsdPreviewSurface) {
      r_preview_surface = surf_shader;
      return true;
    }
  }

  return false;
}

/* Set the Blender material's viewport display color, metallic and roughness
 * properties from the given USD preview surface shader's inputs. */
static void set_viewport_material_props(Material *mtl, const pxr::UsdShadeShader &usd_preview)
{
  if (!(mtl && usd_preview)) {
    return;
  }

  if (pxr::UsdShadeInput diffuse_color_input = usd_preview.GetInput(usdtokens::diffuseColor)) {
    pxr::VtValue val;
    if (diffuse_color_input.GetAttr().HasAuthoredValue() &&
        diffuse_color_input.GetAttr().Get(&val) && val.IsHolding<pxr::GfVec3f>()) {
      pxr::GfVec3f color = val.UncheckedGet<pxr::GfVec3f>();
      mtl->r = color[0];
      mtl->g = color[1];
      mtl->b = color[2];
    }
  }

  if (pxr::UsdShadeInput metallic_input = usd_preview.GetInput(usdtokens::metallic)) {
    pxr::VtValue val;
    if (metallic_input.GetAttr().HasAuthoredValue() && metallic_input.GetAttr().Get(&val) &&
        val.IsHolding<float>()) {
      mtl->metallic = val.Get<float>();
    }
  }

  if (pxr::UsdShadeInput roughness_input = usd_preview.GetInput(usdtokens::roughness)) {
    pxr::VtValue val;
    if (roughness_input.GetAttr().HasAuthoredValue() && roughness_input.GetAttr().Get(&val) &&
        val.IsHolding<float>()) {
      mtl->roughness = val.Get<float>();
    }
  }
}

namespace blender::io::usd {

namespace {

/* Compute the x- and y-coordinates for placing a new node in an unoccupied region of
 * the column with the given index.  Returns the coordinates in r_locx and r_locy and
 * updates the column-occupancy information in r_ctx. */
void compute_node_loc(const int column, float *r_locx, float *r_locy, NodePlacementContext *r_ctx)
{
  if (!(r_locx && r_locy && r_ctx)) {
    return;
  }

  (*r_locx) = r_ctx->origx - column * r_ctx->horizontal_step;

  if (column >= r_ctx->column_offsets.size()) {
    r_ctx->column_offsets.push_back(0.0f);
  }

  (*r_locy) = r_ctx->origy - r_ctx->column_offsets[column];

  /* Record the y-offset of the occupied region in
   * the column, including padding. */
  r_ctx->column_offsets[column] += r_ctx->vertical_step + 10.0f;
}

}  // namespace

USDMaterialReader::USDMaterialReader(const USDImportParams &params, Main *bmain)
    : params_(params), bmain_(bmain)
{
}

Material *USDMaterialReader::add_material(const pxr::UsdShadeMaterial &usd_material) const
{
  if (!(bmain_ && usd_material)) {
    return nullptr;
  }

  std::string mtl_name = usd_material.GetPrim().GetName().GetString();

  /* Create the material. */
  Material *mtl = BKE_material_add(bmain_, mtl_name.c_str());
  id_us_min(&mtl->id);

  /* Get the UsdPreviewSurface shader source for the material,
   * if there is one. */
  pxr::UsdShadeShader usd_preview;
  if (get_usd_preview_surface(usd_material, usd_preview)) {
    /* Always set the viewport material properties from the USD
     * Preview Surface settings. */
    set_viewport_material_props(mtl, usd_preview);
  }

  if (params_.import_shaders_mode == USD_IMPORT_USD_PREVIEW_SURFACE && usd_preview) {
    /* Create shader nodes to represent a UsdPreviewSurface. */
    import_usd_preview(mtl, usd_preview);
  }
  else if (params_.import_shaders_mode == USD_IMPORT_MDL) {
<<<<<<< HEAD
    bool mdl_imported = false;
#ifdef WITH_PYTHON
    /* Invoke UMM to convert to MDL. */
    mdl_imported = umm_import_material(params_, mtl, usd_material, "MDL");
=======
    bool has_mdl = false;
    bool mdl_imported = false;
#ifdef WITH_PYTHON
    /* Invoke UMM to convert to MDL. */
    mdl_imported = umm_import_mdl_material(params_, mtl, usd_material, true /* Verbose */, &has_mdl);
    if (mdl_imported && params_.import_textures_mode == USD_TEX_IMPORT_PACK) {
      /* Process the imported material to pack the textures.  */
      pack_imported_textures(mtl);
    }
>>>>>>> 353f83dd
#endif
    if (!mdl_imported && usd_preview) {
      /* The material has no MDL shader or we couldn't convert the MDL,
       * so fall back on importing UsdPreviewSuface. */
<<<<<<< HEAD
      std::string message = "Couldn't import MDL shader for material ";
      message += mtl_name;
      message += ", importing USD Preview Surface shaders instead";

      WM_reportf(RPT_INFO, message.c_str());
=======

      WM_reportf(RPT_INFO, "Couldn't import MDL shader for material %s, importing USD Preview Surface shaders instead",
                 mtl_name.c_str());
>>>>>>> 353f83dd
      import_usd_preview(mtl, usd_preview);
    }
  }

  return mtl;
}

void USDMaterialReader::import_usd_preview(Material *mtl,
                                           const pxr::UsdShadeShader &usd_shader) const
{
  if (!(bmain_ && mtl && usd_shader)) {
    return;
  }

  /* Create the Material's node tree containing the principled BSDF
   * and output shaders. */

  /* Add the node tree. */
  bNodeTree *ntree = ntreeAddTreeEmbedded(nullptr, &mtl->id, "Shader Nodetree", "ShaderNodeTree");
  mtl->use_nodes = true;

  /* Create the Principled BSDF shader node. */
  bNode *principled = add_node(nullptr, ntree, SH_NODE_BSDF_PRINCIPLED, 0.0f, 300.0f);

  if (!principled) {
    std::cerr << "ERROR: Couldn't create SH_NODE_BSDF_PRINCIPLED node for USD shader "
              << usd_shader.GetPath() << std::endl;
    return;
  }

  /* Create the material output node. */
  bNode *output = add_node(nullptr, ntree, SH_NODE_OUTPUT_MATERIAL, 300.0f, 300.0f);

  if (!output) {
    std::cerr << "ERROR: Couldn't create SH_NODE_OUTPUT_MATERIAL node for USD shader "
              << usd_shader.GetPath() << std::endl;
    return;
  }

  /* Connect the Principled BSDF node to the output node. */
  link_nodes(ntree, principled, "BSDF", output, "Surface");

  /* Recursively create the principled shader input networks. */
  set_principled_node_inputs(principled, ntree, usd_shader);

  nodeSetActive(ntree, output);

  BKE_ntree_update_main_tree(bmain_, ntree, nullptr);

  /* Optionally, set the material blend mode. */

  if (params_.set_material_blend) {
    if (needs_blend(usd_shader)) {
      float opacity_threshold = get_opacity_threshold(usd_shader, 0.0f);
      if (opacity_threshold > 0.0f) {
        mtl->blend_method = MA_BM_CLIP;
        mtl->alpha_threshold = opacity_threshold;
      }
      else {
        mtl->blend_method = MA_BM_BLEND;
      }
    }
  }
}

void USDMaterialReader::set_principled_node_inputs(bNode *principled,
                                                   bNodeTree *ntree,
                                                   const pxr::UsdShadeShader &usd_shader) const
{
  /* The context struct keeps track of the locations for adding
   * input nodes. */
  NodePlacementContext context(0.0f, 300.0);

  /* The column index (from right to left relative to the principled
   * node) where we're adding the nodes. */
  int column = 0;

  /* Recursively set the principled shader inputs. */

  if (pxr::UsdShadeInput diffuse_input = usd_shader.GetInput(usdtokens::diffuseColor)) {
    set_node_input(diffuse_input, principled, "Base Color", ntree, column, &context);
  }

  if (pxr::UsdShadeInput emissive_input = usd_shader.GetInput(usdtokens::emissiveColor)) {
    set_node_input(emissive_input, principled, "Emission", ntree, column, &context);
  }

  if (pxr::UsdShadeInput specular_input = usd_shader.GetInput(usdtokens::specularColor)) {
    set_node_input(specular_input, principled, "Specular", ntree, column, &context);
  }

  if (pxr::UsdShadeInput metallic_input = usd_shader.GetInput(usdtokens::metallic)) {
    ;
    set_node_input(metallic_input, principled, "Metallic", ntree, column, &context);
  }

  if (pxr::UsdShadeInput roughness_input = usd_shader.GetInput(usdtokens::roughness)) {
    set_node_input(roughness_input, principled, "Roughness", ntree, column, &context);
  }

  if (pxr::UsdShadeInput clearcoat_input = usd_shader.GetInput(usdtokens::clearcoat)) {
    set_node_input(clearcoat_input, principled, "Clearcoat", ntree, column, &context);
  }

  if (pxr::UsdShadeInput clearcoat_roughness_input = usd_shader.GetInput(
          usdtokens::clearcoatRoughness)) {
    set_node_input(
        clearcoat_roughness_input, principled, "Clearcoat Roughness", ntree, column, &context);
  }

  if (pxr::UsdShadeInput opacity_input = usd_shader.GetInput(usdtokens::opacity)) {
    set_node_input(opacity_input, principled, "Alpha", ntree, column, &context);
  }

  if (pxr::UsdShadeInput ior_input = usd_shader.GetInput(usdtokens::ior)) {
    set_node_input(ior_input, principled, "IOR", ntree, column, &context);
  }

  if (pxr::UsdShadeInput normal_input = usd_shader.GetInput(usdtokens::normal)) {
    set_node_input(normal_input, principled, "Normal", ntree, column, &context);
  }
}

void USDMaterialReader::set_node_input(const pxr::UsdShadeInput &usd_input,
                                       bNode *dest_node,
                                       const char *dest_socket_name,
                                       bNodeTree *ntree,
                                       const int column,
                                       NodePlacementContext *r_ctx) const
{
  if (!(usd_input && dest_node && r_ctx)) {
    return;
  }

  if (usd_input.HasConnectedSource()) {
    /* The USD shader input has a connected source shader. Follow the connection
     * and attempt to convert the connected USD shader to a Blender node. */
    follow_connection(usd_input, dest_node, dest_socket_name, ntree, column, r_ctx);
  }
  else {
    /* Set the destination node socket value from the USD shader input value. */

    bNodeSocket *sock = nodeFindSocket(dest_node, SOCK_IN, dest_socket_name);
    if (!sock) {
      std::cerr << "ERROR: couldn't get destination node socket " << dest_socket_name << std::endl;
      return;
    }

    pxr::VtValue val;
    if (!usd_input.Get(&val)) {
      std::cerr << "ERROR: couldn't get value for usd shader input "
                << usd_input.GetPrim().GetPath() << std::endl;
      return;
    }

    switch (sock->type) {
      case SOCK_FLOAT:
        if (val.IsHolding<float>()) {
          ((bNodeSocketValueFloat *)sock->default_value)->value = val.UncheckedGet<float>();
        }
        else if (val.IsHolding<pxr::GfVec3f>()) {
          pxr::GfVec3f v3f = val.UncheckedGet<pxr::GfVec3f>();
          float average = (v3f[0] + v3f[1] + v3f[2]) / 3.0f;
          ((bNodeSocketValueFloat *)sock->default_value)->value = average;
        }
        break;
      case SOCK_RGBA:
        if (val.IsHolding<pxr::GfVec3f>()) {
          pxr::GfVec3f v3f = val.UncheckedGet<pxr::GfVec3f>();
          copy_v3_v3(((bNodeSocketValueRGBA *)sock->default_value)->value, v3f.data());
        }
        break;
      case SOCK_VECTOR:
        if (val.IsHolding<pxr::GfVec3f>()) {
          pxr::GfVec3f v3f = val.UncheckedGet<pxr::GfVec3f>();
          copy_v3_v3(((bNodeSocketValueVector *)sock->default_value)->value, v3f.data());
        }
        else if (val.IsHolding<pxr::GfVec2f>()) {
          pxr::GfVec2f v2f = val.UncheckedGet<pxr::GfVec2f>();
          copy_v2_v2(((bNodeSocketValueVector *)sock->default_value)->value, v2f.data());
        }
        break;
      default:
        std::cerr << "WARNING: unexpected type " << sock->idname << " for destination node socket "
                  << dest_socket_name << std::endl;
        break;
    }
  }
}

void USDMaterialReader::follow_connection(const pxr::UsdShadeInput &usd_input,
                                          bNode *dest_node,
                                          const char *dest_socket_name,
                                          bNodeTree *ntree,
                                          int column,
                                          NodePlacementContext *r_ctx) const
{
  if (!(usd_input && dest_node && dest_socket_name && ntree && r_ctx)) {
    return;
  }

  pxr::UsdShadeConnectableAPI source;
  pxr::TfToken source_name;
  pxr::UsdShadeAttributeType source_type;

  usd_input.GetConnectedSource(&source, &source_name, &source_type);

  if (!(source && source.GetPrim().IsA<pxr::UsdShadeShader>())) {
    return;
  }

  pxr::UsdShadeShader source_shader(source.GetPrim());

  if (!source_shader) {
    return;
  }

  pxr::TfToken shader_id;
  if (!source_shader.GetShaderId(&shader_id)) {
    std::cerr << "ERROR: couldn't get shader id for source shader "
              << source_shader.GetPrim().GetPath() << std::endl;
    return;
  }

  /* For now, only convert UsdUVTexture and UsdPrimvarReader_float2 inputs. */
  if (shader_id == usdtokens::UsdUVTexture) {

    if (STREQ(dest_socket_name, "Normal")) {

      /* The normal texture input requires creating a normal map node. */
      float locx = 0.0f;
      float locy = 0.0f;
      compute_node_loc(column + 1, &locx, &locy, r_ctx);

      bNode *normal_map = add_node(nullptr, ntree, SH_NODE_NORMAL_MAP, locx, locy);

      /* Currently, the Normal Map node has Tangent Space as the default,
       * which is what we need, so we don't need to explicitly set it. */

      /* Connect the Normal Map to the Normal input. */
      link_nodes(ntree, normal_map, "Normal", dest_node, "Normal");

      /* Now, create the Texture Image node input to the Normal Map "Color" input. */
      convert_usd_uv_texture(
          source_shader, source_name, normal_map, "Color", ntree, column + 2, r_ctx);
    }
    else {
      convert_usd_uv_texture(
          source_shader, source_name, dest_node, dest_socket_name, ntree, column + 1, r_ctx);
    }
  }
  else if (shader_id == usdtokens::UsdPrimvarReader_float2) {
    convert_usd_primvar_reader_float2(
        source_shader, source_name, dest_node, dest_socket_name, ntree, column + 1, r_ctx);
  }
}

void USDMaterialReader::convert_usd_uv_texture(const pxr::UsdShadeShader &usd_shader,
                                               const pxr::TfToken &usd_source_name,
                                               bNode *dest_node,
                                               const char *dest_socket_name,
                                               bNodeTree *ntree,
                                               const int column,
                                               NodePlacementContext *r_ctx) const
{
  if (!usd_shader || !dest_node || !ntree || !dest_socket_name || !bmain_ || !r_ctx) {
    return;
  }

  float locx = 0.0f;
  float locy = 0.0f;
  compute_node_loc(column, &locx, &locy, r_ctx);

  /* Create the Texture Image node. */
  bNode *tex_image = add_node(nullptr, ntree, SH_NODE_TEX_IMAGE, locx, locy);

  if (!tex_image) {
    std::cerr << "ERROR: Couldn't create SH_NODE_TEX_IMAGE for node input " << dest_socket_name
              << std::endl;
    return;
  }

  /* Load the texture image. */
  load_tex_image(usd_shader, tex_image);

  /* Connect to destination node input. */

  /* Get the source socket name. */
  std::string source_socket_name = usd_source_name == usdtokens::a ? "Alpha" : "Color";

  link_nodes(ntree, tex_image, source_socket_name.c_str(), dest_node, dest_socket_name);

  /* Connect the texture image node "Vector" input. */
  if (pxr::UsdShadeInput st_input = usd_shader.GetInput(usdtokens::st)) {
    set_node_input(st_input, tex_image, "Vector", ntree, column, r_ctx);
  }
}

void USDMaterialReader::load_tex_image(const pxr::UsdShadeShader &usd_shader,
                                       bNode *tex_image) const
{
  if (!(usd_shader && tex_image && tex_image->type == SH_NODE_TEX_IMAGE)) {
    return;
  }

  /* Try to load the texture image. */
  pxr::UsdShadeInput file_input = usd_shader.GetInput(usdtokens::file);

  if (!file_input) {
    std::cerr << "WARNING: Couldn't get file input for USD shader " << usd_shader.GetPath()
              << std::endl;
    return;
  }

  /* File input may have a connected source, e.g., if it's been overridden by
   * an input on the mateial. */
  if (file_input.HasConnectedSource()) {
    pxr::UsdShadeConnectableAPI source;
    pxr::TfToken source_name;
    pxr::UsdShadeAttributeType source_type;

    if (file_input.GetConnectedSource(&source, &source_name, &source_type)) {
      file_input = source.GetInput(source_name);
    }
    else {
      std::cerr << "ERROR: couldn't get connected source for file input "
        << file_input.GetPrim().GetPath() << " " << file_input.GetFullName() << std::endl;
    }
  }

  pxr::VtValue file_val;
  if (!file_input.Get(&file_val) || !file_val.IsHolding<pxr::SdfAssetPath>()) {
    std::cerr << "WARNING: Couldn't get file input value for USD shader " << usd_shader.GetPath()
              << std::endl;
    return;
  }

  const pxr::SdfAssetPath &asset_path = file_val.Get<pxr::SdfAssetPath>();

  std::string file_path = asset_path.GetResolvedPath();

  if (file_path.empty()) {
    /* No resolved path, so use the asset path (usually
     * necessary for UDIM paths). */
    file_path = asset_path.GetAssetPath();

    if (!file_path.empty() && is_udim_path(file_path)) {
      /* Texture paths are frequently relative to the USD, so get
       * the absolute path. */
      if (pxr::SdfLayerHandle layer_handle = get_layer_handle(file_input.GetAttr())) {

        /* SdfLayer::ComputeAbsolutePath() doesn' work for context-dependent paths
         * where the file name has a UDIM token (e.g., '0/foo.<UDIM>.png').
         * We therefore compute the absolube path of the parent directory of the
         * UDIM file. */

        char file[FILE_MAXFILE];
        char dir[FILE_MAXDIR];
        BLI_split_dirfile(file_path.c_str(), dir, file, sizeof(dir), sizeof(file));

        if (strlen(dir) == 0) {
          /* No directory in path, assume asset is a sibling of the layer. */
          dir[0] = '.';
          dir[1] = '\0';
        }

        /* Get the absolute path of the directory relative to the layer. */
        std::string dir_abs_path = layer_handle->ComputeAbsolutePath(dir);

        char result[FILE_MAX];
        /* Finally, join the original file name with the absolute path. */
        BLI_path_join(result, FILE_MAX, dir_abs_path.c_str(), file);

        /* Use forward slashes. */
        BLI_str_replace_char(result, SEP, ALTSEP);
        file_path = result;
      }
    }
  }

  if (file_path.empty()) {
    std::cerr << "WARNING: Couldn't resolve image asset '" << asset_path
              << "' for Texture Image node." << std::endl;
    return;
  }

  /* Optionally copy the asset if it's inside a USDZ package. */

  const bool import_textures = params_.import_textures_mode != USD_TEX_IMPORT_NONE &&
                               should_import_asset(file_path);

  if (import_textures) {
    /* If we are packing the imported textures, we first write them
     * to a temporary directory. */
    const char *textures_dir = params_.import_textures_mode == USD_TEX_IMPORT_PACK ?
                                   temp_textures_dir() :
                                   params_.import_textures_dir;

    const eUSDTexNameCollisionMode name_collision_mode = params_.import_textures_mode ==
                                                                 USD_TEX_IMPORT_PACK ?
                                                             USD_TEX_NAME_COLLISION_OVERWRITE :
                                                             params_.tex_name_collision_mode;

    file_path = import_asset(file_path.c_str(), textures_dir, name_collision_mode);
  }

  /* If this is a UDIM texture, this will store the
   * UDIM tile indices. */
  blender::Vector<int> udim_tiles;

  if (is_udim_path(file_path)) {
    udim_tiles = get_udim_tiles(file_path);
  }

  const char *im_file = file_path.c_str();

  Image *image = BKE_image_load_exists(bmain_, im_file);

  if (!image) {
    std::cerr << "WARNING: Couldn't open image file '" << im_file << "' for Texture Image node."
              << std::endl;
    return;
  }

  if (udim_tiles.size() > 0) {
    add_udim_tiles(image, udim_tiles);
  }

  tex_image->id = &image->id;

  /* Set texture color space.
   * TODO(makowalski): For now, just checking for RAW color space,
   * assuming sRGB otherwise, but more complex logic might be
   * required if the color space is "auto". */

  pxr::TfToken color_space = get_source_color_space(usd_shader);

  if (color_space.IsEmpty()) {
    color_space = file_input.GetAttr().GetColorSpace();
    /* TODO(makowalski): if the input is from a connected source
     * and fails to return a color space, should we also check the
     * color space on the current shader's file input? */
  }

  if (ELEM(color_space, usdtokens::RAW, usdtokens::raw)) {
    STRNCPY(image->colorspace_settings.name, "Raw");
  }

  NodeTexImage *storage = static_cast<NodeTexImage *>(tex_image->storage);
  storage->extension = get_image_extension(usd_shader, storage->extension);
  if (import_textures && params_.import_textures_mode == USD_TEX_IMPORT_PACK &&
      !BKE_image_has_packedfile(image)) {
    BKE_image_packfiles(nullptr, image, ID_BLEND_PATH(bmain_, &image->id));
    if (BLI_is_dir(temp_textures_dir())) {
      BLI_delete(temp_textures_dir(), true, true);
    }
  }
}

void USDMaterialReader::convert_usd_primvar_reader_float2(
    const pxr::UsdShadeShader &usd_shader,
    const pxr::TfToken & /* usd_source_name */,
    bNode *dest_node,
    const char *dest_socket_name,
    bNodeTree *ntree,
    const int column,
    NodePlacementContext *r_ctx) const
{
  if (!usd_shader || !dest_node || !ntree || !dest_socket_name || !bmain_ || !r_ctx) {
    return;
  }

  float locx = 0.0f;
  float locy = 0.0f;
  compute_node_loc(column, &locx, &locy, r_ctx);

  /* Create the UV Map node. */
  bNode *uv_map = add_node(nullptr, ntree, SH_NODE_UVMAP, locx, locy);

  if (!uv_map) {
    std::cerr << "ERROR: Couldn't create SH_NODE_UVMAP for node input " << dest_socket_name
              << std::endl;
    return;
  }

  /* Set the texmap name. */
  pxr::UsdShadeInput varname_input = usd_shader.GetInput(usdtokens::varname);
  if (varname_input) {
    pxr::VtValue varname_val;
    if (varname_input.Get(&varname_val) && varname_val.IsHolding<pxr::TfToken>()) {
      std::string varname = varname_val.Get<pxr::TfToken>().GetString();
      if (!varname.empty()) {
        NodeShaderUVMap *storage = (NodeShaderUVMap *)uv_map->storage;
        BLI_strncpy(storage->uv_map, varname.c_str(), sizeof(storage->uv_map));
      }
    }
  }

  /* Connect to destination node input. */
  link_nodes(ntree, uv_map, "UV", dest_node, dest_socket_name);
}

void USDMaterialReader::pack_imported_textures(Material *material, bool delete_temp_textures_dir) const
{
  if (!(material && material->use_nodes)) {
    return;
  }

  for (bNode *node = (bNode *)material->nodetree->nodes.first; node; node = node->next) {
    if (!(ELEM(node->type, SH_NODE_TEX_IMAGE, SH_NODE_TEX_ENVIRONMENT))) {
      continue;
    }
    Image *image = reinterpret_cast<Image *>(node->id);
    if (!image || BKE_image_has_packedfile(image)) {
      continue;
    }

    if (image->filepath[0] == '\0') {
      continue;
    }

    char dir_path[FILE_MAXDIR];
    BLI_split_dir_part(image->filepath, dir_path, sizeof(dir_path));

    if (BLI_path_cmp_normalized(dir_path, temp_textures_dir()) == 0) {
      /* Texture was saved to the temporary import directory, so pack it. */
      BKE_image_packfiles(nullptr, image, ID_BLEND_PATH(bmain_, &image->id));
    }
  }

  if (delete_temp_textures_dir && BLI_is_dir(temp_textures_dir())) {
    BLI_delete(temp_textures_dir(), true, true);
  }
}

void build_material_map(const Main *bmain, std::map<std::string, Material *> *r_mat_map)
{
  BLI_assert_msg(r_mat_map, "...");

  LISTBASE_FOREACH (Material *, material, &bmain->materials) {
    std::string usd_name = pxr::TfMakeValidIdentifier(material->id.name + 2);
    (*r_mat_map)[usd_name] = material;
  }
}

Material *find_existing_material(const pxr::SdfPath &usd_mat_path,
                                 const USDImportParams &params,
                                 const std::map<std::string, Material *> &mat_map,
                                 const std::map<std::string, std::string> &usd_path_to_mat_name)
{
  if (params.mtl_name_collision_mode == USD_MTL_NAME_COLLISION_MAKE_UNIQUE) {
    /* Check if we've already created the Blender material with a modified name. */
    std::map<std::string, std::string>::const_iterator path_to_name_iter =
        usd_path_to_mat_name.find(usd_mat_path.GetAsString());

    if (path_to_name_iter == usd_path_to_mat_name.end()) {
      return nullptr;
    }

    std::string mat_name = path_to_name_iter->second;
    std::map<std::string, Material *>::const_iterator mat_iter = mat_map.find(mat_name);
    BLI_assert_msg(mat_iter != mat_map.end(),
                   "Previously created material cannot be found any more");
    return mat_iter->second;
  }

  std::string mat_name = usd_mat_path.GetName();
  std::map<std::string, Material *>::const_iterator mat_iter = mat_map.find(mat_name);

  if (mat_iter == mat_map.end()) {
    return nullptr;
  }

  return mat_iter->second;
}

}  // namespace blender::io::usd<|MERGE_RESOLUTION|>--- conflicted
+++ resolved
@@ -387,37 +387,16 @@
     import_usd_preview(mtl, usd_preview);
   }
   else if (params_.import_shaders_mode == USD_IMPORT_MDL) {
-<<<<<<< HEAD
     bool mdl_imported = false;
 #ifdef WITH_PYTHON
     /* Invoke UMM to convert to MDL. */
     mdl_imported = umm_import_material(params_, mtl, usd_material, "MDL");
-=======
-    bool has_mdl = false;
-    bool mdl_imported = false;
-#ifdef WITH_PYTHON
-    /* Invoke UMM to convert to MDL. */
-    mdl_imported = umm_import_mdl_material(params_, mtl, usd_material, true /* Verbose */, &has_mdl);
-    if (mdl_imported && params_.import_textures_mode == USD_TEX_IMPORT_PACK) {
-      /* Process the imported material to pack the textures.  */
-      pack_imported_textures(mtl);
-    }
->>>>>>> 353f83dd
 #endif
     if (!mdl_imported && usd_preview) {
       /* The material has no MDL shader or we couldn't convert the MDL,
        * so fall back on importing UsdPreviewSuface. */
-<<<<<<< HEAD
-      std::string message = "Couldn't import MDL shader for material ";
-      message += mtl_name;
-      message += ", importing USD Preview Surface shaders instead";
-
-      WM_reportf(RPT_INFO, message.c_str());
-=======
-
       WM_reportf(RPT_INFO, "Couldn't import MDL shader for material %s, importing USD Preview Surface shaders instead",
                  mtl_name.c_str());
->>>>>>> 353f83dd
       import_usd_preview(mtl, usd_preview);
     }
   }
