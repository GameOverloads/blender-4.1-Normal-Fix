--- conflicted
+++ resolved
@@ -3443,15 +3443,15 @@
   }
 
   if (!MAIN_VERSION_FILE_ATLEAST(bmain, 402, 30)) {
-<<<<<<< HEAD
-    update_paint_modes_for_brush_assets(*bmain);
-=======
     LISTBASE_FOREACH (Scene *, scene, &bmain->scenes) {
       if (scene->nodetree) {
         scene->nodetree->flag &= ~NTREE_UNUSED_2;
       }
     }
->>>>>>> 5aa996e4
+  }
+
+  if (!MAIN_VERSION_FILE_ATLEAST(bmain, 402, 30)) {
+    update_paint_modes_for_brush_assets(*bmain);
   }
 
   /**
