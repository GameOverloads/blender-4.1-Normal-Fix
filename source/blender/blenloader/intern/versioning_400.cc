/* SPDX-FileCopyrightText: 2023 Blender Authors
 *
 * SPDX-License-Identifier: GPL-2.0-or-later */

/** \file
 * \ingroup blenloader
 */

#define DNA_DEPRECATED_ALLOW

#include <algorithm>
#include <cmath>

/* Define macros in `DNA_genfile.h`. */
#define DNA_GENFILE_VERSIONING_MACROS

#include "DNA_anim_types.h"
#include "DNA_brush_types.h"
#include "DNA_camera_types.h"
#include "DNA_curve_types.h"
#include "DNA_defaults.h"
#include "DNA_light_types.h"
#include "DNA_lightprobe_types.h"
#include "DNA_material_types.h"
#include "DNA_mesh_types.h"
#include "DNA_modifier_types.h"
#include "DNA_movieclip_types.h"
#include "DNA_scene_types.h"
#include "DNA_sequence_types.h"
#include "DNA_workspace_types.h"
#include "DNA_world_types.h"

#include "DNA_defaults.h"
#include "DNA_defs.h"
#include "DNA_genfile.h"
#include "DNA_particle_types.h"

#undef DNA_GENFILE_VERSIONING_MACROS

#include "BLI_assert.h"
#include "BLI_listbase.h"
#include "BLI_map.hh"
#include "BLI_math_rotation.h"
#include "BLI_math_vector.h"
#include "BLI_set.hh"
#include "BLI_string.h"
#include "BLI_string_ref.hh"

#include "BKE_anim_data.hh"
#include "BKE_animsys.h"
#include "BKE_armature.hh"
#include "BKE_attribute.hh"
<<<<<<< HEAD
#include "BKE_context.hh"
=======
#include "BKE_colortools.hh"
>>>>>>> 72780c37
#include "BKE_curve.hh"
#include "BKE_effect.h"
#include "BKE_grease_pencil.hh"
#include "BKE_idprop.hh"
#include "BKE_main.hh"
#include "BKE_material.h"
#include "BKE_mesh_legacy_convert.hh"
#include "BKE_nla.h"
#include "BKE_node_runtime.hh"
#include "BKE_paint.hh"
#include "BKE_scene.hh"
#include "BKE_tracking.h"

#include "SEQ_iterator.hh"

#include "ANIM_armature_iter.hh"
#include "ANIM_bone_collections.hh"

#include "BLT_translation.hh"

#include "BLO_read_write.hh"
#include "BLO_readfile.hh"

#include "readfile.hh"

#include "versioning_common.hh"

// static CLG_LogRef LOG = {"blo.readfile.doversion"};

static void version_composite_nodetree_null_id(bNodeTree *ntree, Scene *scene)
{
  for (bNode *node : ntree->all_nodes()) {
    if (node->id == nullptr && ((node->type == CMP_NODE_R_LAYERS) ||
                                (node->type == CMP_NODE_CRYPTOMATTE &&
                                 node->custom1 == CMP_NODE_CRYPTOMATTE_SOURCE_RENDER)))
    {
      node->id = &scene->id;
    }
  }
}

/* Move bone-group color to the individual bones. */
static void version_bonegroup_migrate_color(Main *bmain)
{
  using PoseSet = blender::Set<bPose *>;
  blender::Map<bArmature *, PoseSet> armature_poses;

  /* Gather a mapping from armature to the poses that use it. */
  LISTBASE_FOREACH (Object *, ob, &bmain->objects) {
    if (ob->type != OB_ARMATURE || !ob->pose) {
      continue;
    }

    bArmature *arm = reinterpret_cast<bArmature *>(ob->data);
    BLI_assert_msg(GS(arm->id.name) == ID_AR,
                   "Expected ARMATURE object to have an Armature as data");

    /* There is no guarantee that the current state of poses is in sync with the Armature data.
     *
     * NOTE: No need to handle user reference-counting in readfile code. */
    BKE_pose_ensure(bmain, ob, arm, false);

    PoseSet &pose_set = armature_poses.lookup_or_add_default(arm);
    pose_set.add(ob->pose);
  }

  /* Move colors from the pose's bone-group to either the armature bones or the
   * pose bones, depending on how many poses use the Armature. */
  for (const PoseSet &pose_set : armature_poses.values()) {
    /* If the Armature is shared, the bone group colors might be different, and thus they have to
     * be stored on the pose bones. If the Armature is NOT shared, the bone colors can be stored
     * directly on the Armature bones. */
    const bool store_on_armature = pose_set.size() == 1;

    for (bPose *pose : pose_set) {
      LISTBASE_FOREACH (bPoseChannel *, pchan, &pose->chanbase) {
        const bActionGroup *bgrp = (const bActionGroup *)BLI_findlink(&pose->agroups,
                                                                      (pchan->agrp_index - 1));
        if (!bgrp) {
          continue;
        }

        BoneColor &bone_color = store_on_armature ? pchan->bone->color : pchan->color;
        bone_color.palette_index = bgrp->customCol;
        memcpy(&bone_color.custom, &bgrp->cs, sizeof(bone_color.custom));
      }
    }
  }
}

static void version_bonelayers_to_bonecollections(Main *bmain)
{
  char bcoll_name[MAX_NAME];
  char custom_prop_name[MAX_NAME];

  LISTBASE_FOREACH (bArmature *, arm, &bmain->armatures) {
    IDProperty *arm_idprops = IDP_GetProperties(&arm->id);

    BLI_assert_msg(arm->edbo == nullptr, "did not expect an Armature to be saved in edit mode");
    const uint layer_used = arm->layer_used;

    /* Construct a bone collection for each layer that contains at least one bone. */
    blender::Vector<std::pair<uint, BoneCollection *>> layermask_collection;
    for (uint layer = 0; layer < 32; ++layer) {
      const uint layer_mask = 1u << layer;
      if ((layer_used & layer_mask) == 0) {
        /* Layer is empty, so no need to convert to collection. */
        continue;
      }

      /* Construct a suitable name for this bone layer. */
      bcoll_name[0] = '\0';
      if (arm_idprops) {
        /* See if we can use the layer name from the Bone Manager add-on. This is a popular add-on
         * for managing bone layers and giving them names. */
        SNPRINTF(custom_prop_name, "layer_name_%u", layer);
        IDProperty *prop = IDP_GetPropertyFromGroup(arm_idprops, custom_prop_name);
        if (prop != nullptr && prop->type == IDP_STRING && IDP_String(prop)[0] != '\0') {
          SNPRINTF(bcoll_name, "Layer %u - %s", layer + 1, IDP_String(prop));
        }
      }
      if (bcoll_name[0] == '\0') {
        /* Either there was no name defined in the custom property, or
         * it was the empty string. */
        SNPRINTF(bcoll_name, "Layer %u", layer + 1);
      }

      /* Create a new bone collection for this layer. */
      BoneCollection *bcoll = ANIM_armature_bonecoll_new(arm, bcoll_name);
      layermask_collection.append(std::make_pair(layer_mask, bcoll));

      if ((arm->layer & layer_mask) == 0) {
        ANIM_bonecoll_hide(arm, bcoll);
      }
    }

    /* Iterate over the bones to assign them to their layers. */
    blender::animrig::ANIM_armature_foreach_bone(&arm->bonebase, [&](Bone *bone) {
      for (auto layer_bcoll : layermask_collection) {
        const uint layer_mask = layer_bcoll.first;
        if ((bone->layer & layer_mask) == 0) {
          continue;
        }

        BoneCollection *bcoll = layer_bcoll.second;
        ANIM_armature_bonecoll_assign(bcoll, bone);
      }
    });
  }
}

static void version_bonegroups_to_bonecollections(Main *bmain)
{
  LISTBASE_FOREACH (Object *, ob, &bmain->objects) {
    if (ob->type != OB_ARMATURE || !ob->pose) {
      continue;
    }

    /* Convert the bone groups on a bone-by-bone basis. */
    bArmature *arm = reinterpret_cast<bArmature *>(ob->data);
    bPose *pose = ob->pose;

    blender::Map<const bActionGroup *, BoneCollection *> collections_by_group;
    /* Convert all bone groups, regardless of whether they contain any bones. */
    LISTBASE_FOREACH (bActionGroup *, bgrp, &pose->agroups) {
      BoneCollection *bcoll = ANIM_armature_bonecoll_new(arm, bgrp->name);
      collections_by_group.add_new(bgrp, bcoll);

      /* Before now, bone visibility was determined by armature layers, and bone
       * groups did not have any impact on this. To retain the behavior, that
       * hiding all layers a bone is on hides the bone, the
       * bone-group-collections should be created hidden. */
      ANIM_bonecoll_hide(arm, bcoll);
    }

    /* Assign the bones to their bone group based collection. */
    LISTBASE_FOREACH (bPoseChannel *, pchan, &pose->chanbase) {
      /* Find the bone group of this pose channel. */
      const bActionGroup *bgrp = (const bActionGroup *)BLI_findlink(&pose->agroups,
                                                                    (pchan->agrp_index - 1));
      if (!bgrp) {
        continue;
      }

      /* Assign the bone. */
      BoneCollection *bcoll = collections_by_group.lookup(bgrp);
      ANIM_armature_bonecoll_assign(bcoll, pchan->bone);
    }

    /* The list of bone groups (pose->agroups) is intentionally left alone here. This will allow
     * for older versions of Blender to open the file with bone groups intact. Of course the bone
     * groups will not be updated any more, but this way the data at least survives an accidental
     * save with Blender 4.0. */
  }
}

static void version_principled_bsdf_update_animdata(ID *owner_id, bNodeTree *ntree)
{
  ID *id = &ntree->id;
  AnimData *adt = BKE_animdata_from_id(id);

  LISTBASE_FOREACH (bNode *, node, &ntree->nodes) {
    if (node->type != SH_NODE_BSDF_PRINCIPLED) {
      continue;
    }

    char node_name_escaped[MAX_NAME * 2];
    BLI_str_escape(node_name_escaped, node->name, sizeof(node_name_escaped));
    std::string prefix = "nodes[\"" + std::string(node_name_escaped) + "\"].inputs";

    /* Remove animdata for inputs 18 (Transmission Roughness) and 3 (Subsurface Color). */
    BKE_animdata_fix_paths_remove(id, (prefix + "[18]").c_str());
    BKE_animdata_fix_paths_remove(id, (prefix + "[3]").c_str());

    /* Order is important here: If we e.g. want to change A->B and B->C, but perform A->B first,
     * then later we don't know whether a B entry is an original B (and therefore should be
     * changed to C) or used to be A and was already handled.
     * In practice, going reverse mostly works, the two notable dependency chains are:
     * - 8->13, then 2->8, then 9->2 (13 was changed before)
     * - 1->9, then 6->1 (9 was changed before)
     * - 4->10, then 21->4 (10 was changed before)
     *
     * 0 (Base Color) and 17 (Transmission) are fine as-is. */
    std::pair<int, int> remap_table[] = {
        {20, 27}, /* Emission Strength */
        {19, 26}, /* Emission */
        {16, 3},  /* IOR */
        {15, 19}, /* Clearcoat Roughness */
        {14, 18}, /* Clearcoat */
        {13, 25}, /* Sheen Tint */
        {12, 23}, /* Sheen */
        {11, 15}, /* Anisotropic Rotation */
        {10, 14}, /* Anisotropic */
        {8, 13},  /* Specular Tint */
        {2, 8},   /* Subsurface Radius */
        {9, 2},   /* Roughness */
        {7, 12},  /* Specular */
        {1, 9},   /* Subsurface Scale */
        {6, 1},   /* Metallic */
        {5, 11},  /* Subsurface Anisotropy */
        {4, 10},  /* Subsurface IOR */
        {21, 4}   /* Alpha */
    };
    for (const auto &entry : remap_table) {
      BKE_animdata_fix_paths_rename(
          id, adt, owner_id, prefix.c_str(), nullptr, nullptr, entry.first, entry.second, false);
    }
  }
}

static void versioning_eevee_shadow_settings(Object *object)
{
  /** EEVEE no longer uses the Material::blend_shadow property.
   * Instead, it uses Object::visibility_flag for disabling shadow casting
   */

  short *material_len = BKE_object_material_len_p(object);
  if (!material_len) {
    return;
  }

  using namespace blender;
  bool hide_shadows = *material_len > 0;
  for (int i : IndexRange(*material_len)) {
    Material *material = BKE_object_material_get(object, i + 1);
    if (!material || material->blend_shadow != MA_BS_NONE) {
      hide_shadows = false;
    }
  }

  /* Enable the hide_shadow flag only if there's not any shadow casting material. */
  SET_FLAG_FROM_TEST(object->visibility_flag, hide_shadows, OB_HIDE_SHADOW);
}

static void versioning_replace_splitviewer(bNodeTree *ntree)
{
  /* Split viewer was replaced with a regular split node, so add a viewer node,
   * and link it to the new split node to achieve the same behavior of the split viewer node. */

  LISTBASE_FOREACH_MUTABLE (bNode *, node, &ntree->nodes) {
    if (node->type != CMP_NODE_SPLITVIEWER__DEPRECATED) {
      continue;
    }

    STRNCPY(node->idname, "CompositorNodeSplit");
    node->type = CMP_NODE_SPLIT;
    MEM_freeN(node->storage);
    node->storage = nullptr;

    bNode *viewer_node = nodeAddStaticNode(nullptr, ntree, CMP_NODE_VIEWER);
    /* Nodes are created stacked on top of each other, so separate them a bit. */
    viewer_node->locx = node->locx + node->width + viewer_node->width / 4.0f;
    viewer_node->locy = node->locy;
    viewer_node->flag &= ~NODE_PREVIEW;

    bNodeSocket *split_out_socket = nodeAddStaticSocket(
        ntree, node, SOCK_OUT, SOCK_IMAGE, PROP_NONE, "Image", "Image");
    bNodeSocket *viewer_in_socket = nodeFindSocket(viewer_node, SOCK_IN, "Image");

    nodeAddLink(ntree, node, split_out_socket, viewer_node, viewer_in_socket);
  }
}

/**
 * Exit NLA tweakmode when the AnimData struct has insufficient information.
 *
 * When NLA tweakmode is enabled, Blender expects certain pointers to be set up
 * correctly, and if that fails, can crash. This function ensures that
 * everything is consistent, by exiting tweakmode everywhere there's missing
 * pointers.
 *
 * This shouldn't happen, but the example blend file attached to #119615 needs
 * this.
 */
static void version_nla_tweakmode_incomplete(Main *bmain)
{
  bool any_valid_tweakmode_left = false;

  ID *id;
  FOREACH_MAIN_ID_BEGIN (bmain, id) {
    AnimData *adt = BKE_animdata_from_id(id);
    if (!adt || !(adt->flag & ADT_NLA_EDIT_ON)) {
      continue;
    }

    if (adt->act_track && adt->actstrip) {
      /* Expected case. */
      any_valid_tweakmode_left = true;
      continue;
    }

    /* Not enough info in the blend file to reliably stay in tweak mode. This is the most important
     * part of this versioning code, as it prevents future nullptr access. */
    BKE_nla_tweakmode_exit(adt);
  }
  FOREACH_MAIN_ID_END;

  if (any_valid_tweakmode_left) {
    /* There are still NLA strips correctly in tweak mode. */
    return;
  }

  /* Nothing is in a valid tweakmode, so just disable the corresponding flags on all scenes. */
  LISTBASE_FOREACH (Scene *, scene, &bmain->scenes) {
    scene->flag &= ~SCE_NLA_EDIT_ON;
  }
}

void do_versions_after_linking_400(FileData *fd, Main *bmain)
{
  if (!MAIN_VERSION_FILE_ATLEAST(bmain, 400, 9)) {
    /* Fix area light scaling. */
    LISTBASE_FOREACH (Light *, light, &bmain->lights) {
      light->energy = light->energy_deprecated;
      if (light->type == LA_AREA) {
        light->energy *= M_PI_4;
      }
    }

    /* XXX This was added several years ago in 'lib_link` code of Scene... Should be safe enough
     * here. */
    LISTBASE_FOREACH (Scene *, scene, &bmain->scenes) {
      if (scene->nodetree) {
        version_composite_nodetree_null_id(scene->nodetree, scene);
      }
    }

    /* XXX This was added many years ago (1c19940198) in 'lib_link` code of particles as a bug-fix.
     * But this is actually versioning. Should be safe enough here. */
    LISTBASE_FOREACH (ParticleSettings *, part, &bmain->particles) {
      if (!part->effector_weights) {
        part->effector_weights = BKE_effector_add_weights(part->force_group);
      }
    }

    /* Object proxies have been deprecated sine 3.x era, so their update & sanity check can now
     * happen in do_versions code. */
    LISTBASE_FOREACH (Object *, ob, &bmain->objects) {
      if (ob->proxy) {
        /* Paranoia check, actually a proxy_from pointer should never be written... */
        if (!ID_IS_LINKED(ob->proxy)) {
          ob->proxy->proxy_from = nullptr;
          ob->proxy = nullptr;

          if (ob->id.lib) {
            BLO_reportf_wrap(fd->reports,
                             RPT_INFO,
                             RPT_("Proxy lost from object %s lib %s\n"),
                             ob->id.name + 2,
                             ob->id.lib->filepath);
          }
          else {
            BLO_reportf_wrap(fd->reports,
                             RPT_INFO,
                             RPT_("Proxy lost from object %s lib <NONE>\n"),
                             ob->id.name + 2);
          }
          fd->reports->count.missing_obproxies++;
        }
        else {
          /* This triggers object_update to always use a copy. */
          ob->proxy->proxy_from = ob;
        }
      }
    }
  }

  if (!MAIN_VERSION_FILE_ATLEAST(bmain, 400, 21)) {
    if (!DNA_struct_member_exists(fd->filesdna, "bPoseChannel", "BoneColor", "color")) {
      version_bonegroup_migrate_color(bmain);
    }

    if (!DNA_struct_member_exists(fd->filesdna, "bArmature", "ListBase", "collections")) {
      version_bonelayers_to_bonecollections(bmain);
      version_bonegroups_to_bonecollections(bmain);
    }
  }

  if (!MAIN_VERSION_FILE_ATLEAST(bmain, 400, 24)) {
    FOREACH_NODETREE_BEGIN (bmain, ntree, id) {
      if (ntree->type == NTREE_SHADER) {
        /* Convert animdata on the Principled BSDF sockets. */
        version_principled_bsdf_update_animdata(id, ntree);
      }
    }
    FOREACH_NODETREE_END;
  }

  if (!MAIN_VERSION_FILE_ATLEAST(bmain, 400, 34)) {
    BKE_mesh_legacy_face_map_to_generic(bmain);
  }

  if (!MAIN_VERSION_FILE_ATLEAST(bmain, 401, 5)) {
    Scene *scene = static_cast<Scene *>(bmain->scenes.first);
    bool is_cycles = scene && STREQ(scene->r.engine, RE_engine_id_CYCLES);
    if (!is_cycles) {
      LISTBASE_FOREACH (Object *, object, &bmain->objects) {
        versioning_eevee_shadow_settings(object);
      }
    }
  }

  if (!MAIN_VERSION_FILE_ATLEAST(bmain, 401, 23)) {
    version_nla_tweakmode_incomplete(bmain);
  }

  /**
   * Always bump subversion in BKE_blender_version.h when adding versioning
   * code here, and wrap it inside a MAIN_VERSION_FILE_ATLEAST check.
   *
   * \note Keep this message at the bottom of the function.
   */
}

static void version_mesh_legacy_to_struct_of_array_format(Mesh &mesh)
{
  BKE_mesh_legacy_convert_flags_to_selection_layers(&mesh);
  BKE_mesh_legacy_convert_flags_to_hide_layers(&mesh);
  BKE_mesh_legacy_convert_uvs_to_generic(&mesh);
  BKE_mesh_legacy_convert_mpoly_to_material_indices(&mesh);
  BKE_mesh_legacy_sharp_faces_from_flags(&mesh);
  BKE_mesh_legacy_bevel_weight_to_layers(&mesh);
  BKE_mesh_legacy_sharp_edges_from_flags(&mesh);
  BKE_mesh_legacy_face_set_to_generic(&mesh);
  BKE_mesh_legacy_edge_crease_to_layers(&mesh);
  BKE_mesh_legacy_uv_seam_from_flags(&mesh);
  BKE_mesh_legacy_convert_verts_to_positions(&mesh);
  BKE_mesh_legacy_attribute_flags_to_strings(&mesh);
  BKE_mesh_legacy_convert_loops_to_corners(&mesh);
  BKE_mesh_legacy_convert_polys_to_offsets(&mesh);
  BKE_mesh_legacy_convert_edges_to_generic(&mesh);
}

static void version_motion_tracking_legacy_camera_object(MovieClip &movieclip)
{
  MovieTracking &tracking = movieclip.tracking;
  MovieTrackingObject *active_tracking_object = BKE_tracking_object_get_active(&tracking);
  MovieTrackingObject *tracking_camera_object = BKE_tracking_object_get_camera(&tracking);

  BLI_assert(tracking_camera_object != nullptr);

  if (BLI_listbase_is_empty(&tracking_camera_object->tracks)) {
    tracking_camera_object->tracks = tracking.tracks_legacy;
    active_tracking_object->active_track = tracking.act_track_legacy;
  }

  if (BLI_listbase_is_empty(&tracking_camera_object->plane_tracks)) {
    tracking_camera_object->plane_tracks = tracking.plane_tracks_legacy;
    active_tracking_object->active_plane_track = tracking.act_plane_track_legacy;
  }

  if (tracking_camera_object->reconstruction.cameras == nullptr) {
    tracking_camera_object->reconstruction = tracking.reconstruction_legacy;
  }

  /* Clear pointers in the legacy storage.
   * Always do it, in the case something got missed in the logic above, so that the legacy storage
   * is always ensured to be empty after load. */
  BLI_listbase_clear(&tracking.tracks_legacy);
  BLI_listbase_clear(&tracking.plane_tracks_legacy);
  tracking.act_track_legacy = nullptr;
  tracking.act_plane_track_legacy = nullptr;
  memset(&tracking.reconstruction_legacy, 0, sizeof(tracking.reconstruction_legacy));
}

static void version_movieclips_legacy_camera_object(Main *bmain)
{
  LISTBASE_FOREACH (MovieClip *, movieclip, &bmain->movieclips) {
    version_motion_tracking_legacy_camera_object(*movieclip);
  }
}

/* Version VertexWeightEdit modifier to make existing weights exclusive of the threshold. */
static void version_vertex_weight_edit_preserve_threshold_exclusivity(Main *bmain)
{
  LISTBASE_FOREACH (Object *, ob, &bmain->objects) {
    if (ob->type != OB_MESH) {
      continue;
    }

    LISTBASE_FOREACH (ModifierData *, md, &ob->modifiers) {
      if (md->type == eModifierType_WeightVGEdit) {
        WeightVGEditModifierData *wmd = reinterpret_cast<WeightVGEditModifierData *>(md);
        wmd->add_threshold = nexttoward(wmd->add_threshold, 2.0);
        wmd->rem_threshold = nexttoward(wmd->rem_threshold, -1.0);
      }
    }
  }
}

static void version_mesh_crease_generic(Main &bmain)
{
  LISTBASE_FOREACH (Mesh *, mesh, &bmain.meshes) {
    BKE_mesh_legacy_crease_to_generic(mesh);
  }

  LISTBASE_FOREACH (bNodeTree *, ntree, &bmain.nodetrees) {
    if (ntree->type == NTREE_GEOMETRY) {
      LISTBASE_FOREACH (bNode *, node, &ntree->nodes) {
        if (STR_ELEM(node->idname,
                     "GeometryNodeStoreNamedAttribute",
                     "GeometryNodeInputNamedAttribute"))
        {
          bNodeSocket *socket = nodeFindSocket(node, SOCK_IN, "Name");
          if (STREQ(socket->default_value_typed<bNodeSocketValueString>()->value, "crease")) {
            STRNCPY(socket->default_value_typed<bNodeSocketValueString>()->value, "crease_edge");
          }
        }
      }
    }
  }

  LISTBASE_FOREACH (Object *, object, &bmain.objects) {
    LISTBASE_FOREACH (ModifierData *, md, &object->modifiers) {
      if (md->type != eModifierType_Nodes) {
        continue;
      }
      if (IDProperty *settings = reinterpret_cast<NodesModifierData *>(md)->settings.properties) {
        LISTBASE_FOREACH (IDProperty *, prop, &settings->data.group) {
          if (blender::StringRef(prop->name).endswith("_attribute_name")) {
            if (STREQ(IDP_String(prop), "crease")) {
              IDP_AssignString(prop, "crease_edge");
            }
          }
        }
      }
    }
  }
}

static void versioning_replace_legacy_glossy_node(bNodeTree *ntree)
{
  LISTBASE_FOREACH (bNode *, node, &ntree->nodes) {
    if (node->type == SH_NODE_BSDF_GLOSSY_LEGACY) {
      STRNCPY(node->idname, "ShaderNodeBsdfAnisotropic");
      node->type = SH_NODE_BSDF_GLOSSY;
    }
  }
}

static void versioning_remove_microfacet_sharp_distribution(bNodeTree *ntree)
{
  /* Find all glossy, glass and refraction BSDF nodes that have their distribution
   * set to SHARP and set them to GGX, disconnect any link to the Roughness input
   * and set its value to zero. */
  LISTBASE_FOREACH (bNode *, node, &ntree->nodes) {
    if (!ELEM(node->type, SH_NODE_BSDF_GLOSSY, SH_NODE_BSDF_GLASS, SH_NODE_BSDF_REFRACTION)) {
      continue;
    }
    if (node->custom1 != SHD_GLOSSY_SHARP_DEPRECATED) {
      continue;
    }

    node->custom1 = SHD_GLOSSY_GGX;
    LISTBASE_FOREACH (bNodeSocket *, socket, &node->inputs) {
      if (!STREQ(socket->identifier, "Roughness")) {
        continue;
      }

      if (socket->link != nullptr) {
        nodeRemLink(ntree, socket->link);
      }
      bNodeSocketValueFloat *socket_value = (bNodeSocketValueFloat *)socket->default_value;
      socket_value->value = 0.0f;

      break;
    }
  }
}

static void version_replace_texcoord_normal_socket(bNodeTree *ntree)
{
  /* The normal of a spot light was set to the incoming light direction, replace with the
   * `Incoming` socket from the Geometry shader node. */
  bNode *geometry_node = nullptr;
  bNode *transform_node = nullptr;
  bNodeSocket *incoming_socket = nullptr;
  bNodeSocket *vec_in_socket = nullptr;
  bNodeSocket *vec_out_socket = nullptr;

  LISTBASE_FOREACH_MUTABLE (bNodeLink *, link, &ntree->links) {
    if (link->fromnode->type == SH_NODE_TEX_COORD && STREQ(link->fromsock->identifier, "Normal")) {
      if (geometry_node == nullptr) {
        geometry_node = nodeAddStaticNode(nullptr, ntree, SH_NODE_NEW_GEOMETRY);
        incoming_socket = nodeFindSocket(geometry_node, SOCK_OUT, "Incoming");

        transform_node = nodeAddStaticNode(nullptr, ntree, SH_NODE_VECT_TRANSFORM);
        vec_in_socket = nodeFindSocket(transform_node, SOCK_IN, "Vector");
        vec_out_socket = nodeFindSocket(transform_node, SOCK_OUT, "Vector");

        NodeShaderVectTransform *nodeprop = (NodeShaderVectTransform *)transform_node->storage;
        nodeprop->type = SHD_VECT_TRANSFORM_TYPE_NORMAL;

        nodeAddLink(ntree, geometry_node, incoming_socket, transform_node, vec_in_socket);
      }
      nodeAddLink(ntree, transform_node, vec_out_socket, link->tonode, link->tosock);
      nodeRemLink(ntree, link);
    }
  }
}

static void version_principled_transmission_roughness(bNodeTree *ntree)
{
  LISTBASE_FOREACH (bNode *, node, &ntree->nodes) {
    if (node->type != SH_NODE_BSDF_PRINCIPLED) {
      continue;
    }
    bNodeSocket *sock = nodeFindSocket(node, SOCK_IN, "Transmission Roughness");
    if (sock != nullptr) {
      nodeRemoveSocket(ntree, node, sock);
    }
  }
}

/* Convert legacy Velvet BSDF nodes into the new Sheen BSDF node. */
static void version_replace_velvet_sheen_node(bNodeTree *ntree)
{
  LISTBASE_FOREACH (bNode *, node, &ntree->nodes) {
    if (node->type == SH_NODE_BSDF_SHEEN) {
      STRNCPY(node->idname, "ShaderNodeBsdfSheen");

      bNodeSocket *sigmaInput = nodeFindSocket(node, SOCK_IN, "Sigma");
      if (sigmaInput != nullptr) {
        node->custom1 = SHD_SHEEN_ASHIKHMIN;
        STRNCPY(sigmaInput->identifier, "Roughness");
        STRNCPY(sigmaInput->name, "Roughness");
      }
    }
  }
}

/* Convert sheen inputs on the Principled BSDF. */
static void version_principled_bsdf_sheen(bNodeTree *ntree)
{
  auto check_node = [](const bNode *node) {
    return (node->type == SH_NODE_BSDF_PRINCIPLED) &&
           (nodeFindSocket(node, SOCK_IN, "Sheen Roughness") == nullptr);
  };
  auto update_input = [ntree](bNode *node, bNodeSocket *input) {
    /* Change socket type to Color. */
    nodeModifySocketTypeStatic(ntree, node, input, SOCK_RGBA, 0);

    /* Account for the change in intensity between the old and new model.
     * If the Sheen input is set to a fixed value, adjust it and set the tint to white.
     * Otherwise, if it's connected, keep it as-is but set the tint to 0.2 instead. */
    bNodeSocket *sheen = nodeFindSocket(node, SOCK_IN, "Sheen");
    if (sheen != nullptr && sheen->link == nullptr) {
      *version_cycles_node_socket_float_value(sheen) *= 0.2f;

      static float default_value[] = {1.0f, 1.0f, 1.0f, 1.0f};
      copy_v4_v4(version_cycles_node_socket_rgba_value(input), default_value);
    }
    else {
      static float default_value[] = {0.2f, 0.2f, 0.2f, 1.0f};
      copy_v4_v4(version_cycles_node_socket_rgba_value(input), default_value);
    }
  };
  auto update_input_link = [](bNode *, bNodeSocket *, bNode *, bNodeSocket *) {
    /* Don't replace the link here, tint works differently enough now to make conversion
     * impractical. */
  };

  version_update_node_input(ntree, check_node, "Sheen Tint", update_input, update_input_link);

  LISTBASE_FOREACH (bNode *, node, &ntree->nodes) {
    if (check_node(node)) {
      bNodeSocket *input = nodeAddStaticSocket(
          ntree, node, SOCK_IN, SOCK_FLOAT, PROP_FACTOR, "Sheen Roughness", "Sheen Roughness");
      *version_cycles_node_socket_float_value(input) = 0.5f;
    }
  }
}

static void versioning_update_noise_texture_node(bNodeTree *ntree)
{
  LISTBASE_FOREACH (bNode *, node, &ntree->nodes) {
    if (node->type != SH_NODE_TEX_NOISE) {
      continue;
    }

    (static_cast<NodeTexNoise *>(node->storage))->type = SHD_NOISE_FBM;

    bNodeSocket *roughness_socket = nodeFindSocket(node, SOCK_IN, "Roughness");
    if (roughness_socket == nullptr) {
      /* Noise Texture node was created before the Roughness input was added. */
      continue;
    }

    float *roughness = version_cycles_node_socket_float_value(roughness_socket);

    bNodeLink *roughness_link = nullptr;
    bNode *roughness_from_node = nullptr;
    bNodeSocket *roughness_from_socket = nullptr;

    LISTBASE_FOREACH (bNodeLink *, link, &ntree->links) {
      /* Find links, nodes and sockets. */
      if (link->tosock == roughness_socket) {
        roughness_link = link;
        roughness_from_node = link->fromnode;
        roughness_from_socket = link->fromsock;
      }
    }

    if (roughness_link != nullptr) {
      /* Add Clamp node before Roughness input. */

      bNode *clamp_node = nodeAddStaticNode(nullptr, ntree, SH_NODE_CLAMP);
      clamp_node->parent = node->parent;
      clamp_node->custom1 = NODE_CLAMP_MINMAX;
      clamp_node->locx = node->locx;
      clamp_node->locy = node->locy - 300.0f;
      clamp_node->flag |= NODE_HIDDEN;
      bNodeSocket *clamp_socket_value = nodeFindSocket(clamp_node, SOCK_IN, "Value");
      bNodeSocket *clamp_socket_min = nodeFindSocket(clamp_node, SOCK_IN, "Min");
      bNodeSocket *clamp_socket_max = nodeFindSocket(clamp_node, SOCK_IN, "Max");
      bNodeSocket *clamp_socket_out = nodeFindSocket(clamp_node, SOCK_OUT, "Result");

      *version_cycles_node_socket_float_value(clamp_socket_min) = 0.0f;
      *version_cycles_node_socket_float_value(clamp_socket_max) = 1.0f;

      nodeRemLink(ntree, roughness_link);
      nodeAddLink(
          ntree, roughness_from_node, roughness_from_socket, clamp_node, clamp_socket_value);
      nodeAddLink(ntree, clamp_node, clamp_socket_out, node, roughness_socket);
    }
    else {
      *roughness = std::clamp(*roughness, 0.0f, 1.0f);
    }
  }

  version_socket_update_is_used(ntree);
}

static void versioning_replace_musgrave_texture_node(bNodeTree *ntree)
{
  version_node_input_socket_name(ntree, SH_NODE_TEX_MUSGRAVE_DEPRECATED, "Dimension", "Roughness");
  LISTBASE_FOREACH (bNode *, node, &ntree->nodes) {
    if (node->type != SH_NODE_TEX_MUSGRAVE_DEPRECATED) {
      continue;
    }

    STRNCPY(node->idname, "ShaderNodeTexNoise");
    node->type = SH_NODE_TEX_NOISE;
    NodeTexNoise *data = MEM_cnew<NodeTexNoise>(__func__);
    data->base = (static_cast<NodeTexMusgrave *>(node->storage))->base;
    data->dimensions = (static_cast<NodeTexMusgrave *>(node->storage))->dimensions;
    data->normalize = false;
    data->type = (static_cast<NodeTexMusgrave *>(node->storage))->musgrave_type;
    MEM_freeN(node->storage);
    node->storage = data;

    bNodeLink *detail_link = nullptr;
    bNode *detail_from_node = nullptr;
    bNodeSocket *detail_from_socket = nullptr;

    bNodeLink *roughness_link = nullptr;
    bNode *roughness_from_node = nullptr;
    bNodeSocket *roughness_from_socket = nullptr;

    bNodeLink *lacunarity_link = nullptr;
    bNode *lacunarity_from_node = nullptr;
    bNodeSocket *lacunarity_from_socket = nullptr;

    LISTBASE_FOREACH (bNodeLink *, link, &ntree->links) {
      /* Find links, nodes and sockets. */
      if (link->tonode == node) {
        if (STREQ(link->tosock->identifier, "Detail")) {
          detail_link = link;
          detail_from_node = link->fromnode;
          detail_from_socket = link->fromsock;
        }
        if (STREQ(link->tosock->identifier, "Roughness")) {
          roughness_link = link;
          roughness_from_node = link->fromnode;
          roughness_from_socket = link->fromsock;
        }
        if (STREQ(link->tosock->identifier, "Lacunarity")) {
          lacunarity_link = link;
          lacunarity_from_node = link->fromnode;
          lacunarity_from_socket = link->fromsock;
        }
      }
    }

    uint8_t noise_type = (static_cast<NodeTexNoise *>(node->storage))->type;
    float locy_offset = 0.0f;

    bNodeSocket *fac_socket = nodeFindSocket(node, SOCK_OUT, "Fac");
    /* Clear label because Musgrave output socket label is set to "Height" instead of "Fac". */
    fac_socket->label[0] = '\0';

    bNodeSocket *detail_socket = nodeFindSocket(node, SOCK_IN, "Detail");
    float *detail = version_cycles_node_socket_float_value(detail_socket);

    if (detail_link != nullptr) {
      locy_offset -= 80.0f;

      /* Add Minimum Math node and Subtract Math node before Detail input. */

      bNode *min_node = nodeAddStaticNode(nullptr, ntree, SH_NODE_MATH);
      min_node->parent = node->parent;
      min_node->custom1 = NODE_MATH_MINIMUM;
      min_node->locx = node->locx;
      min_node->locy = node->locy - 320.0f;
      min_node->flag |= NODE_HIDDEN;
      bNodeSocket *min_socket_A = static_cast<bNodeSocket *>(BLI_findlink(&min_node->inputs, 0));
      bNodeSocket *min_socket_B = static_cast<bNodeSocket *>(BLI_findlink(&min_node->inputs, 1));
      bNodeSocket *min_socket_out = nodeFindSocket(min_node, SOCK_OUT, "Value");

      bNode *sub1_node = nodeAddStaticNode(nullptr, ntree, SH_NODE_MATH);
      sub1_node->parent = node->parent;
      sub1_node->custom1 = NODE_MATH_SUBTRACT;
      sub1_node->locx = node->locx;
      sub1_node->locy = node->locy - 360.0f;
      sub1_node->flag |= NODE_HIDDEN;
      bNodeSocket *sub1_socket_A = static_cast<bNodeSocket *>(BLI_findlink(&sub1_node->inputs, 0));
      bNodeSocket *sub1_socket_B = static_cast<bNodeSocket *>(BLI_findlink(&sub1_node->inputs, 1));
      bNodeSocket *sub1_socket_out = nodeFindSocket(sub1_node, SOCK_OUT, "Value");

      *version_cycles_node_socket_float_value(min_socket_B) = 14.0f;
      *version_cycles_node_socket_float_value(sub1_socket_B) = 1.0f;

      nodeRemLink(ntree, detail_link);
      nodeAddLink(ntree, detail_from_node, detail_from_socket, sub1_node, sub1_socket_A);
      nodeAddLink(ntree, sub1_node, sub1_socket_out, min_node, min_socket_A);
      nodeAddLink(ntree, min_node, min_socket_out, node, detail_socket);

      if (ELEM(noise_type, SHD_NOISE_RIDGED_MULTIFRACTAL, SHD_NOISE_HETERO_TERRAIN)) {
        locy_offset -= 40.0f;

        /* Add Greater Than Math node before Subtract Math node. */

        bNode *greater_node = nodeAddStaticNode(nullptr, ntree, SH_NODE_MATH);
        greater_node->parent = node->parent;
        greater_node->custom1 = NODE_MATH_GREATER_THAN;
        greater_node->locx = node->locx;
        greater_node->locy = node->locy - 400.0f;
        greater_node->flag |= NODE_HIDDEN;
        bNodeSocket *greater_socket_A = static_cast<bNodeSocket *>(
            BLI_findlink(&greater_node->inputs, 0));
        bNodeSocket *greater_socket_B = static_cast<bNodeSocket *>(
            BLI_findlink(&greater_node->inputs, 1));
        bNodeSocket *greater_socket_out = nodeFindSocket(greater_node, SOCK_OUT, "Value");

        *version_cycles_node_socket_float_value(greater_socket_B) = 1.0f;

        nodeAddLink(ntree, detail_from_node, detail_from_socket, greater_node, greater_socket_A);
        nodeAddLink(ntree, greater_node, greater_socket_out, sub1_node, sub1_socket_B);
      }
      else {
        /* Add Clamp node and Multiply Math node behind Fac output. */

        bNode *clamp_node = nodeAddStaticNode(nullptr, ntree, SH_NODE_CLAMP);
        clamp_node->parent = node->parent;
        clamp_node->custom1 = NODE_CLAMP_MINMAX;
        clamp_node->locx = node->locx;
        clamp_node->locy = node->locy + 40.0f;
        clamp_node->flag |= NODE_HIDDEN;
        bNodeSocket *clamp_socket_value = nodeFindSocket(clamp_node, SOCK_IN, "Value");
        bNodeSocket *clamp_socket_min = nodeFindSocket(clamp_node, SOCK_IN, "Min");
        bNodeSocket *clamp_socket_max = nodeFindSocket(clamp_node, SOCK_IN, "Max");
        bNodeSocket *clamp_socket_out = nodeFindSocket(clamp_node, SOCK_OUT, "Result");

        bNode *mul_node = nodeAddStaticNode(nullptr, ntree, SH_NODE_MATH);
        mul_node->parent = node->parent;
        mul_node->custom1 = NODE_MATH_MULTIPLY;
        mul_node->locx = node->locx;
        mul_node->locy = node->locy + 80.0f;
        mul_node->flag |= NODE_HIDDEN;
        bNodeSocket *mul_socket_A = static_cast<bNodeSocket *>(BLI_findlink(&mul_node->inputs, 0));
        bNodeSocket *mul_socket_B = static_cast<bNodeSocket *>(BLI_findlink(&mul_node->inputs, 1));
        bNodeSocket *mul_socket_out = nodeFindSocket(mul_node, SOCK_OUT, "Value");

        *version_cycles_node_socket_float_value(clamp_socket_min) = 0.0f;
        *version_cycles_node_socket_float_value(clamp_socket_max) = 1.0f;

        if (noise_type == SHD_NOISE_MULTIFRACTAL) {
          /* Add Subtract Math node and Add Math node after Multiply Math node. */

          bNode *sub2_node = nodeAddStaticNode(nullptr, ntree, SH_NODE_MATH);
          sub2_node->parent = node->parent;
          sub2_node->custom1 = NODE_MATH_SUBTRACT;
          sub2_node->custom2 = SHD_MATH_CLAMP;
          sub2_node->locx = node->locx;
          sub2_node->locy = node->locy + 120.0f;
          sub2_node->flag |= NODE_HIDDEN;
          bNodeSocket *sub2_socket_A = static_cast<bNodeSocket *>(
              BLI_findlink(&sub2_node->inputs, 0));
          bNodeSocket *sub2_socket_B = static_cast<bNodeSocket *>(
              BLI_findlink(&sub2_node->inputs, 1));
          bNodeSocket *sub2_socket_out = nodeFindSocket(sub2_node, SOCK_OUT, "Value");

          bNode *add_node = nodeAddStaticNode(nullptr, ntree, SH_NODE_MATH);
          add_node->parent = node->parent;
          add_node->custom1 = NODE_MATH_ADD;
          add_node->locx = node->locx;
          add_node->locy = node->locy + 160.0f;
          add_node->flag |= NODE_HIDDEN;
          bNodeSocket *add_socket_A = static_cast<bNodeSocket *>(
              BLI_findlink(&add_node->inputs, 0));
          bNodeSocket *add_socket_B = static_cast<bNodeSocket *>(
              BLI_findlink(&add_node->inputs, 1));
          bNodeSocket *add_socket_out = nodeFindSocket(add_node, SOCK_OUT, "Value");

          *version_cycles_node_socket_float_value(sub2_socket_A) = 1.0f;

          LISTBASE_FOREACH_BACKWARD_MUTABLE (bNodeLink *, link, &ntree->links) {
            if (link->fromsock == fac_socket) {
              nodeAddLink(ntree, add_node, add_socket_out, link->tonode, link->tosock);
              nodeRemLink(ntree, link);
            }
          }

          nodeAddLink(ntree, mul_node, mul_socket_out, add_node, add_socket_A);
          nodeAddLink(ntree, detail_from_node, detail_from_socket, sub2_node, sub2_socket_B);
          nodeAddLink(ntree, sub2_node, sub2_socket_out, add_node, add_socket_B);
        }
        else {
          LISTBASE_FOREACH_BACKWARD_MUTABLE (bNodeLink *, link, &ntree->links) {
            if (link->fromsock == fac_socket) {
              nodeAddLink(ntree, mul_node, mul_socket_out, link->tonode, link->tosock);
              nodeRemLink(ntree, link);
            }
          }
        }

        nodeAddLink(ntree, node, fac_socket, mul_node, mul_socket_A);
        nodeAddLink(ntree, detail_from_node, detail_from_socket, clamp_node, clamp_socket_value);
        nodeAddLink(ntree, clamp_node, clamp_socket_out, mul_node, mul_socket_B);
      }
    }
    else {
      if (*detail < 1.0f) {
        if ((noise_type != SHD_NOISE_RIDGED_MULTIFRACTAL) &&
            (noise_type != SHD_NOISE_HETERO_TERRAIN))
        {
          /* Add Multiply Math node behind Fac output. */

          bNode *mul_node = nodeAddStaticNode(nullptr, ntree, SH_NODE_MATH);
          mul_node->parent = node->parent;
          mul_node->custom1 = NODE_MATH_MULTIPLY;
          mul_node->locx = node->locx;
          mul_node->locy = node->locy + 40.0f;
          mul_node->flag |= NODE_HIDDEN;
          bNodeSocket *mul_socket_A = static_cast<bNodeSocket *>(
              BLI_findlink(&mul_node->inputs, 0));
          bNodeSocket *mul_socket_B = static_cast<bNodeSocket *>(
              BLI_findlink(&mul_node->inputs, 1));
          bNodeSocket *mul_socket_out = nodeFindSocket(mul_node, SOCK_OUT, "Value");

          *version_cycles_node_socket_float_value(mul_socket_B) = *detail;

          if (noise_type == SHD_NOISE_MULTIFRACTAL) {
            /* Add an Add Math node after Multiply Math node. */

            bNode *add_node = nodeAddStaticNode(nullptr, ntree, SH_NODE_MATH);
            add_node->parent = node->parent;
            add_node->custom1 = NODE_MATH_ADD;
            add_node->locx = node->locx;
            add_node->locy = node->locy + 80.0f;
            add_node->flag |= NODE_HIDDEN;
            bNodeSocket *add_socket_A = static_cast<bNodeSocket *>(
                BLI_findlink(&add_node->inputs, 0));
            bNodeSocket *add_socket_B = static_cast<bNodeSocket *>(
                BLI_findlink(&add_node->inputs, 1));
            bNodeSocket *add_socket_out = nodeFindSocket(add_node, SOCK_OUT, "Value");

            *version_cycles_node_socket_float_value(add_socket_B) = 1.0f - *detail;

            LISTBASE_FOREACH_BACKWARD_MUTABLE (bNodeLink *, link, &ntree->links) {
              if (link->fromsock == fac_socket) {
                nodeAddLink(ntree, add_node, add_socket_out, link->tonode, link->tosock);
                nodeRemLink(ntree, link);
              }
            }

            nodeAddLink(ntree, mul_node, mul_socket_out, add_node, add_socket_A);
          }
          else {
            LISTBASE_FOREACH_BACKWARD_MUTABLE (bNodeLink *, link, &ntree->links) {
              if (link->fromsock == fac_socket) {
                nodeAddLink(ntree, mul_node, mul_socket_out, link->tonode, link->tosock);
                nodeRemLink(ntree, link);
              }
            }
          }

          nodeAddLink(ntree, node, fac_socket, mul_node, mul_socket_A);

          *detail = 0.0f;
        }
      }
      else {
        *detail = std::fminf(*detail - 1.0f, 14.0f);
      }
    }

    bNodeSocket *roughness_socket = nodeFindSocket(node, SOCK_IN, "Roughness");
    float *roughness = version_cycles_node_socket_float_value(roughness_socket);
    bNodeSocket *lacunarity_socket = nodeFindSocket(node, SOCK_IN, "Lacunarity");
    float *lacunarity = version_cycles_node_socket_float_value(lacunarity_socket);

    *roughness = std::fmaxf(*roughness, 1e-5f);
    *lacunarity = std::fmaxf(*lacunarity, 1e-5f);

    if (roughness_link != nullptr) {
      /* Add Maximum Math node after output of roughness_from_node. Add Multiply Math node and
       * Power Math node before Roughness input. */

      bNode *max1_node = nodeAddStaticNode(nullptr, ntree, SH_NODE_MATH);
      max1_node->parent = node->parent;
      max1_node->custom1 = NODE_MATH_MAXIMUM;
      max1_node->locx = node->locx;
      max1_node->locy = node->locy - 400.0f + locy_offset;
      max1_node->flag |= NODE_HIDDEN;
      bNodeSocket *max1_socket_A = static_cast<bNodeSocket *>(BLI_findlink(&max1_node->inputs, 0));
      bNodeSocket *max1_socket_B = static_cast<bNodeSocket *>(BLI_findlink(&max1_node->inputs, 1));
      bNodeSocket *max1_socket_out = nodeFindSocket(max1_node, SOCK_OUT, "Value");

      bNode *mul_node = nodeAddStaticNode(nullptr, ntree, SH_NODE_MATH);
      mul_node->parent = node->parent;
      mul_node->custom1 = NODE_MATH_MULTIPLY;
      mul_node->locx = node->locx;
      mul_node->locy = node->locy - 360.0f + locy_offset;
      mul_node->flag |= NODE_HIDDEN;
      bNodeSocket *mul_socket_A = static_cast<bNodeSocket *>(BLI_findlink(&mul_node->inputs, 0));
      bNodeSocket *mul_socket_B = static_cast<bNodeSocket *>(BLI_findlink(&mul_node->inputs, 1));
      bNodeSocket *mul_socket_out = nodeFindSocket(mul_node, SOCK_OUT, "Value");

      bNode *pow_node = nodeAddStaticNode(nullptr, ntree, SH_NODE_MATH);
      pow_node->parent = node->parent;
      pow_node->custom1 = NODE_MATH_POWER;
      pow_node->locx = node->locx;
      pow_node->locy = node->locy - 320.0f + locy_offset;
      pow_node->flag |= NODE_HIDDEN;
      bNodeSocket *pow_socket_A = static_cast<bNodeSocket *>(BLI_findlink(&pow_node->inputs, 0));
      bNodeSocket *pow_socket_B = static_cast<bNodeSocket *>(BLI_findlink(&pow_node->inputs, 1));
      bNodeSocket *pow_socket_out = nodeFindSocket(pow_node, SOCK_OUT, "Value");

      *version_cycles_node_socket_float_value(max1_socket_B) = -1e-5f;
      *version_cycles_node_socket_float_value(mul_socket_B) = -1.0f;
      *version_cycles_node_socket_float_value(pow_socket_A) = *lacunarity;

      nodeRemLink(ntree, roughness_link);
      nodeAddLink(ntree, roughness_from_node, roughness_from_socket, max1_node, max1_socket_A);
      nodeAddLink(ntree, max1_node, max1_socket_out, mul_node, mul_socket_A);
      nodeAddLink(ntree, mul_node, mul_socket_out, pow_node, pow_socket_B);
      nodeAddLink(ntree, pow_node, pow_socket_out, node, roughness_socket);

      if (lacunarity_link != nullptr) {
        /* Add Maximum Math node after output of lacunarity_from_node. */

        bNode *max2_node = nodeAddStaticNode(nullptr, ntree, SH_NODE_MATH);
        max2_node->parent = node->parent;
        max2_node->custom1 = NODE_MATH_MAXIMUM;
        max2_node->locx = node->locx;
        max2_node->locy = node->locy - 440.0f + locy_offset;
        max2_node->flag |= NODE_HIDDEN;
        bNodeSocket *max2_socket_A = static_cast<bNodeSocket *>(
            BLI_findlink(&max2_node->inputs, 0));
        bNodeSocket *max2_socket_B = static_cast<bNodeSocket *>(
            BLI_findlink(&max2_node->inputs, 1));
        bNodeSocket *max2_socket_out = nodeFindSocket(max2_node, SOCK_OUT, "Value");

        *version_cycles_node_socket_float_value(max2_socket_B) = -1e-5f;

        nodeRemLink(ntree, lacunarity_link);
        nodeAddLink(ntree, lacunarity_from_node, lacunarity_from_socket, max2_node, max2_socket_A);
        nodeAddLink(ntree, max2_node, max2_socket_out, pow_node, pow_socket_A);
        nodeAddLink(ntree, max2_node, max2_socket_out, node, lacunarity_socket);
      }
    }
    else if ((lacunarity_link != nullptr) && (roughness_link == nullptr)) {
      /* Add Maximum Math node after output of lacunarity_from_node. Add Power Math node before
       * Roughness input. */

      bNode *max2_node = nodeAddStaticNode(nullptr, ntree, SH_NODE_MATH);
      max2_node->parent = node->parent;
      max2_node->custom1 = NODE_MATH_MAXIMUM;
      max2_node->locx = node->locx;
      max2_node->locy = node->locy - 360.0f + locy_offset;
      max2_node->flag |= NODE_HIDDEN;
      bNodeSocket *max2_socket_A = static_cast<bNodeSocket *>(BLI_findlink(&max2_node->inputs, 0));
      bNodeSocket *max2_socket_B = static_cast<bNodeSocket *>(BLI_findlink(&max2_node->inputs, 1));
      bNodeSocket *max2_socket_out = nodeFindSocket(max2_node, SOCK_OUT, "Value");

      bNode *pow_node = nodeAddStaticNode(nullptr, ntree, SH_NODE_MATH);
      pow_node->parent = node->parent;
      pow_node->custom1 = NODE_MATH_POWER;
      pow_node->locx = node->locx;
      pow_node->locy = node->locy - 320.0f + locy_offset;
      pow_node->flag |= NODE_HIDDEN;
      bNodeSocket *pow_socket_A = static_cast<bNodeSocket *>(BLI_findlink(&pow_node->inputs, 0));
      bNodeSocket *pow_socket_B = static_cast<bNodeSocket *>(BLI_findlink(&pow_node->inputs, 1));
      bNodeSocket *pow_socket_out = nodeFindSocket(pow_node, SOCK_OUT, "Value");

      *version_cycles_node_socket_float_value(max2_socket_B) = -1e-5f;
      *version_cycles_node_socket_float_value(pow_socket_A) = *lacunarity;
      *version_cycles_node_socket_float_value(pow_socket_B) = -(*roughness);

      nodeRemLink(ntree, lacunarity_link);
      nodeAddLink(ntree, lacunarity_from_node, lacunarity_from_socket, max2_node, max2_socket_A);
      nodeAddLink(ntree, max2_node, max2_socket_out, pow_node, pow_socket_A);
      nodeAddLink(ntree, max2_node, max2_socket_out, node, lacunarity_socket);
      nodeAddLink(ntree, pow_node, pow_socket_out, node, roughness_socket);
    }
    else {
      *roughness = std::pow(*lacunarity, -(*roughness));
    }
  }

  version_socket_update_is_used(ntree);
}

/* Convert subsurface inputs on the Principled BSDF. */
static void version_principled_bsdf_subsurface(bNodeTree *ntree)
{
  /* - Create Subsurface Scale input
   * - If a node's Subsurface input was connected or nonzero:
   *   - Make the Base Color a mix of old Base Color and Subsurface Color,
   *     using Subsurface as the mix factor
   *   - Move Subsurface link and default value to the new Subsurface Scale input
   *   - Set the Subsurface input to 1.0
   * - Remove Subsurface Color input
   */
  LISTBASE_FOREACH (bNode *, node, &ntree->nodes) {
    if (node->type != SH_NODE_BSDF_PRINCIPLED) {
      continue;
    }
    if (nodeFindSocket(node, SOCK_IN, "Subsurface Scale")) {
      /* Node is already updated. */
      continue;
    }

    /* Add Scale input */
    bNodeSocket *scale_in = nodeAddStaticSocket(
        ntree, node, SOCK_IN, SOCK_FLOAT, PROP_DISTANCE, "Subsurface Scale", "Subsurface Scale");

    bNodeSocket *subsurf = nodeFindSocket(node, SOCK_IN, "Subsurface");
    float *subsurf_val = version_cycles_node_socket_float_value(subsurf);

    if (!subsurf->link && *subsurf_val == 0.0f) {
      *version_cycles_node_socket_float_value(scale_in) = 0.05f;
    }
    else {
      *version_cycles_node_socket_float_value(scale_in) = *subsurf_val;
    }

    if (subsurf->link == nullptr && *subsurf_val == 0.0f) {
      /* Node doesn't use Subsurf, we're done here. */
      continue;
    }

    /* Fix up Subsurface Color input */
    bNodeSocket *base_col = nodeFindSocket(node, SOCK_IN, "Base Color");
    bNodeSocket *subsurf_col = nodeFindSocket(node, SOCK_IN, "Subsurface Color");
    float *base_col_val = version_cycles_node_socket_rgba_value(base_col);
    float *subsurf_col_val = version_cycles_node_socket_rgba_value(subsurf_col);
    /* If any of the three inputs is dynamic, we need a Mix node. */
    if (subsurf->link || subsurf_col->link || base_col->link) {
      bNode *mix = nodeAddStaticNode(nullptr, ntree, SH_NODE_MIX);
      static_cast<NodeShaderMix *>(mix->storage)->data_type = SOCK_RGBA;
      mix->locx = node->locx - 170;
      mix->locy = node->locy - 120;

      bNodeSocket *a_in = nodeFindSocket(mix, SOCK_IN, "A_Color");
      bNodeSocket *b_in = nodeFindSocket(mix, SOCK_IN, "B_Color");
      bNodeSocket *fac_in = nodeFindSocket(mix, SOCK_IN, "Factor_Float");
      bNodeSocket *result_out = nodeFindSocket(mix, SOCK_OUT, "Result_Color");

      copy_v4_v4(version_cycles_node_socket_rgba_value(a_in), base_col_val);
      copy_v4_v4(version_cycles_node_socket_rgba_value(b_in), subsurf_col_val);
      *version_cycles_node_socket_float_value(fac_in) = *subsurf_val;

      if (base_col->link) {
        nodeAddLink(ntree, base_col->link->fromnode, base_col->link->fromsock, mix, a_in);
        nodeRemLink(ntree, base_col->link);
      }
      if (subsurf_col->link) {
        nodeAddLink(ntree, subsurf_col->link->fromnode, subsurf_col->link->fromsock, mix, b_in);
        nodeRemLink(ntree, subsurf_col->link);
      }
      if (subsurf->link) {
        nodeAddLink(ntree, subsurf->link->fromnode, subsurf->link->fromsock, mix, fac_in);
        nodeAddLink(ntree, subsurf->link->fromnode, subsurf->link->fromsock, node, scale_in);
        nodeRemLink(ntree, subsurf->link);
      }
      nodeAddLink(ntree, mix, result_out, node, base_col);
    }
    /* Mix the fixed values. */
    interp_v4_v4v4(base_col_val, base_col_val, subsurf_col_val, *subsurf_val);

    /* Set node to 100% subsurface, 0% diffuse. */
    *subsurf_val = 1.0f;

    /* Delete Subsurface Color input */
    nodeRemoveSocket(ntree, node, subsurf_col);
  }
}

/* Convert emission inputs on the Principled BSDF. */
static void version_principled_bsdf_emission(bNodeTree *ntree)
{
  /* Blender 3.x and before would default to Emission = 0.0, Emission Strength = 1.0.
   * Now we default the other way around (1.0 and 0.0), but because the Strength input was added
   * a bit later, a file that only has the Emission socket would now end up as (1.0, 0.0) instead
   * of (1.0, 1.0).
   * Therefore, set strength to 1.0 for those files.
   */
  LISTBASE_FOREACH (bNode *, node, &ntree->nodes) {
    if (node->type != SH_NODE_BSDF_PRINCIPLED) {
      continue;
    }
    if (!nodeFindSocket(node, SOCK_IN, "Emission")) {
      /* Old enough to have neither, new defaults are fine. */
      continue;
    }
    if (nodeFindSocket(node, SOCK_IN, "Emission Strength")) {
      /* New enough to have both, no need to do anything. */
      continue;
    }
    bNodeSocket *sock = nodeAddStaticSocket(
        ntree, node, SOCK_IN, SOCK_FLOAT, PROP_NONE, "Emission Strength", "Emission Strength");
    *version_cycles_node_socket_float_value(sock) = 1.0f;
  }
}

/* Rename various Principled BSDF sockets. */
static void version_principled_bsdf_rename_sockets(bNodeTree *ntree)
{
  version_node_input_socket_name(ntree, SH_NODE_BSDF_PRINCIPLED, "Emission", "Emission Color");
  version_node_input_socket_name(ntree, SH_NODE_BSDF_PRINCIPLED, "Specular", "Specular IOR Level");
  version_node_input_socket_name(
      ntree, SH_NODE_BSDF_PRINCIPLED, "Subsurface", "Subsurface Weight");
  version_node_input_socket_name(
      ntree, SH_NODE_BSDF_PRINCIPLED, "Transmission", "Transmission Weight");
  version_node_input_socket_name(ntree, SH_NODE_BSDF_PRINCIPLED, "Coat", "Coat Weight");
  version_node_input_socket_name(ntree, SH_NODE_BSDF_PRINCIPLED, "Sheen", "Sheen Weight");
}

/* Replace old Principled Hair BSDF as a variant in the new Principled Hair BSDF. */
static void version_replace_principled_hair_model(bNodeTree *ntree)
{
  LISTBASE_FOREACH (bNode *, node, &ntree->nodes) {
    if (node->type != SH_NODE_BSDF_HAIR_PRINCIPLED) {
      continue;
    }
    NodeShaderHairPrincipled *data = MEM_cnew<NodeShaderHairPrincipled>(__func__);
    data->model = SHD_PRINCIPLED_HAIR_CHIANG;
    data->parametrization = node->custom1;

    node->storage = data;
  }
}

static void change_input_socket_to_rotation_type(bNodeTree &ntree,
                                                 bNode &node,
                                                 bNodeSocket &socket)
{
  if (socket.type == SOCK_ROTATION) {
    return;
  }
  socket.type = SOCK_ROTATION;
  STRNCPY(socket.idname, "NodeSocketRotation");
  auto *old_value = static_cast<bNodeSocketValueVector *>(socket.default_value);
  auto *new_value = MEM_new<bNodeSocketValueRotation>(__func__);
  copy_v3_v3(new_value->value_euler, old_value->value);
  socket.default_value = new_value;
  MEM_freeN(old_value);
  LISTBASE_FOREACH_MUTABLE (bNodeLink *, link, &ntree.links) {
    if (link->tosock != &socket) {
      continue;
    }
    if (ELEM(link->fromsock->type, SOCK_ROTATION, SOCK_VECTOR, SOCK_FLOAT) &&
        link->fromnode->type != NODE_REROUTE)
    {
      /* No need to add the conversion node when implicit conversions will work. */
      continue;
    }
    if (STREQ(link->fromnode->idname, "FunctionNodeEulerToRotation")) {
      /* Make versioning idempotent. */
      continue;
    }
    bNode *convert = nodeAddNode(nullptr, &ntree, "FunctionNodeEulerToRotation");
    convert->parent = node.parent;
    convert->locx = node.locx - 40;
    convert->locy = node.locy;
    link->tonode = convert;
    link->tosock = nodeFindSocket(convert, SOCK_IN, "Euler");

    nodeAddLink(&ntree, convert, nodeFindSocket(convert, SOCK_OUT, "Rotation"), &node, &socket);
  }
}

static void change_output_socket_to_rotation_type(bNodeTree &ntree,
                                                  bNode &node,
                                                  bNodeSocket &socket)
{
  /* Rely on generic node declaration update to change the socket type. */
  LISTBASE_FOREACH_MUTABLE (bNodeLink *, link, &ntree.links) {
    if (link->fromsock != &socket) {
      continue;
    }
    if (ELEM(link->tosock->type, SOCK_ROTATION, SOCK_VECTOR) && link->tonode->type != NODE_REROUTE)
    {
      /* No need to add the conversion node when implicit conversions will work. */
      continue;
    }
    if (STREQ(link->tonode->idname, "FunctionNodeRotationToEuler"))
    { /* Make versioning idempotent. */
      continue;
    }
    bNode *convert = nodeAddNode(nullptr, &ntree, "FunctionNodeRotationToEuler");
    convert->parent = node.parent;
    convert->locx = node.locx + 40;
    convert->locy = node.locy;
    link->fromnode = convert;
    link->fromsock = nodeFindSocket(convert, SOCK_OUT, "Euler");

    nodeAddLink(&ntree, &node, &socket, convert, nodeFindSocket(convert, SOCK_IN, "Rotation"));
  }
}

static void version_geometry_nodes_use_rotation_socket(bNodeTree &ntree)
{
  LISTBASE_FOREACH_MUTABLE (bNode *, node, &ntree.nodes) {
    if (STR_ELEM(node->idname,
                 "GeometryNodeInstanceOnPoints",
                 "GeometryNodeRotateInstances",
                 "GeometryNodeTransform"))
    {
      bNodeSocket *socket = nodeFindSocket(node, SOCK_IN, "Rotation");
      change_input_socket_to_rotation_type(ntree, *node, *socket);
    }
    if (STR_ELEM(node->idname,
                 "GeometryNodeDistributePointsOnFaces",
                 "GeometryNodeObjectInfo",
                 "GeometryNodeInputInstanceRotation"))
    {
      bNodeSocket *socket = nodeFindSocket(node, SOCK_OUT, "Rotation");
      change_output_socket_to_rotation_type(ntree, *node, *socket);
    }
  }
}

/* Find the base socket name for an idname that may include a subtype. */
static blender::StringRef legacy_socket_idname_to_socket_type(blender::StringRef idname)
{
  using string_pair = std::pair<const char *, const char *>;
  static const string_pair subtypes_map[] = {{"NodeSocketFloatUnsigned", "NodeSocketFloat"},
                                             {"NodeSocketFloatPercentage", "NodeSocketFloat"},
                                             {"NodeSocketFloatFactor", "NodeSocketFloat"},
                                             {"NodeSocketFloatAngle", "NodeSocketFloat"},
                                             {"NodeSocketFloatTime", "NodeSocketFloat"},
                                             {"NodeSocketFloatTimeAbsolute", "NodeSocketFloat"},
                                             {"NodeSocketFloatDistance", "NodeSocketFloat"},
                                             {"NodeSocketIntUnsigned", "NodeSocketInt"},
                                             {"NodeSocketIntPercentage", "NodeSocketInt"},
                                             {"NodeSocketIntFactor", "NodeSocketInt"},
                                             {"NodeSocketVectorTranslation", "NodeSocketVector"},
                                             {"NodeSocketVectorDirection", "NodeSocketVector"},
                                             {"NodeSocketVectorVelocity", "NodeSocketVector"},
                                             {"NodeSocketVectorAcceleration", "NodeSocketVector"},
                                             {"NodeSocketVectorEuler", "NodeSocketVector"},
                                             {"NodeSocketVectorXYZ", "NodeSocketVector"}};
  for (const string_pair &pair : subtypes_map) {
    if (pair.first == idname) {
      return pair.second;
    }
  }
  /* Unchanged socket idname. */
  return idname;
}

static bNodeTreeInterfaceItem *legacy_socket_move_to_interface(bNodeSocket &legacy_socket,
                                                               const eNodeSocketInOut in_out)
{
  bNodeTreeInterfaceSocket *new_socket = MEM_cnew<bNodeTreeInterfaceSocket>(__func__);
  new_socket->item.item_type = NODE_INTERFACE_SOCKET;

  /* Move reusable data. */
  new_socket->name = BLI_strdup(legacy_socket.name);
  new_socket->identifier = BLI_strdup(legacy_socket.identifier);
  new_socket->description = BLI_strdup(legacy_socket.description);
  /* If the socket idname includes a subtype (e.g. "NodeSocketFloatFactor") this will convert it to
   * the base type name ("NodeSocketFloat"). */
  new_socket->socket_type = BLI_strdup(
      legacy_socket_idname_to_socket_type(legacy_socket.idname).data());
  new_socket->flag = (in_out == SOCK_IN ? NODE_INTERFACE_SOCKET_INPUT :
                                          NODE_INTERFACE_SOCKET_OUTPUT);
  SET_FLAG_FROM_TEST(
      new_socket->flag, legacy_socket.flag & SOCK_HIDE_VALUE, NODE_INTERFACE_SOCKET_HIDE_VALUE);
  SET_FLAG_FROM_TEST(new_socket->flag,
                     legacy_socket.flag & SOCK_HIDE_IN_MODIFIER,
                     NODE_INTERFACE_SOCKET_HIDE_IN_MODIFIER);
  new_socket->attribute_domain = legacy_socket.attribute_domain;

  /* The following data are stolen from the old data, the ownership of their memory is directly
   * transferred to the new data. */
  new_socket->default_attribute_name = legacy_socket.default_attribute_name;
  legacy_socket.default_attribute_name = nullptr;
  new_socket->socket_data = legacy_socket.default_value;
  legacy_socket.default_value = nullptr;
  new_socket->properties = legacy_socket.prop;
  legacy_socket.prop = nullptr;

  /* Unused data. */
  MEM_delete(legacy_socket.runtime);
  legacy_socket.runtime = nullptr;

  return &new_socket->item;
}

static void versioning_convert_node_tree_socket_lists_to_interface(bNodeTree *ntree)
{
  bNodeTreeInterface &tree_interface = ntree->tree_interface;

  const int num_inputs = BLI_listbase_count(&ntree->inputs_legacy);
  const int num_outputs = BLI_listbase_count(&ntree->outputs_legacy);
  tree_interface.root_panel.items_num = num_inputs + num_outputs;
  tree_interface.root_panel.items_array = static_cast<bNodeTreeInterfaceItem **>(MEM_malloc_arrayN(
      tree_interface.root_panel.items_num, sizeof(bNodeTreeInterfaceItem *), __func__));

  /* Convert outputs first to retain old outputs/inputs ordering. */
  int index;
  LISTBASE_FOREACH_INDEX (bNodeSocket *, socket, &ntree->outputs_legacy, index) {
    tree_interface.root_panel.items_array[index] = legacy_socket_move_to_interface(*socket,
                                                                                   SOCK_OUT);
  }
  LISTBASE_FOREACH_INDEX (bNodeSocket *, socket, &ntree->inputs_legacy, index) {
    tree_interface.root_panel.items_array[num_outputs + index] = legacy_socket_move_to_interface(
        *socket, SOCK_IN);
  }
}

/**
 * Original node tree interface conversion in did not convert socket idnames with subtype suffixes
 * to correct socket base types (see #versioning_convert_node_tree_socket_lists_to_interface).
 */
static void versioning_fix_socket_subtype_idnames(bNodeTree *ntree)
{
  bNodeTreeInterface &tree_interface = ntree->tree_interface;

  tree_interface.foreach_item([](bNodeTreeInterfaceItem &item) -> bool {
    if (item.item_type == NODE_INTERFACE_SOCKET) {
      bNodeTreeInterfaceSocket &socket = reinterpret_cast<bNodeTreeInterfaceSocket &>(item);
      blender::StringRef corrected_socket_type = legacy_socket_idname_to_socket_type(
          socket.socket_type);
      if (socket.socket_type != corrected_socket_type) {
        MEM_freeN(socket.socket_type);
        socket.socket_type = BLI_strdup(corrected_socket_type.data());
      }
    }
    return true;
  });
}

/* Convert coat inputs on the Principled BSDF. */
static void version_principled_bsdf_coat(bNodeTree *ntree)
{
  LISTBASE_FOREACH (bNode *, node, &ntree->nodes) {
    if (node->type != SH_NODE_BSDF_PRINCIPLED) {
      continue;
    }
    if (nodeFindSocket(node, SOCK_IN, "Coat IOR") != nullptr) {
      continue;
    }
    bNodeSocket *coat_ior_input = nodeAddStaticSocket(
        ntree, node, SOCK_IN, SOCK_FLOAT, PROP_NONE, "Coat IOR", "Coat IOR");

    /* Adjust for 4x change in intensity. */
    bNodeSocket *coat_input = nodeFindSocket(node, SOCK_IN, "Clearcoat");
    *version_cycles_node_socket_float_value(coat_input) *= 0.25f;
    /* When the coat input is dynamic, instead of inserting a *0.25 math node, set the Coat IOR
     * to 1.2 instead - this also roughly quarters reflectivity compared to the 1.5 default. */
    *version_cycles_node_socket_float_value(coat_ior_input) = (coat_input->link) ? 1.2f : 1.5f;
  }

  /* Rename sockets. */
  version_node_input_socket_name(ntree, SH_NODE_BSDF_PRINCIPLED, "Clearcoat", "Coat");
  version_node_input_socket_name(
      ntree, SH_NODE_BSDF_PRINCIPLED, "Clearcoat Roughness", "Coat Roughness");
  version_node_input_socket_name(
      ntree, SH_NODE_BSDF_PRINCIPLED, "Clearcoat Normal", "Coat Normal");
}

/* Convert specular tint in Principled BSDF. */
static void version_principled_bsdf_specular_tint(bNodeTree *ntree)
{
  LISTBASE_FOREACH (bNode *, node, &ntree->nodes) {
    if (node->type != SH_NODE_BSDF_PRINCIPLED) {
      continue;
    }
    bNodeSocket *specular_tint_sock = nodeFindSocket(node, SOCK_IN, "Specular Tint");
    if (specular_tint_sock->type == SOCK_RGBA) {
      /* Node is already updated. */
      continue;
    }

    bNodeSocket *base_color_sock = nodeFindSocket(node, SOCK_IN, "Base Color");
    bNodeSocket *metallic_sock = nodeFindSocket(node, SOCK_IN, "Metallic");
    float specular_tint_old = *version_cycles_node_socket_float_value(specular_tint_sock);
    float *base_color = version_cycles_node_socket_rgba_value(base_color_sock);
    float metallic = *version_cycles_node_socket_float_value(metallic_sock);

    /* Change socket type to Color. */
    nodeModifySocketTypeStatic(ntree, node, specular_tint_sock, SOCK_RGBA, 0);
    float *specular_tint = version_cycles_node_socket_rgba_value(specular_tint_sock);

    /* The conversion logic here is that the new Specular Tint should be
     * mix(one, mix(base_color, one, metallic), old_specular_tint).
     * This needs to be handled both for the fixed values, as well as for any potential connected
     * inputs. */

    static float one[] = {1.0f, 1.0f, 1.0f, 1.0f};

    /* Mix the fixed values. */
    float metallic_mix[4];
    interp_v4_v4v4(metallic_mix, base_color, one, metallic);
    interp_v4_v4v4(specular_tint, one, metallic_mix, specular_tint_old);

    if (specular_tint_sock->link == nullptr && specular_tint_old <= 0.0f) {
      /* Specular Tint was fixed at zero, we don't need any conversion node setup. */
      continue;
    }

    /* If the Metallic input is dynamic, or fixed > 0 and base color is dynamic,
     * we need to insert a node to compute the metallic_mix.
     * Otherwise, use whatever is connected to the base color, or the static value
     * if it's unconnected. */
    bNodeSocket *metallic_mix_out = nullptr;
    bNode *metallic_mix_node = nullptr;
    if (metallic_sock->link || (base_color_sock->link && metallic > 0.0f)) {
      /* Metallic Mix needs to be dynamically mixed. */
      bNode *mix = nodeAddStaticNode(nullptr, ntree, SH_NODE_MIX);
      static_cast<NodeShaderMix *>(mix->storage)->data_type = SOCK_RGBA;
      mix->locx = node->locx - 270;
      mix->locy = node->locy - 120;

      bNodeSocket *a_in = nodeFindSocket(mix, SOCK_IN, "A_Color");
      bNodeSocket *b_in = nodeFindSocket(mix, SOCK_IN, "B_Color");
      bNodeSocket *fac_in = nodeFindSocket(mix, SOCK_IN, "Factor_Float");
      metallic_mix_out = nodeFindSocket(mix, SOCK_OUT, "Result_Color");
      metallic_mix_node = mix;

      copy_v4_v4(version_cycles_node_socket_rgba_value(a_in), base_color);
      if (base_color_sock->link) {
        nodeAddLink(
            ntree, base_color_sock->link->fromnode, base_color_sock->link->fromsock, mix, a_in);
      }
      copy_v4_v4(version_cycles_node_socket_rgba_value(b_in), one);
      *version_cycles_node_socket_float_value(fac_in) = metallic;
      if (metallic_sock->link) {
        nodeAddLink(
            ntree, metallic_sock->link->fromnode, metallic_sock->link->fromsock, mix, fac_in);
      }
    }
    else if (base_color_sock->link) {
      /* Metallic Mix is a no-op and equivalent to Base Color. */
      metallic_mix_out = base_color_sock->link->fromsock;
      metallic_mix_node = base_color_sock->link->fromnode;
    }

    /* Similar to above, if the Specular Tint input is dynamic, or fixed > 0 and metallic mix
     * is dynamic, we need to insert a node to compute the new specular tint. */
    if (specular_tint_sock->link || (metallic_mix_out && specular_tint_old > 0.0f)) {
      bNode *mix = nodeAddStaticNode(nullptr, ntree, SH_NODE_MIX);
      static_cast<NodeShaderMix *>(mix->storage)->data_type = SOCK_RGBA;
      mix->locx = node->locx - 170;
      mix->locy = node->locy - 120;

      bNodeSocket *a_in = nodeFindSocket(mix, SOCK_IN, "A_Color");
      bNodeSocket *b_in = nodeFindSocket(mix, SOCK_IN, "B_Color");
      bNodeSocket *fac_in = nodeFindSocket(mix, SOCK_IN, "Factor_Float");
      bNodeSocket *result_out = nodeFindSocket(mix, SOCK_OUT, "Result_Color");

      copy_v4_v4(version_cycles_node_socket_rgba_value(a_in), one);
      copy_v4_v4(version_cycles_node_socket_rgba_value(b_in), metallic_mix);
      if (metallic_mix_out) {
        nodeAddLink(ntree, metallic_mix_node, metallic_mix_out, mix, b_in);
      }
      *version_cycles_node_socket_float_value(fac_in) = specular_tint_old;
      if (specular_tint_sock->link) {
        nodeAddLink(ntree,
                    specular_tint_sock->link->fromnode,
                    specular_tint_sock->link->fromsock,
                    mix,
                    fac_in);
        nodeRemLink(ntree, specular_tint_sock->link);
      }
      nodeAddLink(ntree, mix, result_out, node, specular_tint_sock);
    }
  }
}

static void version_copy_socket(bNodeTreeInterfaceSocket &dst,
                                const bNodeTreeInterfaceSocket &src,
                                char *identifier)
{
  /* Node socket copy function based on bNodeTreeInterface::item_copy to avoid using blenkernel. */
  dst.name = BLI_strdup_null(src.name);
  dst.description = BLI_strdup_null(src.description);
  dst.socket_type = BLI_strdup(src.socket_type);
  dst.default_attribute_name = BLI_strdup_null(src.default_attribute_name);
  dst.identifier = identifier;
  if (src.properties) {
    dst.properties = IDP_CopyProperty_ex(src.properties, 0);
  }
  if (src.socket_data != nullptr) {
    dst.socket_data = MEM_dupallocN(src.socket_data);
    /* No user count increment needed, gets reset after versioning. */
  }
}

static int version_nodes_find_valid_insert_position_for_item(const bNodeTreeInterfacePanel &panel,
                                                             const bNodeTreeInterfaceItem &item,
                                                             const int initial_pos)
{
  const bool sockets_above_panels = !(panel.flag &
                                      NODE_INTERFACE_PANEL_ALLOW_SOCKETS_AFTER_PANELS);
  const blender::Span<const bNodeTreeInterfaceItem *> items = {panel.items_array, panel.items_num};

  int pos = initial_pos;

  if (sockets_above_panels) {
    if (item.item_type == NODE_INTERFACE_PANEL) {
      /* Find the closest valid position from the end, only panels at or after #position. */
      for (int test_pos = items.size() - 1; test_pos >= initial_pos; test_pos--) {
        if (test_pos < 0) {
          /* Initial position is out of range but valid. */
          break;
        }
        if (items[test_pos]->item_type != NODE_INTERFACE_PANEL) {
          /* Found valid position, insert after the last socket item. */
          pos = test_pos + 1;
          break;
        }
      }
    }
    else {
      /* Find the closest valid position from the start, no panels at or after #position. */
      for (int test_pos = 0; test_pos <= initial_pos; test_pos++) {
        if (test_pos >= items.size()) {
          /* Initial position is out of range but valid. */
          break;
        }
        if (items[test_pos]->item_type == NODE_INTERFACE_PANEL) {
          /* Found valid position, inserting moves the first panel. */
          pos = test_pos;
          break;
        }
      }
    }
  }

  return pos;
}

static void version_nodes_insert_item(bNodeTreeInterfacePanel &parent,
                                      bNodeTreeInterfaceSocket &socket,
                                      int position)
{
  /* Apply any constraints on the item positions. */
  position = version_nodes_find_valid_insert_position_for_item(parent, socket.item, position);
  position = std::min(std::max(position, 0), parent.items_num);

  blender::MutableSpan<bNodeTreeInterfaceItem *> old_items = {parent.items_array,
                                                              parent.items_num};
  parent.items_num++;
  parent.items_array = MEM_cnew_array<bNodeTreeInterfaceItem *>(parent.items_num, __func__);
  parent.items().take_front(position).copy_from(old_items.take_front(position));
  parent.items().drop_front(position + 1).copy_from(old_items.drop_front(position));
  parent.items()[position] = &socket.item;

  if (old_items.data()) {
    MEM_freeN(old_items.data());
  }
}

/* Node group interface copy function based on bNodeTreeInterface::insert_item_copy. */
static void version_node_group_split_socket(bNodeTreeInterface &tree_interface,
                                            bNodeTreeInterfaceSocket &socket,
                                            bNodeTreeInterfacePanel *parent,
                                            int position)
{
  if (parent == nullptr) {
    parent = &tree_interface.root_panel;
  }

  bNodeTreeInterfaceSocket *csocket = static_cast<bNodeTreeInterfaceSocket *>(
      MEM_dupallocN(&socket));
  /* Generate a new unique identifier.
   * This might break existing links, but the identifiers were duplicate anyway. */
  char *dst_identifier = BLI_sprintfN("Socket_%d", tree_interface.next_uid++);
  version_copy_socket(*csocket, socket, dst_identifier);

  version_nodes_insert_item(*parent, *csocket, position);

  /* Original socket becomes output. */
  socket.flag &= ~NODE_INTERFACE_SOCKET_INPUT;
  /* Copied socket becomes input. */
  csocket->flag &= ~NODE_INTERFACE_SOCKET_OUTPUT;
}

static void versioning_node_group_sort_sockets_recursive(bNodeTreeInterfacePanel &panel)
{
  /* True if item a should be above item b. */
  auto item_compare = [](const bNodeTreeInterfaceItem *a,
                         const bNodeTreeInterfaceItem *b) -> bool {
    if (a->item_type != b->item_type) {
      /* Keep sockets above panels. */
      return a->item_type == NODE_INTERFACE_SOCKET;
    }
    else {
      /* Keep outputs above inputs. */
      if (a->item_type == NODE_INTERFACE_SOCKET) {
        const bNodeTreeInterfaceSocket *sa = reinterpret_cast<const bNodeTreeInterfaceSocket *>(a);
        const bNodeTreeInterfaceSocket *sb = reinterpret_cast<const bNodeTreeInterfaceSocket *>(b);
        const bool is_output_a = sa->flag & NODE_INTERFACE_SOCKET_OUTPUT;
        const bool is_output_b = sb->flag & NODE_INTERFACE_SOCKET_OUTPUT;
        if (is_output_a != is_output_b) {
          return is_output_a;
        }
      }
    }
    return false;
  };

  /* Sort panel content. */
  std::stable_sort(panel.items().begin(), panel.items().end(), item_compare);

  /* Sort any child panels too. */
  for (bNodeTreeInterfaceItem *item : panel.items()) {
    if (item->item_type == NODE_INTERFACE_PANEL) {
      versioning_node_group_sort_sockets_recursive(
          *reinterpret_cast<bNodeTreeInterfacePanel *>(item));
    }
  }
}

static void enable_geometry_nodes_is_modifier(Main &bmain)
{
  /* Any node group with a first socket geometry output can potentially be a modifier. Previously
   * this wasn't an explicit option, so better to enable too many groups rather than too few. */
  LISTBASE_FOREACH (bNodeTree *, group, &bmain.nodetrees) {
    if (group->type != NTREE_GEOMETRY) {
      continue;
    }
    group->tree_interface.foreach_item([&](const bNodeTreeInterfaceItem &item) {
      if (item.item_type != NODE_INTERFACE_SOCKET) {
        return true;
      }
      const auto &socket = reinterpret_cast<const bNodeTreeInterfaceSocket &>(item);
      if ((socket.flag & NODE_INTERFACE_SOCKET_OUTPUT) == 0) {
        return true;
      }
      if (!STREQ(socket.socket_type, "NodeSocketGeometry")) {
        return true;
      }
      if (!group->geometry_node_asset_traits) {
        group->geometry_node_asset_traits = MEM_new<GeometryNodeAssetTraits>(__func__);
      }
      group->geometry_node_asset_traits->flag |= GEO_NODE_ASSET_MODIFIER;
      return false;
    });
  }
}

static void version_socket_identifier_suffixes_for_dynamic_types(
    ListBase sockets, const char *separator, const std::optional<int> total = std::nullopt)
{
  int index = 0;
  LISTBASE_FOREACH (bNodeSocket *, socket, &sockets) {
    if (socket->is_available()) {
      if (char *pos = strstr(socket->identifier, separator)) {
        /* End the identifier at the separator so that the old suffix is ignored. */
        *pos = '\0';

        if (total.has_value()) {
          index++;
          if (index == *total) {
            return;
          }
        }
      }
    }
    else {
      /* Rename existing identifiers so that they don't conflict with the renamed one. Those will
       * be removed after versioning code. */
      BLI_strncat(socket->identifier, "_deprecated", sizeof(socket->identifier));
    }
  }
}

static void versioning_nodes_dynamic_sockets(bNodeTree &ntree)
{
  LISTBASE_FOREACH (bNode *, node, &ntree.nodes) {
    switch (node->type) {
      case GEO_NODE_ACCUMULATE_FIELD:
        /* This node requires the extra `total` parameter, because the `Group Index` identifier
         * also has a space in the name, that should not be treated as separator. */
        version_socket_identifier_suffixes_for_dynamic_types(node->inputs, " ", 1);
        version_socket_identifier_suffixes_for_dynamic_types(node->outputs, " ", 3);
        break;
      case GEO_NODE_CAPTURE_ATTRIBUTE:
      case GEO_NODE_ATTRIBUTE_STATISTIC:
      case GEO_NODE_BLUR_ATTRIBUTE:
      case GEO_NODE_EVALUATE_AT_INDEX:
      case GEO_NODE_EVALUATE_ON_DOMAIN:
      case GEO_NODE_INPUT_NAMED_ATTRIBUTE:
      case GEO_NODE_RAYCAST:
      case GEO_NODE_SAMPLE_INDEX:
      case GEO_NODE_SAMPLE_NEAREST_SURFACE:
      case GEO_NODE_SAMPLE_UV_SURFACE:
      case GEO_NODE_STORE_NAMED_ATTRIBUTE:
      case GEO_NODE_VIEWER:
        version_socket_identifier_suffixes_for_dynamic_types(node->inputs, "_");
        version_socket_identifier_suffixes_for_dynamic_types(node->outputs, "_");
        break;
    }
  }
}

static void versioning_nodes_dynamic_sockets_2(bNodeTree &ntree)
{
  LISTBASE_FOREACH (bNode *, node, &ntree.nodes) {
    if (!ELEM(node->type, GEO_NODE_SWITCH, GEO_NODE_SAMPLE_CURVE)) {
      continue;
    }
    version_socket_identifier_suffixes_for_dynamic_types(node->inputs, "_");
    version_socket_identifier_suffixes_for_dynamic_types(node->outputs, "_");
  }
}

static void versioning_grease_pencil_stroke_radii_scaling(GreasePencil *grease_pencil)
{
  using namespace blender;
  /* Previously, Grease Pencil used a radius convention where 1 `px` = 0.001 units. This `px` was
   * the brush size which would be stored in the stroke thickness and then scaled by the point
   * pressure factor. Finally, the render engine would divide this thickness value by 2000 (we're
   * going from a thickness to a radius, hence the factor of two) to convert back into blender
   * units.
   * Store the radius now directly in blender units. This makes it consistent with how hair curves
   * handle the radius. */
  for (GreasePencilDrawingBase *base : grease_pencil->drawings()) {
    if (base->type != GP_DRAWING) {
      continue;
    }
    bke::greasepencil::Drawing &drawing = reinterpret_cast<GreasePencilDrawing *>(base)->wrap();
    MutableSpan<float> radii = drawing.radii_for_write();
    threading::parallel_for(radii.index_range(), 8192, [&](const IndexRange range) {
      for (const int i : range) {
        radii[i] /= 2000.0f;
      }
    });
  }
}

static void fix_geometry_nodes_object_info_scale(bNodeTree &ntree)
{
  using namespace blender;
  MultiValueMap<bNodeSocket *, bNodeLink *> out_links_per_socket;
  LISTBASE_FOREACH (bNodeLink *, link, &ntree.links) {
    if (link->fromnode->type == GEO_NODE_OBJECT_INFO) {
      out_links_per_socket.add(link->fromsock, link);
    }
  }

  LISTBASE_FOREACH_MUTABLE (bNode *, node, &ntree.nodes) {
    if (node->type != GEO_NODE_OBJECT_INFO) {
      continue;
    }
    bNodeSocket *scale = nodeFindSocket(node, SOCK_OUT, "Scale");
    const Span<bNodeLink *> links = out_links_per_socket.lookup(scale);
    if (links.is_empty()) {
      continue;
    }
    bNode *absolute_value = nodeAddNode(nullptr, &ntree, "ShaderNodeVectorMath");
    absolute_value->custom1 = NODE_VECTOR_MATH_ABSOLUTE;
    absolute_value->parent = node->parent;
    absolute_value->locx = node->locx + 100;
    absolute_value->locy = node->locy - 50;
    nodeAddLink(&ntree,
                node,
                scale,
                absolute_value,
                static_cast<bNodeSocket *>(absolute_value->inputs.first));
    for (bNodeLink *link : links) {
      link->fromnode = absolute_value;
      link->fromsock = static_cast<bNodeSocket *>(absolute_value->outputs.first);
    }
  }
}

static bool seq_filter_bilinear_to_auto(Sequence *seq, void * /*user_data*/)
{
  StripTransform *transform = seq->strip->transform;
  if (transform != nullptr && transform->filter == SEQ_TRANSFORM_FILTER_BILINEAR) {
    transform->filter = SEQ_TRANSFORM_FILTER_AUTO;
  }
  return true;
}

static void update_paint_modes_for_brush_assets(Main &bmain)
{
  /* Replace paint brushes with a reference to the default brush asset for that mode. */
  LISTBASE_FOREACH (Scene *, scene, &bmain.scenes) {
    BKE_paint_brush_set_default_references(scene->toolsettings);
  }

  /* Replace persistent tool references with the new single builtin brush tool. */
  LISTBASE_FOREACH (WorkSpace *, workspace, &bmain.workspaces) {
    LISTBASE_FOREACH (bToolRef *, tref, &workspace->tools) {
      if (tref->space_type != SPACE_VIEW3D) {
        continue;
      }
      if (!ELEM(tref->mode,
                CTX_MODE_SCULPT,
                CTX_MODE_SCULPT_CURVES,
                CTX_MODE_PAINT_TEXTURE,
                CTX_MODE_PAINT_VERTEX,
                CTX_MODE_PAINT_WEIGHT))
      {
        continue;
      }
      STRNCPY(tref->idname, "builtin.brush");
    }
  }
}

static void image_settings_avi_to_ffmpeg(Scene *scene)
{
  if (ELEM(scene->r.im_format.imtype, R_IMF_IMTYPE_AVIRAW, R_IMF_IMTYPE_AVIJPEG)) {
    scene->r.im_format.imtype = R_IMF_IMTYPE_FFMPEG;
  }
}

static bool seq_hue_correct_set_wrapping(Sequence *seq, void * /*user_data*/)
{
  LISTBASE_FOREACH (SequenceModifierData *, smd, &seq->modifiers) {
    if (smd->type == seqModifierType_HueCorrect) {
      HueCorrectModifierData *hcmd = (HueCorrectModifierData *)smd;
      CurveMapping *cumap = (CurveMapping *)&hcmd->curve_mapping;
      cumap->flag |= CUMA_USE_WRAPPING;
    }
  }
  return true;
}

static void versioning_node_hue_correct_set_wrappng(bNodeTree *ntree)
{
  if (ntree->type == NTREE_COMPOSIT) {
    LISTBASE_FOREACH_MUTABLE (bNode *, node, &ntree->nodes) {

      if (node->type == CMP_NODE_HUECORRECT) {
        CurveMapping *cumap = (CurveMapping *)node->storage;
        cumap->flag |= CUMA_USE_WRAPPING;
      }
    }
  }
}

void blo_do_versions_400(FileData *fd, Library * /*lib*/, Main *bmain)
{
  if (!MAIN_VERSION_FILE_ATLEAST(bmain, 400, 1)) {
    LISTBASE_FOREACH (Mesh *, mesh, &bmain->meshes) {
      version_mesh_legacy_to_struct_of_array_format(*mesh);
    }
    version_movieclips_legacy_camera_object(bmain);
  }

  if (!MAIN_VERSION_FILE_ATLEAST(bmain, 400, 2)) {
    LISTBASE_FOREACH (Mesh *, mesh, &bmain->meshes) {
      BKE_mesh_legacy_bevel_weight_to_generic(mesh);
    }
  }

  /* 400 4 did not require any do_version here. */

  if (!MAIN_VERSION_FILE_ATLEAST(bmain, 400, 5)) {
    LISTBASE_FOREACH (Scene *, scene, &bmain->scenes) {
      ToolSettings *ts = scene->toolsettings;
      if (ts->snap_mode_tools != SCE_SNAP_TO_NONE) {
        ts->snap_mode_tools = SCE_SNAP_TO_GEOM;
      }

#define SCE_SNAP_PROJECT (1 << 3)
      if (ts->snap_flag & SCE_SNAP_PROJECT) {
        ts->snap_mode &= ~(1 << 2); /* SCE_SNAP_TO_FACE */
        ts->snap_mode |= (1 << 8);  /* SCE_SNAP_INDIVIDUAL_PROJECT */
      }
#undef SCE_SNAP_PROJECT
    }
  }

  if (!MAIN_VERSION_FILE_ATLEAST(bmain, 400, 6)) {
    FOREACH_NODETREE_BEGIN (bmain, ntree, id) {
      versioning_replace_legacy_glossy_node(ntree);
      versioning_remove_microfacet_sharp_distribution(ntree);
    }
    FOREACH_NODETREE_END;
  }

  if (!MAIN_VERSION_FILE_ATLEAST(bmain, 400, 7)) {
    LISTBASE_FOREACH (Mesh *, mesh, &bmain->meshes) {
      version_mesh_crease_generic(*bmain);
    }
  }

  if (!MAIN_VERSION_FILE_ATLEAST(bmain, 400, 8)) {
    LISTBASE_FOREACH (bAction *, act, &bmain->actions) {
      act->frame_start = max_ff(act->frame_start, MINAFRAMEF);
      act->frame_end = min_ff(act->frame_end, MAXFRAMEF);
    }
  }

  if (!MAIN_VERSION_FILE_ATLEAST(bmain, 400, 9)) {
    LISTBASE_FOREACH (Light *, light, &bmain->lights) {
      if (light->type == LA_SPOT && light->nodetree) {
        version_replace_texcoord_normal_socket(light->nodetree);
      }
    }
  }

  /* Fix brush->tip_scale_x which should never be zero. */
  LISTBASE_FOREACH (Brush *, brush, &bmain->brushes) {
    if (brush->tip_scale_x == 0.0f) {
      brush->tip_scale_x = 1.0f;
    }
  }

  if (!MAIN_VERSION_FILE_ATLEAST(bmain, 400, 10)) {
    LISTBASE_FOREACH (bScreen *, screen, &bmain->screens) {
      LISTBASE_FOREACH (ScrArea *, area, &screen->areabase) {
        LISTBASE_FOREACH (SpaceLink *, space, &area->spacedata) {
          if (space->spacetype == SPACE_NODE) {
            SpaceNode *snode = reinterpret_cast<SpaceNode *>(space);
            snode->overlay.flag |= SN_OVERLAY_SHOW_PREVIEWS;
          }
        }
      }
    }
  }

  if (!MAIN_VERSION_FILE_ATLEAST(bmain, 400, 11)) {
    version_vertex_weight_edit_preserve_threshold_exclusivity(bmain);
  }

  if (!MAIN_VERSION_FILE_ATLEAST(bmain, 400, 12)) {
    if (!DNA_struct_member_exists(fd->filesdna, "LightProbe", "int", "grid_bake_samples")) {
      LISTBASE_FOREACH (LightProbe *, lightprobe, &bmain->lightprobes) {
        lightprobe->grid_bake_samples = 2048;
        lightprobe->surfel_density = 1.0f;
        lightprobe->grid_normal_bias = 0.3f;
        lightprobe->grid_view_bias = 0.0f;
        lightprobe->grid_facing_bias = 0.5f;
        lightprobe->grid_dilation_threshold = 0.5f;
        lightprobe->grid_dilation_radius = 1.0f;
      }
    }

    /* Set default bake resolution. */
    if (!DNA_struct_member_exists(fd->filesdna, "World", "int", "probe_resolution")) {
      LISTBASE_FOREACH (World *, world, &bmain->worlds) {
        world->probe_resolution = LIGHT_PROBE_RESOLUTION_1024;
      }
    }

    if (!DNA_struct_member_exists(fd->filesdna, "LightProbe", "float", "grid_surface_bias")) {
      LISTBASE_FOREACH (LightProbe *, lightprobe, &bmain->lightprobes) {
        lightprobe->grid_surface_bias = 0.05f;
        lightprobe->grid_escape_bias = 0.1f;
      }
    }

    /* Clear removed "Z Buffer" flag. */
    {
      const int R_IMF_FLAG_ZBUF_LEGACY = 1 << 0;
      LISTBASE_FOREACH (Scene *, scene, &bmain->scenes) {
        scene->r.im_format.flag &= ~R_IMF_FLAG_ZBUF_LEGACY;
      }
    }

    /* Reset the layer opacity for all layers to 1. */
    LISTBASE_FOREACH (GreasePencil *, grease_pencil, &bmain->grease_pencils) {
      for (blender::bke::greasepencil::Layer *layer : grease_pencil->layers_for_write()) {
        layer->opacity = 1.0f;
      }
    }

    FOREACH_NODETREE_BEGIN (bmain, ntree, id) {
      if (ntree->type == NTREE_SHADER) {
        /* Remove Transmission Roughness from Principled BSDF. */
        version_principled_transmission_roughness(ntree);
        /* Convert legacy Velvet BSDF nodes into the new Sheen BSDF node. */
        version_replace_velvet_sheen_node(ntree);
        /* Convert sheen inputs on the Principled BSDF. */
        version_principled_bsdf_sheen(ntree);
      }
    }
    FOREACH_NODETREE_END;

    LISTBASE_FOREACH (bScreen *, screen, &bmain->screens) {
      LISTBASE_FOREACH (ScrArea *, area, &screen->areabase) {
        LISTBASE_FOREACH (SpaceLink *, sl, &area->spacedata) {
          ListBase *regionbase = (sl == area->spacedata.first) ? &area->regionbase :
                                                                 &sl->regionbase;

          /* Layout based regions used to also disallow resizing, now these are separate flags.
           * Make sure they are set together for old regions. */
          LISTBASE_FOREACH (ARegion *, region, regionbase) {
            if (region->flag & RGN_FLAG_DYNAMIC_SIZE) {
              region->flag |= RGN_FLAG_NO_USER_RESIZE;
            }
          }
        }
      }
    }
  }

  if (!MAIN_VERSION_FILE_ATLEAST(bmain, 400, 13)) {
    /* For the scenes configured to use the "None" display disable the color management
     * again. This will handle situation when the "None" display is removed and is replaced with
     * a "Raw" view instead.
     *
     * Note that this versioning will do nothing if the "None" display exists in the OCIO
     * configuration. */
    LISTBASE_FOREACH (Scene *, scene, &bmain->scenes) {
      const ColorManagedDisplaySettings &display_settings = scene->display_settings;
      if (STREQ(display_settings.display_device, "None")) {
        BKE_scene_disable_color_management(scene);
      }
    }
  }

  if (!MAIN_VERSION_FILE_ATLEAST(bmain, 400, 14)) {
    if (!DNA_struct_member_exists(fd->filesdna, "SceneEEVEE", "int", "ray_tracing_method")) {
      LISTBASE_FOREACH (Scene *, scene, &bmain->scenes) {
        scene->eevee.ray_tracing_method = RAYTRACE_EEVEE_METHOD_SCREEN;
      }
    }

    if (!DNA_struct_exists(fd->filesdna, "RegionAssetShelf")) {
      LISTBASE_FOREACH (bScreen *, screen, &bmain->screens) {
        LISTBASE_FOREACH (ScrArea *, area, &screen->areabase) {
          LISTBASE_FOREACH (SpaceLink *, sl, &area->spacedata) {
            if (sl->spacetype != SPACE_VIEW3D) {
              continue;
            }

            ListBase *regionbase = (sl == area->spacedata.first) ? &area->regionbase :
                                                                   &sl->regionbase;

            if (ARegion *new_shelf_region = do_versions_add_region_if_not_found(
                    regionbase,
                    RGN_TYPE_ASSET_SHELF,
                    "asset shelf for view3d (versioning)",
                    RGN_TYPE_TOOL_HEADER))
            {
              new_shelf_region->alignment = RGN_ALIGN_BOTTOM;
            }
            if (ARegion *new_shelf_header = do_versions_add_region_if_not_found(
                    regionbase,
                    RGN_TYPE_ASSET_SHELF_HEADER,
                    "asset shelf header for view3d (versioning)",
                    RGN_TYPE_ASSET_SHELF))
            {
              new_shelf_header->alignment = RGN_ALIGN_BOTTOM | RGN_SPLIT_PREV;
            }
          }
        }
      }
    }
  }

  if (!MAIN_VERSION_FILE_ATLEAST(bmain, 400, 16)) {
    /* Set Normalize property of Noise Texture node to true. */
    FOREACH_NODETREE_BEGIN (bmain, ntree, id) {
      if (ntree->type != NTREE_CUSTOM) {
        LISTBASE_FOREACH (bNode *, node, &ntree->nodes) {
          if (node->type == SH_NODE_TEX_NOISE) {
            ((NodeTexNoise *)node->storage)->normalize = true;
          }
        }
      }
    }
    FOREACH_NODETREE_END;
  }

  if (!MAIN_VERSION_FILE_ATLEAST(bmain, 400, 17)) {
    if (!DNA_struct_exists(fd->filesdna, "NodeShaderHairPrincipled")) {
      FOREACH_NODETREE_BEGIN (bmain, ntree, id) {
        if (ntree->type == NTREE_SHADER) {
          version_replace_principled_hair_model(ntree);
        }
      }
      FOREACH_NODETREE_END;
    }

    /* Panorama properties shared with Eevee. */
    if (!DNA_struct_member_exists(fd->filesdna, "Camera", "float", "fisheye_fov")) {
      Camera default_cam = *DNA_struct_default_get(Camera);
      LISTBASE_FOREACH (Camera *, camera, &bmain->cameras) {
        IDProperty *ccam = version_cycles_properties_from_ID(&camera->id);
        if (ccam) {
          camera->panorama_type = version_cycles_property_int(
              ccam, "panorama_type", default_cam.panorama_type);
          camera->fisheye_fov = version_cycles_property_float(
              ccam, "fisheye_fov", default_cam.fisheye_fov);
          camera->fisheye_lens = version_cycles_property_float(
              ccam, "fisheye_lens", default_cam.fisheye_lens);
          camera->latitude_min = version_cycles_property_float(
              ccam, "latitude_min", default_cam.latitude_min);
          camera->latitude_max = version_cycles_property_float(
              ccam, "latitude_max", default_cam.latitude_max);
          camera->longitude_min = version_cycles_property_float(
              ccam, "longitude_min", default_cam.longitude_min);
          camera->longitude_max = version_cycles_property_float(
              ccam, "longitude_max", default_cam.longitude_max);
          /* Fit to match default projective camera with focal_length 50 and sensor_width 36. */
          camera->fisheye_polynomial_k0 = version_cycles_property_float(
              ccam, "fisheye_polynomial_k0", default_cam.fisheye_polynomial_k0);
          camera->fisheye_polynomial_k1 = version_cycles_property_float(
              ccam, "fisheye_polynomial_k1", default_cam.fisheye_polynomial_k1);
          camera->fisheye_polynomial_k2 = version_cycles_property_float(
              ccam, "fisheye_polynomial_k2", default_cam.fisheye_polynomial_k2);
          camera->fisheye_polynomial_k3 = version_cycles_property_float(
              ccam, "fisheye_polynomial_k3", default_cam.fisheye_polynomial_k3);
          camera->fisheye_polynomial_k4 = version_cycles_property_float(
              ccam, "fisheye_polynomial_k4", default_cam.fisheye_polynomial_k4);
        }
        else {
          camera->panorama_type = default_cam.panorama_type;
          camera->fisheye_fov = default_cam.fisheye_fov;
          camera->fisheye_lens = default_cam.fisheye_lens;
          camera->latitude_min = default_cam.latitude_min;
          camera->latitude_max = default_cam.latitude_max;
          camera->longitude_min = default_cam.longitude_min;
          camera->longitude_max = default_cam.longitude_max;
          /* Fit to match default projective camera with focal_length 50 and sensor_width 36. */
          camera->fisheye_polynomial_k0 = default_cam.fisheye_polynomial_k0;
          camera->fisheye_polynomial_k1 = default_cam.fisheye_polynomial_k1;
          camera->fisheye_polynomial_k2 = default_cam.fisheye_polynomial_k2;
          camera->fisheye_polynomial_k3 = default_cam.fisheye_polynomial_k3;
          camera->fisheye_polynomial_k4 = default_cam.fisheye_polynomial_k4;
        }
      }
    }

    if (!DNA_struct_member_exists(fd->filesdna, "LightProbe", "float", "grid_flag")) {
      LISTBASE_FOREACH (LightProbe *, lightprobe, &bmain->lightprobes) {
        /* Keep old behavior of baking the whole lighting. */
        lightprobe->grid_flag = LIGHTPROBE_GRID_CAPTURE_WORLD | LIGHTPROBE_GRID_CAPTURE_INDIRECT |
                                LIGHTPROBE_GRID_CAPTURE_EMISSION;
      }
    }

    if (!DNA_struct_member_exists(fd->filesdna, "SceneEEVEE", "int", "gi_irradiance_pool_size")) {
      LISTBASE_FOREACH (Scene *, scene, &bmain->scenes) {
        scene->eevee.gi_irradiance_pool_size = 16;
      }
    }

    LISTBASE_FOREACH (Scene *, scene, &bmain->scenes) {
      scene->toolsettings->snap_flag_anim |= SCE_SNAP;
      scene->toolsettings->snap_anim_mode |= (1 << 10); /* SCE_SNAP_TO_FRAME */
    }
  }

  if (!MAIN_VERSION_FILE_ATLEAST(bmain, 400, 20)) {
    /* Convert old socket lists into new interface items. */
    FOREACH_NODETREE_BEGIN (bmain, ntree, id) {
      versioning_convert_node_tree_socket_lists_to_interface(ntree);
      /* Clear legacy sockets after conversion.
       * Internal data pointers have been moved or freed already. */
      BLI_freelistN(&ntree->inputs_legacy);
      BLI_freelistN(&ntree->outputs_legacy);
    }
    FOREACH_NODETREE_END;
  }
  else {
    /* Legacy node tree sockets are created for forward compatibility,
     * but have to be freed after loading and versioning. */
    FOREACH_NODETREE_BEGIN (bmain, ntree, id) {
      LISTBASE_FOREACH_MUTABLE (bNodeSocket *, legacy_socket, &ntree->inputs_legacy) {
        MEM_SAFE_FREE(legacy_socket->default_attribute_name);
        MEM_SAFE_FREE(legacy_socket->default_value);
        if (legacy_socket->prop) {
          IDP_FreeProperty(legacy_socket->prop);
        }
        MEM_delete(legacy_socket->runtime);
        MEM_freeN(legacy_socket);
      }
      LISTBASE_FOREACH_MUTABLE (bNodeSocket *, legacy_socket, &ntree->outputs_legacy) {
        MEM_SAFE_FREE(legacy_socket->default_attribute_name);
        MEM_SAFE_FREE(legacy_socket->default_value);
        if (legacy_socket->prop) {
          IDP_FreeProperty(legacy_socket->prop);
        }
        MEM_delete(legacy_socket->runtime);
        MEM_freeN(legacy_socket);
      }
      BLI_listbase_clear(&ntree->inputs_legacy);
      BLI_listbase_clear(&ntree->outputs_legacy);
    }
    FOREACH_NODETREE_END;
  }

  if (!MAIN_VERSION_FILE_ATLEAST(bmain, 400, 22)) {
    /* Initialize root panel flags in files created before these flags were added. */
    FOREACH_NODETREE_BEGIN (bmain, ntree, id) {
      ntree->tree_interface.root_panel.flag |= NODE_INTERFACE_PANEL_ALLOW_CHILD_PANELS;
    }
    FOREACH_NODETREE_END;
  }

  if (!MAIN_VERSION_FILE_ATLEAST(bmain, 400, 23)) {
    LISTBASE_FOREACH (bNodeTree *, ntree, &bmain->nodetrees) {
      if (ntree->type == NTREE_GEOMETRY) {
        LISTBASE_FOREACH (bNode *, node, &ntree->nodes) {
          if (node->type == GEO_NODE_SET_SHADE_SMOOTH) {
            node->custom1 = int8_t(blender::bke::AttrDomain::Face);
          }
        }
      }
    }
  }

  if (!MAIN_VERSION_FILE_ATLEAST(bmain, 400, 24)) {
    FOREACH_NODETREE_BEGIN (bmain, ntree, id) {
      if (ntree->type == NTREE_SHADER) {
        /* Convert coat inputs on the Principled BSDF. */
        version_principled_bsdf_coat(ntree);
        /* Convert subsurface inputs on the Principled BSDF. */
        version_principled_bsdf_subsurface(ntree);
        /* Convert emission on the Principled BSDF. */
        version_principled_bsdf_emission(ntree);
      }
    }
    FOREACH_NODETREE_END;

    {
      LISTBASE_FOREACH (bScreen *, screen, &bmain->screens) {
        LISTBASE_FOREACH (ScrArea *, area, &screen->areabase) {
          LISTBASE_FOREACH (SpaceLink *, sl, &area->spacedata) {
            const ListBase *regionbase = (sl == area->spacedata.first) ? &area->regionbase :
                                                                         &sl->regionbase;
            LISTBASE_FOREACH (ARegion *, region, regionbase) {
              if (region->regiontype != RGN_TYPE_ASSET_SHELF) {
                continue;
              }

              RegionAssetShelf *shelf_data = static_cast<RegionAssetShelf *>(region->regiondata);
              if (shelf_data && shelf_data->active_shelf &&
                  (shelf_data->active_shelf->preferred_row_count == 0))
              {
                shelf_data->active_shelf->preferred_row_count = 1;
              }
            }
          }
        }
      }
    }

    /* Convert sockets with both input and output flag into two separate sockets. */
    FOREACH_NODETREE_BEGIN (bmain, ntree, id) {
      blender::Vector<bNodeTreeInterfaceSocket *> sockets_to_split;
      ntree->tree_interface.foreach_item([&](bNodeTreeInterfaceItem &item) {
        if (item.item_type == NODE_INTERFACE_SOCKET) {
          bNodeTreeInterfaceSocket &socket = reinterpret_cast<bNodeTreeInterfaceSocket &>(item);
          if ((socket.flag & NODE_INTERFACE_SOCKET_INPUT) &&
              (socket.flag & NODE_INTERFACE_SOCKET_OUTPUT))
          {
            sockets_to_split.append(&socket);
          }
        }
        return true;
      });

      for (bNodeTreeInterfaceSocket *socket : sockets_to_split) {
        const int position = ntree->tree_interface.find_item_position(socket->item);
        bNodeTreeInterfacePanel *parent = ntree->tree_interface.find_item_parent(socket->item);
        version_node_group_split_socket(ntree->tree_interface, *socket, parent, position + 1);
      }
    }
    FOREACH_NODETREE_END;
  }

  if (!MAIN_VERSION_FILE_ATLEAST(bmain, 400, 25)) {
    FOREACH_NODETREE_BEGIN (bmain, ntree, id) {
      if (ntree->type == NTREE_SHADER) {
        /* Convert specular tint on the Principled BSDF. */
        version_principled_bsdf_specular_tint(ntree);
        /* Rename some sockets. */
        version_principled_bsdf_rename_sockets(ntree);
      }
    }
    FOREACH_NODETREE_END;
  }

  if (!MAIN_VERSION_FILE_ATLEAST(bmain, 400, 26)) {
    enable_geometry_nodes_is_modifier(*bmain);

    LISTBASE_FOREACH (Scene *, scene, &bmain->scenes) {
      scene->simulation_frame_start = scene->r.sfra;
      scene->simulation_frame_end = scene->r.efra;
    }
  }

  if (!MAIN_VERSION_FILE_ATLEAST(bmain, 400, 27)) {
    LISTBASE_FOREACH (bScreen *, screen, &bmain->screens) {
      LISTBASE_FOREACH (ScrArea *, area, &screen->areabase) {
        LISTBASE_FOREACH (SpaceLink *, sl, &area->spacedata) {
          if (sl->spacetype == SPACE_SEQ) {
            SpaceSeq *sseq = (SpaceSeq *)sl;
            sseq->timeline_overlay.flag |= SEQ_TIMELINE_SHOW_STRIP_RETIMING;
          }
        }
      }
    }

    if (!DNA_struct_member_exists(fd->filesdna, "SceneEEVEE", "float", "shadow_normal_bias")) {
      SceneEEVEE default_scene_eevee = *DNA_struct_default_get(SceneEEVEE);
      LISTBASE_FOREACH (Scene *, scene, &bmain->scenes) {
        scene->eevee.shadow_ray_count = default_scene_eevee.shadow_ray_count;
        scene->eevee.shadow_step_count = default_scene_eevee.shadow_step_count;
        scene->eevee.shadow_normal_bias = default_scene_eevee.shadow_normal_bias;
      }
    }

    if (!DNA_struct_member_exists(fd->filesdna, "Light", "float", "shadow_softness_factor")) {
      Light default_light = blender::dna::shallow_copy(*DNA_struct_default_get(Light));
      LISTBASE_FOREACH (Light *, light, &bmain->lights) {
        light->shadow_softness_factor = default_light.shadow_softness_factor;
        light->shadow_trace_distance = default_light.shadow_trace_distance;
      }
    }
  }

  if (!MAIN_VERSION_FILE_ATLEAST(bmain, 400, 28)) {
    LISTBASE_FOREACH (bScreen *, screen, &bmain->screens) {
      LISTBASE_FOREACH (ScrArea *, area, &screen->areabase) {
        LISTBASE_FOREACH (SpaceLink *, sl, &area->spacedata) {
          const ListBase *regionbase = (sl == area->spacedata.first) ? &area->regionbase :
                                                                       &sl->regionbase;
          LISTBASE_FOREACH (ARegion *, region, regionbase) {
            if (region->regiontype != RGN_TYPE_ASSET_SHELF) {
              continue;
            }

            RegionAssetShelf *shelf_data = static_cast<RegionAssetShelf *>(region->regiondata);
            if (shelf_data && shelf_data->active_shelf) {
              AssetShelfSettings &settings = shelf_data->active_shelf->settings;
              settings.asset_library_reference.custom_library_index = -1;
              settings.asset_library_reference.type = ASSET_LIBRARY_ALL;
            }

            region->flag |= RGN_FLAG_HIDDEN;
          }
        }
      }
    }
  }

  if (!MAIN_VERSION_FILE_ATLEAST(bmain, 400, 29)) {
    /* Unhide all Reroute nodes. */
    FOREACH_NODETREE_BEGIN (bmain, ntree, id) {
      LISTBASE_FOREACH (bNode *, node, &ntree->nodes) {
        if (node->is_reroute()) {
          static_cast<bNodeSocket *>(node->inputs.first)->flag &= ~SOCK_HIDDEN;
          static_cast<bNodeSocket *>(node->outputs.first)->flag &= ~SOCK_HIDDEN;
        }
      }
    }
    FOREACH_NODETREE_END;
  }

  if (!MAIN_VERSION_FILE_ATLEAST(bmain, 400, 30)) {
    LISTBASE_FOREACH (Scene *, scene, &bmain->scenes) {
      ToolSettings *ts = scene->toolsettings;
      enum { IS_DEFAULT = 0, IS_UV, IS_NODE, IS_ANIM };
      auto versioning_snap_to = [](short snap_to_old, int type) {
        eSnapMode snap_to_new = SCE_SNAP_TO_NONE;
        if (snap_to_old & (1 << 0)) {
          snap_to_new |= type == IS_NODE ? SCE_SNAP_TO_NODE_X :
                         type == IS_ANIM ? SCE_SNAP_TO_FRAME :
                                           SCE_SNAP_TO_VERTEX;
        }
        if (snap_to_old & (1 << 1)) {
          snap_to_new |= type == IS_NODE ? SCE_SNAP_TO_NODE_Y :
                         type == IS_ANIM ? SCE_SNAP_TO_SECOND :
                                           SCE_SNAP_TO_EDGE;
        }
        if (ELEM(type, IS_DEFAULT, IS_ANIM) && snap_to_old & (1 << 2)) {
          snap_to_new |= type == IS_DEFAULT ? SCE_SNAP_TO_FACE : SCE_SNAP_TO_MARKERS;
        }
        if (type == IS_DEFAULT && snap_to_old & (1 << 3)) {
          snap_to_new |= SCE_SNAP_TO_VOLUME;
        }
        if (type == IS_DEFAULT && snap_to_old & (1 << 4)) {
          snap_to_new |= SCE_SNAP_TO_EDGE_MIDPOINT;
        }
        if (type == IS_DEFAULT && snap_to_old & (1 << 5)) {
          snap_to_new |= SCE_SNAP_TO_EDGE_PERPENDICULAR;
        }
        if (ELEM(type, IS_DEFAULT, IS_UV, IS_NODE) && snap_to_old & (1 << 6)) {
          snap_to_new |= SCE_SNAP_TO_INCREMENT;
        }
        if (ELEM(type, IS_DEFAULT, IS_UV, IS_NODE) && snap_to_old & (1 << 7)) {
          snap_to_new |= SCE_SNAP_TO_GRID;
        }
        if (type == IS_DEFAULT && snap_to_old & (1 << 8)) {
          snap_to_new |= SCE_SNAP_INDIVIDUAL_NEAREST;
        }
        if (type == IS_DEFAULT && snap_to_old & (1 << 9)) {
          snap_to_new |= SCE_SNAP_INDIVIDUAL_PROJECT;
        }
        if (snap_to_old & (1 << 10)) {
          snap_to_new |= SCE_SNAP_TO_FRAME;
        }
        if (snap_to_old & (1 << 11)) {
          snap_to_new |= SCE_SNAP_TO_SECOND;
        }
        if (snap_to_old & (1 << 12)) {
          snap_to_new |= SCE_SNAP_TO_MARKERS;
        }

        if (!snap_to_new) {
          snap_to_new = eSnapMode(1 << 0);
        }

        return snap_to_new;
      };

      ts->snap_mode = versioning_snap_to(ts->snap_mode, IS_DEFAULT);
      ts->snap_uv_mode = versioning_snap_to(ts->snap_uv_mode, IS_UV);
      ts->snap_node_mode = versioning_snap_to(ts->snap_node_mode, IS_NODE);
      ts->snap_anim_mode = versioning_snap_to(ts->snap_anim_mode, IS_ANIM);
    }
  }

  if (!MAIN_VERSION_FILE_ATLEAST(bmain, 400, 31)) {
    LISTBASE_FOREACH (Curve *, curve, &bmain->curves) {
      const int curvetype = BKE_curve_type_get(curve);
      if (curvetype == OB_FONT) {
        CharInfo *info = curve->strinfo;
        if (info != nullptr) {
          for (int i = curve->len_char32 - 1; i >= 0; i--, info++) {
            if (info->mat_nr > 0) {
              /** CharInfo mat_nr used to start at 1, unlike mesh & nurbs, now zero-based. */
              info->mat_nr--;
            }
          }
        }
      }
    }
  }

  if (!MAIN_VERSION_FILE_ATLEAST(bmain, 400, 33)) {
    /* Fix node group socket order by sorting outputs and inputs. */
    LISTBASE_FOREACH (bNodeTree *, ntree, &bmain->nodetrees) {
      versioning_node_group_sort_sockets_recursive(ntree->tree_interface.root_panel);
    }
  }

  if (!MAIN_VERSION_FILE_ATLEAST(bmain, 401, 1)) {
    LISTBASE_FOREACH (GreasePencil *, grease_pencil, &bmain->grease_pencils) {
      versioning_grease_pencil_stroke_radii_scaling(grease_pencil);
    }
  }

  if (!MAIN_VERSION_FILE_ATLEAST(bmain, 401, 4)) {
    FOREACH_NODETREE_BEGIN (bmain, ntree, id) {
      if (ntree->type != NTREE_CUSTOM) {
        /* versioning_update_noise_texture_node must be done before
         * versioning_replace_musgrave_texture_node. */
        versioning_update_noise_texture_node(ntree);

        /* Convert Musgrave Texture nodes to Noise Texture nodes. */
        versioning_replace_musgrave_texture_node(ntree);
      }
    }
    FOREACH_NODETREE_END;
  }

  if (!MAIN_VERSION_FILE_ATLEAST(bmain, 401, 5)) {
    /* Unify Material::blend_shadow and Cycles.use_transparent_shadows into the
     * Material::blend_flag. */
    Scene *scene = static_cast<Scene *>(bmain->scenes.first);
    bool is_cycles = scene && STREQ(scene->r.engine, RE_engine_id_CYCLES);
    if (is_cycles) {
      LISTBASE_FOREACH (Material *, material, &bmain->materials) {
        bool transparent_shadows = true;
        if (IDProperty *cmat = version_cycles_properties_from_ID(&material->id)) {
          transparent_shadows = version_cycles_property_boolean(
              cmat, "use_transparent_shadow", true);
        }
        SET_FLAG_FROM_TEST(material->blend_flag, transparent_shadows, MA_BL_TRANSPARENT_SHADOW);
      }
    }
    else {
      LISTBASE_FOREACH (Material *, material, &bmain->materials) {
        bool transparent_shadow = material->blend_shadow != MA_BS_SOLID;
        SET_FLAG_FROM_TEST(material->blend_flag, transparent_shadow, MA_BL_TRANSPARENT_SHADOW);
      }
    }

    FOREACH_NODETREE_BEGIN (bmain, ntree, id) {
      if (ntree->type == NTREE_COMPOSIT) {
        versioning_replace_splitviewer(ntree);
      }
    }
    FOREACH_NODETREE_END;
  }

  /* 401 6 did not require any do_version here. */

  if (!MAIN_VERSION_FILE_ATLEAST(bmain, 401, 7)) {
    if (!DNA_struct_member_exists(fd->filesdna, "SceneEEVEE", "int", "volumetric_ray_depth")) {
      SceneEEVEE default_eevee = *DNA_struct_default_get(SceneEEVEE);
      LISTBASE_FOREACH (Scene *, scene, &bmain->scenes) {
        scene->eevee.volumetric_ray_depth = default_eevee.volumetric_ray_depth;
      }
    }

    if (!DNA_struct_member_exists(fd->filesdna, "Material", "char", "surface_render_method")) {
      LISTBASE_FOREACH (Material *, mat, &bmain->materials) {
        mat->surface_render_method = (mat->blend_method == MA_BM_BLEND) ?
                                         MA_SURFACE_METHOD_FORWARD :
                                         MA_SURFACE_METHOD_DEFERRED;
      }
    }

    LISTBASE_FOREACH (bScreen *, screen, &bmain->screens) {
      LISTBASE_FOREACH (ScrArea *, area, &screen->areabase) {
        LISTBASE_FOREACH (SpaceLink *, sl, &area->spacedata) {
          const ListBase *regionbase = (sl == area->spacedata.first) ? &area->regionbase :
                                                                       &sl->regionbase;
          LISTBASE_FOREACH (ARegion *, region, regionbase) {
            if (region->regiontype != RGN_TYPE_ASSET_SHELF_HEADER) {
              continue;
            }
            region->alignment &= ~RGN_SPLIT_PREV;
            region->alignment |= RGN_ALIGN_HIDE_WITH_PREV;
          }
        }
      }
    }

    if (!DNA_struct_member_exists(fd->filesdna, "SceneEEVEE", "float", "gtao_thickness")) {
      SceneEEVEE default_eevee = *DNA_struct_default_get(SceneEEVEE);
      LISTBASE_FOREACH (Scene *, scene, &bmain->scenes) {
        scene->eevee.gtao_thickness = default_eevee.gtao_thickness;
        scene->eevee.gtao_focus = default_eevee.gtao_focus;
      }
    }

    if (!DNA_struct_member_exists(fd->filesdna, "LightProbe", "float", "data_display_size")) {
      LightProbe default_probe = *DNA_struct_default_get(LightProbe);
      LISTBASE_FOREACH (LightProbe *, probe, &bmain->lightprobes) {
        probe->data_display_size = default_probe.data_display_size;
      }
    }

    LISTBASE_FOREACH (Mesh *, mesh, &bmain->meshes) {
      mesh->flag &= ~ME_NO_OVERLAPPING_TOPOLOGY;
    }
  }

  if (!MAIN_VERSION_FILE_ATLEAST(bmain, 401, 8)) {
    LISTBASE_FOREACH (bNodeTree *, ntree, &bmain->nodetrees) {
      if (ntree->type != NTREE_GEOMETRY) {
        continue;
      }
      versioning_nodes_dynamic_sockets(*ntree);
    }
  }

  if (!MAIN_VERSION_FILE_ATLEAST(bmain, 401, 9)) {
    if (!DNA_struct_member_exists(fd->filesdna, "Material", "char", "displacement_method")) {
      /* Replace Cycles.displacement_method by Material::displacement_method. */
      LISTBASE_FOREACH (Material *, material, &bmain->materials) {
        int displacement_method = MA_DISPLACEMENT_BUMP;
        if (IDProperty *cmat = version_cycles_properties_from_ID(&material->id)) {
          displacement_method = version_cycles_property_int(
              cmat, "displacement_method", MA_DISPLACEMENT_BUMP);
        }
        material->displacement_method = displacement_method;
      }
    }

    /* Prevent custom bone colors from having alpha zero.
     * Part of the fix for issue #115434. */
    LISTBASE_FOREACH (bArmature *, arm, &bmain->armatures) {
      blender::animrig::ANIM_armature_foreach_bone(&arm->bonebase, [](Bone *bone) {
        bone->color.custom.solid[3] = 255;
        bone->color.custom.select[3] = 255;
        bone->color.custom.active[3] = 255;
      });
      if (arm->edbo) {
        LISTBASE_FOREACH (EditBone *, ebone, arm->edbo) {
          ebone->color.custom.solid[3] = 255;
          ebone->color.custom.select[3] = 255;
          ebone->color.custom.active[3] = 255;
        }
      }
    }
    LISTBASE_FOREACH (Object *, obj, &bmain->objects) {
      if (obj->pose == nullptr) {
        continue;
      }
      LISTBASE_FOREACH (bPoseChannel *, pchan, &obj->pose->chanbase) {
        pchan->color.custom.solid[3] = 255;
        pchan->color.custom.select[3] = 255;
        pchan->color.custom.active[3] = 255;
      }
    }
  }

  if (!MAIN_VERSION_FILE_ATLEAST(bmain, 401, 10)) {
    if (!DNA_struct_member_exists(
            fd->filesdna, "SceneEEVEE", "RaytraceEEVEE", "ray_tracing_options"))
    {
      LISTBASE_FOREACH (Scene *, scene, &bmain->scenes) {
        scene->eevee.ray_tracing_options.flag = RAYTRACE_EEVEE_USE_DENOISE;
        scene->eevee.ray_tracing_options.denoise_stages = RAYTRACE_EEVEE_DENOISE_SPATIAL |
                                                          RAYTRACE_EEVEE_DENOISE_TEMPORAL |
                                                          RAYTRACE_EEVEE_DENOISE_BILATERAL;
        scene->eevee.ray_tracing_options.screen_trace_quality = 0.25f;
        scene->eevee.ray_tracing_options.screen_trace_thickness = 0.2f;
        scene->eevee.ray_tracing_options.screen_trace_max_roughness = 0.5f;
        scene->eevee.ray_tracing_options.sample_clamp = 10.0f;
        scene->eevee.ray_tracing_options.resolution_scale = 2;
      }
    }

    LISTBASE_FOREACH (bNodeTree *, ntree, &bmain->nodetrees) {
      if (ntree->type == NTREE_GEOMETRY) {
        version_geometry_nodes_use_rotation_socket(*ntree);
        versioning_nodes_dynamic_sockets_2(*ntree);
        fix_geometry_nodes_object_info_scale(*ntree);
      }
    }
  }

  if (MAIN_VERSION_FILE_ATLEAST(bmain, 400, 20) && !MAIN_VERSION_FILE_ATLEAST(bmain, 401, 11)) {
    /* Convert old socket lists into new interface items. */
    FOREACH_NODETREE_BEGIN (bmain, ntree, id) {
      versioning_fix_socket_subtype_idnames(ntree);
    }
    FOREACH_NODETREE_END;
  }

  if (!MAIN_VERSION_FILE_ATLEAST(bmain, 401, 12)) {
    FOREACH_NODETREE_BEGIN (bmain, ntree, id) {
      if (ntree->type == NTREE_COMPOSIT) {
        LISTBASE_FOREACH (bNode *, node, &ntree->nodes) {
          if (node->type == CMP_NODE_PIXELATE) {
            node->custom1 = 1;
          }
        }
      }
    }
    FOREACH_NODETREE_END;
  }

  if (!MAIN_VERSION_FILE_ATLEAST(bmain, 401, 13)) {
    FOREACH_NODETREE_BEGIN (bmain, ntree, id) {
      if (ntree->type == NTREE_COMPOSIT) {
        LISTBASE_FOREACH (bNode *, node, &ntree->nodes) {
          if (node->type == CMP_NODE_MAP_UV) {
            node->custom2 = CMP_NODE_MAP_UV_FILTERING_ANISOTROPIC;
          }
        }
      }
    }
    FOREACH_NODETREE_END;
  }

  if (!MAIN_VERSION_FILE_ATLEAST(bmain, 401, 14)) {
    const Brush *default_brush = DNA_struct_default_get(Brush);
    LISTBASE_FOREACH (Brush *, brush, &bmain->brushes) {
      brush->automasking_start_normal_limit = default_brush->automasking_start_normal_limit;
      brush->automasking_start_normal_falloff = default_brush->automasking_start_normal_falloff;

      brush->automasking_view_normal_limit = default_brush->automasking_view_normal_limit;
      brush->automasking_view_normal_falloff = default_brush->automasking_view_normal_falloff;
    }
  }

  if (!MAIN_VERSION_FILE_ATLEAST(bmain, 401, 15)) {
    FOREACH_NODETREE_BEGIN (bmain, ntree, id) {
      if (ntree->type == NTREE_COMPOSIT) {
        LISTBASE_FOREACH (bNode *, node, &ntree->nodes) {
          if (node->type == CMP_NODE_KEYING) {
            NodeKeyingData &keying_data = *static_cast<NodeKeyingData *>(node->storage);
            keying_data.edge_kernel_radius = max_ii(keying_data.edge_kernel_radius - 1, 0);
          }
        }
      }
    }
    FOREACH_NODETREE_END;
  }

  if (!MAIN_VERSION_FILE_ATLEAST(bmain, 401, 16)) {
    LISTBASE_FOREACH (Scene *, scene, &bmain->scenes) {
      Sculpt *sculpt = scene->toolsettings->sculpt;
      if (sculpt != nullptr) {
        Sculpt default_sculpt = *DNA_struct_default_get(Sculpt);
        sculpt->automasking_boundary_edges_propagation_steps =
            default_sculpt.automasking_boundary_edges_propagation_steps;
      }
    }
  }

  if (!MAIN_VERSION_FILE_ATLEAST(bmain, 401, 17)) {
    LISTBASE_FOREACH (Scene *, scene, &bmain->scenes) {
      ToolSettings *ts = scene->toolsettings;
      int input_sample_values[10];

      input_sample_values[0] = ts->imapaint.paint.num_input_samples_deprecated;
      input_sample_values[1] = ts->sculpt != nullptr ?
                                   ts->sculpt->paint.num_input_samples_deprecated :
                                   1;
      input_sample_values[2] = ts->curves_sculpt != nullptr ?
                                   ts->curves_sculpt->paint.num_input_samples_deprecated :
                                   1;
      input_sample_values[3] = ts->uvsculpt != nullptr ?
                                   ts->uvsculpt->paint.num_input_samples_deprecated :
                                   1;

      input_sample_values[4] = ts->gp_paint != nullptr ?
                                   ts->gp_paint->paint.num_input_samples_deprecated :
                                   1;
      input_sample_values[5] = ts->gp_vertexpaint != nullptr ?
                                   ts->gp_vertexpaint->paint.num_input_samples_deprecated :
                                   1;
      input_sample_values[6] = ts->gp_sculptpaint != nullptr ?
                                   ts->gp_sculptpaint->paint.num_input_samples_deprecated :
                                   1;
      input_sample_values[7] = ts->gp_weightpaint != nullptr ?
                                   ts->gp_weightpaint->paint.num_input_samples_deprecated :
                                   1;

      input_sample_values[8] = ts->vpaint != nullptr ?
                                   ts->vpaint->paint.num_input_samples_deprecated :
                                   1;
      input_sample_values[9] = ts->wpaint != nullptr ?
                                   ts->wpaint->paint.num_input_samples_deprecated :
                                   1;

      int unified_value = 1;
      for (int i = 0; i < 10; i++) {
        if (input_sample_values[i] != 1) {
          if (unified_value == 1) {
            unified_value = input_sample_values[i];
          }
          else {
            /* In the case of a user having multiple tools with different num_input_value values
             * set we cannot support this in the single UnifiedPaintSettings value, so fallback
             * to 1 instead of deciding that one value is more canonical than the other.
             */
            break;
          }
        }
      }

      ts->unified_paint_settings.input_samples = unified_value;
    }
    LISTBASE_FOREACH (Brush *, brush, &bmain->brushes) {
      brush->input_samples = 1;
    }
  }

  if (!MAIN_VERSION_FILE_ATLEAST(bmain, 401, 18)) {
    LISTBASE_FOREACH (Scene *, scene, &bmain->scenes) {
      if (scene->ed != nullptr) {
        SEQ_for_each_callback(&scene->ed->seqbase, seq_filter_bilinear_to_auto, nullptr);
      }
    }
  }

  if (!MAIN_VERSION_FILE_ATLEAST(bmain, 401, 19)) {
    LISTBASE_FOREACH (bNodeTree *, ntree, &bmain->nodetrees) {
      if (ntree->type == NTREE_GEOMETRY) {
        version_node_socket_name(ntree, FN_NODE_ROTATE_ROTATION, "Rotation 1", "Rotation");
        version_node_socket_name(ntree, FN_NODE_ROTATE_ROTATION, "Rotation 2", "Rotate By");
      }
    }
  }

  if (!MAIN_VERSION_FILE_ATLEAST(bmain, 401, 20)) {
    LISTBASE_FOREACH (Object *, ob, &bmain->objects) {
      int uid = 1;
      LISTBASE_FOREACH (ModifierData *, md, &ob->modifiers) {
        /* These identifiers are not necessarily stable for linked data. If the linked data has a
         * new modifier inserted, the identifiers of other modifiers can change. */
        md->persistent_uid = uid++;
      }
    }
  }

  if (!MAIN_VERSION_FILE_ATLEAST(bmain, 401, 21)) {
    LISTBASE_FOREACH (Brush *, brush, &bmain->brushes) {
      /* The `sculpt_flag` was used to store the `BRUSH_DIR_IN`
       * With the fix for #115313 this is now just using the `brush->flag`.*/
      if (brush->gpencil_settings && (brush->gpencil_settings->sculpt_flag & BRUSH_DIR_IN) != 0) {
        brush->flag |= BRUSH_DIR_IN;
      }
    }
  }

  /* Keep point/spot light soft falloff for files created before 4.0. */
  if (!MAIN_VERSION_FILE_ATLEAST(bmain, 400, 0)) {
    LISTBASE_FOREACH (Light *, light, &bmain->lights) {
      if (ELEM(light->type, LA_LOCAL, LA_SPOT)) {
        light->mode |= LA_USE_SOFT_FALLOFF;
      }
    }
  }

  if (!MAIN_VERSION_FILE_ATLEAST(bmain, 402, 1)) {
    using namespace blender::bke::greasepencil;
    /* Initialize newly added scale layer transform to one. */
    LISTBASE_FOREACH (GreasePencil *, grease_pencil, &bmain->grease_pencils) {
      for (Layer *layer : grease_pencil->layers_for_write()) {
        copy_v3_fl(layer->scale, 1.0f);
      }
    }
  }

  if (!MAIN_VERSION_FILE_ATLEAST(bmain, 402, 2)) {
    LISTBASE_FOREACH (Scene *, scene, &bmain->scenes) {
      bool is_cycles = scene && STREQ(scene->r.engine, RE_engine_id_CYCLES);
      if (is_cycles) {
        if (IDProperty *cscene = version_cycles_properties_from_ID(&scene->id)) {
          int cposition = version_cycles_property_int(cscene, "motion_blur_position", 1);
          BLI_assert(cposition >= 0 && cposition < 3);
          int order_conversion[3] = {SCE_MB_START, SCE_MB_CENTER, SCE_MB_END};
          scene->r.motion_blur_position = order_conversion[std::clamp(cposition, 0, 2)];
        }
      }
      else {
        SET_FLAG_FROM_TEST(
            scene->r.mode, scene->eevee.flag & SCE_EEVEE_MOTION_BLUR_ENABLED_DEPRECATED, R_MBLUR);
        scene->r.motion_blur_position = scene->eevee.motion_blur_position_deprecated;
        scene->r.motion_blur_shutter = scene->eevee.motion_blur_shutter_deprecated;
      }
    }
  }

  if (!MAIN_VERSION_FILE_ATLEAST(bmain, 402, 3)) {
    constexpr int NTREE_EXECUTION_MODE_FULL_FRAME = 1;

    constexpr int NTREE_COM_GROUPNODE_BUFFER = 1 << 3;
    constexpr int NTREE_COM_OPENCL = 1 << 1;

    FOREACH_NODETREE_BEGIN (bmain, ntree, id) {
      if (ntree->type != NTREE_COMPOSIT) {
        continue;
      }

      ntree->flag &= ~(NTREE_COM_GROUPNODE_BUFFER | NTREE_COM_OPENCL);

      if (ntree->execution_mode == NTREE_EXECUTION_MODE_FULL_FRAME) {
        ntree->execution_mode = NTREE_EXECUTION_MODE_CPU;
      }
    }
    FOREACH_NODETREE_END;
  }

  if (!MAIN_VERSION_FILE_ATLEAST(bmain, 402, 5)) {
    LISTBASE_FOREACH (Scene *, sce, &bmain->scenes) {
      image_settings_avi_to_ffmpeg(sce);
    }
  }

  if (!MAIN_VERSION_FILE_ATLEAST(bmain, 402, 6)) {
    if (!DNA_struct_member_exists(fd->filesdna, "SpaceImage", "float", "stretch_opacity")) {
      LISTBASE_FOREACH (bScreen *, screen, &bmain->screens) {
        LISTBASE_FOREACH (ScrArea *, area, &screen->areabase) {
          LISTBASE_FOREACH (SpaceLink *, sl, &area->spacedata) {
            if (sl->spacetype == SPACE_IMAGE) {
              SpaceImage *sima = reinterpret_cast<SpaceImage *>(sl);
              sima->stretch_opacity = 0.9f;
            }
          }
        }
      }
    }
  }

  if (!MAIN_VERSION_FILE_ATLEAST(bmain, 402, 5)) {
    LISTBASE_FOREACH (Scene *, scene, &bmain->scenes) {
      image_settings_avi_to_ffmpeg(scene);
    }
  }

  if (!MAIN_VERSION_FILE_ATLEAST(bmain, 402, 6)) {
    LISTBASE_FOREACH (Brush *, brush, &bmain->brushes) {
      if (BrushCurvesSculptSettings *settings = brush->curves_sculpt_settings) {
        settings->flag |= BRUSH_CURVES_SCULPT_FLAG_INTERPOLATE_RADIUS;
        settings->curve_radius = 0.01f;
      }
    }
  }

  if (!MAIN_VERSION_FILE_ATLEAST(bmain, 402, 8)) {
    LISTBASE_FOREACH (Light *, light, &bmain->lights) {
      light->shadow_filter_radius = 3.0f;
    }
  }

  if (!MAIN_VERSION_FILE_ATLEAST(bmain, 402, 9)) {
    const float default_snap_angle_increment = DEG2RADF(5.0f);
    const float default_snap_angle_increment_precision = DEG2RADF(1.0f);
    LISTBASE_FOREACH (Scene *, scene, &bmain->scenes) {
      scene->toolsettings->snap_angle_increment_2d = default_snap_angle_increment;
      scene->toolsettings->snap_angle_increment_3d = default_snap_angle_increment;
      scene->toolsettings->snap_angle_increment_2d_precision =
          default_snap_angle_increment_precision;
      scene->toolsettings->snap_angle_increment_3d_precision =
          default_snap_angle_increment_precision;
    }
  }

  if (!MAIN_VERSION_FILE_ATLEAST(bmain, 402, 10)) {
    if (!DNA_struct_member_exists(fd->filesdna, "SceneEEVEE", "int", "gtao_resolution")) {
      LISTBASE_FOREACH (Scene *, scene, &bmain->scenes) {
        scene->eevee.gtao_resolution = 2;
      }
    }
  }

  if (!MAIN_VERSION_FILE_ATLEAST(bmain, 402, 11)) {
    LISTBASE_FOREACH (Light *, light, &bmain->lights) {
      light->shadow_resolution_scale = 1.0f;
    }
  }

  if (!MAIN_VERSION_FILE_ATLEAST(bmain, 402, 12)) {
<<<<<<< HEAD
    update_paint_modes_for_brush_assets(*bmain);
=======
    FOREACH_NODETREE_BEGIN (bmain, ntree, id) {
      versioning_node_hue_correct_set_wrappng(ntree);
    }
    FOREACH_NODETREE_END;

    LISTBASE_FOREACH (Scene *, scene, &bmain->scenes) {
      if (scene->ed != nullptr) {
        SEQ_for_each_callback(&scene->ed->seqbase, seq_hue_correct_set_wrapping, nullptr);
      }
    }
>>>>>>> 72780c37
  }

  /**
   * Always bump subversion in BKE_blender_version.h when adding versioning
   * code here, and wrap it inside a MAIN_VERSION_FILE_ATLEAST check.
   *
   * \note Keep this message at the bottom of the function.
   */

  /* Always run this versioning; meshes are written with the legacy format which always needs to
   * be converted to the new format on file load. Can be moved to a subversion check in a larger
   * breaking release. */
  LISTBASE_FOREACH (Mesh *, mesh, &bmain->meshes) {
    blender::bke::mesh_sculpt_mask_to_generic(*mesh);
  }
}<|MERGE_RESOLUTION|>--- conflicted
+++ resolved
@@ -50,11 +50,8 @@
 #include "BKE_animsys.h"
 #include "BKE_armature.hh"
 #include "BKE_attribute.hh"
-<<<<<<< HEAD
+#include "BKE_colortools.hh"
 #include "BKE_context.hh"
-=======
-#include "BKE_colortools.hh"
->>>>>>> 72780c37
 #include "BKE_curve.hh"
 #include "BKE_effect.h"
 #include "BKE_grease_pencil.hh"
@@ -3136,9 +3133,6 @@
   }
 
   if (!MAIN_VERSION_FILE_ATLEAST(bmain, 402, 12)) {
-<<<<<<< HEAD
-    update_paint_modes_for_brush_assets(*bmain);
-=======
     FOREACH_NODETREE_BEGIN (bmain, ntree, id) {
       versioning_node_hue_correct_set_wrappng(ntree);
     }
@@ -3149,20 +3143,24 @@
         SEQ_for_each_callback(&scene->ed->seqbase, seq_hue_correct_set_wrapping, nullptr);
       }
     }
->>>>>>> 72780c37
-  }
-
-  /**
-   * Always bump subversion in BKE_blender_version.h when adding versioning
-   * code here, and wrap it inside a MAIN_VERSION_FILE_ATLEAST check.
-   *
-   * \note Keep this message at the bottom of the function.
-   */
-
-  /* Always run this versioning; meshes are written with the legacy format which always needs to
-   * be converted to the new format on file load. Can be moved to a subversion check in a larger
-   * breaking release. */
-  LISTBASE_FOREACH (Mesh *, mesh, &bmain->meshes) {
-    blender::bke::mesh_sculpt_mask_to_generic(*mesh);
-  }
+  }
+
+  if (!MAIN_VERSION_FILE_ATLEAST(bmain, 402, 13)) {
+    update_paint_modes_for_brush_assets(*bmain);
+  }
+}
+
+/**
+ * Always bump subversion in BKE_blender_version.h when adding versioning
+ * code here, and wrap it inside a MAIN_VERSION_FILE_ATLEAST check.
+ *
+ * \note Keep this message at the bottom of the function.
+ */
+
+/* Always run this versioning; meshes are written with the legacy format which always needs to
+ * be converted to the new format on file load. Can be moved to a subversion check in a larger
+ * breaking release. */
+LISTBASE_FOREACH (Mesh *, mesh, &bmain->meshes) {
+  blender::bke::mesh_sculpt_mask_to_generic(*mesh);
+}
 }