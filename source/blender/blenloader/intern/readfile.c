--- conflicted
+++ resolved
@@ -4913,7 +4913,118 @@
 	}
 }
 
-<<<<<<< HEAD
+static void ntree_version_245(FileData *fd, Library *lib, bNodeTree *ntree)
+{
+	bNode *node;
+	NodeTwoFloats *ntf;
+	ID *nodeid;
+	Image *image;
+	ImageUser *iuser;
+
+	if(ntree->type==NTREE_COMPOSIT) {
+		for(node= ntree->nodes.first; node; node= node->next) {
+			if(node->type == CMP_NODE_ALPHAOVER) {
+				if(!node->storage) {
+					ntf= MEM_callocN(sizeof(NodeTwoFloats), "NodeTwoFloats");
+					node->storage= ntf;
+					if(node->custom1)
+						ntf->x= 1.0f;
+				}
+			}
+			
+			/* fix for temporary flag changes during 245 cycle */
+			nodeid= newlibadr(fd, lib, node->id);
+			if(node->storage && nodeid && GS(nodeid->name) == ID_IM) {
+				image= (Image*)nodeid;
+				iuser= node->storage;
+				if(iuser->flag & IMA_OLD_PREMUL) {
+					iuser->flag &= ~IMA_OLD_PREMUL;
+					iuser->flag |= IMA_DO_PREMUL;
+				}
+				if(iuser->flag & IMA_DO_PREMUL) {
+					image->flag &= ~IMA_OLD_PREMUL;
+					image->flag |= IMA_DO_PREMUL;
+				}
+			}
+		}
+	}
+}
+
+static void idproperties_fix_groups_lengths_recurse(IDProperty *prop)
+{
+	IDProperty *loop;
+	int i;
+	
+	for (loop=prop->data.group.first, i=0; loop; loop=loop->next, i++) {
+		if (loop->type == IDP_GROUP) idproperties_fix_groups_lengths_recurse(loop);
+	}
+	
+	if (prop->len != i) {
+		printf("Found and fixed bad id property group length.\n");
+		prop->len = i;
+	}
+}
+
+static void idproperties_fix_group_lengths(ListBase idlist)
+{
+	ID *id;
+	
+	for (id=idlist.first; id; id=id->next) {
+		if (id->properties) {
+			idproperties_fix_groups_lengths_recurse(id->properties);
+		}
+	}
+}
+
+static void alphasort_version_246(FileData *fd, Library *lib, Mesh *me)
+{
+	Material *ma;
+	MFace *mf;
+	MTFace *tf;
+	int a, b, texalpha;
+
+	/* verify we have a tface layer */
+	for(b=0; b<me->fdata.totlayer; b++)
+		if(me->fdata.layers[b].type == CD_MTFACE)
+			break;
+	
+	if(b == me->fdata.totlayer)
+		return;
+
+	/* if we do, set alpha sort if the game engine did it before */
+	for(a=0, mf=me->mface; a<me->totface; a++, mf++) {
+		if(mf->mat_nr < me->totcol) {
+			ma= newlibadr(fd, lib, me->mat[mf->mat_nr]);
+			texalpha = 0;
+
+			/* we can't read from this if it comes from a library,
+			 * because direct_link might not have happened on it,
+			 * so ma->mtex is not pointing to valid memory yet */
+			if(ma && ma->id.lib)
+				ma= NULL;
+
+			for(b=0; ma && b<MAX_MTEX; b++)
+				if(ma->mtex && ma->mtex[b] && ma->mtex[b]->mapto & MAP_ALPHA)
+					texalpha = 1;
+		}
+		else {
+			ma= NULL;
+			texalpha = 0;
+		}
+
+		for(b=0; b<me->fdata.totlayer; b++) {
+			if(me->fdata.layers[b].type == CD_MTFACE) {
+				tf = ((MTFace*)me->fdata.layers[b].data) + a;
+
+				tf->mode &= ~TF_ALPHASORT;
+				if(ma && (ma->mode & MA_ZTRA))
+					if(ELEM(tf->transp, TF_ALPHA, TF_ADD) || (texalpha && (tf->transp != TF_CLIP)))
+						tf->mode |= TF_ALPHASORT;
+			}
+		}
+	}
+}
+
 static void do_versions_windowmanager_2_50(bScreen *screen)
 {
 	struct ScrArea *sa;
@@ -4937,117 +5048,6 @@
 		BLI_addtail(&sa->regionbase, ar);
 		ar->winrct= sa->totrct;
 		ar->regiontype= RGN_TYPE_WINDOW;
-=======
-static void ntree_version_245(FileData *fd, Library *lib, bNodeTree *ntree)
-{
-	bNode *node;
-	NodeTwoFloats *ntf;
-	ID *nodeid;
-	Image *image;
-	ImageUser *iuser;
-
-	if(ntree->type==NTREE_COMPOSIT) {
-		for(node= ntree->nodes.first; node; node= node->next) {
-			if(node->type == CMP_NODE_ALPHAOVER) {
-				if(!node->storage) {
-					ntf= MEM_callocN(sizeof(NodeTwoFloats), "NodeTwoFloats");
-					node->storage= ntf;
-					if(node->custom1)
-						ntf->x= 1.0f;
-				}
-			}
-			
-			/* fix for temporary flag changes during 245 cycle */
-			nodeid= newlibadr(fd, lib, node->id);
-			if(node->storage && nodeid && GS(nodeid->name) == ID_IM) {
-				image= (Image*)nodeid;
-				iuser= node->storage;
-				if(iuser->flag & IMA_OLD_PREMUL) {
-					iuser->flag &= ~IMA_OLD_PREMUL;
-					iuser->flag |= IMA_DO_PREMUL;
-				}
-				if(iuser->flag & IMA_DO_PREMUL) {
-					image->flag &= ~IMA_OLD_PREMUL;
-					image->flag |= IMA_DO_PREMUL;
-				}
-			}
-		}
-	}
-}
-
-static void idproperties_fix_groups_lengths_recurse(IDProperty *prop)
-{
-	IDProperty *loop;
-	int i;
-	
-	for (loop=prop->data.group.first, i=0; loop; loop=loop->next, i++) {
-		if (loop->type == IDP_GROUP) idproperties_fix_groups_lengths_recurse(loop);
-	}
-	
-	if (prop->len != i) {
-		printf("Found and fixed bad id property group length.\n");
-		prop->len = i;
-	}
-}
-
-static void idproperties_fix_group_lengths(ListBase idlist)
-{
-	ID *id;
-	
-	for (id=idlist.first; id; id=id->next) {
-		if (id->properties) {
-			idproperties_fix_groups_lengths_recurse(id->properties);
-		}
-	}
-}
-
-static void alphasort_version_246(FileData *fd, Library *lib, Mesh *me)
-{
-	Material *ma;
-	MFace *mf;
-	MTFace *tf;
-	int a, b, texalpha;
-
-	/* verify we have a tface layer */
-	for(b=0; b<me->fdata.totlayer; b++)
-		if(me->fdata.layers[b].type == CD_MTFACE)
-			break;
-	
-	if(b == me->fdata.totlayer)
-		return;
-
-	/* if we do, set alpha sort if the game engine did it before */
-	for(a=0, mf=me->mface; a<me->totface; a++, mf++) {
-		if(mf->mat_nr < me->totcol) {
-			ma= newlibadr(fd, lib, me->mat[mf->mat_nr]);
-			texalpha = 0;
-
-			/* we can't read from this if it comes from a library,
-			 * because direct_link might not have happened on it,
-			 * so ma->mtex is not pointing to valid memory yet */
-			if(ma && ma->id.lib)
-				ma= NULL;
-
-			for(b=0; ma && b<MAX_MTEX; b++)
-				if(ma->mtex && ma->mtex[b] && ma->mtex[b]->mapto & MAP_ALPHA)
-					texalpha = 1;
-		}
-		else {
-			ma= NULL;
-			texalpha = 0;
-		}
-
-		for(b=0; b<me->fdata.totlayer; b++) {
-			if(me->fdata.layers[b].type == CD_MTFACE) {
-				tf = ((MTFace*)me->fdata.layers[b].data) + a;
-
-				tf->mode &= ~TF_ALPHASORT;
-				if(ma && (ma->mode & MA_ZTRA))
-					if(ELEM(tf->transp, TF_ALPHA, TF_ADD) || (texalpha && (tf->transp != TF_CLIP)))
-						tf->mode |= TF_ALPHASORT;
-			}
-		}
->>>>>>> 7e4db234
 	}
 }
 
@@ -7205,16 +7205,12 @@
 		Lamp *la;
 		Material *ma;
 		ParticleSettings *part;
-<<<<<<< HEAD
-		Mesh *me;
-=======
 		World *wrld;
 		Mesh *me;
 		bNodeTree *ntree;
 		Tex *tex;
 		ModifierData *md;
 		ParticleSystem *psys;
->>>>>>> 7e4db234
 		
 		/* unless the file was created 2.44.3 but not 2.45, update the constraints */
 		if ( !(main->versionfile==244 && main->subversionfile==3) &&
@@ -7339,8 +7335,6 @@
 			}
 		}
 
-<<<<<<< HEAD
-=======
 		/* add point caches */
 		for(ob=main->object.first; ob; ob=ob->id.next) {
 			if(ob->soft && !ob->soft->pointcache)
@@ -7362,7 +7356,6 @@
 			}
 		}
 
->>>>>>> 7e4db234
 		/* Copy over old per-level multires vertex data
 		   into a single vertex array in struct Multires */
 		for(me = main->mesh.first; me; me=me->id.next) {
@@ -7954,17 +7947,6 @@
 				ob->pd->f_noise = 0.0;
 		}
 	}
-<<<<<<< HEAD
-		
-		
-	if (main->versionfile < 250) {
-		bScreen *screen;
-		
-		for(screen= main->screen.first; screen; screen= screen->id.next)
-			do_versions_windowmanager_2_50(screen);
-	}
-		
-=======
 
 	if (main->versionfile < 247 || (main->versionfile == 247 && main->subversionfile < 2)){
 		Object *ob;
@@ -8096,8 +8078,14 @@
 			}
 		}
 	}
-	
->>>>>>> 7e4db234
+
+	if (main->versionfile < 250) {
+		bScreen *screen;
+		
+		for(screen= main->screen.first; screen; screen= screen->id.next)
+			do_versions_windowmanager_2_50(screen);
+	}
+	
 	/* WATCH IT!!!: pointers from libdata have not been converted yet here! */
 	/* WATCH IT 2!: Userdef struct init has to be in src/usiblender.c! */
 
@@ -9131,13 +9119,8 @@
 
 /* common routine to append/link something from a library */
 
-<<<<<<< HEAD
 static Library* library_append(Scene *scene, char* file, char *dir, int idcode,
-		int totsel, FileData *fd, struct direntry* filelist, int totfile, short flag)
-=======
-static Library* library_append( Scene *scene, char* file, char *dir, int idcode,
 		int totsel, FileData **fd, struct direntry* filelist, int totfile, short flag)
->>>>>>> 7e4db234
 {
 	Main *mainl;
 	Library *curlib;
@@ -9218,11 +9201,7 @@
 		int idcode, short flag, Scene *scene )
 {
 	/* try to append the requested object */
-<<<<<<< HEAD
-	library_append(scene, name, dir, idcode, 0, (FileData *)bh, NULL, 0, flag );
-=======
-	library_append( scene, name, dir, idcode, 0, (FileData **)bh, NULL, 0, flag );
->>>>>>> 7e4db234
+	library_append(scene, name, dir, idcode, 0, (FileData **)bh, NULL, 0, flag );
 
 	/* do we need to do this? */
 	DAG_scene_sort(scene);
@@ -9271,16 +9250,7 @@
 	
 	if(flag & FILE_AUTOSELECT) scene_deselect_all(scene);
 
-<<<<<<< HEAD
-	curlib = library_append(scene, file, dir, idcode, totsel, fd, filelist, totfile,flag );
-
-	/* patch to prevent switch_endian happens twice */
-	if(fd->flags & FD_FLAGS_SWITCH_ENDIAN) {
-		(*libfiledata)= 0;
-	}	
-=======
-	curlib = library_append( G.scene, file, dir, idcode, totsel, (FileData**) libfiledata, filelist, totfile,flag );
->>>>>>> 7e4db234
+	curlib = library_append(scene, file, dir, idcode, totsel, (FileData**) libfiledata, filelist, totfile,flag );
 
 	/* when not linking (appending)... */
 	if((flag & FILE_LINK)==0) {
