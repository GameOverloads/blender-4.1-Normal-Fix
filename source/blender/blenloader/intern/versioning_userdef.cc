--- conflicted
+++ resolved
@@ -106,15 +106,14 @@
     FROM_DEFAULT_V4_UCHAR(space_action.simulated_frames);
   }
 
-<<<<<<< HEAD
+  if (!USER_VERSION_ATLEAST(400, 12)) {
+    FROM_DEFAULT_V4_UCHAR(space_node.node_zone_repeat);
+  }
+  
   /* TODO version bump. */
   {
     FROM_DEFAULT_V4_UCHAR(space_view3d.asset_shelf.back);
     FROM_DEFAULT_V4_UCHAR(space_view3d.asset_shelf.header_back);
-=======
-  if (!USER_VERSION_ATLEAST(400, 12)) {
-    FROM_DEFAULT_V4_UCHAR(space_node.node_zone_repeat);
->>>>>>> 3053cba6
   }
 
   /**
