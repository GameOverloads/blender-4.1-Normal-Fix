--- conflicted
+++ resolved
@@ -1919,7 +1919,6 @@
   }
 
   if (!MAIN_VERSION_ATLEAST(bmain, 293, 14)) {
-<<<<<<< HEAD
     LISTBASE_FOREACH(Scene*, scene, &bmain->scenes) {
       ToolSettings *ts = scene->toolsettings;
       if (ts && ts->sculpt) {
@@ -1933,13 +1932,13 @@
 
         BKE_brush_sculpt_reset(&defbrush);
         brush->dyntopo = defbrush.dyntopo;
-=======
+    }
+
     if (!DNA_struct_elem_find(fd->filesdna, "Light", "float", "diff_fac")) {
       LISTBASE_FOREACH (Light *, light, &bmain->lights) {
         light->diff_fac = 1.0f;
         light->volume_fac = 1.0f;
       }
-    }
 
     LISTBASE_FOREACH (bNodeTree *, ntree, &bmain->nodetrees) {
       if (ntree->type == NTREE_GEOMETRY) {
@@ -1960,7 +1959,6 @@
             STRNCPY(node->idname, "GeometryNodeMeshGrid");
           }
         }
->>>>>>> 563d513e
       }
     }
   }
