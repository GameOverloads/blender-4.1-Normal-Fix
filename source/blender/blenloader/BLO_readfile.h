/*
 * ***** BEGIN GPL LICENSE BLOCK *****
 *
 * This program is free software; you can redistribute it and/or
 * modify it under the terms of the GNU General Public License
 * as published by the Free Software Foundation; either version 2
 * of the License, or (at your option) any later version.
 *
 * This program is distributed in the hope that it will be useful,
 * but WITHOUT ANY WARRANTY; without even the implied warranty of
 * MERCHANTABILITY or FITNESS FOR A PARTICULAR PURPOSE.  See the
 * GNU General Public License for more details.
 *
 * You should have received a copy of the GNU General Public License
 * along with this program; if not, write to the Free Software Foundation,
 * Inc., 51 Franklin Street, Fifth Floor, Boston, MA 02110-1301, USA.
 *
 * The Original Code is Copyright (C) 2001-2002 by NaN Holding BV.
 * All rights reserved.
 *
 * The Original Code is: all of this file.
 *
 * Contributor(s): none yet.
 *
 * ***** END GPL LICENSE BLOCK *****
 */
#ifndef __BLO_READFILE_H__
#define __BLO_READFILE_H__

/** \file BLO_readfile.h
 *  \ingroup blenloader
 *  \brief external readfile function prototypes.
 */

#ifdef __cplusplus
extern "C" {
#endif

struct BlendThumbnail;
struct bScreen;
struct LinkNode;
struct ListBase;
struct Main;
struct MemFile;
struct ReportList;
struct Scene;
struct SceneLayer;
struct UserDef;
struct View3D;
struct bContext;
struct BHead;
struct FileData;
struct wmWindowManager;

typedef struct BlendHandle BlendHandle;

typedef enum eBlenFileType {
	BLENFILETYPE_BLEND = 1,
	BLENFILETYPE_PUB = 2,
	BLENFILETYPE_RUNTIME = 3
} eBlenFileType;

typedef struct BlendFileData {
	struct Main *main;
	struct UserDef *user;

	int fileflags;
	int globalf;
	char filename[1024];    /* 1024 = FILE_MAX */

	struct bScreen *curscreen; /* TODO think this isn't needed anymore? */
	struct Scene *curscene;
<<<<<<< HEAD
	struct SceneLayer *cur_render_layer; /* layer to activate in workspaces when reading without UI */

	BlenFileType type;
=======
	
	eBlenFileType type;
>>>>>>> 99520e3f
} BlendFileData;

typedef struct WorkspaceConfigFileData {
	struct Main *main; /* has to be freed when done reading file data */

	struct ListBase workspaces;
} WorkspaceConfigFileData;


/* skip reading some data-block types (may want to skip screen data too). */
typedef enum eBLOReadSkip {
	BLO_READ_SKIP_NONE          = 0,
	BLO_READ_SKIP_USERDEF       = (1 << 0),
	BLO_READ_SKIP_DATA          = (1 << 1),
} eBLOReadSkip;
#define BLO_READ_SKIP_ALL \
	(BLO_READ_SKIP_USERDEF | BLO_READ_SKIP_DATA)

BlendFileData *BLO_read_from_file(
        const char *filepath,
        struct ReportList *reports, eBLOReadSkip skip_flag);
BlendFileData *BLO_read_from_memory(
        const void *mem, int memsize,
        struct ReportList *reports, eBLOReadSkip skip_flag);
BlendFileData *BLO_read_from_memfile(
        struct Main *oldmain, const char *filename, struct MemFile *memfile,
        struct ReportList *reports, eBLOReadSkip skip_flag);

void BLO_blendfiledata_free(BlendFileData *bfd);

BlendHandle *BLO_blendhandle_from_file(const char *filepath, struct ReportList *reports);
BlendHandle *BLO_blendhandle_from_memory(const void *mem, int memsize);

struct LinkNode *BLO_blendhandle_get_datablock_names(BlendHandle *bh, int ofblocktype, int *tot_names);
struct LinkNode *BLO_blendhandle_get_previews(BlendHandle *bh, int ofblocktype, int *tot_prev);
struct LinkNode *BLO_blendhandle_get_linkable_groups(BlendHandle *bh);
struct LinkNode *BLO_blendhandle_get_appendable_groups(BlendHandle *bh);

void BLO_blendhandle_close(BlendHandle *bh);

/***/

#define BLO_GROUP_MAX 32

bool BLO_has_bfile_extension(const char *str);
bool BLO_library_path_explode(const char *path, char *r_dir, char **r_group, char **r_name);

struct Main *BLO_library_link_begin(struct Main *mainvar, BlendHandle **bh, const char *filepath);
struct ID *BLO_library_link_named_part(struct Main *mainl, BlendHandle **bh, const short idcode, const char *name);
struct ID *BLO_library_link_named_part_ex(
        struct Main *mainl, BlendHandle **bh,
        const short idcode, const char *name, const short flag,
        struct Scene *scene, struct SceneLayer *sl,
        const bool use_placeholders, const bool force_indirect);
void BLO_library_link_end(struct Main *mainl, BlendHandle **bh, short flag, struct Scene *scene, struct SceneLayer *sl);

void BLO_library_link_copypaste(struct Main *mainl, BlendHandle *bh);

void *BLO_library_read_struct(struct FileData *fd, struct BHead *bh, const char *blockname);

BlendFileData *blo_read_blendafterruntime(int file, const char *name, int actualsize, struct ReportList *reports);

/* internal function but we need to expose it */
void blo_lib_link_restore(
        struct Main *newmain, struct wmWindowManager *curwm,
        struct Scene *curscene, struct SceneLayer *cur_render_layer);

typedef void (*BLOExpandDoitCallback) (void *fdhandle, struct Main *mainvar, void *idv);

void BLO_main_expander(BLOExpandDoitCallback expand_doit_func);
void BLO_expand_main(void *fdhandle, struct Main *mainvar);

/* Update defaults in startup.blend & userprefs.blend, without having to save and embed it */
void BLO_update_defaults_userpref_blend(void);
void BLO_update_defaults_startup_blend(struct Main *mainvar);

struct BlendThumbnail *BLO_thumbnail_from_file(const char *filepath);

#ifdef __cplusplus
} 
#endif

#endif  /* __BLO_READFILE_H__ */<|MERGE_RESOLUTION|>--- conflicted
+++ resolved
@@ -70,14 +70,9 @@
 
 	struct bScreen *curscreen; /* TODO think this isn't needed anymore? */
 	struct Scene *curscene;
-<<<<<<< HEAD
 	struct SceneLayer *cur_render_layer; /* layer to activate in workspaces when reading without UI */
 
-	BlenFileType type;
-=======
-	
 	eBlenFileType type;
->>>>>>> 99520e3f
 } BlendFileData;
 
 typedef struct WorkspaceConfigFileData {
