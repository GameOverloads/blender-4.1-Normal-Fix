# SPDX-FileCopyrightText: 2023 Blender Authors
#
# SPDX-License-Identifier: GPL-2.0-or-later

set(INC
  PUBLIC .
  intern

  ../blenkernel
  ../blentranslation
  ../depsgraph
  ../editors/include
  ../makesrna
  ../windowmanager
  # RNA_prototypes.h
  ${CMAKE_BINARY_DIR}/source/blender/makesrna
)

set(INC_SYS
)

set(SRC
<<<<<<< HEAD
  intern/animation.cc
=======
  intern/anim_rna.cc
>>>>>>> d6e1a6d6
  intern/bone_collections.cc
  intern/bonecolor.cc
  intern/evaluation.cc
  intern/fcurve.cc
  intern/keyframing.cc
  intern/keyframing_auto.cc
  intern/visualkey.cc

  ANIM_animation.hh
  ANIM_armature_iter.hh
  ANIM_bone_collections.h
  ANIM_bone_collections.hh
  ANIM_bonecolor.hh
  ANIM_evaluation.hh
  ANIM_fcurve.hh
  ANIM_keyframing.hh
  ANIM_rna.hh
  ANIM_visualkey.hh
)

set(LIB
  bf_blenkernel
  bf::blenlib
  bf::dna
  PRIVATE bf_editor_interface
  PRIVATE bf::intern::guardedalloc
  PRIVATE bf::intern::atomic
)


blender_add_lib(bf_animrig "${SRC}" "${INC}" "${INC_SYS}" "${LIB}")
add_library(bf::animrig ALIAS bf_animrig)

if(WITH_GTESTS)
  set(TEST_INC
  )
  set(TEST_SRC
    intern/animation_test.cc
    intern/bone_collections_test.cc
  )
  set(TEST_LIB
    PRIVATE bf::animrig
  )
  include(GTestTesting)
  blender_add_test_lib(bf_animrig_tests "${TEST_SRC}" "${INC};${TEST_INC}" "${INC_SYS}" "${LIB};${TEST_LIB}")
endif()<|MERGE_RESOLUTION|>--- conflicted
+++ resolved
@@ -20,11 +20,8 @@
 )
 
 set(SRC
-<<<<<<< HEAD
+  intern/anim_rna.cc
   intern/animation.cc
-=======
-  intern/anim_rna.cc
->>>>>>> d6e1a6d6
   intern/bone_collections.cc
   intern/bonecolor.cc
   intern/evaluation.cc
