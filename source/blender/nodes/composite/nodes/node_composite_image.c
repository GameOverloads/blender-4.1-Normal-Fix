--- conflicted
+++ resolved
@@ -206,11 +206,7 @@
 	}
 }
 
-<<<<<<< HEAD
-static void cmp_node_rlayer_create_outputs_cb(RenderEngine *UNUSED(engine), Scene *scene, ViewLayer *view_layer,
-=======
-static void cmp_node_rlayer_create_outputs_cb(void *UNUSED(userdata), Scene *scene, SceneRenderLayer *srl,
->>>>>>> 4c3be0bf
+static void cmp_node_rlayer_create_outputs_cb(void *UNUSED(userdata), Scene *scene, ViewLayer *view_layer,
                                               const char *name, int UNUSED(channels), const char *UNUSED(chanid), int type)
 {
 	/* Register the pass in all scenes that have a render layer node for this layer.
@@ -242,11 +238,7 @@
 				node->storage = data;
 
 				RenderEngine *engine = RE_engine_create(engine_type);
-<<<<<<< HEAD
-				RE_engine_update_render_passes(engine, scene, view_layer, cmp_node_rlayer_create_outputs_cb);
-=======
-				RE_engine_update_render_passes(engine, scene, srl, cmp_node_rlayer_create_outputs_cb, NULL);
->>>>>>> 4c3be0bf
+				RE_engine_update_render_passes(engine, scene, view_layer, cmp_node_rlayer_create_outputs_cb, NULL);
 				RE_engine_free(engine);
 
 				MEM_freeN(data);
