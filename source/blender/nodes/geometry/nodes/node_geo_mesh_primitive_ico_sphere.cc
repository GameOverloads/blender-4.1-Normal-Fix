--- conflicted
+++ resolved
@@ -47,12 +47,7 @@
 
   BMeshToMeshParams params{};
   params.calc_object_remap = false;
-<<<<<<< HEAD
-  Mesh *mesh = (Mesh *)BKE_id_new_nomain(ID_ME, nullptr);
-
-=======
   Mesh *mesh = reinterpret_cast<Mesh *>(BKE_id_new_nomain(ID_ME, nullptr));
->>>>>>> 46076e48
   BKE_id_material_eval_ensure_default_slot(&mesh->id);
   BM_mesh_bm_to_me(nullptr, nullptr, bm, mesh, &params);
 
