--- conflicted
+++ resolved
@@ -318,9 +318,6 @@
 
     def draw(self, _context):
         layout = self.layout
-<<<<<<< HEAD
-        node_add_menu.add_node_type(layout, "GeometryNodeBevelMesh")
-=======
         layout.menu("NODE_MT_geometry_node_GEO_MESH_READ")
         layout.menu("NODE_MT_geometry_node_GEO_MESH_SAMPLE")
         layout.menu("NODE_MT_geometry_node_GEO_MESH_WRITE")
@@ -380,7 +377,7 @@
 
     def draw(self, _context):
         layout = self.layout
->>>>>>> 82ab491a
+        node_add_menu.add_node_type(layout, "GeometryNodeBevelMesh")
         node_add_menu.add_node_type(layout, "GeometryNodeDualMesh")
         node_add_menu.add_node_type(layout, "GeometryNodeEdgePathsToCurves")
         node_add_menu.add_node_type(layout, "GeometryNodeEdgePathsToSelection")
