# SPDX-License-Identifier: GPL-2.0-or-later
import bpy
from bpy.types import Header, Menu, Panel

from bpy.app.translations import (
    pgettext_iface as iface_,
    contexts as i18n_contexts,
)


class TOPBAR_HT_upper_bar(Header):
    bl_space_type = 'TOPBAR'

    def draw(self, context):
        region = context.region

        if region.alignment == 'RIGHT':
            self.draw_right(context)
        else:
            self.draw_left(context)

    def draw_left(self, context):
        layout = self.layout

        window = context.window
        screen = context.screen

        TOPBAR_MT_editor_menus.draw_collapsible(context, layout)

        layout.separator()

        if not screen.show_fullscreen:
            layout.template_ID_tabs(
                window, "workspace",
                new="workspace.add",
                menu="TOPBAR_MT_workspace_menu",
            )
        else:
            layout.operator(
                "screen.back_to_previous",
                icon='SCREEN_BACK',
                text="Back to Previous",
            )

    def draw_right(self, context):
        layout = self.layout

        window = context.window
        screen = context.screen
        scene = window.scene

        # If statusbar is hidden, still show messages at the top
        if not screen.show_statusbar:
            layout.template_reports_banner()
            layout.template_running_jobs()

        # Active workspace view-layer is retrieved through window, not through workspace.
        layout.template_ID(window, "scene", new="scene.new",
                           unlink="scene.delete")

        row = layout.row(align=True)
        row.template_search(
            window, "view_layer",
            scene, "view_layers",
            new="scene.view_layer_add",
            unlink="scene.view_layer_remove")


class TOPBAR_PT_tool_settings_extra(Panel):
    """
    Popover panel for adding extra options that don't fit in the tool settings header
    """
    bl_idname = "TOPBAR_PT_tool_settings_extra"
    bl_region_type = 'HEADER'
    bl_space_type = 'TOPBAR'
    bl_label = "Extra Options"

    def draw(self, context):
        from bl_ui.space_toolsystem_common import ToolSelectPanelHelper
        layout = self.layout

        # Get the active tool
        space_type, mode = ToolSelectPanelHelper._tool_key_from_context(
            context)
        cls = ToolSelectPanelHelper._tool_class_from_space_type(space_type)
        item, tool, _ = cls._tool_get_active(
            context, space_type, mode, with_icon=True)
        if item is None:
            return

        # Draw the extra settings
        item.draw_settings(context, layout, tool, extra=True)


class TOPBAR_PT_tool_fallback(Panel):
    bl_space_type = 'VIEW_3D'
    bl_region_type = 'HEADER'
    bl_label = "Layers"
    bl_ui_units_x = 8

    def draw(self, context):
        from bl_ui.space_toolsystem_common import ToolSelectPanelHelper
        layout = self.layout

        tool_settings = context.tool_settings
        ToolSelectPanelHelper.draw_fallback_tool_items(layout, context)
        if tool_settings.workspace_tool_type == 'FALLBACK':
            tool = context.tool
            ToolSelectPanelHelper.draw_active_tool_fallback(
                context, layout, tool)


class TOPBAR_PT_gpencil_layers(Panel):
    bl_space_type = 'VIEW_3D'
    bl_region_type = 'HEADER'
    bl_label = "Layers"
    bl_ui_units_x = 14

    @classmethod
    def poll(cls, context):
        if context.gpencil_data is None:
            return False

        ob = context.object
        if ob is not None and ob.type == 'GPENCIL':
            return True

        return False

    def draw(self, context):
        layout = self.layout
        gpd = context.gpencil_data

        # Grease Pencil data...
        if (gpd is None) or (not gpd.layers):
            layout.operator("gpencil.layer_add", text="New Layer")
        else:
            self.draw_layers(context, layout, gpd)

    def draw_layers(self, context, layout, gpd):
        row = layout.row()

        col = row.column()
        layer_rows = 10
        col.template_list("GPENCIL_UL_layer", "", gpd, "layers", gpd.layers, "active_index",
                          rows=layer_rows, sort_reverse=True, sort_lock=True)

        gpl = context.active_gpencil_layer
        if gpl:
            srow = col.row(align=True)
            srow.prop(gpl, "blend_mode", text="Blend")

            srow = col.row(align=True)
            srow.prop(gpl, "opacity", text="Opacity", slider=True)
            srow.prop(gpl, "use_mask_layer", text="",
                      icon='MOD_MASK' if gpl.use_mask_layer else 'LAYER_ACTIVE')

            srow = col.row(align=True)
            srow.prop(gpl, "use_lights")

        col = row.column()

        sub = col.column(align=True)
        sub.operator("gpencil.layer_add", icon='ADD', text="")
        sub.operator("gpencil.layer_remove", icon='REMOVE', text="")

        gpl = context.active_gpencil_layer
        if gpl:
            sub.menu("GPENCIL_MT_layer_context_menu",
                     icon='DOWNARROW_HLT', text="")

            if len(gpd.layers) > 1:
                col.separator()

                sub = col.column(align=True)
                sub.operator("gpencil.layer_move",
                             icon='TRIA_UP', text="").type = 'UP'
                sub.operator("gpencil.layer_move",
                             icon='TRIA_DOWN', text="").type = 'DOWN'

                col.separator()

                sub = col.column(align=True)
                sub.operator("gpencil.layer_isolate", icon='HIDE_OFF',
                             text="").affect_visibility = True
                sub.operator("gpencil.layer_isolate", icon='LOCKED',
                             text="").affect_visibility = False


class TOPBAR_MT_editor_menus(Menu):
    bl_idname = "TOPBAR_MT_editor_menus"
    bl_label = ""

    def draw(self, context):
        layout = self.layout

        # Allow calling this menu directly (this might not be a header area).
        if getattr(context.area, "show_menus", False):
            layout.menu("TOPBAR_MT_blender", text="", icon='BLENDER')
        else:
            layout.menu("TOPBAR_MT_blender", text="Blender")

        layout.menu("TOPBAR_MT_file")
        layout.menu("TOPBAR_MT_edit")

        layout.menu("TOPBAR_MT_render")

        layout.menu("TOPBAR_MT_window")
        layout.menu("TOPBAR_MT_help")


class TOPBAR_MT_blender(Menu):
    bl_label = "Blender"

    def draw(self, _context):
        layout = self.layout

        layout.operator("wm.splash")
        layout.operator("wm.splash_about")

        layout.separator()

        layout.operator("preferences.app_template_install",
                        text="Install Application Template...")

        layout.separator()

        layout.menu("TOPBAR_MT_blender_system")


class TOPBAR_MT_file_cleanup(Menu):
    bl_label = "Clean Up"

    def draw(self, _context):
        layout = self.layout
        layout.separator()

        op_props = layout.operator("outliner.orphans_purge", text="Unused Data-Blocks")
        op_props.do_local_ids = True
        op_props.do_linked_ids = True
        op_props.do_recursive = False
        op_props = layout.operator("outliner.orphans_purge", text="Recursive Unused Data-Blocks")
        op_props.do_local_ids = True
        op_props.do_linked_ids = True
        op_props.do_recursive = True

        layout.separator()
        op_props = layout.operator("outliner.orphans_purge", text="Unused Linked Data-Blocks")
        op_props.do_local_ids = False
        op_props.do_linked_ids = True
        op_props.do_recursive = False
        op_props = layout.operator("outliner.orphans_purge", text="Recursive Unused Linked Data-Blocks")
        op_props.do_local_ids = False
        op_props.do_linked_ids = True
        op_props.do_recursive = True

        layout.separator()
        op_props = layout.operator("outliner.orphans_purge", text="Unused Local Data-Blocks")
        op_props.do_local_ids = True
        op_props.do_linked_ids = False
        op_props.do_recursive = False
        op_props = layout.operator("outliner.orphans_purge", text="Recursive Unused Local Data-Blocks")
        op_props.do_local_ids = True
        op_props.do_linked_ids = False
        op_props.do_recursive = True


class TOPBAR_MT_file(Menu):
    bl_label = "File"

    def draw(self, context):
        layout = self.layout

        layout.operator_context = 'INVOKE_AREA'
<<<<<<< HEAD
        layout.menu("TOPBAR_MT_file_new", text="New", icon='FILE_NEW')
        layout.operator("wm.open_mainfile", text="Open File...", icon='FILE_FOLDER')
=======
        layout.menu("TOPBAR_MT_file_new", text="New", text_ctxt=i18n_contexts.id_windowmanager, icon='FILE_NEW')
        layout.operator("wm.open_mainfile", text="Open...", icon='FILE_FOLDER')
>>>>>>> e1a33487
        layout.menu("TOPBAR_MT_file_open_recent")
        layout.operator("wm.revert_mainfile")
        layout.menu("TOPBAR_MT_file_recover")

        layout.operator("wm.new_project", text="New Project...")

        layout.separator()

        layout.operator_context = 'EXEC_AREA' if context.blend_data.is_saved else 'INVOKE_AREA'
        layout.operator("wm.save_mainfile", text="Save", icon='FILE_TICK')

        layout.operator_context = 'INVOKE_AREA'
        layout.operator("wm.save_as_mainfile", text="Save As...")
        layout.operator_context = 'INVOKE_AREA'
        layout.operator("wm.save_as_mainfile", text="Save Copy...").copy = True

        layout.separator()

        layout.operator_context = 'INVOKE_AREA'
        layout.operator("wm.link", text="Link...", icon='LINK_BLEND')
        layout.operator("wm.append", text="Append...", icon='APPEND_BLEND')
        layout.menu("TOPBAR_MT_file_previews")

        layout.separator()

        layout.menu("TOPBAR_MT_file_import", icon='IMPORT')
        layout.menu("TOPBAR_MT_file_export", icon='EXPORT')

        layout.separator()

        layout.menu("TOPBAR_MT_file_external_data")
        layout.menu("TOPBAR_MT_file_cleanup")

        layout.separator()

        layout.menu("TOPBAR_MT_file_defaults")

        layout.separator()

        layout.operator("wm.quit_blender", text="Quit", icon='QUIT')


class TOPBAR_MT_file_new(Menu):
    bl_label = "New File"

    @staticmethod
    def app_template_paths():
        import os

        template_paths = bpy.utils.app_template_paths()

        # Expand template paths.

        # Use a set to avoid duplicate user/system templates.
        # This is a corner case, but users managed to do it! T76849.
        app_templates = set()
        for path in template_paths:
            for d in os.listdir(path):
                if d.startswith(("__", ".")):
                    continue
                template = os.path.join(path, d)
                if os.path.isdir(template):
                    app_templates.add(d)

        return sorted(app_templates)

    @staticmethod
    def draw_ex(layout, _context, *, use_splash=False, use_more=False):
        layout.operator_context = 'INVOKE_DEFAULT'

        # Limit number of templates in splash screen, spill over into more menu.
        paths = TOPBAR_MT_file_new.app_template_paths()
        splash_limit = 5

        if use_splash:
            icon = 'FILE_NEW'
            show_more = len(paths) > (splash_limit - 1)
            if show_more:
                paths = paths[:splash_limit - 2]
        elif use_more:
            icon = 'FILE_NEW'
            paths = paths[splash_limit - 2:]
            show_more = False
        else:
            icon = 'NONE'
            show_more = False

        # Draw application templates.
        if not use_more:
            props = layout.operator(
                "wm.read_homefile", text="General", icon=icon)
            props.app_template = ""

        for d in paths:
            props = layout.operator(
                "wm.read_homefile",
                text=bpy.path.display_name(iface_(d)),
                icon=icon,
            )
            props.app_template = d

        layout.operator_context = 'EXEC_DEFAULT'

        if show_more:
            layout.menu("TOPBAR_MT_templates_more", text="...")

    def draw(self, context):
        TOPBAR_MT_file_new.draw_ex(self.layout, context)


class TOPBAR_MT_file_recover(Menu):
    bl_label = "Recover"

    def draw(self, _context):
        layout = self.layout

        layout.operator("wm.recover_last_session", text="Last Session")
        layout.operator("wm.recover_auto_save", text="Auto Save...")


class TOPBAR_MT_file_defaults(Menu):
    bl_label = "Defaults"

    def draw(self, context):
        layout = self.layout
        prefs = context.preferences

        layout.operator_context = 'INVOKE_AREA'

        if any(bpy.utils.app_template_paths()):
            app_template = prefs.app_template
        else:
            app_template = None

        if app_template:
            layout.label(text=bpy.path.display_name(
                app_template, has_ext=False))

        layout.operator("wm.save_homefile")
        props = layout.operator("wm.read_factory_settings")
        if app_template:
            props.app_template = app_template


# Include technical operators here which would otherwise have no way for users to access.
class TOPBAR_MT_blender_system(Menu):
    bl_label = "System"

    def draw(self, _context):
        layout = self.layout

        layout.operator("script.reload")

        layout.separator()

        layout.operator("wm.memory_statistics")
        layout.operator("wm.debug_menu")
        layout.operator_menu_enum("wm.redraw_timer", "type")

        layout.separator()

        layout.operator("screen.spacedata_cleanup")


class TOPBAR_MT_templates_more(Menu):
    bl_label = "Templates"

    def draw(self, context):
        bpy.types.TOPBAR_MT_file_new.draw_ex(
            self.layout, context, use_more=True)


class TOPBAR_MT_file_import(Menu):
    bl_idname = "TOPBAR_MT_file_import"
    bl_label = "Import"
    bl_owner_use_filter = False

    def draw(self, _context):
        if bpy.app.build_options.collada:
            self.layout.operator("wm.collada_import", text="Collada (.dae)")
        if bpy.app.build_options.alembic:
            self.layout.operator("wm.alembic_import", text="Alembic (.abc)")
        if bpy.app.build_options.usd:
            self.layout.operator(
                "wm.usd_import", text="Universal Scene Description (.usd, .usdc, .usda)")

        if bpy.app.build_options.io_gpencil:
            self.layout.operator("wm.gpencil_import_svg", text="SVG as Grease Pencil")

        if bpy.app.build_options.io_wavefront_obj:
            self.layout.operator("wm.obj_import", text="Wavefront (.obj)")
        if bpy.app.build_options.io_stl:
            self.layout.operator("wm.stl_import", text="STL (.stl) (experimental)")


class TOPBAR_MT_file_export(Menu):
    bl_idname = "TOPBAR_MT_file_export"
    bl_label = "Export"
    bl_owner_use_filter = False

    def draw(self, _context):
        if bpy.app.build_options.collada:
            self.layout.operator("wm.collada_export", text="Collada (.dae)")
        if bpy.app.build_options.alembic:
            self.layout.operator("wm.alembic_export", text="Alembic (.abc)")
        if bpy.app.build_options.usd:
            self.layout.operator(
                "wm.usd_export", text="Universal Scene Description (.usd, .usdc, .usda)")

        if bpy.app.build_options.io_gpencil:
            # Pugixml lib dependency
            if bpy.app.build_options.pugixml:
                self.layout.operator("wm.gpencil_export_svg", text="Grease Pencil as SVG")
            # Haru lib dependency
            if bpy.app.build_options.haru:
                self.layout.operator("wm.gpencil_export_pdf", text="Grease Pencil as PDF")

        if bpy.app.build_options.io_wavefront_obj:
            self.layout.operator("wm.obj_export", text="Wavefront (.obj)")


class TOPBAR_MT_file_external_data(Menu):
    bl_label = "External Data"

    def draw(self, _context):
        layout = self.layout

        icon = 'CHECKBOX_HLT' if bpy.data.use_autopack else 'CHECKBOX_DEHLT'
        layout.operator("file.autopack_toggle", icon=icon)

        pack_all = layout.row()
        pack_all.operator("file.pack_all")
        pack_all.active = not bpy.data.use_autopack

        unpack_all = layout.row()
        unpack_all.operator("file.unpack_all")
        unpack_all.active = not bpy.data.use_autopack

        layout.separator()

        layout.operator("file.pack_libraries")
        layout.operator("file.unpack_libraries")

        layout.separator()

        layout.operator("file.make_paths_relative")
        layout.operator("file.make_paths_absolute")

        layout.separator()

        layout.operator("file.report_missing_files")
        layout.operator("file.find_missing_files")


class TOPBAR_MT_file_previews(Menu):
    bl_label = "Data Previews"

    def draw(self, _context):
        layout = self.layout

        layout.operator("wm.previews_ensure")
        layout.operator("wm.previews_batch_generate")

        layout.separator()

        layout.operator("wm.previews_clear")
        layout.operator("wm.previews_batch_clear")


class TOPBAR_MT_render(Menu):
    bl_label = "Render"

    def draw(self, context):
        layout = self.layout

        rd = context.scene.render

        layout.operator("render.render", text="Render Image",
                        icon='RENDER_STILL').use_viewport = True
        props = layout.operator(
            "render.render", text="Render Animation", icon='RENDER_ANIMATION')
        props.animation = True
        props.use_viewport = True

        layout.separator()

        layout.operator("sound.mixdown", text="Render Audio...")

        layout.separator()

        layout.operator("render.view_show", text="View Render")
        layout.operator("render.play_rendered_anim", text="View Animation")

        layout.separator()

        layout.prop(rd, "use_lock_interface", text="Lock Interface")


class TOPBAR_MT_edit(Menu):
    bl_label = "Edit"

    def draw(self, context):
        layout = self.layout

        show_developer = context.preferences.view.show_developer_ui

        layout.operator("ed.undo")
        layout.operator("ed.redo")

        layout.separator()

        layout.menu("TOPBAR_MT_undo_history")

        layout.separator()

        layout.operator("screen.repeat_last")
        layout.operator("screen.repeat_history", text="Repeat History...")

        layout.separator()

        layout.operator("screen.redo_last", text="Adjust Last Operation...")

        layout.separator()

        layout.operator("wm.search_menu", text="Menu Search...", icon='VIEWZOOM')
        if show_developer:
            layout.operator("wm.search_operator", text="Operator Search...", icon='VIEWZOOM')

        layout.separator()

        # Mainly to expose shortcut since this depends on the context.
        props = layout.operator("wm.call_panel", text="Rename Active Item...")
        props.name = "TOPBAR_PT_name"
        props.keep_open = False

        layout.operator("wm.batch_rename", text="Batch Rename...")

        layout.separator()

        # Should move elsewhere (impacts outliner & 3D view).
        tool_settings = context.tool_settings
        layout.prop(tool_settings, "lock_object_mode")

        layout.separator()

        layout.operator("screen.userpref_show",
                        text="Preferences...", icon='PREFERENCES')
        layout.operator("screen.project_settings_show", text="Project Settings...")


class TOPBAR_MT_window(Menu):
    bl_label = "Window"

    def draw(self, context):
        import sys

        layout = self.layout

        operator_context_default = layout.operator_context

        layout.operator("wm.window_new")
        layout.operator("wm.window_new_main")

        layout.separator()

        layout.operator("wm.window_fullscreen_toggle", icon='FULLSCREEN_ENTER')

        layout.separator()

        layout.operator("screen.workspace_cycle",
                        text="Next Workspace").direction = 'NEXT'
        layout.operator("screen.workspace_cycle",
                        text="Previous Workspace").direction = 'PREV'

        layout.separator()

        layout.prop(context.screen, "show_statusbar")

        layout.separator()

        layout.operator("screen.screenshot")

        # Showing the status in the area doesn't work well in this case.
        # - From the top-bar, the text replaces the file-menu (not so bad but strange).
        # - From menu-search it replaces the area that the user may want to screen-shot.
        # Setting the context to screen causes the status to show in the global status-bar.
        layout.operator_context = 'INVOKE_SCREEN'
        layout.operator("screen.screenshot_area")
        layout.operator_context = operator_context_default

        if sys.platform[:3] == "win":
            layout.separator()
            layout.operator("wm.console_toggle", icon='CONSOLE')

        if context.scene.render.use_multiview:
            layout.separator()
            layout.operator("wm.set_stereo_3d")


class TOPBAR_MT_help(Menu):
    bl_label = "Help"

    def draw(self, context):
        layout = self.layout

        show_developer = context.preferences.view.show_developer_ui

        layout.operator("wm.url_open_preset", text="Manual",
                        icon='HELP').type = 'MANUAL'

        layout.operator(
            "wm.url_open", text="Tutorials", icon='URL',
        ).url = "https://www.blender.org/tutorials"
        layout.operator(
            "wm.url_open", text="Support", icon='URL',
        ).url = "https://www.blender.org/support"

        layout.separator()

        layout.operator(
            "wm.url_open", text="User Communities", icon='URL',
        ).url = "https://www.blender.org/community/"
        layout.operator(
            "wm.url_open", text="Developer Community", icon='URL',
        ).url = "https://devtalk.blender.org"

        layout.separator()

        layout.operator(
            "wm.url_open_preset", text="Python API Reference", icon='URL',
        ).type = 'API'

        if show_developer:
            layout.operator(
                "wm.url_open", text="Developer Documentation", icon='URL',
            ).url = "https://wiki.blender.org/wiki/Main_Page"

            layout.operator("wm.operator_cheat_sheet", icon='TEXT')

        layout.separator()

        layout.operator("wm.url_open_preset",
                        text="Report a Bug", icon='URL').type = 'BUG'

        layout.separator()

        layout.operator("wm.sysinfo")


class TOPBAR_MT_file_context_menu(Menu):
    bl_label = "File Context Menu"

    def draw(self, _context):
        layout = self.layout

        layout.operator_context = 'INVOKE_AREA'
        layout.menu("TOPBAR_MT_file_new", text="New", text_ctxt=i18n_contexts.id_windowmanager, icon='FILE_NEW')
        layout.operator("wm.open_mainfile", text="Open...", icon='FILE_FOLDER')

        layout.separator()

        layout.operator("wm.link", text="Link...", icon='LINK_BLEND')
        layout.operator("wm.append", text="Append...", icon='APPEND_BLEND')

        layout.separator()

        layout.menu("TOPBAR_MT_file_import", icon='IMPORT')
        layout.menu("TOPBAR_MT_file_export", icon='EXPORT')

        layout.separator()

        layout.operator("screen.userpref_show",
                        text="Preferences...", icon='PREFERENCES')
        layout.operator("screen.project_settings_show", text="Project Settings...")


class TOPBAR_MT_workspace_menu(Menu):
    bl_label = "Workspace"

    def draw(self, _context):
        layout = self.layout

        layout.operator("workspace.duplicate",
                        text="Duplicate", icon='DUPLICATE')
        if len(bpy.data.workspaces) > 1:
            layout.operator("workspace.delete", text="Delete", icon='REMOVE')

        layout.separator()

        layout.operator("workspace.reorder_to_front",
                        text="Reorder to Front", icon='TRIA_LEFT_BAR')
        layout.operator("workspace.reorder_to_back",
                        text="Reorder to Back", icon='TRIA_RIGHT_BAR')

        layout.separator()

        # For key binding discoverability.
        props = layout.operator("screen.workspace_cycle",
                                text="Previous Workspace")
        props.direction = 'PREV'
        props = layout.operator(
            "screen.workspace_cycle", text="Next Workspace")
        props.direction = 'NEXT'


# Grease Pencil Object - Primitive curve
class TOPBAR_PT_gpencil_primitive(Panel):
    bl_space_type = 'VIEW_3D'
    bl_region_type = 'HEADER'
    bl_label = "Primitives"

    def draw(self, context):
        settings = context.tool_settings.gpencil_sculpt

        layout = self.layout
        # Curve
        layout.template_curve_mapping(
            settings, "thickness_primitive_curve", brush=True)


# Only a popover
class TOPBAR_PT_name(Panel):
    bl_space_type = 'TOPBAR'  # dummy
    bl_region_type = 'HEADER'
    bl_label = "Rename Active Item"
    bl_ui_units_x = 14

    def draw(self, context):
        layout = self.layout

        # Edit first editable button in popup
        def row_with_icon(layout, icon):
            row = layout.row()
            row.activate_init = True
            row.label(icon=icon)
            return row

        mode = context.mode
        space = context.space_data
        space_type = None if (space is None) else space.type
        found = False
        if space_type == 'SEQUENCE_EDITOR':
            layout.label(text="Sequence Strip Name")
            item = context.active_sequence_strip
            if item:
                row = row_with_icon(layout, 'SEQUENCE')
                row.prop(item, "name", text="")
                found = True
        elif space_type == 'NODE_EDITOR':
            layout.label(text="Node Label")
            item = context.active_node
            if item:
                row = row_with_icon(layout, 'NODE')
                row.prop(item, "label", text="")
                found = True
        elif space_type == 'NLA_EDITOR':
            layout.label(text="NLA Strip Name")
            item = next(
                (strip for strip in context.selected_nla_strips if strip.active), None)
            if item:
                row = row_with_icon(layout, 'NLA')
                row.prop(item, "name", text="")
                found = True
        else:
            if mode == 'POSE' or (mode == 'WEIGHT_PAINT' and context.pose_object):
                layout.label(text="Bone Name")
                item = context.active_pose_bone
                if item:
                    row = row_with_icon(layout, 'BONE_DATA')
                    row.prop(item, "name", text="")
                    found = True
            elif mode == 'EDIT_ARMATURE':
                layout.label(text="Bone Name")
                item = context.active_bone
                if item:
                    row = row_with_icon(layout, 'BONE_DATA')
                    row.prop(item, "name", text="")
                    found = True
            else:
                layout.label(text="Object Name")
                item = context.object
                if item:
                    row = row_with_icon(layout, 'OBJECT_DATA')
                    row.prop(item, "name", text="")
                    found = True

        if not found:
            row = row_with_icon(layout, 'ERROR')
            row.label(text="No active item")


class TOPBAR_PT_name_marker(Panel):
    bl_space_type = 'TOPBAR'  # dummy
    bl_region_type = 'HEADER'
    bl_label = "Rename Marker"
    bl_ui_units_x = 14

    @staticmethod
    def is_using_pose_markers(context):
        sd = context.space_data
        return (sd.type == 'DOPESHEET_EDITOR' and sd.mode in {'ACTION', 'SHAPEKEY'} and
                sd.show_pose_markers and sd.action)

    @staticmethod
    def get_selected_marker(context):
        if TOPBAR_PT_name_marker.is_using_pose_markers(context):
            markers = context.space_data.action.pose_markers
        else:
            markers = context.scene.timeline_markers

        for marker in markers:
            if marker.select:
                return marker
        return None

    @staticmethod
    def row_with_icon(layout, icon):
        row = layout.row()
        row.activate_init = True
        row.label(icon=icon)
        return row

    def draw(self, context):
        layout = self.layout

        layout.label(text="Marker Name")

        scene = context.scene
        if scene.tool_settings.lock_markers:
            row = self.row_with_icon(layout, 'ERROR')
            label = "Markers are locked"
            row.label(text=label)
            return

        marker = self.get_selected_marker(context)
        if marker is None:
            row = self.row_with_icon(layout, 'ERROR')
            row.label(text="No active marker")
            return

        icon = 'TIME'
        if marker.camera is not None:
            icon = 'CAMERA_DATA'
        elif self.is_using_pose_markers(context):
            icon = 'ARMATURE_DATA'
        row = self.row_with_icon(layout, icon)
        row.prop(marker, "name", text="")


classes = (
    TOPBAR_HT_upper_bar,
    TOPBAR_MT_file_context_menu,
    TOPBAR_MT_workspace_menu,
    TOPBAR_MT_editor_menus,
    TOPBAR_MT_blender,
    TOPBAR_MT_blender_system,
    TOPBAR_MT_file,
    TOPBAR_MT_file_new,
    TOPBAR_MT_file_recover,
    TOPBAR_MT_file_defaults,
    TOPBAR_MT_templates_more,
    TOPBAR_MT_file_import,
    TOPBAR_MT_file_export,
    TOPBAR_MT_file_external_data,
    TOPBAR_MT_file_cleanup,
    TOPBAR_MT_file_previews,
    TOPBAR_MT_edit,
    TOPBAR_MT_render,
    TOPBAR_MT_window,
    TOPBAR_MT_help,
    TOPBAR_PT_tool_fallback,
    TOPBAR_PT_tool_settings_extra,
    TOPBAR_PT_gpencil_layers,
    TOPBAR_PT_gpencil_primitive,
    TOPBAR_PT_name,
    TOPBAR_PT_name_marker,
)

if __name__ == "__main__":  # only for live edit.
    from bpy.utils import register_class
    for cls in classes:
        register_class(cls)<|MERGE_RESOLUTION|>--- conflicted
+++ resolved
@@ -272,13 +272,8 @@
         layout = self.layout
 
         layout.operator_context = 'INVOKE_AREA'
-<<<<<<< HEAD
-        layout.menu("TOPBAR_MT_file_new", text="New", icon='FILE_NEW')
+        layout.menu("TOPBAR_MT_file_new", text="New", text_ctxt=i18n_contexts.id_windowmanager, icon='FILE_NEW')
         layout.operator("wm.open_mainfile", text="Open File...", icon='FILE_FOLDER')
-=======
-        layout.menu("TOPBAR_MT_file_new", text="New", text_ctxt=i18n_contexts.id_windowmanager, icon='FILE_NEW')
-        layout.operator("wm.open_mainfile", text="Open...", icon='FILE_FOLDER')
->>>>>>> e1a33487
         layout.menu("TOPBAR_MT_file_open_recent")
         layout.operator("wm.revert_mainfile")
         layout.menu("TOPBAR_MT_file_recover")
