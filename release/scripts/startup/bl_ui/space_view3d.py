--- conflicted
+++ resolved
@@ -8085,12 +8085,8 @@
     TOPBAR_PT_gpencil_vertexcolor,
     TOPBAR_PT_annotation_layers,
     VIEW3D_PT_curves_sculpt_add_shape,
-<<<<<<< HEAD
-    VIEW3D_PT_curves_sculpt_grow_shrink_scaling
-=======
     VIEW3D_PT_curves_sculpt_grow_shrink_scaling,
     VIEW3D_PT_viewport_debug,
->>>>>>> b37954d0
 )
 
 
