--- conflicted
+++ resolved
@@ -82,19 +82,10 @@
         # Convenience variables:
         # (derived from other settings).
         #
-<<<<<<< HEAD
-        # This case needs to be checked often,
-        # Shorthand for: `(params.use_fallback_tool if params.select_mouse ==
-        # 'RIGHTMOUSE' else False)`.
-        "use_fallback_tool_rmb",
-        # Shorthand for: `('CLICK' if params.use_fallback_tool_rmb else
-        # params.select_mouse_value)`.
-=======
         # The fallback tool is activated on the same button as selection.
         # Shorthand for: `(True if (select_mouse == 'LEFT') else self.use_fallback_tool_rmb)`
         "use_fallback_tool_select_mouse",
         # Shorthand for: `('CLICK' if self.use_fallback_tool_rmb else self.select_mouse_value)`.
->>>>>>> f021d467
         "select_mouse_value_fallback",
         # Shorthand for: `{"type": params.select_tweak, "value": 'ANY'}`.
         "select_tweak_event",
@@ -1069,13 +1060,7 @@
 
     items.extend([# Selection modes.
         *_template_items_uv_select_mode(params),
-<<<<<<< HEAD
-        *_template_uv_select(type=params.select_mouse,
-            value=('CLICK' if params.use_fallback_tool_rmb else params.select_mouse_value),
-            legacy=params.legacy,),
-=======
         *_template_uv_select(type=params.select_mouse, value=params.select_mouse_value_fallback, legacy=params.legacy),
->>>>>>> f021d467
         ("uv.mark_seam", {"type": 'E', "value": 'PRESS', "ctrl": True}, None),
         ("uv.select_loop",
          {"type": params.select_mouse, "value": params.select_mouse_value, "alt": True}, None),
@@ -5686,19 +5671,12 @@
 def km_image_editor_tool_uv_select_box(params, *, fallback):
     return (_fallback_id("Image Editor Tool: Uv, Select Box", fallback),
         {"space_type": 'IMAGE_EDITOR', "region_type": 'WINDOW'},
-<<<<<<< HEAD
-        {"items": [*([] if (fallback and not params.use_fallback_tool) else _template_items_tool_select_actions_simple("uv.select_box",
-                # Don't use `tool_maybe_tweak_event`, see comment for this
-                # slot.
-                **(params.select_tweak_event if fallback else params.tool_tweak_event))),
-=======
         {"items": [
             *([] if (fallback and not params.use_fallback_tool) else _template_items_tool_select_actions_simple(
                 "uv.select_box",
                 # Don't use `tool_maybe_tweak_event`, see comment for this slot.
                 **(params.select_tweak_event if (fallback and params.use_fallback_tool_select_mouse) else
                    params.tool_tweak_event))),
->>>>>>> f021d467
         ]},
     )
 
@@ -5706,16 +5684,11 @@
 def km_image_editor_tool_uv_select_circle(params, *, fallback):
     return (_fallback_id("Image Editor Tool: Uv, Select Circle", fallback),
         {"space_type": 'IMAGE_EDITOR', "region_type": 'WINDOW'},
-<<<<<<< HEAD
-        {"items": [*([] if (fallback and not params.use_fallback_tool) else _template_items_tool_select_actions_simple("uv.select_circle",
-                **(params.select_tweak_event if fallback else {"type": params.tool_mouse, "value": 'PRESS'}),
-=======
         {"items": [
             *([] if (fallback and not params.use_fallback_tool) else _template_items_tool_select_actions_simple(
                 "uv.select_circle",
                 **(params.select_tweak_event if (fallback and params.use_fallback_tool_select_mouse) else
                    {"type": params.tool_mouse, "value": 'PRESS'}),
->>>>>>> f021d467
                 properties=[("wait_for_input", False)])),
             # No selection fallback since this operates on press.
         ]},)
@@ -5725,16 +5698,11 @@
     return (_fallback_id("Image Editor Tool: Uv, Select Lasso", fallback),
         {"space_type": 'IMAGE_EDITOR', "region_type": 'WINDOW'},
 
-<<<<<<< HEAD
-        {"items": [*([] if (fallback and not params.use_fallback_tool) else _template_items_tool_select_actions_simple("uv.select_lasso",
-                **(params.select_tweak_event if fallback else params.tool_tweak_event))),
-=======
         {"items": [
             *([] if (fallback and not params.use_fallback_tool) else _template_items_tool_select_actions_simple(
                 "uv.select_lasso",
                 **(params.select_tweak_event if (fallback and params.use_fallback_tool_select_mouse) else
                    params.tool_tweak_event))),
->>>>>>> f021d467
         ]},
     )
 
@@ -5874,19 +5842,12 @@
 def km_3d_view_tool_select_box(params, *, fallback):
     return (_fallback_id("3D View Tool: Select Box", fallback),
         {"space_type": 'VIEW_3D', "region_type": 'WINDOW'},
-<<<<<<< HEAD
-        {"items": [*([] if (fallback and not params.use_fallback_tool) else _template_items_tool_select_actions("view3d.select_box",
-                # Don't use `tool_maybe_tweak_event`, see comment for this
-                # slot.
-                **(params.select_tweak_event if fallback else params.tool_tweak_event))),
-=======
         {"items": [
             *([] if (fallback and not params.use_fallback_tool) else _template_items_tool_select_actions(
                 "view3d.select_box",
                 # Don't use `tool_maybe_tweak_event`, see comment for this slot.
                 **(params.select_tweak_event if (fallback and params.use_fallback_tool_select_mouse) else
                    params.tool_tweak_event))),
->>>>>>> f021d467
         ]},
     )
 
@@ -5896,14 +5857,8 @@
         {"space_type": 'VIEW_3D', "region_type": 'WINDOW'},
         {"items": [*([] if (fallback and not params.use_fallback_tool) else _template_items_tool_select_actions_simple("view3d.select_circle",
                 # Why circle select should be used on tweak?
-<<<<<<< HEAD
-                # So that RMB or Shift-RMB is still able to set an element as
-                # active.
-                type=params.select_tweak if fallback else params.tool_mouse,
-=======
                 # So that RMB or Shift-RMB is still able to set an element as active.
                 type=params.select_tweak if (fallback and params.use_fallback_tool_select_mouse) else params.tool_mouse,
->>>>>>> f021d467
                 value='ANY' if fallback else 'PRESS',
                 properties=[("wait_for_input", False)])),
         ]},
@@ -5913,16 +5868,11 @@
 def km_3d_view_tool_select_lasso(params, *, fallback):
     return (_fallback_id("3D View Tool: Select Lasso", fallback),
         {"space_type": 'VIEW_3D', "region_type": 'WINDOW'},
-<<<<<<< HEAD
-        {"items": [*([] if (fallback and not params.use_fallback_tool) else _template_items_tool_select_actions("view3d.select_lasso",
-                **(params.select_tweak_event if fallback else params.tool_tweak_event))),
-=======
         {"items": [
             *([] if (fallback and not params.use_fallback_tool) else _template_items_tool_select_actions(
                 "view3d.select_lasso",
                 **(params.select_tweak_event if (fallback and params.use_fallback_tool_select_mouse) else
                    params.tool_tweak_event))),
->>>>>>> f021d467
         ]}
     )
 
@@ -6547,19 +6497,12 @@
 def km_3d_view_tool_edit_gpencil_select_box(params, *, fallback):
     return (_fallback_id("3D View Tool: Edit Gpencil, Select Box", fallback),
         {"space_type": 'VIEW_3D', "region_type": 'WINDOW'},
-<<<<<<< HEAD
-        {"items": [*([] if (fallback and not params.use_fallback_tool) else _template_items_tool_select_actions("gpencil.select_box",
-                # Don't use `tool_maybe_tweak_event`, see comment for this
-                # slot.
-                **(params.select_tweak_event if fallback else params.tool_tweak_event))),
-=======
         {"items": [
             *([] if (fallback and not params.use_fallback_tool) else _template_items_tool_select_actions(
                 "gpencil.select_box",
                 # Don't use `tool_maybe_tweak_event`, see comment for this slot.
                 **(params.select_tweak_event if (fallback and params.use_fallback_tool_select_mouse) else
                    params.tool_tweak_event))),
->>>>>>> f021d467
         ]},
     )
 
@@ -6569,14 +6512,8 @@
         {"space_type": 'VIEW_3D', "region_type": 'WINDOW'},
         {"items": [*([] if (fallback and not params.use_fallback_tool) else _template_items_tool_select_actions_simple("gpencil.select_circle",
                 # Why circle select should be used on tweak?
-<<<<<<< HEAD
-                # So that RMB or Shift-RMB is still able to set an element as
-                # active.
-                type=params.select_tweak if fallback else params.tool_mouse,
-=======
                 # So that RMB or Shift-RMB is still able to set an element as active.
                 type=params.select_tweak if (fallback and params.use_fallback_tool_select_mouse) else params.tool_mouse,
->>>>>>> f021d467
                 value='ANY' if fallback else 'PRESS',
                 properties=[("wait_for_input", False)])),
         ]},
@@ -6586,16 +6523,11 @@
 def km_3d_view_tool_edit_gpencil_select_lasso(params, *, fallback):
     return (_fallback_id("3D View Tool: Edit Gpencil, Select Lasso", fallback),
         {"space_type": 'VIEW_3D', "region_type": 'WINDOW'},
-<<<<<<< HEAD
-        {"items": [*([] if (fallback and not params.use_fallback_tool) else _template_items_tool_select_actions("gpencil.select_lasso",
-                **(params.select_tweak_event if fallback else params.tool_tweak_event))),
-=======
         {"items": [
             *([] if (fallback and not params.use_fallback_tool) else _template_items_tool_select_actions(
                 "gpencil.select_lasso",
                 **(params.select_tweak_event if (fallback and params.use_fallback_tool_select_mouse) else
                    params.tool_tweak_event))),
->>>>>>> f021d467
         ]}
     )
 
@@ -6704,18 +6636,12 @@
     return (
         _fallback_id("Sequencer Tool: Select Box", fallback),
         {"space_type": 'SEQUENCE_EDITOR', "region_type": 'WINDOW'},
-<<<<<<< HEAD
-        {"items": [# Don't use `tool_maybe_tweak_event`, see comment for this slot.
-            *([] if (fallback and not params.use_fallback_tool) else _template_items_tool_select_actions_simple("sequencer.select_box",
-                **(params.select_tweak_event if fallback else params.tool_tweak_event),
-=======
         {"items": [
             # Don't use `tool_maybe_tweak_event`, see comment for this slot.
             *([] if (fallback and not params.use_fallback_tool) else _template_items_tool_select_actions_simple(
                 "sequencer.select_box",
                 **(params.select_tweak_event if (fallback and params.use_fallback_tool_select_mouse) else
                    params.tool_tweak_event),
->>>>>>> f021d467
                 properties=[("tweak", params.select_mouse == 'LEFTMOUSE')])),
 
             # RMB select can already set the frame, match the tweak tool.
