#!/usr/bin/env python3

# This script updates icons from the SVG file
import os
import subprocess
import sys

def run(cmd):
    print("   ", " ".join(cmd))
    subprocess.check_call(cmd)

BASEDIR = os.path.abspath(os.path.dirname(__file__))

inkscape_bin = "inkscape"
blender_bin = "blender"

if sys.platform == 'darwin':
    inkscape_app_path = '/Applications/Inkscape.app/Contents/Resources/script'
    if os.path.exists(inkscape_app_path):
        inkscape_bin = inkscape_app_path

cmd = (
    inkscape_bin,
    os.path.join(BASEDIR, "blender_icons.svg"),
    "--export-width=602",
    "--export-height=640",
    "--without-gui",
    "--export-png=" + os.path.join(BASEDIR, "blender_icons16.png"),
)
run(cmd)

cmd = (
    inkscape_bin,
    os.path.join(BASEDIR, "blender_icons.svg"),
    "--export-width=1204",
    "--export-height=1280",
    "--without-gui",
    "--export-png=" + os.path.join(BASEDIR, "blender_icons32.png"),
)
run(cmd)


# For testing it can be good to clear all old
# rm ./blender_icons16/*.dat
# rm ./blender_icons32/*.dat

datatoc_icon_split_py = os.path.join(BASEDIR, "..", "..", "source", "blender", "datatoc", "datatoc_icon_split.py")

# create .dat pixmaps (which are stored in git)
cmd = (
<<<<<<< HEAD
    blender_bin + " "
    "--factory-startup --background -noaudio "
    "--python " + datatoc_icon_split_py + " -- "
    "--image=" + BASEDIR + "blender_icons16.png "
    "--output=" + BASEDIR + "blender_icons16 "
    "--output_prefix=icon16_ "
    "--name_style=UI_ICONS "
    "--parts_x 26 --parts_y 30 "
    "--minx 3 --maxx 53 --miny 3 --maxy 8 "
    "--minx_icon 2 --maxx_icon 2 --miny_icon 2 --maxy_icon 2 "
    "--spacex_icon 1 --spacey_icon 1"
    )
run(cmd)

cmd = (
    blender_bin + " "
    "--factory-startup --background -noaudio "
    "--python " + datatoc_icon_split_py + " -- "
    "--image=" + BASEDIR + "blender_icons32.png "
    "--output=" + BASEDIR + "blender_icons32 "
    "--output_prefix=icon32_ "
    "--name_style=UI_ICONS "
    "--parts_x 26 --parts_y 30 "
    "--minx 6 --maxx 106 --miny 6 --maxy 16 "
    "--minx_icon 4 --maxx_icon 4 --miny_icon 4 --maxy_icon 4 "
    "--spacex_icon 2 --spacey_icon 2"

    )
=======
    blender_bin, "--background", "-noaudio",
    "--python", datatoc_icon_split_py, "--",
    "--image=" + os.path.join(BASEDIR, "blender_icons16.png"),
    "--output=" + os.path.join(BASEDIR, "blender_icons16"),
    "--output_prefix=icon16_",
    "--name_style=UI_ICONS",
    "--parts_x", "26", "--parts_y", "30",
    "--minx", "3", "--maxx", "53", "--miny", "3", "--maxy", "8",
    "--minx_icon", "2", "--maxx_icon", "2", "--miny_icon", "2", "--maxy_icon", "2",
    "--spacex_icon", "1", "--spacey_icon", "1",
)
run(cmd)

cmd = (
    blender_bin, "--background", "-noaudio",
    "--python", datatoc_icon_split_py, "--",
    "--image=" + os.path.join(BASEDIR, "blender_icons32.png"),
    "--output=" + os.path.join(BASEDIR, "blender_icons32"),
    "--output_prefix=icon32_",
    "--name_style=UI_ICONS",
    "--parts_x", "26", "--parts_y", "30",
    "--minx", "6", "--maxx", "106", "--miny", "6", "--maxy", "16",
    "--minx_icon", "4", "--maxx_icon", "4", "--miny_icon", "4", "--maxy_icon", "4",
    "--spacex_icon", "2", "--spacey_icon", "2",
)
>>>>>>> 3c852ba0
run(cmd)

os.remove(os.path.join(BASEDIR, "blender_icons16.png"))
os.remove(os.path.join(BASEDIR, "blender_icons32.png"))

# For testing, if we want the PNG of each image
# ./datatoc_icon_split_to_png.py ./blender_icons16/*.dat
# ./datatoc_icon_split_to_png.py ./blender_icons32/*.dat<|MERGE_RESOLUTION|>--- conflicted
+++ resolved
@@ -48,36 +48,6 @@
 
 # create .dat pixmaps (which are stored in git)
 cmd = (
-<<<<<<< HEAD
-    blender_bin + " "
-    "--factory-startup --background -noaudio "
-    "--python " + datatoc_icon_split_py + " -- "
-    "--image=" + BASEDIR + "blender_icons16.png "
-    "--output=" + BASEDIR + "blender_icons16 "
-    "--output_prefix=icon16_ "
-    "--name_style=UI_ICONS "
-    "--parts_x 26 --parts_y 30 "
-    "--minx 3 --maxx 53 --miny 3 --maxy 8 "
-    "--minx_icon 2 --maxx_icon 2 --miny_icon 2 --maxy_icon 2 "
-    "--spacex_icon 1 --spacey_icon 1"
-    )
-run(cmd)
-
-cmd = (
-    blender_bin + " "
-    "--factory-startup --background -noaudio "
-    "--python " + datatoc_icon_split_py + " -- "
-    "--image=" + BASEDIR + "blender_icons32.png "
-    "--output=" + BASEDIR + "blender_icons32 "
-    "--output_prefix=icon32_ "
-    "--name_style=UI_ICONS "
-    "--parts_x 26 --parts_y 30 "
-    "--minx 6 --maxx 106 --miny 6 --maxy 16 "
-    "--minx_icon 4 --maxx_icon 4 --miny_icon 4 --maxy_icon 4 "
-    "--spacex_icon 2 --spacey_icon 2"
-
-    )
-=======
     blender_bin, "--background", "-noaudio",
     "--python", datatoc_icon_split_py, "--",
     "--image=" + os.path.join(BASEDIR, "blender_icons16.png"),
@@ -103,7 +73,6 @@
     "--minx_icon", "4", "--maxx_icon", "4", "--miny_icon", "4", "--maxy_icon", "4",
     "--spacex_icon", "2", "--spacey_icon", "2",
 )
->>>>>>> 3c852ba0
 run(cmd)
 
 os.remove(os.path.join(BASEDIR, "blender_icons16.png"))
